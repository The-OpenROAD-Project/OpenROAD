FROM centos:centos7 AS base-dependencies
LABEL maintainer="Abdelrahman Hosny <abdelrahman_hosny@brown.edu>"

# Install dev and runtime dependencies
RUN yum group install -y "Development Tools" \
    && yum install -y https://repo.ius.io/ius-release-el7.rpm \
    && yum install -y centos-release-scl \
    && yum install -y wget devtoolset-8 \
    devtoolset-8-libatomic-devel tcl-devel tcl tk libstdc++ tk-devel pcre-devel \
    python36u python36u-libs python36u-devel python36u-pip && \
    yum clean -y all && \
    rm -rf /var/lib/apt/lists/*

ENV CC=/opt/rh/devtoolset-8/root/usr/bin/gcc \
    CPP=/opt/rh/devtoolset-8/root/usr/bin/cpp \
    CXX=/opt/rh/devtoolset-8/root/usr/bin/g++ \
    PATH=/opt/rh/devtoolset-8/root/usr/bin:$PATH \
    LD_LIBRARY_PATH=/opt/rh/devtoolset-8/root/usr/lib64:/opt/rh/devtoolset-8/root/usr/lib:/opt/rh/devtoolset-8/root/usr/lib64/dyninst:/opt/rh/devtoolset-8/root/usr/lib/dyninst:/opt/rh/devtoolset-8/root/usr/lib64:/opt/rh/devtoolset-8/root/usr/lib:$LD_LIBRARY_PATH

# Install CMake
RUN wget https://cmake.org/files/v3.14/cmake-3.14.0-Linux-x86_64.sh && \
    chmod +x cmake-3.14.0-Linux-x86_64.sh  && \
    ./cmake-3.14.0-Linux-x86_64.sh --skip-license --prefix=/usr/local && rm -rf cmake-3.14.0-Linux-x86_64.sh \
    && yum clean -y all

# Install epel repo
RUN wget https://dl.fedoraproject.org/pub/epel/epel-release-latest-7.noarch.rpm && \
    yum install -y epel-release-latest-7.noarch.rpm && rm -rf epel-release-latest-7.noarch.rpm  \
    && yum clean -y all

<<<<<<< HEAD
=======
# Install git from epel
#RUN yum -y remove git && yum install -y git2u
RUN yum -y remove git && yum install -y git


>>>>>>> 2f64e83a
# Install SWIG
RUN yum remove -y swig \
    && wget https://github.com/swig/swig/archive/rel-4.0.1.tar.gz \
    && tar xfz rel-4.0.1.tar.gz \
    && rm -rf rel-4.0.1.tar.gz \
    && cd swig-rel-4.0.1 \
    && ./autogen.sh && ./configure --prefix=/usr && make -j $(nproc) && make install \
    && cd .. \
    && rm -rf swig-rel-4.0.1

# boost 1.68 required for TritonRoute but 1.68 unavailable
RUN wget https://sourceforge.net/projects/boost/files/boost/1.72.0/boost_1_72_0.tar.bz2/download && \
    tar -xf download && \
    cd boost_1_72_0 && \
    ./bootstrap.sh && \
    ./b2 install --with-iostreams -j $(nproc)

# eigen required by replace, TritonMacroPlace
RUN git clone https://gitlab.com/libeigen/eigen.git \
    && cd eigen \
    && mkdir build \
    && cd build \
    && cmake .. \
    && make install

# lemon required by TritonCTS (no package for CentOS!)
#  (On Ubuntu liblemon-dev can be used instead)
RUN wget http://lemon.cs.elte.hu/pub/sources/lemon-1.3.1.tar.gz \
    && tar -xf lemon-1.3.1.tar.gz \
    && cd lemon-1.3.1 \
    && cmake -B build . \
    && cmake --build build -j $(nproc) --target install

RUN useradd -ms /bin/bash openroad

FROM base-dependencies AS builder

COPY . /OpenROAD
WORKDIR /OpenROAD

# Build
RUN cmake -B build . && cmake --build build -j 8<|MERGE_RESOLUTION|>--- conflicted
+++ resolved
@@ -28,14 +28,8 @@
     yum install -y epel-release-latest-7.noarch.rpm && rm -rf epel-release-latest-7.noarch.rpm  \
     && yum clean -y all
 
-<<<<<<< HEAD
-=======
-# Install git from epel
-#RUN yum -y remove git && yum install -y git2u
 RUN yum -y remove git && yum install -y git
 
-
->>>>>>> 2f64e83a
 # Install SWIG
 RUN yum remove -y swig \
     && wget https://github.com/swig/swig/archive/rel-4.0.1.tar.gz \

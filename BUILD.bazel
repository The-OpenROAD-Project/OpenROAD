# SPDX-License-Identifier: BSD-3-Clause
# Copyright (c) 2025-2025, The OpenROAD Authors

load("@bazel_skylib//rules:common_settings.bzl", "string_flag")
load("//bazel:tcl_encode_or.bzl", "tcl_encode")
load("//bazel:tcl_wrap_cc.bzl", "tcl_wrap_cc")

package(
    features = [
        "-parse_headers",
        "layering_check",
        # TODO(b/299593765): Fix strict ordering.
        "-libcxx_assertions",
    ],
)

exports_files([
    "LICENSE",
    "src/Design.i",
    "src/Exception.i",
])

string_flag(
    name = "platform",
    build_setting_default = "cli",
    values = [
        "cli",
        "gui",
    ],
)

config_setting(
    name = "platform_cli",
    flag_values = {
        ":platform": "cli",
    },
)

config_setting(
    name = "platform_gui",
    flag_values = {
        ":platform": "gui",
    },
)

# TODO: once project is properly decomposed, we don't
# need these blanked dependencies in multiple places anymore.
OPENROAD_LIBRARY_DEPS = [
    ":openroad_version",
    ":ord",
    "//src/ant",
    "//src/ant:ui",
    "//src/cgt",
    "//src/cts",
    "//src/cts:ui",
    "//src/cut",
    "//src/dbSta",
    "//src/dbSta:ui",
    "//src/dft",
    "//src/dft:ui",
    "//src/dpl",
    "//src/dpl:ui",
    "//src/drt",
    "//src/drt:ui",
    "//src/dst",
    "//src/dst:ui",
    "//src/est",
    "//src/est:ui",
    "//src/exa",
    "//src/exa:ui",
    "//src/fin",
    "//src/gpl",
    "//src/grt",
    "//src/grt:ui",
    "//src/ifp",
    "//src/ifp:ui",
    "//src/mpl",
    "//src/mpl:ui",
    "//src/odb",
    "//src/odb:ui",
    "//src/pad",
    "//src/par",
    "//src/par:ui",
    "//src/pdn",
    "//src/ppl",
    "//src/psm",
    "//src/rcx",
    "//src/rcx:ui",
    "//src/rmp",
    "//src/rmp:ui",
    "//src/rsz",
    "//src/rsz:ui",
    "//src/stt",
    "//src/stt:ui",
    "//src/tap",
    "//src/tap:ui",
    "//src/upf",
    "//src/upf:ui",
    "//src/utl",
    "//src/utl:ui",
    "@edu_berkeley_abc//:abc-lib",
] + select(
    {
        ":platform_gui": ["//src/gui:gui_qt"],
        ":platform_cli": ["//src/gui"],
    },
)

OPENROAD_COPTS = [
    "-Wno-error",
    "-Wall",
    "-Wextra",
    "-pedantic",
    "-Wno-cast-qual",  # typically from TCL swigging
    "-Wno-missing-braces",  # typically from TCL swigging
    "-Wredundant-decls",
    "-Wformat-security",
    "-Wno-sign-compare",
    "-Wno-unused-parameter",
    "-fopenmp",
]

OPENROAD_DEFINES = [
    "OPENROAD_GIT_DESCRIBE=\\\"bazel-build\\\"",
    "BUILD_TYPE=\\\"$(COMPILATION_MODE)\\\"",
    "GPU=false",
    "BUILD_PYTHON=false",
    "ABC_NAMESPACE=abc",
    "TCLRL_VERSION_STR=",
]

cc_binary(
    name = "openroad",
    srcs = [
        "src/Main.cc",
        "//bazel:runfiles",
    ],
    copts = OPENROAD_COPTS,
    features = ["-use_header_modules"],
    malloc = "@tcmalloc//tcmalloc",
    visibility = ["//visibility:public"],
    deps = [
        ":openroad_lib",
        ":openroad_version",
        "//:ord",
        "//src/gui",
        "//src/sta:opensta_lib",
        "//src/utl",
        "@boost.stacktrace",
        "@rules_cc//cc/runfiles",
        "@tk_tcl//:tcl",
    ],
)

GUI_BUILD_FLAGS = select(
    {
        ":platform_gui": ["BUILD_GUI=true"],
        ":platform_cli": ["BUILD_GUI=false"],
    },
)

cc_library(
    name = "openroad_lib_private",
    srcs = [
        "src/Design.cc",
        "src/Tech.cc",
        "src/Timing.cc",
    ],
    copts = OPENROAD_COPTS,
    defines = OPENROAD_DEFINES + GUI_BUILD_FLAGS,
    features = ["-use_header_modules"],
    includes = [
        "include",
    ],
    deps = OPENROAD_LIBRARY_DEPS + [
        "//src/sta:opensta_lib",
        "@tk_tcl//:tcl",
    ]
)

cc_library(
    name = "openroad_lib",
    srcs = [
        "src/Design.cc",
        "src/OpenRoad.cc",
        "src/Tech.cc",
        "src/Timing.cc",
        ":openroad_swig",
        ":openroad_tcl",
<<<<<<< HEAD
        ":rmp_swig",
        ":rmp_tcl",
    ] + glob(["src/rmp/src/*.cpp"]),
    hdrs = glob([
        "src/rmp/include/rmp/*.h",
    ]),
=======
    ],
>>>>>>> 23fb0e6d
    copts = OPENROAD_COPTS,
    defines = OPENROAD_DEFINES + GUI_BUILD_FLAGS,
    features = ["-use_header_modules"],
    includes = [
        "include",
    ],
    visibility = ["//visibility:public"],
    deps = OPENROAD_LIBRARY_DEPS + [
        "//src/sta:opensta_lib",
        "@boost.stacktrace",
        "@tk_tcl//:tcl",
    ]
)

cc_library(
    name = "ord",
    hdrs = [
        "include/ord/Design.h",
        "include/ord/InitOpenRoad.hh",
        "include/ord/OpenRoad.hh",
        "include/ord/Tech.h",
        "include/ord/Timing.h",
        "include/ord/Version.hh",
    ],
    includes = [
        "include",
        "include/ord",
    ],
    visibility = ["//:__subpackages__"],
)

cc_library(
    name = "openroad_version",
    hdrs = [
        ":OpenRoadVersion",
    ],
)

genrule(
    name = "OpenRoadVersion",
    srcs = [],
    outs = ["include/ord/Version.hh"],
    cmd = """echo -e '
#define OPENROAD_VERSION "HDL-HEAD"
#define OPENROAD_GIT_SHA1 "HEAD"
' > \"$@\"
    """,
)

tcl_encode(
    name = "openroad_tcl",
    srcs = ["//src/sta:tcl_util"] + [
        "src/Metrics.tcl",
        "src/OpenRoad.tcl",
    ],
    char_array_name = "ord_tcl_inits",
    namespace = "ord",
)

tcl_wrap_cc(
    name = "openroad_swig",
    srcs = [
        "src/OpenRoad.i",
        ":error_swig",
    ],
    module = "ord",
    namespace_prefix = "ord",
    root_swig_src = "src/OpenRoad.i",
    swig_includes = [
        "src",
    ],
)

filegroup(
    name = "error_swig",
    srcs = [
        "src/Exception.i",
    ],
    visibility = ["@//:__subpackages__"],
)

filegroup(
    name = "design_swig",
    srcs = [
        "src/Design.i",
    ],
)<|MERGE_RESOLUTION|>--- conflicted
+++ resolved
@@ -187,16 +187,7 @@
         "src/Timing.cc",
         ":openroad_swig",
         ":openroad_tcl",
-<<<<<<< HEAD
-        ":rmp_swig",
-        ":rmp_tcl",
-    ] + glob(["src/rmp/src/*.cpp"]),
-    hdrs = glob([
-        "src/rmp/include/rmp/*.h",
-    ]),
-=======
-    ],
->>>>>>> 23fb0e6d
+    ],
     copts = OPENROAD_COPTS,
     defines = OPENROAD_DEFINES + GUI_BUILD_FLAGS,
     features = ["-use_header_modules"],

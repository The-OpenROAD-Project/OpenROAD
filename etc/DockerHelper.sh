--- conflicted
+++ resolved
@@ -20,11 +20,8 @@
   OPTIONS:
   -compiler=COMPILER_NAME       Choose between gcc (default) and clang. Valid
                                   only if the target is 'builder'.
-<<<<<<< HEAD
-  -os=OS_NAME                   Choose beween centos7 (default), ubuntu20,  ubuntu22 and opensuse.
-=======
-  -os=OS_NAME                   Choose beween centos7 (default), ubuntu20, ubuntu22, rhel, debian10 and debian11.
->>>>>>> db748885
+                                  
+  -os=OS_NAME                   Choose beween centos7 (default), ubuntu20, ubuntu22, rhel, opensuse, debian10 and debian11.
   -target=TARGET                Choose target fo the Docker image:
                                   'dev': os + packages to compile app
                                   'builder': os + packages to compile app +
@@ -63,10 +60,9 @@
         "ubuntu22")
             osBaseImage="ubuntu:22.04"
             ;;
-<<<<<<< HEAD
         "opensuse")
             osBaseImage="opensuse/leap"
-=======
+            ;;
         "debian10")
             osBaseImage="debian:buster"
             ;;
@@ -75,7 +71,6 @@
             ;;
         "rhel")
             osBaseImage="redhat/ubi8"
->>>>>>> db748885
             ;;
         *)
             echo "Target OS ${os} not supported" >&2
@@ -173,12 +168,10 @@
                     2>&1 | tee build/create-ubuntu22-latest.log
                 ./etc/DockerHelper.sh create -target=dev -os=ubuntu22 -sha \
                     2>&1 | tee build/create-ubuntu22-${commitSha}.log
-<<<<<<< HEAD
                 ./etc/DockerHelper.sh create -target=dev -os=opensuse \
                     2>&1 | tee build/create-opensuse-latest.log
                 ./etc/DockerHelper.sh create -target=dev -os=opensuse -sha \
                     2>&1 | tee build/create-opensuse-${commitSha}.log
-=======
                 ./etc/DockerHelper.sh create -target=dev -os=debian10 \
                     2>&1 | tee build/create-debian10-latest.log
                 ./etc/DockerHelper.sh create -target=dev -os=debian10 -sha \
@@ -191,7 +184,6 @@
                     2>&1 | tee build/create-rhel-latest.log
                 ./etc/DockerHelper.sh create -target=dev -os=rhel -sha \
                     2>&1 | tee build/create-rhel-${commitSha}.log
->>>>>>> db748885
 
                 # test image with sha and latest tag for all os and compiler
                 ./etc/DockerHelper.sh test -target=builder \
@@ -206,12 +198,10 @@
                     2>&1 | tee build/test-ubuntu22-gcc-latest.log
                 ./etc/DockerHelper.sh test -target=builder -os=ubuntu22 -compiler=clang \
                     2>&1 | tee build/test-ubuntu22-clang-latest.log
-<<<<<<< HEAD
                 ./etc/DockerHelper.sh test -target=builder -os=opensuse \
                     2>&1 | tee build/test-opensuse-gcc-latest.log
                 ./etc/DockerHelper.sh test -target=builder -os=opensuse -compiler=clang \
                     2>&1 | tee build/test-opensuse-clang-latest.log
-=======
                 ./etc/DockerHelper.sh test -target=builder -os=debian10 \
                     2>&1 | tee build/test-debian10-gcc-latest.log
                 ./etc/DockerHelper.sh test -target=builder -os=debian10 -compiler=clang \
@@ -224,26 +214,22 @@
                     2>&1 | tee build/test-rhel-gcc-latest.log
                 ./etc/DockerHelper.sh test -target=builder -os=rhel -compiler=clang \
                     2>&1 | tee build/test-rhel-clang-latest.log
->>>>>>> db748885
 
                 echo [DRY-RUN] docker push openroad/centos7-dev:latest
                 echo [DRY-RUN] docker push openroad/centos7-dev:${commitSha}
                 echo [DRY-RUN] docker push openroad/ubuntu20-dev:latest
                 echo [DRY-RUN] docker push openroad/ubuntu20-dev:${commitSha}
                 echo [DRY-RUN] docker push openroad/ubuntu22-dev:latest
-<<<<<<< HEAD
                 echo [DRY-RUN] docker push openroad/ubuntu22-dev:${commitSha}                
                 echo [DRY-RUN] docker push openroad/opensuse-dev:latest
                 echo [DRY-RUN] docker push openroad/opensuse-dev:${commitSha}    
-=======
                 echo [DRY-RUN] docker push openroad/ubuntu22-dev:${commitSha}
                 echo [DRY-RUN] docker push openroad/debian10-dev:latest
                 echo [DRY-RUN] docker push openroad/debian10-dev:${commitSha}
                 echo [DRY-RUN] docker push openroad/debian11-dev:latest
                 echo [DRY-RUN] docker push openroad/debian11-dev:${commitSha}                 
                 echo [DRY-RUN] docker push openroad/rhel-dev:latest
-                echo [DRY-RUN] docker push openroad/rhel-dev:${commitSha}              
->>>>>>> db748885
+                echo [DRY-RUN] docker push openroad/rhel-dev:${commitSha}
 
             else
                 echo "Will not push."

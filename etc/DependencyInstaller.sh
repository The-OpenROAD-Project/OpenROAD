--- conflicted
+++ resolved
@@ -344,94 +344,14 @@
         zlib-devel
 
     yum install -y \
-<<<<<<< HEAD
         https://rpmfind.net/linux/centos-stream/9-stream/AppStream/x86_64/os/Packages/tcl-devel-8.6.10-7.el9.x86_64.rpm \
         https://mirror.stream.centos.org/9-stream/AppStream/x86_64/os/Packages/bison-3.7.4-5.el9.x86_64.rpm \
         https://mirror.stream.centos.org/9-stream/AppStream/x86_64/os/Packages/flex-2.6.4-9.el9.x86_64.rpm
-=======
-        http://repo.okay.com.mx/centos/8/x86_64/release/bison-3.0.4-10.el8.x86_64.rpm \
-        https://forensics.cert.org/centos/cert/7/x86_64/flex-2.6.1-9.el7.x86_64.rpm
 
     wget https://github.com/jgm/pandoc/releases/download/${version}/pandoc-${version}-linux-${arch}.tar.gz &&\
     tar xvzf pandoc-${version}-linux-${arch}.tar.gz --strip-components 1 -C /usr/local/ &&\
     rm -rf pandoc-${version}-linux-${arch}.tar.gz
->>>>>>> d7127840
-}
-
-# _installRHELPackages() {
-#     yum -y update
-#     if [[ $1 == 9* ]]; then
-#         if [[ $(yum repolist | egrep -c "rhel-8-for-x86_64-appstream-rpms") -eq 0 ]]; then
-#             yum -y install https://mirror.stream.centos.org/9-stream/BaseOS/x86_64/os/Packages/centos-gpg-keys-9.0-24.el9.noarch.rpm
-#             yum -y install https://mirror.stream.centos.org/9-stream/BaseOS/x86_64/os/Packages/centos-stream-release-9.0-24.el9.noarch.rpm
-#             rpm --import /etc/pki/rpm-gpg/RPM-GPG-KEY-centosofficial
-
-#             yum -y install https://dl.fedoraproject.org/pub/epel/epel-release-latest-9.noarch.rpm 
-
-#             yum -y install \
-#                 llvm13 \
-#                 llvm13-devel \
-#                 llvm13-libs
-
-#             yum install -y \
-#                 https://rpmfind.net/linux/centos-stream/9-stream/AppStream/x86_64/os/Packages/tcl-devel-8.6.10-7.el9.x86_64.rpm \
-#                 https://mirror.stream.centos.org/9-stream/AppStream/x86_64/os/Packages/bison-3.7.4-5.el9.x86_64.rpm \
-#                 https://mirror.stream.centos.org/9-stream/AppStream/x86_64/os/Packages/flex-2.6.4-9.el9.x86_64.rpm
-#         fi
-#     else
-#         if [[ $(yum repolist | egrep -c "rhel-8-for-x86_64-appstream-rpms") -eq 0 ]]; then
-#             yum -y install http://mirror.centos.org/centos/8-stream/BaseOS/x86_64/os/Packages/centos-gpg-keys-8-6.el8.noarch.rpm
-#             yum -y install http://mirror.centos.org/centos/8-stream/BaseOS/x86_64/os/Packages/centos-stream-repos-8-6.el8.noarch.rpm
-#             rpm --import /etc/pki/rpm-gpg/RPM-GPG-KEY-centosofficial
-
-#             yum -y install https://dl.fedoraproject.org/pub/epel/epel-release-latest-8.noarch.rpm
-
-#             yum -y install \
-#                 llvm7.0 \
-#                 llvm7.0-devel \
-#                 llvm7.0-libs \
-#                 tcl-devel
-
-#             yum install -y \
-#                 http://repo.okay.com.mx/centos/8/x86_64/release/bison-3.0.4-10.el8.x86_64.rpm \
-#                 https://forensics.cert.org/centos/cert/7/x86_64/flex-2.6.1-9.el7.x86_64.rpm
-#         fi
-#     fi
-
-#     yum -y install tzdata
-#     yum -y install redhat-rpm-config rpm-build
-#     yum -y install \
-#         autoconf \
-#         automake \
-#         clang \
-#         clang-devel \
-#         gcc \
-#         gcc-c++ \
-#         gdb \
-#         git \
-#         glibc-devel \
-#         libtool \
-#         libffi-devel \
-#         make \
-#         pcre-devel \
-#         pcre2-devel \
-#         pkgconf \
-#         pkgconf-m4 \
-#         pkgconf-pkg-config \
-#         python3 \
-#         python3-devel \
-#         python3-pip \
-#         qt5-qtbase-devel \
-#         qt5-qtimageformats \
-#         # readline \
-#         # readline-devel \
-#         tcl-tclreadline \
-#         tcl-tclreadline-devel \
-#         tcl-thread-devel \
-#         tcllib \
-#         wget \
-#         zlib-devel
-# }
+}
 
 _installCentosCleanUp() {
     yum clean -y all

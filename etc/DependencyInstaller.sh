#!/bin/bash

set -euo pipefail

_installCommonDev() {
    lastDir="$(pwd)"
    # tools versions
    osName="linux"
    cmakeChecksum="b8d86f8c5ee990ae03c486c3631cee05"
    cmakeVersionBig=3.24
    cmakeVersionSmall=${cmakeVersionBig}.2
    swigVersionType="tag"
    swigVersion=4.1.0
    swigChecksum="794433378154eb61270a3ac127d9c5f3"
    boostVersionBig=1.80
    boostVersionSmall=${boostVersionBig}.0
    boostChecksum="077f074743ea7b0cb49c6ed43953ae95"
    eigenVersion=3.4
    lemonVersion=1.3.1
    lemonChecksum="e89f887559113b68657eca67cf3329b5"
    spdlogVersion=1.8.1

    # temp dir to download and compile
    baseDir=/tmp/installers
    mkdir -p "${baseDir}"
    if [[ ! -z "${PREFIX}" ]]; then mkdir -p "${PREFIX}"; fi

    # CMake
    cmakePrefix=${PREFIX:-"/usr/local"}
    if [[ -z $(${cmakePrefix}/bin/cmake --version | grep ${cmakeVersionBig}) ]]; then
        cd "${baseDir}"
        wget https://cmake.org/files/v${cmakeVersionBig}/cmake-${cmakeVersionSmall}-${osName}-x86_64.sh
        md5sum -c <(echo "${cmakeChecksum}  cmake-${cmakeVersionSmall}-${osName}-x86_64.sh") || exit 1
        chmod +x cmake-${cmakeVersionSmall}-${osName}-x86_64.sh
        ./cmake-${cmakeVersionSmall}-${osName}-x86_64.sh --skip-license --prefix=${cmakePrefix}
    else
        echo "CMake already installed."
    fi

    # SWIG
    swigPrefix=${PREFIX:-"/usr"}
    if [[ -z $(${swigPrefix}/bin/swig -version | grep ${swigVersion}) ]]; then
        cd "${baseDir}"
        tarName="rel-${swigVersion}.tar.gz"
        [[ ${swigVersionType} == "tag" ]] && tarName="v${swigVersion}.tar.gz"
        wget https://github.com/swig/swig/archive/${tarName}
        md5sum -c <(echo "${swigChecksum}  ${tarName}") || exit 1
        tar xfz ${tarName}
        cd swig-${tarName%%.tar*} || cd swig-${swigVersion}
        ./autogen.sh
        ./configure --prefix=${swigPrefix}
        make -j $(nproc)
        make -j $(nproc) install
    else
        echo "Swig already installed."
    fi

    # boost
    boostPrefix=${PREFIX:-"/usr/local/include"}
    if [[ -z $(grep "BOOST_LIB_VERSION \"${boostVersionBig//./_}\"" ${boostPrefix}/boost/version.hpp) ]]; then
        cd "${baseDir}"
        boostVersionUnderscore=${boostVersionSmall//./_}
        wget https://boostorg.jfrog.io/artifactory/main/release/${boostVersionSmall}/source/boost_${boostVersionUnderscore}.tar.gz
        md5sum -c <(echo "${boostChecksum}  boost_${boostVersionUnderscore}.tar.gz") || exit 1
        tar -xf boost_${boostVersionUnderscore}.tar.gz
        cd boost_${boostVersionUnderscore}
        ./bootstrap.sh
        ./b2 install --with-iostreams --with-test --with-serialization --with-system --with-thread -j $(nproc)
    else
        echo "Boost already installed."
    fi

    # eigen
    eigenPrefix=${PREFIX:-"/usr/local/include"}
    if [[ ! -d ${eigenPrefix}/eigen3/ ]]; then
        cd "${baseDir}"
        git clone -b ${eigenVersion} https://gitlab.com/libeigen/eigen.git
        cd eigen
        ${cmakePrefix}/bin/cmake -B build .
        ${cmakePrefix}/bin/cmake --build build -j $(nproc) --target install
    else
        echo "Eigen already installed."
    fi

    # CUSP
    cuspPrefix=${PREFIX:-"/usr/local/include"}
    if [[ ! -d ${cuspPrefix}/cusp/ ]]; then
        cd "${baseDir}"
        git clone -b cuda9 https://github.com/cusplibrary/cusplibrary.git
        cd cusplibrary
        cp -r ./cusp ${cuspPrefix}
    else
        echo "CUSP already installed."
    fi

    # lemon
    lemonPrefix=${PREFIX:-"/usr/local/include"}
    if [[ -z $(grep "LEMON_VERSION \"${lemonVersion}\"" ${lemonPrefix}/lemon/config.h) ]]; then
        cd "${baseDir}"
        wget http://lemon.cs.elte.hu/pub/sources/lemon-${lemonVersion}.tar.gz
        md5sum -c <(echo "${lemonChecksum}  lemon-${lemonVersion}.tar.gz") || exit 1
        tar -xf lemon-${lemonVersion}.tar.gz
        cd lemon-${lemonVersion}
        ${cmakePrefix}/bin/cmake -B build .
        ${cmakePrefix}/bin/cmake --build build -j $(nproc) --target install
    else
        echo "Lemon already installed."
    fi

    # spdlog
    if [[ -z $(grep "PACKAGE_VERSION \"${spdlogVersion}\"" ${spdlogFolder}) ]]; then
        cd "${baseDir}"
        git clone -b "v${spdlogVersion}" https://github.com/gabime/spdlog.git
        cd spdlog
        ${cmakePrefix}/bin/cmake -B build .
        ${cmakePrefix}/bin/cmake --build build -j $(nproc) --target install
    else
        echo "spdlog already installed."
    fi

    cd "${lastDir}"
    rm -rf "${baseDir}"
}

_installOrTools() {
    os=$1
    version=$2
    arch=$3
    orToolsVersionBig=9.4
    orToolsVersionSmall=${orToolsVersionBig}.1874
    orToolsFile=or-tools_${arch}_${os}-${version}_cpp_v${orToolsVersionSmall}.tar.gz
    wget https://github.com/google/or-tools/releases/download/v${orToolsVersionBig}/${orToolsFile}
    orToolsPath="/opt/or-tools"
    if [[ "${os}" == "MacOsX" ]]; then
        orToolsPath="$(brew --prefix or-tools)"
    fi
    mkdir -p ${orToolsPath}
    tar --strip 1 --dir ${orToolsPath} -xf ${orToolsFile}
    rm -f ${orToolsFile}
}

_installUbuntuCleanUp() {
    apt-get autoclean -y
    apt-get autoremove -y
}

_installUbuntuPackages() {
    export DEBIAN_FRONTEND="noninteractive"
    apt-get -y update
    apt-get -y install tzdata
    apt-get -y install \
        automake \
        autotools-dev \
        build-essential \
        bison \
        flex \
        clang \
        g++ \
        gcc \
        git \
        lcov \
        libpcre2-dev \
        libpcre3-dev \
        python3-dev \
        libreadline-dev \
        tcl-dev \
        tcllib \
        wget \
        zlib1g-dev \
        libomp-dev

    apt-get install -y \
        binutils \
        libgomp1 \
        libpython3.8 \
        libtcl \
        qt5-image-formats-plugins \
        tcl-tclreadline \
        wget

    if [[ $1 == 22.04 ]]; then
        apt-get install -y \
            qtbase5-dev \
            qtchooser \
            qt5-qmake \
            qtbase5-dev-tools
    else
        apt-get install -y qt5-default
    fi

    # need the strip "hack" above to run on docker
    strip --remove-section=.note.ABI-tag /usr/lib/x86_64-linux-gnu/libQt5Core.so
}

_installRHELCleanUp() {
    yum clean -y all
    rm -rf /var/lib/apt/lists/*
}

_installRHELPackages() {
    yum -y install https://dl.fedoraproject.org/pub/epel/epel-release-latest-8.noarch.rpm

    yum -y update
    yum -y install \
        autoconf \
        automake \
        gcc \
        gcc-c++ \
        gdb \
        glibc-devel \
        libtool	\
        make \
        pkgconf \
        pkgconf-m4 \
        pkgconf-pkg-config \
        redhat-rpm-config \
        rpm-build \
        wget \
        git \
        llvm7.0 \
        llvm7.0-libs \
        llvm7.0-devel \
        pcre-devel \
        pcre2-devel \
        tcl-tclreadline-devel \
        readline \
        tcllib \
        tcl-tclreadline-devel \
        tcl-thread-devel \
        zlib-devel \
        python3 \
        python3-pip \
        python3-devel \
        clang \
        clang-devel

    yum -y install \
        tzdata \
        binutils \
        libgomp \
        python3-libs \
        tcl \
        tcl-tclreadline \
        qt5-srpm-macros.noarch \
        wget
}

_installCentosCleanUp() {
    yum clean -y all
    rm -rf /var/lib/apt/lists/*
}

<<<<<<< HEAD
_installCentosPackages() {
    if [[ -z $(yum list installed lcov) ]]; then
        yum install -y http://downloads.sourceforge.net/ltp/lcov-1.14-1.noarch.rpm
    fi
    if [[ -z $(yum list installed ius-release) ]]; then
        yum install -y https://repo.ius.io/ius-release-el7.rpm
    fi
    if [[ -z $(yum list installed epel-release) ]]; then
        yum install -y https://dl.fedoraproject.org/pub/epel/epel-release-latest-7.noarch.rpm
    fi
    
    yum update -y
=======
_installCentosDev() {

    yum install -y http://downloads.sourceforge.net/ltp/lcov-1.14-1.noarch.rpm
    yum install -y https://repo.ius.io/ius-release-el7.rpm

>>>>>>> f6413621
    yum groupinstall -y "Development Tools"
    yum install -y centos-release-scl
    yum install -y \
        devtoolset-8 \
        devtoolset-8-libatomic-devel \
        libstdc++ \
        llvm-toolset-7.0 \
        llvm-toolset-7.0-libomp-devel \
        pcre-devel \
        pcre2-devel \
        readline-devel \
        tcl \
        tcl-devel \
        tcllib \
        tcl-tclreadline-devel \
        zlib-devel \
        wget

    yum install -y \
        python-devel \
        python36 \
        python36-devel \
        python36-pip

<<<<<<< HEAD
=======
_installCentosRuntime() {
    yum install -y https://dl.fedoraproject.org/pub/epel/epel-release-latest-7.noarch.rpm

    yum update -y
>>>>>>> f6413621
    yum install -y \
        libgomp \
        python36-libs \
        qt5-qtbase-devel \
        qt5-qtimageformats \
        tcl-tclreadline \
        wget
}

_installOpenSuseCleanUp() {
    zypper -n clean --all
    zypper -n packages --unneeded | awk -F'|' 'NR==0 || NR==1 || NR==2 || NR==3 || NR==4 {next} {print $3}' | grep -v Name | xargs -r zypper -n remove --clean-deps;
}

_installOpenSuseDev() {
    zypper -n install -t pattern devel_basis
    zypper -n install \
        lcov \
        llvm \
        clang \
        gcc \
        gcc11-c++ \
        libstdc++6-devel-gcc8 \
        pcre-devel \
        pcre2-devel \
        python3-devel \
        python3-pip \
        readline5-devel \
        tcl-devel \
        wget \
        git \
        gzip \
        libomp11-devel \
        zlib-devel
    
    update-alternatives --install /usr/bin/gcc gcc /usr/bin/gcc-11 50
    update-alternatives --install /usr/bin/g++ g++ /usr/bin/g++-11 50
}

_installOpenSuseRuntime() {
    zypper refresh && zypper -n update
    zypper -n install \
        binutils \
        libgomp1 \
        libpython3_6m1_0 \
        libqt5-qtbase \
        libqt5-creator \
        libqt5-qtstyleplugins \
        qimgv \
        tcl \
        tcllib
    zypper refresh && zypper -n update
}

_installHomebrewPackage() {
    package=$1
    commit=$2
    url=https://raw.githubusercontent.com/Homebrew/homebrew-core/${commit}/Formula/${package}.rb
    curl -L ${url} > ${package}.rb

    if brew list "${package}" &> /dev/null
        then
        # Homebrew is awful at letting you use the version you want if a newer
        # version is installed. The package must be completely removed to ensure
        # only the correct version is installed
        brew remove --force --ignore-dependencies "${package}"
    fi

    # Must ignore dependencies to avoid automatic upgrade
    export HOMEBREW_NO_INSTALLED_DEPENDENTS_CHECK=1
    brew install --ignore-dependencies --formula ./${package}.rb
    brew pin ${package}

    # Cleanup
    rm ./${package}.rb
}

_installDarwin() {
    if ! command -v brew &> /dev/null
      then
      echo "Homebrew is not found. Please install homebrew before continuing."
      exit 1
      fi
    if ! xcode-select -p &> /dev/null
      then
      # xcode-select does not pause execution, so the user must handle it
      cat <<EOF
Xcode command line tools not installed.
Run the following command to install them:
  xcode-select --install
Then, rerun this script.
EOF
      exit 1
    fi
    brew install bison boost cmake eigen flex libomp pyqt5 python swig tcl-tk zlib

    # Some systems neeed this to correclty find OpenMP package during build
    brew link --force libomp

    # Lemon is not in the homebrew-core repo
    brew install The-OpenROAD-Project/lemon-graph/lemon-graph

    # Install fmt 8.1.1 because fmt 9 causes compile errors
    _installHomebrewPackage "fmt" "8643c850826702923f02d289e0f93a3b4433741b"
    # Install spdlog 1.9.2
    _installHomebrewPackage "spdlog" "0974b8721f2f349ed4a47a403323237e46f95ca0"
}

_installDebianCleanUp() {
    apt-get autoclean -y
    apt-get autoremove -y
}

_installDebianPackages() {
    export DEBIAN_FRONTEND="noninteractive"
    apt-get -y update
    apt-get -y install tzdata
    apt-get -y install \
        automake \
        autotools-dev \
        build-essential \
        bison \
        flex \
        clang \
        g++ \
        gcc \
        git \
        lcov \
        libpcre2-dev \
        libpcre3-dev \
        python3-dev \
        libreadline-dev \
        tcl-dev \
        tcllib \
        wget \
        zlib1g-dev \
        libomp-dev

    apt-get install -y \
        binutils \
        libgomp1 \
        libtcl \
        qt5-image-formats-plugins \
        tcl-tclreadline \
        wget

    if [[ $1 == 10 ]]; then
        apt-get install -y \
            libpython3.7 \
            qt5-default
    else
        apt-get install -y \
            libpython3.8 \
            qtbase5-dev \
            qtchooser \
            qt5-qmake \
            qtbase5-dev-tools
    fi
}

_help() {
    cat <<EOF

Usage: $0 -prefix=DIR
       $0 -local

EOF
    exit "${1:-1}"
}

#default prefix
PREFIX=""

# default values, can be overwritten by cmdline args
while [ "$#" -gt 0 ]; do
    case "${1}" in
        -h|-help)
            _help 0
            ;;
        -run|-runtime)
            echo "The use of this flag is deprecated and will be removed soon"
            ;;
        -dev|-development)
            echo "The use of this flag is deprecated and will be removed soon"
            ;;
        -local)
            export PREFIX="${HOME}/.local"
            ;;
        -prefix=*)
            export PREFIX="$(echo $1 | sed -e 's/^[^=]*=//g')"
            ;;
        *)
            echo "unknown option: ${1}" >&2
            _help
            ;;
    esac
    shift 1
done

platform="$(uname -s)"
case "${platform}" in
    "Linux" )
        if [[ -f /etc/os-release ]]; then
            os=$(awk -F= '/^NAME/{print $2}' /etc/os-release | sed 's/"//g')
        else
            os="Unidentified OS, could not find /etc/os-release."
        fi
        ;;
    "Darwin" )
        os="Darwin"
        ;;
    *)
        echo "${platform} is not supported" >&2
        echo "We only officially support Linux at the moment." >&2
        _help
        ;;
esac

case "${os}" in
    "CentOS Linux" )
        spdlogFolder="/usr/local/lib64/cmake/spdlog/spdlogConfigVersion.cmake"
        export spdlogFolder
        _installCentosPackages
        _installCommonDev
        _installOrTools "centos" "7" "amd64"
        _installCentosCleanUp
        cat <<EOF
To enable GCC-8 or Clang-7 you need to run:
    source /opt/rh/devtoolset-8/enable
    source /opt/rh/llvm-toolset-7.0/enable
EOF
        ;;
    "Ubuntu" )
        version=$(awk -F= '/^VERSION_ID/{print $2}' /etc/os-release | sed 's/"//g')
        spdlogFolder="/usr/local/lib/cmake/spdlog/spdlogConfigVersion.cmake"
        export spdlogFolder
        _installUbuntuPackages "${version}"
        _installCommonDev
        _installOrTools "ubuntu" "${version}" "amd64"
        _installUbuntuCleanUp
        ;;
    "Red Hat Enterprise Linux")
        spdlogFolder="/usr/local/lib64/cmake/spdlog/spdlogConfigVersion.cmake"
        export spdlogFolder
        _installRHELPackages
        _installCommonDev
        _installOrTools "centos" "8" "amd64"
        _installRHELCleanUp
        ;;
    "Darwin" )
        _installDarwin
        _installOrTools "MacOsX" "12.5" $(uname -m)
        cat <<EOF

To install or run openroad, update your path with:
    export PATH="\$(brew --prefix bison)/bin:\$(brew --prefix flex)/bin:\$(brew --prefix tcl-tk)/bin:\${PATH}"
    export CMAKE_PREFIX_PATH=\$(brew --prefix or-tools)

You may wish to add these lines to your .bashrc file.
EOF
        ;;
    "openSUSE Leap" )
        spdlogFolder="/usr/local/lib/cmake/spdlog/spdlogConfigVersion.cmake"
        export spdlogFolder
        _installOpenSuseRuntime
        if [[ "${option}" == "dev" ]]; then
            _installOpenSuseDev
            _installCommonDev
        fi
        _installOrTools "opensuse" "leap" "amd64"
        _installOpenSuseCleanUp
        cat <<EOF
To enable GCC-11 you need to run:
        update-alternatives --install /usr/bin/gcc gcc /usr/bin/gcc-11 50
        update-alternatives --install /usr/bin/g++ g++ /usr/bin/g++-11 50
EOF
        ;;
    "Debian GNU/Linux" )
        version=$(awk -F= '/^VERSION_ID/{print $2}' /etc/os-release | sed 's/"//g')
        spdlogFolder="/usr/local/lib/cmake/spdlog/spdlogConfigVersion.cmake"
        export spdlogFolder
        _installDebianPackages "${version}"
        _installCommonDev
        _installOrTools "debian" "${version}" "amd64"
        _installDebianCleanUp
        ;;
    *)
        echo "unsupported system: ${os}" >&2
        echo "supported systems are CentOS 7 and Ubuntu 20.04" >&2
        _help
        ;;
esac

if [[ ! -z "${PREFIX}" ]]; then
            cat <<EOF
To use cmake, set cmake as an alias:
    alias cmake='${PREFIX}/bin/cmake'
    or  run
    echo export PATH=${PREFIX}/bin:'${PATH}' >> ~/.bash_profile
    source ~/.bash_profile
EOF
fi<|MERGE_RESOLUTION|>--- conflicted
+++ resolved
@@ -250,26 +250,13 @@
     rm -rf /var/lib/apt/lists/*
 }
 
-<<<<<<< HEAD
 _installCentosPackages() {
-    if [[ -z $(yum list installed lcov) ]]; then
-        yum install -y http://downloads.sourceforge.net/ltp/lcov-1.14-1.noarch.rpm
-    fi
-    if [[ -z $(yum list installed ius-release) ]]; then
-        yum install -y https://repo.ius.io/ius-release-el7.rpm
-    fi
-    if [[ -z $(yum list installed epel-release) ]]; then
-        yum install -y https://dl.fedoraproject.org/pub/epel/epel-release-latest-7.noarch.rpm
-    fi
+    yum install -y http://downloads.sourceforge.net/ltp/lcov-1.14-1.noarch.rpm
+    yum install -y https://repo.ius.io/ius-release-el7.rpm
+    yum install -y https://dl.fedoraproject.org/pub/epel/epel-release-latest-7.noarch.rpm
     
     yum update -y
-=======
-_installCentosDev() {
-
-    yum install -y http://downloads.sourceforge.net/ltp/lcov-1.14-1.noarch.rpm
-    yum install -y https://repo.ius.io/ius-release-el7.rpm
-
->>>>>>> f6413621
+
     yum groupinstall -y "Development Tools"
     yum install -y centos-release-scl
     yum install -y \
@@ -293,14 +280,7 @@
         python36 \
         python36-devel \
         python36-pip
-
-<<<<<<< HEAD
-=======
-_installCentosRuntime() {
-    yum install -y https://dl.fedoraproject.org/pub/epel/epel-release-latest-7.noarch.rpm
-
-    yum update -y
->>>>>>> f6413621
+ 
     yum install -y \
         libgomp \
         python36-libs \

--- conflicted
+++ resolved
@@ -82,7 +82,6 @@
 target_sources(par
   PRIVATE
     src/MakePartitionMgr.cpp
-<<<<<<< HEAD
     src/PartitionMgr.cpp
     src/TritonPart.cpp
     src/TPHypergraph.cpp
@@ -97,8 +96,6 @@
     src/TPKWayFMRefine.cpp
     src/TPKWayPMRefine.cpp
     src/TPPriorityQueue.cpp
-=======
->>>>>>> ca91275b
 )
 
 messages(

--- conflicted
+++ resolved
@@ -65,13 +65,10 @@
 
 namespace par {
 
-<<<<<<< HEAD
 // MATRIX is a two-dimensional vectors
 template <typename T>
 using MATRIX = std::vector<std::vector<T>>;
 
-=======
->>>>>>> ca91275b
 struct Rect
 {
   // all the values are in db unit
@@ -87,25 +84,14 @@
   // check if the Rect is valid
   bool IsValid() const
   {
+  bool IsValid() const
+  {
     if (ux > lx && uy > ly) {
       return true;
     } else {
       return false;
     }
   }
-<<<<<<< HEAD
-=======
-};
-
-// Define the type for vertices
-enum VertexType
-{
-  COMB_STD_CELL,  // combinational standard cell
-  SEQ_STD_CELL,   // sequential standard cell
-  MACRO,          // hard macros
-  PORT            // IO ports
-};
->>>>>>> ca91275b
 
   // reset the fence
   void Reset()

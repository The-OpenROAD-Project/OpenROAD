--- conflicted
+++ resolved
@@ -2788,85 +2788,6 @@
 
   friend class extMeasure;
 
-<<<<<<< HEAD
-  FILE* _blkInfoVDD = nullptr;
-  FILE* _viaInfoVDD = nullptr;
-  FILE* _blkInfoGND = nullptr;
-  FILE* _viaInfoGND = nullptr;
-
-  FILE* _stdCirVDD = nullptr;
-  FILE* _globCirVDD = nullptr;
-  FILE* _globGeomVDD = nullptr;
-  FILE* _stdCirGND = nullptr;
-  FILE* _globCirGND = nullptr;
-
-  FILE* _stdCirHeadVDD = nullptr;
-  FILE* _globCirHeadVDD = nullptr;
-  FILE* _globGeomGND = nullptr;
-  FILE* _stdCirHeadGND = nullptr;
-  FILE* _globCirHeadGND = nullptr;
-  FILE* _blkInfo = nullptr;
-  FILE* _viaInfo = nullptr;
-  FILE* _globCir = nullptr;
-  FILE* _globGeom = nullptr;
-  FILE* _stdCir = nullptr;
-  FILE* _globCirHead = nullptr;
-  FILE* _stdCirHead = nullptr;
-  FILE* _viaStackGlobCir = nullptr;
-  FILE* _viaStackGlobVDD = nullptr;
-  FILE* _viaStackGlobGND = nullptr;
-
-  Ath__array1D<int>* _junct2viaMap = nullptr;
-  bool _dbgPowerFlow;
-  dbCreateNetUtil* _netUtil = nullptr;
-
-  std::vector<odb::dbBox*> _viaUp_VDDtable;
-  std::vector<odb::dbBox*> _viaUp_GNDtable;
-  std::vector<odb::dbBox*> _viaM1_GNDtable;
-  std::vector<odb::dbBox*> _viaM1_VDDtable;
-  std::vector<odb::dbBox*>* _viaM1Table = nullptr;
-  std::vector<odb::dbBox*>* _viaUpTable = nullptr;
-
-  uint _stackedViaResCnt;
-  uint _totViaResCnt;
-  Ath__array1D<int>* _via2JunctionMap = nullptr;
-  std::map<odb::dbBox*, odb::dbNet*> _via_map;
-  std::map<uint, odb::dbNet*> _via_id_map;
-  std::map<uint, float> _capNode_map;
-  std::vector<odb::dbInst*> _powerMacroTable;
-  std::vector<odb::dbBox*> _viaUpperTable[2];
-  Ath__array1D<char*>** _supplyViaMap[2]{nullptr, nullptr};
-  Ath__array1D<odb::dbBox*>** _supplyViaTable[2]{nullptr, nullptr};
-  char* _power_source_file = nullptr;
-  std::vector<char*> _powerSourceTable[2];
-  FILE* _coordsFP = nullptr;
-  FILE* _coordsGND = nullptr;
-  FILE* _coordsVDD = nullptr;
-  std::vector<uint> _vddItermIdTable;
-  std::vector<uint> _gndItermIdTable;
-  FILE* _subCktNodeFP[2][2]{{nullptr, nullptr}, {nullptr, nullptr}};
-  uint _subCktNodeCnt[2][2];
-  bool _nodeCoords;
-  int _prevX;
-  int _prevY;
-  char _node_blk_dir[1024];
-  char _node_blk_prefix[1024];
-  char _node_inst_prefix[1024];
-  Ath__array1D<odb::dbITerm*>* _junct2iterm = nullptr;
-  std::map<uint, odb::dbSBox*> _sbox_id_map;
-
-  uint _powerWireCnt;
-  uint _mergedPowerWireCnt;
-  uint _overlapPowerWireCnt;
-  uint _viaOverlapPowerCnt;
-  uint _multiViaCnt;
-
-  std::vector<odb::Rect*> _multiViaTable[20];
-  std::vector<odb::dbBox*> _multiViaBoxTable[20];
-
-  // v2 uint _debug_net_id = 0;
-=======
->>>>>>> 7559f966
   float _previous_percent_extracted = 0;
 
   double _minCapTable[64][64];

///////////////////////////////////////////////////////////////////////////////
// BSD 3-Clause License
//
// Copyright (c) 2019, Nefelus Inc
// All rights reserved.
//
// Redistribution and use in source and binary forms, with or without
// modification, are permitted provided that the following conditions are met:
//
// * Redistributions of source code must retain the above copyright notice, this
//   list of conditions and the following disclaimer.
//
// * Redistributions in binary form must reproduce the above copyright notice,
//   this list of conditions and the following disclaimer in the documentation
//   and/or other materials provided with the distribution.
//
// * Neither the name of the copyright holder nor the names of its
//   contributors may be used to endorse or promote products derived from
//   this software without specific prior written permission.
//
// THIS SOFTWARE IS PROVIDED BY THE COPYRIGHT HOLDERS AND CONTRIBUTORS "AS IS"
// AND ANY EXPRESS OR IMPLIED WARRANTIES, INCLUDING, BUT NOT LIMITED TO, THE
// IMPLIED WARRANTIES OF MERCHANTABILITY AND FITNESS FOR A PARTICULAR PURPOSE
// ARE DISCLAIMED. IN NO EVENT SHALL THE COPYRIGHT HOLDER OR CONTRIBUTORS BE
// LIABLE FOR ANY DIRECT, INDIRECT, INCIDENTAL, SPECIAL, EXEMPLARY, OR
// CONSEQUENTIAL DAMAGES (INCLUDING, BUT NOT LIMITED TO, PROCUREMENT OF
// SUBSTITUTE GOODS OR SERVICES; LOSS OF USE, DATA, OR PROFITS; OR BUSINESS
// INTERRUPTION) HOWEVER CAUSED AND ON ANY THEORY OF LIABILITY, WHETHER IN
// CONTRACT, STRICT LIABILITY, OR TORT (INCLUDING NEGLIGENCE OR OTHERWISE)
// ARISING IN ANY WAY OUT OF THE USE OF THIS SOFTWARE, EVEN IF ADVISED OF THE
// POSSIBILITY OF SUCH DAMAGE.

//#include "rcx/extRCap.h"
#include "rcx/extMeasureRC.h"
#include "rcx/ext.h"

#include "odb/wOrder.h"
#include "utl/Logger.h"

namespace rcx {

using utl::Logger;
using utl::RCX;

// Ext::Ext() : _ext(std::make_unique<extMain>())
Ext::Ext()
{
      _ext = new extMain();

}

void Ext::init(odb::dbDatabase* db,
               Logger* logger,
               const char* spef_version,
               const std::function<void()>& rcx_init)
{
  _db = db;
  logger_ = logger;
  spef_version_ = spef_version;
  _ext->init(db, logger);

  // Define swig TCL commands.
  rcx_init();
}

void Ext::setLogger(Logger* logger)
{
  if (!logger_) {
    logger_ = logger;
  }
}
<<<<<<< HEAD
=======
bool Ext::write_rules(const std::string& name, const std::string& dir,
                      const std::string& file, int pattern, bool read_from_db,
                      bool read_from_solver) {
  _ext->setBlockFromChip();
  /* FIXME
  _ext->writeRules(name.c_str(), dir.c_str(), file.c_str(), pattern,
                   read_from_db, read_from_solver);
                   */
  return true;
}
/* DELETE 
>>>>>>> e5e1cead
void Ext::write_rules(const std::string& name,
                      const std::string& dir,
                      const std::string& file,
                      int pattern)
{
  _ext->setBlockFromChip();
  _ext->writeRules(name.c_str(), dir.c_str(), file.c_str(), pattern);
}
<<<<<<< HEAD
=======
*/
>>>>>>> e5e1cead
void Ext::bench_wires(const BenchWiresOptions& bwo)
{
  extMainOptions opt;

  opt._v1= bwo.v1;
  opt._topDir = bwo.dir;
  opt._met_cnt = bwo.met_cnt;
  opt._met = bwo.met;
  opt._overDist = bwo.over_dist;
  opt._underDist = bwo.under_dist;
  opt._overMet = bwo.over_met;
  opt._over = bwo.Over;
  opt._underMet = bwo.under_met;
  opt._overUnder = bwo.over_under;
  opt._len = 1000 * bwo.len;
  opt._wireCnt = bwo.cnt;
  opt._name = bwo.block;

  opt._default_lef_rules = bwo.default_lef_rules;
  opt._nondefault_lef_rules = bwo.nondefault_lef_rules;

  opt._multiple_widths = bwo.multiple_widths;

  opt._write_to_solver = bwo.write_to_solver;
  opt._read_from_solver = bwo.read_from_solver;
  opt._run_solver = bwo.run_solver;
  opt._diag = bwo.diag;
  opt._db_only = bwo.db_only;
  opt._gen_def_patterns = bwo.gen_def_patterns;

  opt._res_patterns = bwo.resPatterns;

  if (opt._gen_def_patterns) {
    opt._diag = true;
    opt._overUnder = true;
    opt._db_only = true;
    opt._over = true;
    opt._underMet = 0;
  }

  Ath__parser parser(logger_);

  std::string th_list(bwo.th_list);
  std::string w_list(bwo.w_list);
  std::string s_list(bwo.s_list);
  std::string th(bwo.th);
  std::string w(bwo.w);
  std::string s(bwo.s);
  std::string d(bwo.d);
  std::string grid_list(bwo.grid_list);

  if (!th.empty()) {
    parser.mkWords(bwo.th_list);
    parser.getDoubleArray(&opt._thicknessTable, 0);
    opt._thListFlag = true;
  } else {
    parser.mkWords(bwo.th);
    parser.getDoubleArray(&opt._thicknessTable, 0);
    opt._thListFlag = false;
  }
  opt._listsFlag = false;
  opt._wsListFlag = false;
  if (opt._default_lef_rules) {  // minWidth, minSpacing, minThickness, pitch
                                 // multiplied by grid_list
    // user sets default_flag and grid_list multipliers
    if (grid_list.empty()) {
      opt._gridTable.add(1.0);
    } else {
      parser.mkWords(grid_list.c_str());
      parser.getDoubleArray(&opt._gridTable, 0);
    }
    opt._listsFlag = true;
  } else if (opt._nondefault_lef_rules) {
    opt._listsFlag = true;
  } else if (!w_list.empty() && !s_list.empty()) {
    opt._listsFlag = true;
    opt._wsListFlag = true;
    parser.mkWords(w_list.c_str());
    parser.getDoubleArray(&opt._widthTable, 0);
    parser.mkWords(s_list.c_str());
    parser.getDoubleArray(&opt._spaceTable, 0);
  } else {
    parser.mkWords(w.c_str());
    parser.getDoubleArray(&opt._widthTable, 0);
    parser.mkWords(s.c_str());
    parser.getDoubleArray(&opt._spaceTable, 0);
    parser.mkWords(th.c_str());
    parser.getDoubleArray(&opt._thicknessTable, 0);
    parser.mkWords(d.c_str());
    parser.getDoubleArray(&opt._densityTable, 0);
  }
 // _ext->benchWires(&opt);
   if (opt._gen_def_patterns && opt._v1) // New patterns v1=true
    _ext->DefWires(&opt);
  else
  _ext->benchWires(&opt);

}
void Ext::bench_wires_gen(const PatternOptions& opt)
{
      // printf("%s\n", opt.name);
  _ext->benchPatternsGen(opt);
}

void Ext::bench_verilog(const std::string& file)
{
  _ext->setBlockFromChip();
  char* filename = (char*) file.c_str();
  if (!filename || !filename[0]) {
    logger_->error(RCX, 147, "bench_verilog: file is not defined!");
  }
  FILE* fp = fopen(filename, "w");
  if (fp == nullptr) {
    logger_->error(RCX, 378, "Can't open file {}", filename);
  }
  _ext->benchVerilog(fp);
}

void Ext::define_process_corner(int ext_model_index, const std::string& name)
{
  _ext->setBlockFromChip();
  char* cornerName = _ext->addRCCorner(name.c_str(), ext_model_index);

  if (cornerName != nullptr) {
    logger_->info(RCX, 29, "Defined extraction corner {}", cornerName);
  }
}

void Ext::define_derived_corner(const std::string& name,
                                const std::string& process_corner_name,
                                float res_factor,
                                float cc_factor,
                                float gndc_factor)
{
  if (process_corner_name.empty()) {
    logger_->error(RCX, 30, "The original process corner name is required");
  }

  int model = _ext->getDbCornerModel(process_corner_name.c_str());

  char* cornerName = _ext->addRCCornerScaled(
      name.c_str(), model, res_factor, cc_factor, gndc_factor);

  if (cornerName != nullptr) {
    logger_->info(RCX, 31, "Defined Derived extraction corner {}", cornerName);
  }
}

void Ext::delete_corners()
{
  _ext->deleteCorners();
}

void Ext::get_corners(std::list<std::string>& corner_list)
{
  _ext->getCorners(corner_list);
}

void Ext::get_ext_db_corner(int& index, const std::string& name)
{
  index = _ext->getDbCornerIndex(name.c_str());

  if (index < 0) {
    logger_->warn(RCX, 148, "Extraction corner {} not found!", name.c_str());
  }
}

void Ext::extract(ExtractOptions options)
{
  _ext->setBlockFromChip();
  odb::dbBlock* block = _ext->getBlock();

  odb::orderWires(logger_, block);

  _ext->set_debug_nets(options.debug_net);
  
  _ext->_lef_res = options.lef_res;
  if (options.lef_rc) {
    if (!_ext->checkLayerResistance())
      return;
    // FIXME _ext->addExtModel();
    logger_->info(RCX, 375, "Using LEF RC values to extract!");
  }
  _ext->setExtractionOptions_v2(options);

  if (_ext->_v2) 
    _ext->makeBlockRCsegs_v2(options.net, options.ext_model_file);
  else
    _ext->makeBlockRCsegs(options.net,
                          options.cc_up,
                          options.cc_model,
                          options.max_res,
                          !options.no_merge_via_res,
                          options.coupling_threshold,
                          options.context_depth,
                          options.ext_model_file);
}

void Ext::adjust_rc(float res_factor, float cc_factor, float gndc_factor)
{
  _ext->adjustRC(res_factor, cc_factor, gndc_factor);
}

void Ext::write_spef_nets(odb::dbObject* block,
                          bool flatten,
                          bool parallel,
                          int corner)
{
  _ext->setBlockFromChip();
  _ext->write_spef_nets(flatten, parallel);
}

void Ext::write_spef(const SpefOptions& options)
{
  _ext->setBlockFromChip();
  if (options.end) {
    _ext->writeSPEF(true);
    return;
  }
  const char* name = options.ext_corner_name;

  uint netId = options.net_id;
  if (netId > 0) {
    _ext->writeSPEF(netId,
                    options.single_pi,
                    options.debug,
                    options.corner,
                    name,
                    spef_version_);
    return;
  }
  _ext->writeSPEF((char*) options.file,
                  (char*) options.nets,
                  options.no_name_map,
                  (char*) options.N,
                  options.term_junction_xy,
                  options.cap_units,
                  options.res_units,
                  options.gz,
                  options.stop_after_map,
                  options.w_clock,
                  options.w_conn,
                  options.w_cap,
                  options.w_cc_cap,
                  options.w_res,
                  options.no_c_num,
                  false,
                  options.single_pi,
                  options.no_backslash,
                  options.corner,
                  name,
                  spef_version_,
                  options.parallel);
}

void Ext::read_spef(ReadSpefOpts& opt)
{
  _ext->setBlockFromChip();
  logger_->info(RCX, 1, "Reading SPEF file: {}", opt.file);

  bool stampWire = opt.stamp_wire;
  uint testParsing = opt.test_parsing;

  Ath__parser parser(logger_);
  char* filename = (char*) opt.file;
  if (!filename || !filename[0]) {
    logger_->error(RCX, 2, "Filename is not defined!");
  }
  parser.mkWords(filename);

  _ext->readSPEF(parser.get(0),
                 (char*) opt.net,
                 opt.force,
                 opt.r_conn,
                 (char*) opt.N,
                 opt.r_cap,
                 opt.r_cc_cap,
                 opt.r_res,
                 opt.cc_threshold,
                 opt.cc_ground_factor,
                 opt.length_unit,
                 opt.m_map,
                 opt.no_cap_num_collapse,
                 (char*) opt.cap_node_map_file,
                 opt.log,
                 opt.corner,
                 0.0,
                 0.0,
                 nullptr,
                 nullptr,
                 nullptr,
                 opt.db_corner_name,
                 opt.calibrate_base_corner,
                 opt.spef_corner,
                 opt.fix_loop,
                 opt.keep_loaded_corner,
                 stampWire,
                 testParsing,
                 opt.more_to_read,
                 false /*diff*/,
                 false /*calibrate*/,
                 opt.app_print_limit);

  for (int ii = 1; ii < parser.getWordCnt(); ii++) {
    _ext->readSPEFincr(parser.get(ii));
  }
}

void Ext::diff_spef(const DiffOptions& opt)
{
  _ext->setBlockFromChip();
  std::string filename(opt.file);
  if (filename.empty()) {
    logger_->error(
        RCX, 380, "Filename is not defined to run diff_spef command!");
  }
  logger_->info(RCX, 19, "diffing spef {}", opt.file);

  Ath__parser parser(logger_);
  parser.mkWords(opt.file);

  _ext->readSPEF(parser.get(0),
                 (char*) opt.net,
                 false /*force*/,
                 opt.r_conn,
                 nullptr /*N*/,
                 opt.r_cap,
                 opt.r_cc_cap,
                 opt.r_res,
                 -1.0,
                 0.0 /*cc_ground_factor*/,
                 1.0 /*length_unit*/,
                 opt.m_map,
                 false /*noCapNumCollapse*/,
                 nullptr /*capNodeMapFile*/,
                 opt.log,
                 opt.ext_corner,
                 opt.low_guard,
                 opt.upper_guard,
                 (char*) opt.exclude_net_subword,
                 (char*) opt.net_subword,
                 (char*) opt.rc_stats_file,
                 (char*) opt.db_corner_name,
                 nullptr,
                 opt.spef_corner,
                 0 /*fix_loop*/,
                 false /*keepLoadedCorner*/,
                 false /*stampWire*/,
                 opt.test_parsing,
                 false /*moreToRead*/,
                 true /*diff*/,
                 false /*calibrate*/,
                 0);
}

void Ext::calibrate(const std::string& spef_file,
                    const std::string& db_corner_name,
                    int corner,
                    int spef_corner,
                    bool m_map,
                    float upper_limit,
                    float lower_limit)
{
  if (spef_file.empty()) {
    logger_->error(RCX,
                   381,
                   "Filename for calibration is not defined. Define the "
                   "filename using -spef_file");
  }
  logger_->info(RCX, 21, "calibrate on spef file  {}", spef_file.c_str());
  Ath__parser parser(logger_);
  parser.mkWords((char*) spef_file.c_str());
  _ext->calibrate(parser.get(0),
                  m_map,
                  upper_limit,
                  lower_limit,
                  db_corner_name.c_str(),
                  corner,
                  spef_corner);
}


bool Ext::gen_rcx_model( 
                    const std::string& spef_file_list,
                    const std::string& corner_list,
                    const std::string& out_file,
                    const std::string& comment,
                    const std::string& version,
                    int pattern)
{
    _ext->setBlockFromChip();

    if (spef_file_list.empty())
    	logger_->error(RCX, 144, "\nSpef List option -spef_file_list is required\n");
    if (corner_list.empty())
    	logger_->error(RCX, 145, "\nCorner List option -corner_list  is required\n");
    
    Ath__parser parser(NULL);
    int n= parser.mkWords(spef_file_list.c_str());

    std::list<std::string> file_list;
    for (int ii= 0; ii<n; ii++) {
	    std::string name(parser.get(ii));
    	file_list.push_back(name);
    }
    int n1= parser.mkWords(corner_list.c_str());
    if (n!=n1)
    	logger_->error(RCX, 150, "\nMismatch of number Corners and Spef Files\n");

    std::list<std::string> corners_list;
    for (int ii= 0; ii<n; ii++) {
	    std::string name(parser.get(ii));
    	corners_list.push_back(name);
    }
    _ext->GenExtModel(file_list, corners_list, out_file.c_str(), comment.c_str(), version.c_str(), pattern);
    return true;
}
bool Ext::define_rcx_corners(const std::string& corner_list)
{
    if (corner_list.empty())
        logger_->error(RCX, 146, "\nCorner List option -corner_list  is required\n");

    _ext->setBlockFromChip();

    Ath__parser parser(NULL);
    int n1 = parser.mkWords(corner_list.c_str());
    for (int ii = 0; ii < n1; ii++)
    {
        const char *name = parser.get(ii);
        // char *cornerName = _ext->addRCCorner(name, ii);
        _ext->addRCCorner(name, ii);
    }
    return true;
}
bool Ext::rc_estimate(const std::string& ext_model_file,  const std::string& out_file_prefix)
{

    extRCModel* m = new extRCModel("MINTYPMAX", NULL);
    
    double version = 0.0;
    std::list<std::string> corner_list = extModelGen::GetCornerNames(ext_model_file.c_str(), version);
    uint extDbCnt = corner_list.size();

    uint cornerTable[10];
    for (uint ii=0; ii<extDbCnt; ii++)
        cornerTable[ii]= ii;

    dbTech* tech= _db->getTech();

    int dbunit = tech->getDbUnitsPerMicron();
    double dbFactor = 1;
    if (dbunit > 1000)
      dbFactor = dbunit * 0.001;

    if (!(m->readRules((char *) ext_model_file.c_str(), false, true, true, true, true, extDbCnt, cornerTable, dbFactor))) {
        fprintf(stderr, "Failed to parse %s\n",  ext_model_file.c_str());
    }
    /* FIXME
    char buff[1000];
    sprintf(buff, "%s.estimate.wire.rc", out_file_prefix.c_str());
    uint metCnt= m->calcMinMaxRC(tech, buff);
    sprintf(buff, "%s.via.res", out_file_prefix.c_str());
    uint viaCnt= m->getViaTechRes(tech, buff);
    fprintf(stdout, "model file stats: %d corners, %d metal levels, %d vias\n", extDbCnt, metCnt, viaCnt);
*/

/*
    for (uint ii=0; ii<m->getModelCnt(); ii++)
    {
        extMetRCTable met_rc= m->getMetRCTable(ii);
    }
    */
    return true;
}
bool Ext::get_model_corners(const std::string& ext_model_file)
{
    double version = 0.0;
    std::list<std::string> corner_list = extModelGen::GetCornerNames(ext_model_file.c_str(), version);
    // out_args->corner_list(corner_list);

    std::list<std::string>::iterator it;
    uint cnt = 0;
    // notice(0, "List of Corners (%d) -- Model Version %g\n", corner_list.size(), version);

    fprintf(stdout, "List of Corners (%d) -- Model Version %g\n", (int) corner_list.size(), version);
    for (it = corner_list.begin(); it != corner_list.end(); ++it)
    {
        std::string str = *it;
        // notice(0, "\t%d %s\n", cnt++, str.c_str())
        fprintf(stdout, "\t%d %s\n", cnt++, str.c_str());
    }    
    return true;
}
/*
bool Ext::rules_gen(const std::string& name, const std::string& dir,
                    const std::string& file, bool write_to_solver,
                    bool read_from_solver, bool run_solver, int pattern,
                    bool keep_file) {
  _ext->rulesGen(name.c_str(), dir.c_str(), file.c_str(), pattern,
                 write_to_solver, read_from_solver, run_solver, keep_file);

  return TCL_OK;
}
*/
}  // namespace rcx<|MERGE_RESOLUTION|>--- conflicted
+++ resolved
@@ -31,6 +31,7 @@
 // POSSIBILITY OF SUCH DAMAGE.
 
 //#include "rcx/extRCap.h"
+#include "rcx/extPattern.h"
 #include "rcx/extMeasureRC.h"
 #include "rcx/ext.h"
 
@@ -69,20 +70,6 @@
     logger_ = logger;
   }
 }
-<<<<<<< HEAD
-=======
-bool Ext::write_rules(const std::string& name, const std::string& dir,
-                      const std::string& file, int pattern, bool read_from_db,
-                      bool read_from_solver) {
-  _ext->setBlockFromChip();
-  /* FIXME
-  _ext->writeRules(name.c_str(), dir.c_str(), file.c_str(), pattern,
-                   read_from_db, read_from_solver);
-                   */
-  return true;
-}
-/* DELETE 
->>>>>>> e5e1cead
 void Ext::write_rules(const std::string& name,
                       const std::string& dir,
                       const std::string& file,
@@ -91,10 +78,6 @@
   _ext->setBlockFromChip();
   _ext->writeRules(name.c_str(), dir.c_str(), file.c_str(), pattern);
 }
-<<<<<<< HEAD
-=======
-*/
->>>>>>> e5e1cead
 void Ext::bench_wires(const BenchWiresOptions& bwo)
 {
   extMainOptions opt;

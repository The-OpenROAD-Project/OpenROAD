///////////////////////////////////////////////////////////////////////////////
// BSD 3-Clause License
//
// Copyright (c) 2019, Nefelus Inc
// All rights reserved.
//
// Redistribution and use in source and binary forms, with or without
// modification, are permitted provided that the following conditions are met:
//
// * Redistributions of source code must retain the above copyright notice, this
//   list of conditions and the following disclaimer.
//
// * Redistributions in binary form must reproduce the above copyright notice,
//   this list of conditions and the following disclaimer in the documentation
//   and/or other materials provided with the distribution.
//
// * Neither the name of the copyright holder nor the names of its
//   contributors may be used to endorse or promote products derived from
//   this software without specific prior written permission.
//
// THIS SOFTWARE IS PROVIDED BY THE COPYRIGHT HOLDERS AND CONTRIBUTORS "AS IS"
// AND ANY EXPRESS OR IMPLIED WARRANTIES, INCLUDING, BUT NOT LIMITED TO, THE
// IMPLIED WARRANTIES OF MERCHANTABILITY AND FITNESS FOR A PARTICULAR PURPOSE
// ARE DISCLAIMED. IN NO EVENT SHALL THE COPYRIGHT HOLDER OR CONTRIBUTORS BE
// LIABLE FOR ANY DIRECT, INDIRECT, INCIDENTAL, SPECIAL, EXEMPLARY, OR
// CONSEQUENTIAL DAMAGES (INCLUDING, BUT NOT LIMITED TO, PROCUREMENT OF
// SUBSTITUTE GOODS OR SERVICES; LOSS OF USE, DATA, OR PROFITS; OR BUSINESS
// INTERRUPTION) HOWEVER CAUSED AND ON ANY THEORY OF LIABILITY, WHETHER IN
// CONTRACT, STRICT LIABILITY, OR TORT (INCLUDING NEGLIGENCE OR OTHERWISE)
// ARISING IN ANY WAY OUT OF THE USE OF THIS SOFTWARE, EVEN IF ADVISED OF THE
// POSSIBILITY OF SUCH DAMAGE.
#include <dbShape.h>
#include <dbWireCodec.h>
#include <stdio.h>

<<<<<<< HEAD
#include "OpenRCX/extRCap.h"
#include "db.h"
=======
#include "db.h"
#include "rcx/extRCap.h"
>>>>>>> dba00e47
#include "utl/Logger.h"

namespace rcx {

using utl::RCX;

static odb::dbTechLayer* m1;
static odb::dbTechLayer* m2;
static odb::dbTechLayer* m3;
static odb::dbTechVia* v12;
static odb::dbTechVia* v23;

static void create_tech(odb::dbDatabase* db)
{
  odb::dbTech* tech = odb::dbTech::create(db);

  m1 = odb::dbTechLayer::create(tech, "M1", (odb::dbTechLayerType::ROUTING));
  m1->setWidth(2000);
  m2 = odb::dbTechLayer::create(tech, "M2", (odb::dbTechLayerType::ROUTING));
  m2->setWidth(2000);
  m3 = odb::dbTechLayer::create(tech, "M3", (odb::dbTechLayerType::ROUTING));
  m3->setWidth(2000);

  v12 = odb::dbTechVia::create(tech, "VIA12");
  odb::dbBox::create(v12, m1, -1000, -1000, 1000, 1000);
  odb::dbBox::create(v12, m2, -1000, -1000, 1000, 1000);

  v23 = odb::dbTechVia::create(tech, "VIA23");
  odb::dbBox::create(v23, m2, -1000, -1000, 1000, 1000);
  odb::dbBox::create(v23, m3, -1000, -1000, 1000, 1000);
}
/*
static uint print_shape( odb::dbShape & shape, uint j1, uint j2)
{
        uint dx = shape.xMax() - shape.xMin();
        uint dy = shape.yMax() - shape.yMin();
    if ( shape.isVia() )
    {
        odb::dbTechVia * tech_via = shape.getTechVia();
        odb::dbString vname = tech_via ->getName();

        notice(0, "VIA %s ( %d %d )  jids= ( %d %d )\n",
               vname.c_str(),
               shape.xMin() + dx / 2,
               shape.yMin() + dy / 2, j1, j2
               );
    }
    else
    {
        odb::dbTechLayer * layer = shape.getTechLayer();
        odb::dbString lname = layer->getName();
        notice(0, "RECT %s ( %d %d ) ( %d %d )  jids= ( %d %d )\n",
               lname.c_str(),
               shape.xMin(),
               shape.yMin(),
               shape.xMax(),
               shape.yMax(), j1, j2 );

                if (dx<dy)
                        return dy;
                else
                        return dx;
    }
        return 0;
}
*/

int extMain::db_test_wires(odb::dbDatabase* db)
{
  if (db == NULL)
    db = _db;

  create_tech(db);
  odb::dbChip* chip = odb::dbChip::create(db);
  odb::dbBlock* block = odb::dbBlock::create(chip, "chip");
  odb::dbNet* net = odb::dbNet::create(block, "net");
  odb::dbWire* wire = odb::dbWire::create(net);
  odb::dbWireEncoder encoder;
  encoder.begin(wire);
  encoder.newPath(m1, odb::dbWireType::ROUTED);
  encoder.addPoint(2000, 2000);
  int j1 = encoder.addPoint(10000, 2000);
  encoder.addPoint(18000, 2000);
  encoder.newPath(j1);
  encoder.addTechVia(v12);
  int j2 = encoder.addPoint(10000, 10000);
  encoder.addPoint(10000, 18000);
  encoder.newPath(j2);
  int j3 = encoder.addTechVia(v12);
  encoder.addPoint(23000, 10000, 4000);
  encoder.newPath(j3);
  encoder.addPoint(3000, 10000);
  encoder.addTechVia(v12);
  encoder.addTechVia(v23);
  encoder.addPoint(3000, 10000, 4000);
  encoder.addPoint(3000, 18000, 6000);
  encoder.end();

  odb::dbShape shape;
  odb::dbWireShapeItr sitr;
  std::vector<int> shape_id;

  for (sitr.begin(wire); sitr.next(shape);) {
    print_shape(shape, 0, 0);
    shape_id.push_back(sitr.getShapeId());
  }

  logger_->info(RCX, 253, "------------------------------");

  std::vector<int>::iterator itr;

  for (itr = shape_id.begin(); itr != shape_id.end(); ++itr) {
    int id = *itr;
    odb::dbShape shape;
    wire->getShape(id, shape);
    print_shape(shape, 0, 0);
  }

  logger_->info(RCX, 254, "\nRC PATHS ------------------------------");

  odb::dbWirePath path;
  odb::dbWirePathShape pshape;

  odb::dbWirePathItr pitr;

  for (pitr.begin(wire); pitr.getNextPath(path);) {
    uint prevId = path.junction_id;
    odb::Point prevPoint = path.point;
    while (pitr.getNextShape(pshape)) {
      uint newId = pshape.junction_id;
      odb::Point newPoint = pshape.point;

      uint len = print_shape(pshape.shape, prevId, newId);
      if (len > 0)  // metal)
      {
      } else  // via
      {
      }
      prevId = newId;
      prevPoint = newPoint;
      /*
                                  int            junction_id; // junction id of
         this point odb::Point       point;       // starting point of path
          odb::dbTechLayer *  layer;       // layer of shape, or exit layer of
         via odb::dbBTerm *      bterm;       // dbBTerm connected at this
         point, otherwise NULL odb::dbITerm *      iterm;       // dbITerm
         connected at this point, otherwise NULL odb::dbShape        shape; //
         shape at this point
      */
    }
  }

  return 0;
}

}  // namespace rcx<|MERGE_RESOLUTION|>--- conflicted
+++ resolved
@@ -33,13 +33,8 @@
 #include <dbWireCodec.h>
 #include <stdio.h>
 
-<<<<<<< HEAD
-#include "OpenRCX/extRCap.h"
-#include "db.h"
-=======
 #include "db.h"
 #include "rcx/extRCap.h"
->>>>>>> dba00e47
 #include "utl/Logger.h"
 
 namespace rcx {

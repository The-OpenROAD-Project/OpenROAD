--- conflicted
+++ resolved
@@ -20,7 +20,6 @@
 
 ## Commands
 
-<<<<<<< HEAD
 ```{note}
 - Parameters in square brackets `[-param param]` are optional.
 - Parameters without square brackets `-param2 param2` are required.
@@ -37,10 +36,6 @@
 `timing_driven_nets_percentage` point. Use the `set_wire_rc` command to set
 resistance and capacitance of estimated wires used for timing.
 
-=======
-### Global Placement
-
->>>>>>> 04d4677f
 ```
 global_placement
     [-timing_driven]
@@ -75,7 +70,6 @@
     [-timing_driven_nets_percentage]
 ```
 
-<<<<<<< HEAD
 #### General Arguments
 
 | Switch Name | Description |
@@ -132,39 +126,8 @@
 # adds padding and gets global placement uniform target density
 get_global_placement_uniform_density -pad_left -pad_right 
 ```
-=======
-#### Options
-
-- `-timing_driven`: Enable timing-driven mode
-- `-routability_driven`: Enable routability-driven mode
-- `-skip_initial_place` : Skip the initial placement (BiCGSTAB solving) before Nesterov placement. IP improves HPWL by ~5% on large designs. Equal to '-initial_place_max_iter 0'
-- `-incremental` : Enable the incremental global placement. Users would need to tune other parameters (e.g., init_density_penalty) with pre-placed solutions.
-- `-bin_grid_count`: set bin grid's counts. Default value is defined by internal heuristic. Allowed values are  `[64,128,256,512,..., int]`.
-- `-density`: set target density. Default value is 0.70. Allowed values are `[0-1, float]`.
-- `-init_density_penalty`: set initial density penalty. Default value is 8e-5. Allowed values are `[1e-6 - 1e6, float]`.
-- `-init_wirelength_coef`: set initial wirelength coefficient. Default value is 0.25. Allowed values are `[unlimited, float]`.
-- `-min_phi_coef`: set `pcof_min(µ_k Lower Bound)`. Default value is 0.95. Allowed values are `[0.95-1.05, float]`.
-- `-max_phi_coef`: set `pcof_max(µ_k Upper Bound)`. Default value is 1.05. Allowed values are `[1.00-1.20, float]`.
-- `-overflow`: set target overflow for termination condition. Default value is 0.1. Allowed values are `[0-1, float]`.
-- `-initial_place_max_iter`: set maximum iterations in initial place. Default value is 20. Allowed values are `[0-MAX_INT, int]`.
-- `-initial_place_max_fanout`: set net escape condition in initial place when 'fanout >= initial_place_max_fanout'. Default value is 200. Allowed values are `[1-MAX_INT, int]`.
-- `-timing_driven_net_reweight_overflow`: set overflow threshold for timing-driven net reweighting. Allowed values are `tcl list of [0-100, int]`.
-- `-timing_driven_net_weight_max`: Set the multiplier for the most timing critical nets. Default value is 1.9.
-- `-timing_driven_nets_percentage`: Set the percentage of nets that are reweighted in timing-driven mode. Default value is 10. Allowed values are `[0-100, float]`   
-- `-verbose_level`: set verbose level for RePlAce. Default value is 1. Allowed values are `[0-5, int]`.
-- `-force_cpu`: Force to use the CPU solver even if the GPU is available.
-- `-timing_driven` does a virtual `repair_design` to find slacks and
-weight nets with low slack. It adjusts the worst slacks (10% by default,
-modified with -timing_driven_nets_percentage) using a multiplier (1.9 by
-default, modified with `-timing_driven_net_weight_max`). The multiplier
-is scaled from the full value for the worst slack, to 1.0 at the
-timing_driven_nets_percentage point. Use the `set_wire_rc` command to set
-resistance and capacitance of estimated wires used for timing.
-- `-pad_left`: Padding applied to each instance's left side in mulitples of the site width.
-- `-pad_right`: Padding applied to each instance's right side in mulitples of the site width.
 
 ### Cluster Flops
->>>>>>> 04d4677f
 
 Cluster single bit flops into multi-bit flops.
 
@@ -175,7 +138,16 @@
     [-max_split_size max_split_size]
 ```
 
-<<<<<<< HEAD
+#### General Arguments
+
+| Switch Name | Description |
+| ----- | ----- |
+| `-tray_weight` | Set the weighting factor for tray cost (recommended to be `[20.0, float]`). |
+| `-timing_weight` | Set the weighting factor for timing-critical paths in (recommended to be `[1.0. float]`). |
+| `-max_split_size` | The maximum size of a single pointset after running the pointset decomposition algorithm for runtime improvement (to not run pointset decomposition, set as `-1`). |
+
+# Example Scripts
+
 Example scripts demonstrating how to run `gpl` on a sample design on `core01` as follows:
 
 ```shell
@@ -193,13 +165,6 @@
 ```
 
 ## Limitations
-=======
-#### Options
-
-- `-tray_weight`: Set the weighting factor for tray cost in flip-flop clustering (recommended to be `[20.0, float]`).
-- `-timing_weight`: Set the weighting factor for timing-critical paths in flip-flop clusering (recommended to be `[1.0. float]`).
-- `-max_split_size`: The maximum size of a single pointset after running the pointset decomposition algorithm for runtime improvement in flop clustering (to not run pointset decomposition, set as `-1`).
->>>>>>> 04d4677f
 
 ## Using the Python interface to gpl
 
@@ -249,15 +214,10 @@
 -   J. Lu, H. Zhuang, P. Chen, H. Chang, C.-C. Chang, Y.-C. Wong, L. Sha,
     D. J.-H. Huang, Y. Luo, C.-C. Teng and C.-K. Cheng, "ePlace-MS:
     Electrostatics based Placement for Mixed-Size Circuits", IEEE TCAD 34(5)
-<<<<<<< HEAD
     (2015), pp. 685-698. [(.pdf)](https://cseweb.ucsd.edu/~jlu/papers/eplace-ms-tcad14/paper.pdf)
-=======
-    (2015), pp. 685-698.
 -   A. B. Kahng, J. Li and L. Wang,   
     "Improved Flop Tray-Based Design Implementation for Power Reduction",   
     IEEE/ACM ICCAD, 2016, pp. 20:1-20:8.   
->>>>>>> 04d4677f
-
 -   The timing-driven mode has been implemented by
     Mingyu Woo (only available in [legacy repo in standalone
     branch](https://github.com/The-OpenROAD-Project/RePlAce/tree/standalone).)

--- conflicted
+++ resolved
@@ -1054,15 +1054,9 @@
   void setTrueReprintIterHeader() { reprint_iter_header_ = true; }
   float getPhiCoef(float scaledDiffHpwl) const;
 
-<<<<<<< HEAD
-  void snapshot();
-
   bool checkConvergence(int gpl_iter_count,
                         int routability_gpl_iter_count,
                         RouteBase* rb);
-=======
-  bool checkConvergence();
->>>>>>> abdaff9c
   bool checkDivergence();
   void saveSnapshot();
   bool revertToSnapshot();

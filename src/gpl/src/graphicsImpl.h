// SPDX-License-Identifier: BSD-3-Clause
// Copyright (c) 2020-2025, The OpenROAD Authors

#pragma once

#include <cstddef>
#include <limits>
#include <memory>
#include <optional>
#include <string>
#include <string_view>
#include <utility>
#include <vector>

#include "AbstractGraphics.h"
#include "gui/gui.h"
#include "gui/heatMap.h"
#include "odb/db.h"
#include "odb/geom.h"

namespace utl {
class Logger;
}

namespace gpl {

class InitialPlace;
class NesterovBaseCommon;
class NesterovBase;
class NesterovPlace;
class PlacerBaseCommon;
class PlacerBase;
class GCell;
class GCellHandle;

// This class draws debugging graphics on the layout
class GraphicsImpl : public gpl::AbstractGraphics,
                     public gui::Renderer,
                     public gui::HeatMapDataSource
{
 public:
  using LineSeg = std::pair<odb::Point, odb::Point>;
  using LineSegs = std::vector<LineSeg>;

  GraphicsImpl(utl::Logger* logger);
  ~GraphicsImpl() override;

  std::unique_ptr<AbstractGraphics> MakeNew(utl::Logger* logger) const override;

  void debugForMbff() override;
  void debugForInitialPlace(
      std::shared_ptr<PlacerBaseCommon> pbc,
      std::vector<std::shared_ptr<PlacerBase>>& pbVec) override;
  void debugForNesterovPlace(NesterovPlace* np,
                             std::shared_ptr<PlacerBaseCommon> pbc,
                             std::shared_ptr<NesterovBaseCommon> nbc,
                             std::shared_ptr<RouteBase> rb,
                             std::vector<std::shared_ptr<PlacerBase>>& pbVec,
                             std::vector<std::shared_ptr<NesterovBase>>& nbVec,
                             bool draw_bins,
                             odb::dbInst* inst) override;

  void addIter(int iter, double overflow) override;
  void addTimingDrivenIter(int iter) override;
  void addRoutabilitySnapshot(int iter) override;
  void addRoutabilityIter(int iter, bool revert) override;

  void mbffMapping(const LineSegs& segs) override;
  void mbffFlopClusters(const std::vector<odb::dbInst*>& ffs) override;

  void status(std::string_view message) override;

  bool enabled() override;

  void setDebugOn(bool set_on) override { debug_on_ = set_on; }

  void gifStart(std::string_view path) override;
  void deleteLabel(std::string_view label_name) override;
  void gifEnd() override;

 protected:
  void cellPlotImpl(bool pause) override;

  void addFrameLabelImpl(const odb::Rect& bbox,
                         std::string_view label,
                         std::string_view label_name,
                         int image_width_px) override;
  void saveLabeledImageImpl(std::string_view path,
                            std::string_view label,
                            bool select_buffers,
                            std::string_view heatmap_control,
                            int image_width_px) override;
  void gifAddFrameImpl(const odb::Rect& region,
                       int width_px,
                       double dbu_per_pixel,
                       std::optional<int> delay) override;

 private:
  // From Renderer API
  void drawObjects(gui::Painter& painter) override;
  gui::SelectionSet select(odb::dbTechLayer* layer,
                           const odb::Rect& region) override;

  // From HeatMapDataSource
  bool canAdjustGrid() const override { return false; }
  double getGridXSize() const override;
  double getGridYSize() const override;
  odb::Rect getBounds() const override;
  bool populateMap() override;
  void combineMapData(bool base_has_value,
                      double& base,
                      double new_data,
                      double data_area,
                      double intersection_area,
                      double rect_area) override;
  void populateXYGrid() override;

  enum HeatMapType
  {
    Density,
    Overflow,
    OverflowMinMax
  };

  enum Mode
  {
    Mbff,
    Initial,
    Nesterov
  };

  // These are used for coloring each instance based on its group
  std::vector<gui::Painter::Color> instances_colors_ = {
      gui::Painter::kDarkGreen,
      gui::Painter::kDarkBlue,
      gui::Painter::kBrown,
      gui::Painter::kDarkYellow,
  };

  // These are used for bin forces, fillers, and dummies (lighter) for each
  // region.
  std::vector<gui::Painter::Color> region_colors_ = {
      gui::Painter::kDarkMagenta,
      gui::Painter::kYellow,
      gui::Painter::kBlue,
      gui::Painter::kCyan,

  };

  void drawForce(gui::Painter& painter);
  void drawCells(const std::vector<GCell*>& cells, gui::Painter& painter);
  void drawCells(const std::vector<GCellHandle>& cells,
                 gui::Painter& painter,
                 size_t nb_index);
  void drawSingleGCell(const GCell* gCell,
                       gui::Painter& painter,
                       size_t nb_index = 0);

  std::shared_ptr<PlacerBaseCommon> pbc_;
  std::shared_ptr<NesterovBaseCommon> nbc_;
  std::shared_ptr<RouteBase> rb_;
  std::vector<std::shared_ptr<PlacerBase>> pbVec_;
  std::vector<std::shared_ptr<NesterovBase>> nbVec_;
  NesterovPlace* np_ = nullptr;
  static constexpr size_t kInvalidIndex = std::numeric_limits<size_t>::max();
  size_t selected_ = kInvalidIndex;
  size_t nb_selected_index_ = kInvalidIndex;
  bool draw_bins_ = false;
  utl::Logger* logger_ = nullptr;
  HeatMapType heatmap_type_ = Density;
  LineSegs mbff_edges_;
  std::vector<odb::dbInst*> mbff_cluster_;
  Mode mode_;
  gui::Chart* main_chart_{nullptr};
  gui::Chart* density_chart_{nullptr};  
  gui::Chart* stepLength_chart_{nullptr};
<<<<<<< HEAD
  gui::Chart* routing_chart_{nullptr};
  bool debug_on_ = false;
=======
  bool debug_on_{false};
  int gif_key_{0};
>>>>>>> 1177304e

  void initHeatmap();
  void drawNesterov(gui::Painter& painter);
  void drawInitial(gui::Painter& painter);
  void drawMBFF(gui::Painter& painter);
  void drawBounds(gui::Painter& painter);
  void reportSelected();
};

}  // namespace gpl<|MERGE_RESOLUTION|>--- conflicted
+++ resolved
@@ -174,13 +174,9 @@
   gui::Chart* main_chart_{nullptr};
   gui::Chart* density_chart_{nullptr};  
   gui::Chart* stepLength_chart_{nullptr};
-<<<<<<< HEAD
   gui::Chart* routing_chart_{nullptr};
-  bool debug_on_ = false;
-=======
   bool debug_on_{false};
   int gif_key_{0};
->>>>>>> 1177304e
 
   void initHeatmap();
   void drawNesterov(gui::Painter& painter);

--- conflicted
+++ resolved
@@ -546,13 +546,8 @@
                curRc,
                minRc_);
     minRc_ = curRc;
-<<<<<<< HEAD
-    minRcTargetDensity_ = nbVec_[0]->targetDensity();
+    minRcTargetDensity_ = nbVec_[0]->getTargetDensity();
     min_RC_violated_cnt_ = 0;
-=======
-    minRcTargetDensity_ = nbVec_[0]->getTargetDensity();
-    minRcViolatedCnt_ = 0;
->>>>>>> abdaff9c
     nbVec_[0]->clearRemovedFillers();
 
     // save cell size info
@@ -672,24 +667,12 @@
   // rc not improvement detection -- (not improved the RC values 3 times in a
   // row)
   //
-<<<<<<< HEAD
-  bool is_max_density_exceeded
-      = nbVec_[0]->targetDensity() > rbVars_.maxDensity;
-  bool congestion_not_improving
-      = min_RC_violated_cnt_ >= max_routability_no_improvement_;
-  bool is_max_routability_revert
-      = routability_driven_revert_count >= max_routability_revert_;
-  if (is_max_density_exceeded || congestion_not_improving
-      || is_max_routability_revert) {
-    if (is_max_density_exceeded) {
-=======
   if (nbVec_[0]->getTargetDensity() > rbVars_.maxDensity
-      || minRcViolatedCnt_ >= 3) {
+      || min_RC_violated_cnt_ >= max_routability_no_improvement_) {
     bool density_exceeded = nbVec_[0]->getTargetDensity() > rbVars_.maxDensity;
-    bool congestion_not_improving = minRcViolatedCnt_ >= 3;
+    bool congestion_not_improving = min_RC_violated_cnt_ >= max_routability_no_improvement_;
 
     if (density_exceeded) {
->>>>>>> abdaff9c
       log_->info(GPL,
                  53,
                  "Target density {:.4f} exceeds the maximum allowed {:.4f}.",

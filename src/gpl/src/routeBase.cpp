// SPDX-License-Identifier: BSD-3-Clause
// Copyright (c) 2018-2025, The OpenROAD Authors

#include "routeBase.h"

#include <algorithm>
#include <cmath>
#include <cstddef>
#include <cstdint>
#include <functional>
#include <limits>
#include <memory>
#include <string>
#include <utility>
#include <vector>

#include "gpl/Replace.h"
#include "grt/GlobalRouter.h"
#include "grt/Rudy.h"
#include "nesterovBase.h"
#include "odb/db.h"
#include "odb/dbTypes.h"
#include "utl/Logger.h"

using odb::dbBlock;
using std::pair;
using std::string;
using std::vector;

using utl::GPL;

namespace gpl {

Tile::Tile() = default;

Tile::Tile(int x, int y, int lx, int ly, int ux, int uy, int layers)
{
  x_ = x;
  y_ = y;
  lx_ = lx;
  ly_ = ly;
  ux_ = ux;
  uy_ = uy;
}

int64_t Tile::area() const
{
  return static_cast<int64_t>(ux_ - lx_) * static_cast<int64_t>(uy_ - ly_);
}

float Tile::inflationRatio() const
{
  return inflationRatio_;
}

float Tile::inflatedRatio() const
{
  return inflatedRatio_;
}

void Tile::setInflationRatio(float ratio)
{
  inflationRatio_ = ratio;
}

void Tile::setInflatedRatio(float ratio)
{
  inflatedRatio_ = ratio;
}

void TileGrid::setLogger(utl::Logger* log)
{
  log_ = log;
}

void TileGrid::setTileCnt(int tileCntX, int tileCntY)
{
  tileCntX_ = tileCntX;
  tileCntY_ = tileCntY;
}

void TileGrid::setTileCntX(int tileCntX)
{
  tileCntX_ = tileCntX;
}

void TileGrid::setTileCntY(int tileCntY)
{
  tileCntY_ = tileCntY;
}

void TileGrid::setTileSize(int tileSizeX, int tileSizeY)
{
  tileSizeX_ = tileSizeX;
  tileSizeY_ = tileSizeY;
}

void TileGrid::setTileSizeX(int tileSizeX)
{
  tileSizeX_ = tileSizeX;
}

void TileGrid::setTileSizeY(int tileSizeY)
{
  tileSizeY_ = tileSizeY;
}

void TileGrid::setNumRoutingLayers(int num)
{
  numRoutingLayers_ = num;
}

void TileGrid::setLx(int lx)
{
  lx_ = lx;
}

void TileGrid::setLy(int ly)
{
  ly_ = ly;
}

void TileGrid::initTiles(bool use_rudy)
{
  debugPrint(log_,
             GPL,
             "rudy",
             1,
             "{:9} ( {:4} {:4} ) ( {:4} {:4} ) DBU",
             "TileBBox:",
             lx_,
             ly_,
             tileSizeX_,
             tileSizeY_);
  debugPrint(
      log_, GPL, "rudy", 1, "{:9} {:6} {:4}", "TileCnt:", tileCntX_, tileCntY_);
  if (!use_rudy) {
    log_->info(GPL, 39, "Number of routing layers: {}", numRoutingLayers_);
  }

  // 2D tile grid structure init
  int x = lx_, y = ly_;
  int idxX = 0, idxY = 0;
  tileStor_.resize(static_cast<uint64_t>(tileCntX_)
                   * static_cast<uint64_t>(tileCntY_));
  for (auto& tile : tileStor_) {
    tile = Tile(
        idxX, idxY, x, y, x + tileSizeX_, y + tileSizeY_, numRoutingLayers_);

    x += tileSizeX_;
    idxX += 1;
    if (x >= ux()) {
      y += tileSizeY_;
      x = lx_;

      idxY++;
      idxX = 0;
    }

    tiles_.push_back(&tile);
  }
  debugPrint(log_, GPL, "rudy", 1, "NumTiles: {}", tiles_.size());
}

int TileGrid::lx() const
{
  return lx_;
}

int TileGrid::ly() const
{
  return ly_;
}

// this is points
int TileGrid::ux() const
{
  return lx_ + tileCntX_ * tileSizeX_;
}
int TileGrid::uy() const
{
  return ly_ + tileCntY_ * tileSizeY_;
}

int TileGrid::tileCntX() const
{
  return tileCntX_;
}

int TileGrid::tileCntY() const
{
  return tileCntY_;
}

int TileGrid::tileSizeX() const
{
  return tileSizeX_;
}

int TileGrid::tileSizeY() const
{
  return tileSizeY_;
}

int TileGrid::numRoutingLayers() const
{
  return numRoutingLayers_;
}

const std::vector<Tile*>& TileGrid::tiles() const
{
  return tiles_;
}

/////////////////////////////////////////////
// RouteBaseVars

RouteBaseVars::RouteBaseVars(const PlaceOptions& options)
    : useRudy(options.routabilityUseRudy),
      targetRC(options.routabilityTargetRcMetric),
      inflationRatioCoef(options.routabilityInflationRatioCoef),
      maxInflationRatio(options.routabilityMaxInflationRatio),
      maxDensity(options.routabilityMaxDensity),
      ignoreEdgeRatio(0.8),
      minInflationRatio(options.routabilityMinInflationRatio),
      rcK1(options.routabilityRcK1),
      rcK2(options.routabilityRcK2),
      rcK3(options.routabilityRcK3),
      rcK4(options.routabilityRcK4)
{
}

/////////////////////////////////////////////
// RouteBase

RouteBase::RouteBase(RouteBaseVars rbVars,
                     odb::dbDatabase* db,
                     grt::GlobalRouter* grouter,
                     std::shared_ptr<NesterovBaseCommon> nbc,
                     std::vector<std::shared_ptr<NesterovBase>> nbVec,
                     utl::Logger* log)
    : rbVars_(rbVars)
{
  db_ = db;
  grouter_ = grouter;
  nbc_ = std::move(nbc);
  log_ = log;
  nbVec_ = std::move(nbVec);
  minRcTargetDensity_.resize(nbVec_.size(), 0);
  inflatedAreaDelta_.resize(nbVec_.size(), 0);
  init();
  log_->report("routability minInflationRatio: {:.2f}", rbVars_.minInflationRatio);
}

RouteBase::~RouteBase() = default;

void RouteBase::resetRoutabilityResources()
{
  for (auto& area : inflatedAreaDelta_) {
    area = 0;
  }
}

void RouteBase::revertToMinCongestion()
{
  log_->info(GPL,
             55,
             "Reverting inflation values and target density from the "
             "iteration with "
             "minimum observed routing congestion.");
  log_->info(GPL, 56, "Minimum observed routing congestion: {:.4f}", minRc_);

  // revert
  nbc_->revertGCellSizeToMinRc();
  for (int j = 0; j < nbVec_.size(); j++) {
    log_->info(GPL,
               57,
               "Target density at minimum routing congestion: {:.4f}{}",
               minRcTargetDensity_[j],
               nbVec_[j]->getGroup()
                   ? " (" + std::string(nbVec_[j]->getGroup()->getName()) + ")"
                   : "");

    nbVec_[j]->setTargetDensity(minRcTargetDensity_[j]);
    nbVec_[j]->restoreRemovedFillers();
    nbVec_[j]->updateDensitySize();
  }
  resetRoutabilityResources();
}

void RouteBase::init()
{
  // tg_ init
  std::unique_ptr<TileGrid> tg(new TileGrid());
  tg_ = std::move(tg);

  tg_->setLogger(log_);
  nbc_->resizeMinRcCellSize();
}

void RouteBase::getGrtResult()
{
  // update gCells' location to DB for GR
  nbc_->updateDbGCells();

  // these two options must be on
  grouter_->setAllowCongestion(true);
  grouter_->setCongestionIterations(0);

  // this option must be off
  grouter_->setCriticalNetsPercentage(0);

  grouter_->globalRoute();

  updateGrtRoute();
}

void RouteBase::loadGrt()
{
  grouter_->setAllowCongestion(true);
  grouter_->setCongestionIterations(0);
  grouter_->setCriticalNetsPercentage(0);
  grouter_->globalRoute();
}

std::vector<int64_t> RouteBase::inflatedAreaDelta() const
{
  return inflatedAreaDelta_;
}

int RouteBase::getRevertCount() const
{
  return revert_count_;
}

static float getUsageCapacityRatio(Tile* tile,
                                   odb::dbTechLayer* layer,
                                   odb::dbGCellGrid* gGrid,
                                   grt::GlobalRouter* grouter,
                                   float ignoreEdgeRatio)
{
  uint8_t blockH = 0, blockV = 0;
  grouter->getBlockage(layer, tile->x(), tile->y(), blockH, blockV);

  bool isHorizontal
      = (layer->getDirection() == odb::dbTechLayerDir::HORIZONTAL);

  // from the dbGCellGrid discussion in PR,
  // 'usage' contains (blockage + wire consumption).
  // where blockage is unavailable wires due to obstruction.
  //
  // 'capacity' contains (total capacity)
  // (i.e., total number of wires in the current tile)
  //
  // RePlAce/RC metric need 'blockage' because
  // if blockage ratio is larger than certain ratio,
  // need to skip.
  uint8_t curCap = gGrid->getCapacity(layer, tile->x(), tile->y());
  uint8_t curUse = gGrid->getUsage(layer, tile->x(), tile->y());
  uint8_t blockage = (isHorizontal) ? blockH : blockV;

  // escape tile ratio cals when capacity = 0
  if (curCap == 0) {
    return std::numeric_limits<float>::lowest();
  }

  // ignore if blockage is too huge in current tile
  float blockageRatio = static_cast<float>(blockage) / curCap;
  if (blockageRatio >= ignoreEdgeRatio) {
    return std::numeric_limits<float>::lowest();
  }

  // return usage (used routing track + blockage) / total capacity
  return static_cast<float>(curUse) / curCap;
}

void RouteBase::calculateRudyTiles()
{
  nbc_->updateDbGCells();
  grt::Rudy* rudy = grouter_->getRudy();
  rudy->calculateRudy();
  tg_->setNumRoutingLayers(0);

  // update grid tile info
  tg_->setLx(0);
  tg_->setLy(0);
  tg_->setTileSize(rudy->getTileSize(), rudy->getTileSize());
  int x_grids, y_grids;
  grouter_->getGridSize(x_grids, y_grids);
  tg_->setTileCnt(x_grids, y_grids);
  tg_->initTiles(rbVars_.useRudy);

  for (auto& tile : tg_->tiles()) {
    float ratio = rudy->getTile(tile->x(), tile->y()).getRudy() / 100.0;

    // update inflation Ratio
    if (ratio >= rbVars_.minInflationRatio) {
      float inflationRatio = std::pow(ratio / rbVars_.minInflationRatio, rbVars_.inflationRatioCoef);
      inflationRatio = std::fmin(inflationRatio, rbVars_.maxInflationRatio);
      tile->setInflationRatio(inflationRatio);
    }
  }

  // Calculate statistics for inflation ratios
  std::vector<float> inflationRatios;
  inflationRatios.reserve(tg_->tiles().size());
  for (auto& tile : tg_->tiles()) {
    inflationRatios.push_back(tile->inflationRatio());
  }

  if (!inflationRatios.empty()) {
    std::sort(inflationRatios.begin(), inflationRatios.end());
    float sum = 0.0f;
    for (float val : inflationRatios) {
      sum += val;
    }
    float mean = sum / inflationRatios.size();
    float median = inflationRatios[inflationRatios.size() / 2];
    float variance = 0.0f;
    for (float val : inflationRatios) {
      variance += (val - mean) * (val - mean);
    }
    float stddev = std::sqrt(variance / inflationRatios.size());
    log_->report("Inflation ratio statistics - Mean: {:.4f}, Median: {:.4f}, Std Dev: {:.4f}", mean, median, stddev);

    // Histogram (10 buckets)
    float min_val = inflationRatios.front();
    float max_val = inflationRatios.back();

    if (max_val - min_val < 1e-6) {
      log_->report("All tiles have inflation ratio: {:.4f}", min_val);
    } else {
      const int num_buckets = 10;
      float step = (max_val - min_val) / num_buckets;
      std::vector<int> bucket_counts(num_buckets, 0);

      for (float val : inflationRatios) {
        int bucket = static_cast<int>((val - min_val) / step);
        if (bucket >= num_buckets) {
          bucket = num_buckets - 1;
        }
        bucket_counts[bucket]++;
      }

      log_->report("Inflation ratio distribution:");
      for (int i = 0; i < num_buckets; i++) {
        float range_start = min_val + i * step;
        float range_end = min_val + (i + 1) * step;
        float percentage = static_cast<float>(bucket_counts[i]) / inflationRatios.size() * 100.0f;
        log_->report("[{:.2f}, {:.2f}): {} ({:.2f}%)", range_start, range_end, bucket_counts[i], percentage);
      }
    }
  }

  if (log_->debugCheck(GPL, "updateInflationRatio", 1)) {
    auto log = [this](auto... param) {
      log_->debug(GPL, "updateInflationRatio", param...);
    };
    for (auto& tile : tg_->tiles()) {
      if (tile->inflationRatio() > 1.0) {
        log("xy: {} {}", tile->x(), tile->y());
        log("minxy: {} {}", tile->lx(), tile->ly());
        log("maxxy: {} {}", tile->ux(), tile->uy());
        log("calcInflationRatio: {}", tile->inflationRatio());
      }
    }
  }
}

// fill
//
// TileGrids'
// lx_ ly_
// tileCntX_ tileCntY_
// tileSizeX_ tileSizeY_
//
void RouteBase::updateGrtRoute()
{
  odb::dbGCellGrid* gGrid = db_->getChip()->getBlock()->getGCellGrid();
  std::vector<int> gridX, gridY;
  gGrid->getGridX(gridX);
  gGrid->getGridY(gridY);

  // retrieve routing Layer Count from odb
  odb::dbTech* tech = db_->getTech();
  int numLayers = tech->getRoutingLayerCount();
  tg_->setNumRoutingLayers(numLayers);

  // update grid tile info
  tg_->setLx(gridX[0]);
  tg_->setLy(gridY[0]);
  tg_->setTileSize(gridX[1] - gridX[0], gridY[1] - gridY[0]);
  tg_->setTileCnt(gridX.size(), gridY.size());
  tg_->initTiles(rbVars_.useRudy);

  int min_routing_layer, max_routing_layer;
  grouter_->getMinMaxLayer(min_routing_layer, max_routing_layer);
  for (int i = 1; i <= numLayers; i++) {
    odb::dbTechLayer* layer = tech->findRoutingLayer(i);
    bool isHorizontalLayer
        = (layer->getDirection() == odb::dbTechLayerDir::HORIZONTAL);

    for (auto& tile : tg_->tiles()) {
      float ratio;
      if (i >= min_routing_layer && i <= max_routing_layer) {
        // Check left and down tile
        // and set the minimum usage/cap vals for
        // TileGrid setup.

        // first extract current tiles' usage
        ratio = getUsageCapacityRatio(
            tile, layer, gGrid, grouter_, rbVars_.ignoreEdgeRatio);

        // if horizontal layer (i.e., vertical edges)
        // should consider LEFT tile's RIGHT edge == current 'tile's LEFT edge
        // (current 'ratio' points to RIGHT edges usage)
        if (isHorizontalLayer && tile->x() >= 1) {
          Tile* leftTile
              = tg_->tiles()[tile->y() * tg_->tileCntX() + tile->x() - 1];
          float leftRatio = getUsageCapacityRatio(
              leftTile, layer, gGrid, grouter_, rbVars_.ignoreEdgeRatio);
          ratio = std::fmax(leftRatio, ratio);
        }

        // if vertical layer (i.e., horizontal edges)
        // should consider DOWN tile's UP edge == current 'tile's DOWN edge
        // (current 'ratio' points to UP edges usage)
        if (!isHorizontalLayer && tile->y() >= 1) {
          Tile* downTile
              = tg_->tiles()[(tile->y() - 1) * tg_->tileCntX() + tile->x()];
          float downRatio = getUsageCapacityRatio(
              downTile, layer, gGrid, grouter_, rbVars_.ignoreEdgeRatio);
          ratio = std::fmax(downRatio, ratio);
        }

        ratio = std::fmax(ratio, 0.0f);
      } else {
        ratio = 0.0;
      }
      //  update inflation Ratio
      if (ratio >= rbVars_.minInflationRatio) {
        float inflationRatio = std::pow(ratio, rbVars_.inflationRatioCoef);
        inflationRatio = std::fmin(inflationRatio, rbVars_.maxInflationRatio);
        tile->setInflationRatio(inflationRatio);
      }
    }
  }

  // debug print
  for (auto& tile : tg_->tiles()) {
    if (tile->inflationRatio() > 1.0) {
      debugPrint(log_,
                 GPL,
                 "updateInflationRatio",
                 1,
                 "xy: {} {}",
                 tile->x(),
                 tile->y());
      debugPrint(log_,
                 GPL,
                 "updateInflationRatio",
                 1,
                 "minxy: {} {}",
                 tile->lx(),
                 tile->ly());
      debugPrint(log_,
                 GPL,
                 "updateInflationRatio",
                 1,
                 "maxxy: {} {}",
                 tile->ux(),
                 tile->uy());
      debugPrint(log_,
                 GPL,
                 "updateInflationRatio",
                 1,
                 "calcInflationRatio: {}",
                 tile->inflationRatio());
    }
  }
}

// first: is Routability Need
// second: reverting procedure init need
//          (e.g. calling NesterovPlace's init())
std::pair<bool, bool> RouteBase::routability(
    int routability_driven_revert_count)
{
  increaseCounter();

  // create Tile Grid
  std::unique_ptr<TileGrid> tg(new TileGrid());
  tg_ = std::move(tg);
  tg_->setLogger(log_);

  float curRc;
  if (rbVars_.useRudy) {
    calculateRudyTiles();
    updateRudyAverage(true);
    curRc = getRudyAverage();
  } else {
    getGrtResult();
    curRc = getGrtRC();
  }

  if (curRc < rbVars_.targetRC) {
    log_->info(GPL,
               50,
               "Weighted routing congestion is lower than target routing "
               "congestion({:.4f}), "
               "end routability optimization.",
               rbVars_.targetRC);
    resetRoutabilityResources();
    return std::make_pair(false, false);
  }

  // saving solutions when minRc happen.
  if ((minRc_ - curRc) > 0.001) {
    is_min_rc_ = true;
    log_->info(GPL,
               48,
               "Routing congestion ({:.4f}) lower than previous minimum "
               "({:.4g}). Updating minimum.",
               curRc,
               minRc_);
    minRc_ = curRc;
    min_RC_violated_cnt_ = 0;
    for (int i = 0; i < nbVec_.size(); i++) {
      minRcTargetDensity_[i] = nbVec_[i]->getTargetDensity();
      nbVec_[i]->clearRemovedFillers();
    }

    // save cell size info
    nbc_->updateMinRcCellSize();

  } else {
    is_min_rc_ = false;
    min_RC_violated_cnt_++;
    log_->info(GPL,
               49,
               "Routing congestion ({:.4f}) higher than minimum ({:.4f}). "
               "Consecutive non-improvement count: {}.",
               curRc,
               minRc_,
               min_RC_violated_cnt_);
  }

  // set inflated ratio
  for (auto& tile : tg_->tiles()) {
    if (tile->inflationRatio() > 1) {
      tile->setInflatedRatio(tile->inflationRatio());
    } else {
      tile->setInflatedRatio(1.0);
    }
  }

  // inflate cells and remove fillers
  std::vector<double> prev_white_space_area(nbVec_.size());
  std::vector<double> prev_movable_area(nbVec_.size());
  std::vector<double> prev_total_filler_area(nbVec_.size());
  std::vector<double> prev_total_gcells_area(nbVec_.size());
  std::vector<double> prev_expected_gcells_area(nbVec_.size());
  dbBlock* block = db_->getChip()->getBlock();
  for (int i = 0; i < nbVec_.size(); i++) {
    inflatedAreaDelta_[i] = 0;
    // run bloating and get inflatedAreaDelta_
    for (auto& gCellHandle : nbVec_[i]->getGCells()) {
      // only care about "standard cell"
      if (!gCellHandle->isStdInstance()) {
        continue;
      }
      if (!gCellHandle.isNesterovBaseCommon()) {
        log_->error(GPL,
                    159,
                    "Gcell {} from group {} is a Std instance, but is not "
                    "from NesterovBaseCommon. This shouldn't happen.",
                    gCellHandle->getName(),
                    nbVec_[i]->getGroup()->getName());
      }
      auto gCell = nbc_->getGCellByIndex(gCellHandle.getStorageIndex());

      int idxX = std::min((gCell->dCx() - tg_->lx()) / tg_->tileSizeX(),
                          tg_->tileCntX() - 1);
      int idxY = std::min((gCell->dCy() - tg_->ly()) / tg_->tileSizeY(),
                          tg_->tileCntY() - 1);

      size_t index = (idxY * tg_->tileCntX()) + idxX;
      if (index >= tg_->tiles().size()) {
        continue;
      }
      Tile* tile = tg_->tiles()[index];

      // Don't care when inflRatio <= 1
      if (tile->inflatedRatio() <= 1.0) {
        continue;
      }

      int64_t prev_cell_area = static_cast<int64_t>(gCell->dx())
                             * static_cast<int64_t>(gCell->dy());

      // bloat
      gCell->setSize(static_cast<int>(std::round(
                         gCell->dx() * std::sqrt(tile->inflatedRatio()))),
                     static_cast<int>(std::round(
                         gCell->dy() * std::sqrt(tile->inflatedRatio()))),
                     GCell::GCellChange::kRoutability);

      int64_t new_cell_area = static_cast<int64_t>(gCell->dx())
                            * static_cast<int64_t>(gCell->dy());

      // auto master = gCell->insts()[0]->dbInst()->getMaster();
      // int64_t orig_cell_area = static_cast<int64_t>(master->getWidth()) * static_cast<int64_t>(master->getHeight());
      // gCell->setInflationAreaDelta(new_cell_area - orig_cell_area);

      // deltaArea is equal to area * deltaRatio
      // both of original and density size will be changed
<<<<<<< HEAD
      inflatedAreaDelta_[i] += new_cell_area - prev_cell_area;
    }

    // Calculate statistics for cell inflation area deltas
    std::vector<float> cellInflationRatios;
    for (auto& gCellHandle : nbVec_[i]->getGCells()) {
      if (!gCellHandle->isStdInstance()) {
      continue;
      }
      if (!gCellHandle.isNesterovBaseCommon()) {
      continue;
      }
      auto gCell = nbc_->getGCellByIndex(gCellHandle.getStorageIndex());
      auto master = gCell->insts()[0]->dbInst()->getMaster();
      int64_t orig_cell_area = static_cast<int64_t>(master->getWidth())
                   * static_cast<int64_t>(master->getHeight());

      int64_t cur_cell_area = static_cast<int64_t>(gCell->dx())
                  * static_cast<int64_t>(gCell->dy());
      if (orig_cell_area > 0) {
      float inflation_ratio
        = static_cast<float>(cur_cell_area) / orig_cell_area;
      cellInflationRatios.push_back(inflation_ratio);
      }
    }

    if (!cellInflationRatios.empty()) {
      std::sort(cellInflationRatios.begin(), cellInflationRatios.end());
      float sum = 0.0f;
      for (float val : cellInflationRatios) {
      sum += val;
      }
      float mean = sum / cellInflationRatios.size();
      float median = cellInflationRatios[cellInflationRatios.size() / 2];
      float variance = 0.0f;
      for (float val : cellInflationRatios) {
      variance += (val - mean) * (val - mean);
      }
      float stddev = std::sqrt(variance / cellInflationRatios.size());
      log_->report(
        "Cell inflation ratio statistics - Mean: {:.4f}, Median: {:.4f}, Std "
        "Dev: {:.4f}",
        mean,
        median,
        stddev);

      // Histogram (10 buckets)
      float min_val = cellInflationRatios.front();
      float max_val = cellInflationRatios.back();

      if (max_val - min_val < 1e-6) {
      log_->report("All cells have inflation ratio: {:.4f}", min_val);
      } else {
      const int num_buckets = 10;
      float step = (max_val - min_val) / num_buckets;
      std::vector<int> bucket_counts(num_buckets, 0);

      for (float val : cellInflationRatios) {
        int bucket = static_cast<int>((val - min_val) / step);
        if (bucket >= num_buckets) {
        bucket = num_buckets - 1;
        }
        bucket_counts[bucket]++;
      }

      log_->report("Cell inflation ratio distribution:");
      for (int j = 0; j < num_buckets; j++) {
        float range_start = min_val + j * step;
        float range_end = min_val + (j + 1) * step;
        float percentage = static_cast<float>(bucket_counts[j])
                 / cellInflationRatios.size() * 100.0f;
        log_->report("[{:.2f}, {:.2f}): {} ({:.2f}%)",
               range_start,
               range_end,
               bucket_counts[j],
               percentage);
      }
      }
=======
      inflatedAreaDelta_[i] += newCellArea - prevCellArea;
>>>>>>> 9c929441
    }

    float inflated_area_delta_microns
        = block->dbuAreaToMicrons(inflatedAreaDelta_[i]);
    float inflated_area_delta_percentage
        = (static_cast<float>(inflatedAreaDelta_[i])
           / nbVec_[i]->getNesterovInstsArea())
          * 100.0f;
    log_->info(GPL,
               51,
               format_label_um2_with_delta,
               "Inflated area:",
               inflated_area_delta_microns,
               inflated_area_delta_percentage);
    log_->info(GPL,
               52,
               format_label_float,
               "Placement target density:",
               nbVec_[i]->getTargetDensity());

    prev_white_space_area[i] = nbVec_[i]->getWhiteSpaceArea();
    prev_movable_area[i] = nbVec_[i]->getMovableArea();
    prev_total_filler_area[i] = nbVec_[i]->getTotalFillerArea();
    prev_total_gcells_area[i]
        = nbVec_[i]->getNesterovInstsArea() + nbVec_[i]->getTotalFillerArea();
    prev_expected_gcells_area[i]
        = inflatedAreaDelta_[i] + prev_total_gcells_area[i];

    nbVec_[i]->cutFillerCells(inflatedAreaDelta_[i]);

    // max density detection
    if (nbVec_[i]->getTargetDensity() > rbVars_.maxDensity) {
      log_->info(GPL,
                 53,
                 "Target density {:.4f} exceeds the maximum allowed {:.4f}{}.",
                 nbVec_[i]->getTargetDensity(),
                 rbVars_.maxDensity,
                 nbVec_[i]->getGroup()
                     ? " in group " + string(nbVec_[i]->getGroup()->getName())
                     : "");

      revertToMinCongestion();
      return std::make_pair(false, true);
    }
  }

  if (routability_driven_revert_count >= max_routability_revert_) {
    log_->info(GPL,
               91,
               "Routability mode reached the maximum allowed reverts {}",
               routability_driven_revert_count);

    revertToMinCongestion();
    return std::make_pair(false, true);
  }
  // rc not improvement detection -- (not improved the RC values 3 times in a
  // row)
  if (min_RC_violated_cnt_ >= max_routability_no_improvement_) {
    log_->info(GPL,
               54,
               "No improvement in routing congestion for {} consecutive "
               "iterations (limit is {}).",
               min_RC_violated_cnt_,
               max_routability_no_improvement_);

    revertToMinCongestion();
    return std::make_pair(false, true);
  }

  // updateArea
  for (int i = 0; i < nbVec_.size(); i++) {
    nbVec_[i]->updateAreas();
    nbVec_[i]->checkConsistency();

    double new_total_gcells_area
        = nbVec_[i]->getNesterovInstsArea() + nbVec_[i]->getTotalFillerArea();
    double new_expected_gcells_area
        = inflatedAreaDelta_[i] + new_total_gcells_area;

    auto percentDiff = [](double old_value, double new_value) -> double {
      if (old_value == 0.0) {
        return 0.0;
      }
      return ((new_value - old_value) / old_value) * 100.0;
    };

    log_->info(
        GPL,
        58,
        format_label_um2_with_delta,
        "White space area:",
        block->dbuAreaToMicrons(nbVec_[i]->getWhiteSpaceArea()),
        percentDiff(prev_white_space_area[i], nbVec_[i]->getWhiteSpaceArea()));

    log_->info(GPL,
               59,
               format_label_um2_with_delta,
               "Movable instances area:",
               block->dbuAreaToMicrons(nbVec_[i]->getMovableArea()),
               percentDiff(prev_movable_area[i], nbVec_[i]->getMovableArea()));

    log_->info(GPL,
               60,
               format_label_um2_with_delta,
               "Total filler area:",
               block->dbuAreaToMicrons(nbVec_[i]->getTotalFillerArea()),
               percentDiff(prev_total_filler_area[i],
                           nbVec_[i]->getTotalFillerArea()));

    log_->info(GPL,
               61,
               format_label_um2_with_delta,
               "Total non-inflated area:",
               block->dbuAreaToMicrons(new_total_gcells_area),
               percentDiff(prev_total_gcells_area[i], new_total_gcells_area));

    log_->info(
        GPL,
        62,
        format_label_um2_with_delta,
        "Total inflated area:",
        block->dbuAreaToMicrons(new_expected_gcells_area),
        percentDiff(prev_expected_gcells_area[i], new_expected_gcells_area));

    log_->info(GPL,
               63,
               format_label_float,
               "New Target Density:",
               nbVec_[i]->getTargetDensity());

    // update densitySizes for all gCell
    nbVec_[i]->updateDensitySize();
  }

  // reset
  resetRoutabilityResources();

  return std::make_pair(true, true);
}

void RouteBase::updateRudyAverage(bool verbose)
{
  grt::Rudy* rudy = grouter_->getRudy();
  total_route_overflow_ = 0.0;
  overflowed_tiles_count_ = 0;
  std::vector<double> edge_cong_array;

  for (auto& tile : tg_->tiles()) {
    float ratio = rudy->getTile(tile->x(), tile->y()).getRudy() / 100.0;
    // Escape the case when blockage ratio is too huge
    if (ratio >= 0.0f) {
      total_route_overflow_ += std::fmax(0.0, -1 + ratio);
      edge_cong_array.push_back(ratio);

      if (ratio > 1.0) {
        overflowed_tiles_count_++;
      }
    }
  }

  if (verbose) {
    log_->info(
        GPL, 41, "Total routing overflow: {:.4f}", total_route_overflow_);
    log_->info(
        GPL,
        42,
        "Number of overflowed tiles: {} ({:.2f}%)",
        overflowed_tiles_count_,
        (static_cast<double>(overflowed_tiles_count_) / tg_->tiles().size())
            * 100);
  }

  int arraySize = edge_cong_array.size();
<<<<<<< HEAD
  // std::ranges::sort(edge_cong_array, std::less<double>());
  std::sort(edge_cong_array.rbegin(), edge_cong_array.rend());
=======
  std::ranges::sort(edge_cong_array, std::greater<double>());
>>>>>>> 9c929441

  double avg005RC = 0;
  double avg010RC = 0;
  double avg020RC = 0;
  double avg050RC = 0;

  for (int i = 0; i < arraySize; ++i) {
    if (i < 0.005 * arraySize) {
      avg005RC += edge_cong_array[i];
    }
    if (i < 0.01 * arraySize) {
      avg010RC += edge_cong_array[i];
    }
    if (i < 0.02 * arraySize) {
      avg020RC += edge_cong_array[i];
    }
    if (i < 0.05 * arraySize) {
      avg050RC += edge_cong_array[i];
    }
  }

  avg005RC /= ceil(0.005 * arraySize);
  avg010RC /= ceil(0.010 * arraySize);
  avg020RC /= ceil(0.020 * arraySize);
  avg050RC /= ceil(0.050 * arraySize);
  final_average_rc_
      = (rbVars_.rcK1 * avg005RC + rbVars_.rcK2 * avg010RC
         + rbVars_.rcK3 * avg020RC + rbVars_.rcK4 * avg050RC)
        / (rbVars_.rcK1 + rbVars_.rcK2 + rbVars_.rcK3 + rbVars_.rcK4);

  if (verbose) {
    log_->info(
        GPL, 43, "Average top 0.5% routing congestion: {:.4f}", avg005RC);
    log_->info(
        GPL, 44, "Average top 1.0% routing congestion: {:.4f}", avg010RC);
    log_->info(
        GPL, 45, "Average top 2.0% routing congestion: {:.4f}", avg020RC);
    log_->info(
        GPL, 46, "Average top 5.0% routing congestion: {:.4f}", avg050RC);
    log_->info(GPL,
               47,
               "Routability iteration weighted routing congestion: {:.4f}",
               final_average_rc_);
  }
}

// extract RC values
float RouteBase::getGrtRC() const
{
  double totalRouteOverflowH2 = 0;
  double totalRouteOverflowV2 = 0;
  int overflowTileCnt2 = 0;

  std::vector<double> horEdgeCongArray;
  std::vector<double> verEdgeCongArray;

  odb::dbGCellGrid* gGrid = db_->getChip()->getBlock()->getGCellGrid();
  for (auto& tile : tg_->tiles()) {
    int min_routing_layer, max_routing_layer;
    grouter_->getMinMaxLayer(min_routing_layer, max_routing_layer);
    for (int i = 1; i <= tg_->numRoutingLayers(); i++) {
      odb::dbTechLayer* layer = db_->getTech()->findRoutingLayer(i);
      bool isHorizontalLayer
          = (layer->getDirection() == odb::dbTechLayerDir::HORIZONTAL);

      // extract the ratio in the same way as inflation ratio cals
      float ratio = getUsageCapacityRatio(
          tile, layer, gGrid, grouter_, rbVars_.ignoreEdgeRatio);
      if (i < min_routing_layer || i > max_routing_layer) {
        ratio = 0.0;
      }
      // escape the case when blockageRatio is too huge
      if (ratio >= 0.0f) {
        if (isHorizontalLayer) {
          totalRouteOverflowH2 += std::fmax(0.0, -1 + ratio);
          horEdgeCongArray.push_back(ratio);
        } else {
          totalRouteOverflowV2 += std::fmax(0.0, -1 + ratio);
          verEdgeCongArray.push_back(ratio);
        }

        if (ratio > 1.0) {
          overflowTileCnt2++;
        }
      }
    }
  }

  log_->info(GPL, 64, "TotalRouteOverflowH2: {:.4f}", totalRouteOverflowH2);
  log_->info(GPL, 65, "TotalRouteOverflowV2: {:.4f}", totalRouteOverflowV2);
  log_->info(GPL, 66, "OverflowTileCnt2: {}", overflowTileCnt2);

  int horArraySize = horEdgeCongArray.size();
  int verArraySize = verEdgeCongArray.size();

  std::sort(horEdgeCongArray.rbegin(), horEdgeCongArray.rend());
  std::sort(verEdgeCongArray.rbegin(), verEdgeCongArray.rend());

  double horAvg005RC = 0;
  double horAvg010RC = 0;
  double horAvg020RC = 0;
  double horAvg050RC = 0;
  for (int i = 0; i < horArraySize; ++i) {
    if (i < 0.005 * horArraySize) {
      horAvg005RC += horEdgeCongArray[i];
    }
    if (i < 0.01 * horArraySize) {
      horAvg010RC += horEdgeCongArray[i];
    }
    if (i < 0.02 * horArraySize) {
      horAvg020RC += horEdgeCongArray[i];
    }
    if (i < 0.05 * horArraySize) {
      horAvg050RC += horEdgeCongArray[i];
    }
  }

  horAvg005RC /= ceil(0.005 * horArraySize);
  horAvg010RC /= ceil(0.010 * horArraySize);
  horAvg020RC /= ceil(0.020 * horArraySize);
  horAvg050RC /= ceil(0.050 * horArraySize);

  double verAvg005RC = 0;
  double verAvg010RC = 0;
  double verAvg020RC = 0;
  double verAvg050RC = 0;
  for (int i = 0; i < verArraySize; ++i) {
    if (i < 0.005 * verArraySize) {
      verAvg005RC += verEdgeCongArray[i];
    }
    if (i < 0.01 * verArraySize) {
      verAvg010RC += verEdgeCongArray[i];
    }
    if (i < 0.02 * verArraySize) {
      verAvg020RC += verEdgeCongArray[i];
    }
    if (i < 0.05 * verArraySize) {
      verAvg050RC += verEdgeCongArray[i];
    }
  }
  verAvg005RC /= ceil(0.005 * verArraySize);
  verAvg010RC /= ceil(0.010 * verArraySize);
  verAvg020RC /= ceil(0.020 * verArraySize);
  verAvg050RC /= ceil(0.050 * verArraySize);

  log_->info(GPL, 67, "0.5%RC: {:.4f}", std::fmax(horAvg005RC, verAvg005RC));
  log_->info(GPL, 68, "1.0%RC: {:.4f}", std::fmax(horAvg010RC, verAvg010RC));
  log_->info(GPL, 69, "2.0%RC: {:.4f}", std::fmax(horAvg020RC, verAvg020RC));
  log_->info(GPL, 70, "5.0%RC: {:.4f}", std::fmax(horAvg050RC, verAvg050RC));

  log_->info(GPL, 71, "0.5rcK: {:.2f}", rbVars_.rcK1);
  log_->info(GPL, 72, "1.0rcK: {:.2f}", rbVars_.rcK2);
  log_->info(GPL, 73, "2.0rcK: {:.2f}", rbVars_.rcK3);
  log_->info(GPL, 74, "5.0rcK: {:.2f}", rbVars_.rcK4);

  float finalRC = (rbVars_.rcK1 * std::fmax(horAvg005RC, verAvg005RC)
                   + rbVars_.rcK2 * std::fmax(horAvg010RC, verAvg010RC)
                   + rbVars_.rcK3 * std::fmax(horAvg020RC, verAvg020RC)
                   + rbVars_.rcK4 * std::fmax(horAvg050RC, verAvg050RC))
                  / (rbVars_.rcK1 + rbVars_.rcK2 + rbVars_.rcK3 + rbVars_.rcK4);

  log_->info(GPL, 75, "Final routing congestion: {}", finalRC);
  return finalRC;
}

void RouteBase::increaseCounter()
{
  revert_count_++;

  log_->info(GPL, 40, "Routability iteration: {}", revert_count_);
}

}  // namespace gpl<|MERGE_RESOLUTION|>--- conflicted
+++ resolved
@@ -714,7 +714,6 @@
 
       // deltaArea is equal to area * deltaRatio
       // both of original and density size will be changed
-<<<<<<< HEAD
       inflatedAreaDelta_[i] += new_cell_area - prev_cell_area;
     }
 
@@ -793,9 +792,6 @@
                percentage);
       }
       }
-=======
-      inflatedAreaDelta_[i] += newCellArea - prevCellArea;
->>>>>>> 9c929441
     }
 
     float inflated_area_delta_microns
@@ -969,12 +965,7 @@
   }
 
   int arraySize = edge_cong_array.size();
-<<<<<<< HEAD
-  // std::ranges::sort(edge_cong_array, std::less<double>());
-  std::sort(edge_cong_array.rbegin(), edge_cong_array.rend());
-=======
   std::ranges::sort(edge_cong_array, std::greater<double>());
->>>>>>> 9c929441
 
   double avg005RC = 0;
   double avg010RC = 0;

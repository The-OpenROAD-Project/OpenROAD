--- conflicted
+++ resolved
@@ -1670,12 +1670,9 @@
   // update gFillerCells
   initFillerGCells();
 
-<<<<<<< HEAD
   log_->report("constructor: gCells_ size: {}", gCells_.size());
   log_->report("pb_->insts size: {}", pb_->insts().size());
   log_->report("fillerStor_ size: {}", fillerStor_.size());
-=======
->>>>>>> a30d14f6
   gCells_.reserve(pb_->insts().size() + fillerStor_.size());
 
   // add place instances
@@ -1688,27 +1685,13 @@
     pb_inst->setLocation(pb_inst->lx() + x_offset, pb_inst->ly() + y_offset);
 
     gCell->clearInstances();
-<<<<<<< HEAD
     gCell->setInstance(pb_inst);
-    gCells_.emplace_back(GCellIndexHandle{GCellIndexHandle::StorageType::NBC,
-                                      nbc_.get(),
-                                      nullptr,
-                                      nbc_->getGCellIndex(gCell)});
-    db_inst_index_map_[pb_inst->dbInst()] = gCells_.size() - 1; 
-=======
-    gCell->setInstance(inst);
     gCells_.emplace_back(GCellHandle(nbc_.get(), nbc_->getGCellIndex(gCell)));
->>>>>>> a30d14f6
   }
 
   // add filler cells to gCells_
   for (size_t i = 0; i < fillerStor_.size(); ++i) {
-<<<<<<< HEAD
-    gCells_.emplace_back(
-        GCellIndexHandle{GCellIndexHandle::StorageType::NB, nullptr, this, i});
-=======
     gCells_.emplace_back(GCellHandle(this, i));
->>>>>>> a30d14f6
   }
 
   log_->info(GPL, 31, "{:20} {:9}", "FillerInit:NumGCells:", gCells_.size());
@@ -2242,15 +2225,9 @@
 
 #pragma omp parallel for num_threads(nbc_->getNumThreads())
   for (auto it = gCells_.begin(); it < gCells_.end(); ++it) {
-<<<<<<< HEAD
     GCell* gCell = &(**it);  // old-style loop for old OpenMP
     updateDensityCoordiLayoutInside(gCell);
     int idx = std::distance(gCells_.begin(), it);
-=======
-    GCell* gCell = *it;  // old-style loop for old OpenMP
-    updateDensityCoordiLayoutInside(gCell);
-    int idx = it - gCells_.begin();
->>>>>>> a30d14f6
     curSLPCoordi_[idx] = prevSLPCoordi_[idx] = curCoordi_[idx]
         = initCoordi_[idx] = FloatPoint(gCell->dCx(), gCell->dCy());
 

--- conflicted
+++ resolved
@@ -1089,21 +1089,13 @@
   }
 
   // gCell ptr init
-<<<<<<< HEAD
-  NBC_gCells_.reserve(gCellStor_.size());
-=======
   nbc_gcells_.reserve(gCellStor_.size());
->>>>>>> d706e8c7
   for (size_t i = 0; i < gCellStor_.size(); ++i) {
     GCell& gCell = gCellStor_[i];
     if (!gCell.isInstance()) {
       continue;
     }
-<<<<<<< HEAD
-    NBC_gCells_.push_back(&gCell);
-=======
     nbc_gcells_.push_back(&gCell);
->>>>>>> d706e8c7
     for (Instance* inst : gCell.insts()) {
       gCellMap_[inst] = &gCell;
       db_inst_to_NBC_index_map_[inst->dbInst()] = i;
@@ -1482,27 +1474,16 @@
 //
 void NesterovBaseCommon::fixPointers()
 {
-<<<<<<< HEAD
-  NBC_gCells_.clear();
+  nbc_gcells_.clear();
   gCellMap_.clear();
   db_inst_to_NBC_index_map_.clear();
-  NBC_gCells_.reserve(gCellStor_.size());
-=======
-  nbc_gcells_.clear();
-  gCellMap_.clear();
-  db_inst_map_.clear();
   nbc_gcells_.reserve(gCellStor_.size());
->>>>>>> d706e8c7
   for (size_t i = 0; i < gCellStor_.size(); ++i) {
     GCell& gCell = gCellStor_[i];
     if (!gCell.isInstance()) {
       continue;
     }
-<<<<<<< HEAD
-    NBC_gCells_.push_back(&gCell);
-=======
     nbc_gcells_.push_back(&gCell);
->>>>>>> d706e8c7
     for (Instance* inst : gCell.insts()) {
       gCellMap_[inst] = &gCell;
       db_inst_to_NBC_index_map_[inst->dbInst()] = i;
@@ -1631,11 +1612,7 @@
   // update gFillerCells
   initFillerGCells();
 
-<<<<<<< HEAD
-  NB_gCells_.reserve(pb_->insts().size() + fillerStor_.size());
-=======
   nb_gcells_.reserve(pb_->insts().size() + fillerStor_.size());
->>>>>>> d706e8c7
 
   // add place instances
   for (auto& pb_inst : pb_->placeInsts()) {
@@ -1652,23 +1629,14 @@
       inst->setLocation(pb_inst->lx() + x_offset, pb_inst->ly() + y_offset);
     }
     gCell->updateLocations();
-<<<<<<< HEAD
-    NB_gCells_.emplace_back(
-        GCellHandle(nbc_.get(), nbc_->getGCellIndex(gCell)));
-    size_t gcells_index = NB_gCells_.size() - 1;
+    nb_gcells_.emplace_back(nbc_.get(), nbc_->getGCellIndex(gCell));
+    size_t gcells_index = nb_gcells_.size() - 1;
     db_inst_to_NB_index_map_[pb_inst->dbInst()] = gcells_index;
-=======
-    nb_gcells_.emplace_back(nbc_.get(), nbc_->getGCellIndex(gCell));
->>>>>>> d706e8c7
   }
 
   // add filler cells to gCells_
   for (size_t i = 0; i < fillerStor_.size(); ++i) {
-<<<<<<< HEAD
-    NB_gCells_.emplace_back(GCellHandle(this, i));
-=======
     nb_gcells_.emplace_back(this, i);
->>>>>>> d706e8c7
   }
 
   debugPrint(log_,
@@ -1677,11 +1645,7 @@
              1,
              format_label_int,
              "FillerInit:NumGCells:",
-<<<<<<< HEAD
-             NB_gCells_.size());
-=======
              nb_gcells_.size());
->>>>>>> d706e8c7
   debugPrint(log_,
              GPL,
              "FillerInit",
@@ -1898,11 +1862,7 @@
 {
   for (auto& coordi : coordis) {
     int idx = &coordi - &coordis[0];
-<<<<<<< HEAD
-    NB_gCells_[idx]->setCenterLocation(coordi.x, coordi.y);
-=======
     nb_gcells_[idx]->setCenterLocation(coordi.x, coordi.y);
->>>>>>> d706e8c7
   }
 }
 
@@ -1911,15 +1871,9 @@
 {
   for (auto& coordi : coordis) {
     int idx = &coordi - &coordis[0];
-<<<<<<< HEAD
-    NB_gCells_[idx]->setDensityCenterLocation(coordi.x, coordi.y);
-  }
-  bg_.updateBinsGCellDensityArea(NB_gCells_);
-=======
     nb_gcells_[idx]->setDensityCenterLocation(coordi.x, coordi.y);
   }
   bg_.updateBinsGCellDensityArea(nb_gcells_);
->>>>>>> d706e8c7
 }
 
 void NesterovBase::setTargetDensity(float density)
@@ -2033,11 +1987,7 @@
 {
   assert(omp_get_thread_num() == 0);
 #pragma omp parallel for num_threads(nbc_->getNumThreads())
-<<<<<<< HEAD
-  for (auto it = NB_gCells_.begin(); it < NB_gCells_.end(); ++it) {
-=======
   for (auto it = nb_gcells_.begin(); it < nb_gcells_.end(); ++it) {
->>>>>>> d706e8c7
     auto& gCell = *it;  // old-style loop for old OpenMP
     float scaleX = 0, scaleY = 0;
     float densitySizeX = 0, densitySizeY = 0;
@@ -2069,11 +2019,7 @@
   // bloating can change the following :
   // stdInstsArea and macroInstsArea
   stdInstsArea_ = macroInstsArea_ = 0;
-<<<<<<< HEAD
-  for (auto it = NB_gCells_.begin(); it < NB_gCells_.end(); ++it) {
-=======
   for (auto it = nb_gcells_.begin(); it < nb_gcells_.end(); ++it) {
->>>>>>> d706e8c7
     auto& gCell = *it;  // old-style loop for old OpenMP
     if (!gCell) {
       log_->report("gCell is nullptr inside NBC updateAreas()!");
@@ -2229,11 +2175,7 @@
 void NesterovBase::initDensity1()
 {
   assert(omp_get_thread_num() == 0);
-<<<<<<< HEAD
-  const int gCellSize = NB_gCells_.size();
-=======
   const int gCellSize = nb_gcells_.size();
->>>>>>> d706e8c7
   curSLPCoordi_.resize(gCellSize, FloatPoint());
   curSLPWireLengthGrads_.resize(gCellSize, FloatPoint());
   curSLPDensityGrads_.resize(gCellSize, FloatPoint());
@@ -2255,17 +2197,10 @@
   initCoordi_.resize(gCellSize, FloatPoint());
 
 #pragma omp parallel for num_threads(nbc_->getNumThreads())
-<<<<<<< HEAD
-  for (auto it = NB_gCells_.begin(); it < NB_gCells_.end(); ++it) {
-    GCell* gCell = *it;  // old-style loop for old OpenMP
-    updateDensityCoordiLayoutInside(gCell);
-    int idx = it - NB_gCells_.begin();
-=======
   for (auto it = nb_gcells_.begin(); it < nb_gcells_.end(); ++it) {
     GCell* gCell = *it;  // old-style loop for old OpenMP
     updateDensityCoordiLayoutInside(gCell);
     int idx = it - nb_gcells_.begin();
->>>>>>> d706e8c7
     curSLPCoordi_[idx] = prevSLPCoordi_[idx] = curCoordi_[idx]
         = initCoordi_[idx] = FloatPoint(gCell->dCx(), gCell->dCy());
 
@@ -2373,13 +2308,8 @@
   // revisiting this in the future to restore determinism.
   // #pragma omp parallel for num_threads(nbc_->getNumThreads()) reduction(+ :
   // wireLengthGradSum_, densityGradSum_, gradSum)
-<<<<<<< HEAD
-  for (size_t i = 0; i < NB_gCells_.size(); i++) {
-    GCell* gCell = NB_gCells_.at(i);
-=======
   for (size_t i = 0; i < nb_gcells_.size(); i++) {
     GCell* gCell = nb_gcells_.at(i);
->>>>>>> d706e8c7
     wireLengthGrads[i]
         = nbc_->getWireLengthGradientWA(gCell, wlCoeffX, wlCoeffY);
     densityGrads[i] = getDensityGradient(gCell);
@@ -2490,19 +2420,11 @@
     float wlCoeffX,
     float wlCoeffY)
 {
-<<<<<<< HEAD
-  if (gCellIndex >= NB_gCells_.size()) {
-    return;
-  }
-
-  GCell* gCell = NB_gCells_.at(gCellIndex);
-=======
   if (gCellIndex >= nb_gcells_.size()) {
     return;
   }
 
   GCell* gCell = nb_gcells_.at(gCellIndex);
->>>>>>> d706e8c7
 
   wireLengthGrads[gCellIndex]
       = nbc_->getWireLengthGradientWA(gCell, wlCoeffX, wlCoeffY);
@@ -2542,13 +2464,8 @@
 {
   assert(omp_get_thread_num() == 0);
 #pragma omp parallel for num_threads(nbc_->getNumThreads())
-<<<<<<< HEAD
-  for (size_t i = 0; i < NB_gCells_.size(); i++) {
-    GCell* curGCell = NB_gCells_[i];
-=======
   for (size_t i = 0; i < nb_gcells_.size(); i++) {
     GCell* curGCell = nb_gcells_[i];
->>>>>>> d706e8c7
 
     float prevCoordiX
         = curSLPCoordi_[i].x
@@ -2617,13 +2534,8 @@
 
   // Prevent locked instances from moving
 #pragma omp parallel for num_threads(nbc_->getNumThreads())
-<<<<<<< HEAD
-  for (size_t k = 0; k < NB_gCells_.size(); ++k) {
-    if (NB_gCells_[k]->isInstance() && NB_gCells_[k]->isLocked()) {
-=======
   for (size_t k = 0; k < nb_gcells_.size(); ++k) {
     if (nb_gcells_[k]->isInstance() && nb_gcells_[k]->isLocked()) {
->>>>>>> d706e8c7
       nextSLPCoordi_[k] = curSLPCoordi_[k];
       nextSLPWireLengthGrads_[k] = curSLPWireLengthGrads_[k];
       nextSLPDensityGrads_[k] = curSLPDensityGrads_[k];
@@ -2760,11 +2672,7 @@
   }
 
   // fill in nextCoordinates with given stepLength_
-<<<<<<< HEAD
-  for (size_t k = 0; k < NB_gCells_.size(); k++) {
-=======
   for (size_t k = 0; k < nb_gcells_.size(); k++) {
->>>>>>> d706e8c7
     FloatPoint nextCoordi(
         curSLPCoordi_[k].x + stepLength_ * curSLPSumGrads_[k].x,
         curSLPCoordi_[k].y + stepLength_ * curSLPSumGrads_[k].y);
@@ -2773,11 +2681,7 @@
         nextCoordi.x + coeff * (nextCoordi.x - curCoordi_[k].x),
         nextCoordi.y + coeff * (nextCoordi.y - curCoordi_[k].y));
 
-<<<<<<< HEAD
-    GCell* curGCell = NB_gCells_[k];
-=======
     GCell* curGCell = nb_gcells_[k];
->>>>>>> d706e8c7
 
     nextCoordi_[k]
         = FloatPoint(getDensityCoordiLayoutInsideX(curGCell, nextCoordi.x),
@@ -2916,11 +2820,7 @@
     }
 
 #pragma omp parallel for num_threads(nbc_->getNumThreads())
-<<<<<<< HEAD
-    for (auto it = NB_gCells_.begin(); it < NB_gCells_.end(); ++it) {
-=======
     for (auto it = nb_gcells_.begin(); it < nb_gcells_.end(); ++it) {
->>>>>>> d706e8c7
       auto& gCell = *it;  // old-style loop for old OpenMP
       if (!gCell->isInstance()) {
         continue;
@@ -3005,11 +2905,7 @@
     auto db_it = db_inst_to_NB_index_map_.find(db_inst);
     if (db_it != db_inst_to_NB_index_map_.end()) {
       size_t gcells_index = db_it->second;
-<<<<<<< HEAD
-      GCellHandle& handle = NB_gCells_[gcells_index];
-=======
       GCellHandle& handle = nb_gcells_[gcells_index];
->>>>>>> d706e8c7
       GCell* gcell = handle;
 
       for (auto& gpin : gcell->gPins()) {
@@ -3051,11 +2947,7 @@
       updateSingleCurGradient(gcells_index, wlCoeffX, wlCoeffY);
 
       // analogous to NesterovBase::updateInitialPrevSLPCoordi()
-<<<<<<< HEAD
-      GCell* curGCell = NB_gCells_[gcells_index];
-=======
       GCell* curGCell = nb_gcells_[gcells_index];
->>>>>>> d706e8c7
       float prevCoordiX = curSLPCoordi_[gcells_index].x
                           - npVars_->initialPrevCoordiUpdateCoef
                                 * curSLPSumGrads_[gcells_index].x;
@@ -3069,11 +2961,7 @@
 
       // analogous to
       // NesterovBase::updateGCellDensityCenterLocation(prevSLPCoordi_)
-<<<<<<< HEAD
-      NB_gCells_[gcells_index]->setDensityCenterLocation(
-=======
       nb_gcells_[gcells_index]->setDensityCenterLocation(
->>>>>>> d706e8c7
           prevSLPCoordi_[gcells_index].x, prevSLPCoordi_[gcells_index].y);
 
       // analogous to updatePrevGradient()
@@ -3104,15 +2992,9 @@
   auto gcell = nbc_->getGCellByIndex(stor_index);
   if (gcell != nullptr) {
     new_instances.push_back(db_inst);
-<<<<<<< HEAD
-    NB_gCells_.emplace_back(GCellHandle(nbc_.get(), stor_index));
-    size_t gcells_index = NB_gCells_.size() - 1;
-    db_inst_to_NB_index_map_[db_inst] = gcells_index;
-=======
     nb_gcells_.emplace_back(nbc_.get(), stor_index);
     size_t gcells_index = nb_gcells_.size() - 1;
-    db_inst_index_map_[db_inst] = gcells_index;
->>>>>>> d706e8c7
+    db_inst_to_NB_index_map_[db_inst] = gcells_index;
 
     curSLPCoordi_.emplace_back();
     curSLPWireLengthGrads_.emplace_back();
@@ -3197,28 +3079,27 @@
 //  maintaining consistency in NBC::gcellStor_ and NB::gCells_
 void NesterovBase::destroyCbkGCell(odb::dbInst* db_inst)
 {
-<<<<<<< HEAD
   debugPrint(log_, GPL, "callbacks", 2, "NesterovBase::destroyGCel");
   auto db_it = db_inst_to_NB_index_map_.find(db_inst);
   if (db_it != db_inst_to_NB_index_map_.end()) {
-    size_t last_index = NB_gCells_.size() - 1;
+    size_t last_index = nb_gcells_.size() - 1;
     size_t gcell_index = db_it->second;
 
-    GCellHandle& handle = NB_gCells_[gcell_index];
+    GCellHandle& handle = nb_gcells_[gcell_index];
     // should be impossible to be a filler here
     bool is_filler = handle->isFiller();
 
     if (gcell_index != last_index) {
-      std::swap(NB_gCells_[gcell_index], NB_gCells_[last_index]);
+      std::swap(nb_gcells_[gcell_index], nb_gcells_[last_index]);
     }
     swapAndPopParallelVectors(gcell_index, last_index);
-    NB_gCells_.pop_back();
+    nb_gcells_.pop_back();
     db_inst_to_NB_index_map_.erase(db_it);
 
     if (gcell_index != last_index) {
-      if (!NB_gCells_[gcell_index]->isFiller()) {
+      if (!nb_gcells_[gcell_index]->isFiller()) {
         odb::dbInst* swapped_inst
-            = NB_gCells_[gcell_index]->insts()[0]->dbInst();
+            = nb_gcells_[gcell_index]->insts()[0]->dbInst();
         db_inst_to_NB_index_map_.erase(swapped_inst);
         db_inst_to_NB_index_map_[swapped_inst] = gcell_index;
       }
@@ -3227,12 +3108,12 @@
     }
 
     if (!is_filler) {
-      std::pair<odb::dbInst*, size_t> replacer = nbc_->destroyGCell(db_inst);
+      std::pair<odb::dbInst*, size_t> replacer = nbc_->destroyCbkGCell(db_inst);
 
       if (replacer.first != nullptr) {
         auto it = db_inst_to_NB_index_map_.find(replacer.first);
         if (it != db_inst_to_NB_index_map_.end()) {
-          NB_gCells_[it->second].updateIndex(replacer.second);
+          nb_gcells_[it->second].updateIndex(replacer.second);
         } else {
           debugPrint(log_,
                      GPL,
@@ -3262,32 +3143,8 @@
   }
 }
 
-std::pair<odb::dbInst*, size_t> NesterovBaseCommon::destroyGCell(
+std::pair<odb::dbInst*, size_t> NesterovBaseCommon::destroyCbkGCell(
     odb::dbInst* db_inst)
-=======
-  auto db_it = db_inst_index_map_.find(db_inst);
-  if (db_it != db_inst_index_map_.end()) {
-    size_t last_index = nb_gcells_.size() - 1;
-    size_t gcell_index = db_it->second;
-
-    GCellHandle& handle = nb_gcells_[gcell_index];
-    if (handle.isNesterovBaseCommon()) {
-      nbc_->destroyCbkGCell(handle.getIndex());
-    } else {
-      destroyFillerGCell(handle.getIndex());
-    }
-
-    if (gcell_index != last_index) {
-      std::swap(nb_gcells_[gcell_index], nb_gcells_[last_index]);
-    }
-    swapAndPopParallelVectors(gcell_index, last_index);
-    nb_gcells_.pop_back();
-    db_inst_index_map_.erase(db_it);
-  }
-}
-
-void NesterovBaseCommon::destroyCbkGCell(size_t index_remove)
->>>>>>> d706e8c7
 {
   auto it = db_inst_to_NBC_index_map_.find(db_inst);
   if (it == db_inst_to_NBC_index_map_.end()) {
@@ -3371,6 +3228,7 @@
 }
 
 void NesterovBaseCommon::destroyCbkITerm(odb::dbITerm* db_iterm)
+
 {
   debugPrint(log_, GPL, "callbacks", 2, "NesterovBaseCommon::destroyITerm");
   auto db_it = db_iterm_to_NBC_index_map_.find(db_iterm);

--- conflicted
+++ resolved
@@ -37,38 +37,6 @@
 [INFO GPL-0028] BinCnt:        16     16
 [INFO GPL-0029] BinSize: (  1.936  1.925 )
 [INFO GPL-0030] NumBins: 256
-<<<<<<< HEAD
-[NesterovSolve] Iter:    1 overflow: 0.844 HPWL: 3796564
-[NesterovSolve] Iter:   10 overflow: 0.744 HPWL: 4211042
-[NesterovSolve] Iter:   20 overflow: 0.747 HPWL: 4195233
-[NesterovSolve] Iter:   30 overflow: 0.748 HPWL: 4196048
-[NesterovSolve] Iter:   40 overflow: 0.747 HPWL: 4196356
-[NesterovSolve] Iter:   50 overflow: 0.747 HPWL: 4196193
-[NesterovSolve] Iter:   60 overflow: 0.747 HPWL: 4196520
-[NesterovSolve] Iter:   70 overflow: 0.747 HPWL: 4196809
-[NesterovSolve] Iter:   80 overflow: 0.747 HPWL: 4197300
-[NesterovSolve] Iter:   90 overflow: 0.747 HPWL: 4198104
-[NesterovSolve] Iter:  100 overflow: 0.746 HPWL: 4199441
-[NesterovSolve] Iter:  110 overflow: 0.746 HPWL: 4201536
-[NesterovSolve] Iter:  120 overflow: 0.745 HPWL: 4204931
-[NesterovSolve] Iter:  130 overflow: 0.743 HPWL: 4210378
-[NesterovSolve] Iter:  140 overflow: 0.740 HPWL: 4218908
-[NesterovSolve] Iter:  150 overflow: 0.737 HPWL: 4232359
-[NesterovSolve] Iter:  160 overflow: 0.731 HPWL: 4253098
-[NesterovSolve] Iter:  170 overflow: 0.720 HPWL: 4281726
-[NesterovSolve] Iter:  180 overflow: 0.702 HPWL: 4321138
-[NesterovSolve] Iter:  190 overflow: 0.683 HPWL: 4375214
-[NesterovSolve] Iter:  200 overflow: 0.661 HPWL: 4447313
-[NesterovSolve] Iter:  210 overflow: 0.625 HPWL: 4516646
-[NesterovSolve] Snapshot saved at iter = 216
-[NesterovSolve] Iter:  220 overflow: 0.586 HPWL: 4589882
-[NesterovSolve] Iter:  230 overflow: 0.547 HPWL: 4672037
-[NesterovSolve] Iter:  240 overflow: 0.494 HPWL: 4711422
-[NesterovSolve] Iter:  250 overflow: 0.438 HPWL: 4688181
-[NesterovSolve] Iter:  260 overflow: 0.378 HPWL: 4684016
-[NesterovSolve] Iter:  270 overflow: 0.326 HPWL: 4689798
-[NesterovSolve] Iter:  280 overflow: 0.303 HPWL: 4740108
-=======
 [NesterovSolve] Iter:    1 overflow: 0.849 HPWL: 3762953
 [NesterovSolve] Iter:   10 overflow: 0.744 HPWL: 4210889
 [NesterovSolve] Iter:   20 overflow: 0.747 HPWL: 4195208
@@ -99,7 +67,6 @@
 [NesterovSolve] Iter:  260 overflow: 0.378 HPWL: 4685878
 [NesterovSolve] Iter:  270 overflow: 0.326 HPWL: 4688054
 [NesterovSolve] Iter:  280 overflow: 0.302 HPWL: 4738039
->>>>>>> 1ab51575
 [INFO GPL-0075] Routability iteration: 1
 [INFO GPL-0036] TileBBox: (    0    0 ) ( 4200 4200 ) DBU
 [INFO GPL-0038] TileCnt:      14   14

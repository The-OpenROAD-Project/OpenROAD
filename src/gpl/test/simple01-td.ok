--- conflicted
+++ resolved
@@ -221,21 +221,10 @@
 [INFO GPL-1001] Finished with Overflow: 0.098817
 [INFO GPL-1002] Placed Cell Area              487.3120
 [INFO GPL-1003] Available Free Area           953.8760
-<<<<<<< HEAD
-[INFO GPL-1004] Minimum Feasible Density        0.5900 (cell_area / free_area)
-[INFO GPL-1006]   Suggested Target Densities:
-[INFO GPL-1007]     - For 90% usage of free space: 0.5686
-[INFO GPL-1008]     - For 80% usage of free space: 0.6396
-[INFO GPL-1010] Original area (um^2): 553.28
-[INFO GPL-1011] Total routability artificial inflation: 0.00 (+0.00%)
-[INFO GPL-1012] Total timing-driven delta area: -65.17 (-11.78%)
-[INFO GPL-1013] Final placement area: 488.11 (-11.78%)
-=======
 [INFO GPL-1004] Minimum Feasible Density        0.5109 (cell_area / free_area)
 [INFO GPL-1006]   Suggested Target Densities:
 [INFO GPL-1007]     - For 90% usage of free space: 0.5676
 [INFO GPL-1008]     - For 80% usage of free space: 0.6386
 [INFO GPL-1009]     - For 50% usage of free space: 1.0218
->>>>>>> 0dbfca83
 worst slack max 1.40
 No differences found.
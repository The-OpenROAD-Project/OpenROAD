--- conflicted
+++ resolved
@@ -36,50 +36,6 @@
 [INFO GPL-0028] BinCnt:        16     16
 [INFO GPL-0029] BinSize: (  1.936  1.925 )
 [INFO GPL-0030] NumBins: 256
-<<<<<<< HEAD
-[NesterovSolve] Iter:    1 overflow: 0.831 HPWL: 3661695
-[INFO GPL-0100] Timing-driven iteration 1/6, virtual: true.
-[INFO GPL-0101] Iter: 2, overflow: 0.760, keep rsz at: 0.3
-[INFO GPL-0106] Timing-driven: worst slack 1.42e-09
-[INFO GPL-0103] Timing-driven: weighted 35 nets.
-[NesterovSolve] Iter:   10 overflow: 0.730 HPWL: 4005819
-[NesterovSolve] Iter:   20 overflow: 0.733 HPWL: 3997279
-[NesterovSolve] Iter:   30 overflow: 0.733 HPWL: 3993713
-[NesterovSolve] Iter:   40 overflow: 0.733 HPWL: 3993844
-[NesterovSolve] Iter:   50 overflow: 0.733 HPWL: 3994450
-[NesterovSolve] Iter:   60 overflow: 0.733 HPWL: 3994616
-[NesterovSolve] Iter:   70 overflow: 0.733 HPWL: 3994861
-[NesterovSolve] Iter:   80 overflow: 0.733 HPWL: 3995236
-[NesterovSolve] Iter:   90 overflow: 0.733 HPWL: 3995792
-[NesterovSolve] Iter:  100 overflow: 0.733 HPWL: 3996953
-[NesterovSolve] Iter:  110 overflow: 0.732 HPWL: 3998849
-[NesterovSolve] Iter:  120 overflow: 0.731 HPWL: 4001672
-[NesterovSolve] Iter:  130 overflow: 0.730 HPWL: 4006171
-[NesterovSolve] Iter:  140 overflow: 0.727 HPWL: 4013205
-[NesterovSolve] Iter:  150 overflow: 0.723 HPWL: 4022955
-[NesterovSolve] Iter:  160 overflow: 0.716 HPWL: 4037693
-[NesterovSolve] Iter:  170 overflow: 0.704 HPWL: 4057849
-[NesterovSolve] Iter:  180 overflow: 0.691 HPWL: 4088116
-[NesterovSolve] Iter:  190 overflow: 0.674 HPWL: 4128374
-[NesterovSolve] Iter:  200 overflow: 0.652 HPWL: 4181455
-[INFO GPL-0100] Timing-driven iteration 2/6, virtual: true.
-[INFO GPL-0101] Iter: 205, overflow: 0.632, keep rsz at: 0.3
-[INFO GPL-0106] Timing-driven: worst slack 1.42e-09
-[INFO GPL-0103] Timing-driven: weighted 35 nets.
-[NesterovSolve] Iter:  210 overflow: 0.616 HPWL: 4268566
-[NesterovSolve] Iter:  220 overflow: 0.581 HPWL: 4335078
-[NesterovSolve] Iter:  230 overflow: 0.541 HPWL: 4395216
-[NesterovSolve] Iter:  240 overflow: 0.497 HPWL: 4450743
-[INFO GPL-0100] Timing-driven iteration 3/6, virtual: true.
-[INFO GPL-0101] Iter: 242, overflow: 0.481, keep rsz at: 0.3
-[INFO GPL-0106] Timing-driven: worst slack 1.41e-09
-[INFO GPL-0103] Timing-driven: weighted 33 nets.
-[NesterovSolve] Iter:  250 overflow: 0.439 HPWL: 4450370
-[NesterovSolve] Iter:  260 overflow: 0.384 HPWL: 4445752
-[NesterovSolve] Iter:  270 overflow: 0.331 HPWL: 4451632
-[NesterovSolve] Iter:  280 overflow: 0.304 HPWL: 4479394
-[INFO GPL-0100] Timing-driven iteration 4/6, virtual: false.
-=======
 [NesterovSolve] Iter:    1 overflow: 0.832 HPWL: 3651238
 [INFO GPL-0100] Timing-driven iteration 1/5, virtual: true.
 [INFO GPL-0101] Iter: 2, overflow: 0.761, keep rsz at: 0.3
@@ -118,35 +74,11 @@
 [NesterovSolve] Iter:  270 overflow: 0.331 HPWL: 4450617
 [NesterovSolve] Iter:  280 overflow: 0.305 HPWL: 4478236
 [INFO GPL-0100] Timing-driven iteration 3/5, virtual: false.
->>>>>>> 08d98606
 [INFO GPL-0101] Iter: 285, overflow: 0.284, keep rsz at: 0.3
 [INFO GPL-0106] Timing-driven: worst slack 1.41e-09
 [INFO GPL-0103] Timing-driven: weighted 31 nets.
 [INFO GPL-0107] Timing-driven: repair_design delta area: -14.098 um^2 (-2.55%)
 [INFO GPL-0108] Timing-driven: new target density: 0.6852203
-<<<<<<< HEAD
-[NesterovSolve] Iter:  290 overflow: 0.290 HPWL: 2638073
-[NesterovSolve] Iter:  300 overflow: 0.261 HPWL: 2661028
-[NesterovSolve] Iter:  310 overflow: 0.228 HPWL: 2632635
-[INFO GPL-0100] Timing-driven iteration 5/6, virtual: false.
-[INFO GPL-0101] Iter: 315, overflow: 0.204, keep rsz at: 0.3
-[INFO GPL-0106] Timing-driven: worst slack 1.41e-09
-[INFO GPL-0103] Timing-driven: weighted 33 nets.
-[INFO GPL-0107] Timing-driven: repair_design delta area: -5.320 um^2 (-0.99%)
-[INFO GPL-0108] Timing-driven: new target density: 0.67964303
-[NesterovSolve] Iter:  320 overflow: 0.195 HPWL: 2609333
-[NesterovSolve] Iter:  330 overflow: 0.179 HPWL: 2656621
-[NesterovSolve] Iter:  340 overflow: 0.147 HPWL: 2680826
-[INFO GPL-0100] Timing-driven iteration 6/6, virtual: false.
-[INFO GPL-0101] Iter: 341, overflow: 0.143, keep rsz at: 0.3
-[INFO GPL-0106] Timing-driven: worst slack 1.41e-09
-[INFO GPL-0103] Timing-driven: weighted 35 nets.
-[INFO GPL-0107] Timing-driven: repair_design delta area: 0.000 um^2 (+0.00%)
-[INFO GPL-0108] Timing-driven: new target density: 0.67964303
-[NesterovSolve] Iter:  350 overflow: 0.126 HPWL: 2703140
-[NesterovSolve] Iter:  360 overflow: 0.106 HPWL: 2724581
-[NesterovSolve] Finished with Overflow: 0.098892
-=======
 [NesterovSolve] Iter:  290 overflow: 0.292 HPWL: 2640138
 [NesterovSolve] Iter:  300 overflow: 0.263 HPWL: 2656033
 [NesterovSolve] Iter:  310 overflow: 0.228 HPWL: 2638435
@@ -168,6 +100,5 @@
 [NesterovSolve] Iter:  350 overflow: 0.128 HPWL: 2707448
 [NesterovSolve] Iter:  360 overflow: 0.102 HPWL: 2738598
 [NesterovSolve] Finished with Overflow: 0.098186
->>>>>>> 08d98606
 worst slack 1.41
 No differences found.
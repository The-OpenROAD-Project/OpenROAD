--- conflicted
+++ resolved
@@ -60,299 +60,6 @@
 GCELLGRID Y 140 DO 22 STEP 2800 ;
 GCELLGRID Y 0 DO 2 STEP 140 ;
 COMPONENTS 291 ;
-<<<<<<< HEAD
-    - _276_ NOR2_X2 + PLACED ( 14067 18858 ) N ;
-    - _278_ INV_X1 + PLACED ( 7427 25107 ) N ;
-    - _279_ NOR2_X1 + PLACED ( 12930 26048 ) N ;
-    - _280_ INV_X1 + PLACED ( 14863 26028 ) N ;
-    - _281_ INV_X1 + PLACED ( 22623 48308 ) N ;
-    - _282_ NOR2_X1 + PLACED ( 21194 47327 ) N ;
-    - _283_ INV_X1 + PLACED ( 26327 42091 ) N ;
-    - _284_ NOR2_X1 + PLACED ( 24526 43926 ) N ;
-    - _285_ NOR2_X1 + PLACED ( 20511 44481 ) N ;
-    - _286_ INV_X1 + PLACED ( 15115 42898 ) N ;
-    - _287_ NOR2_X1 + PLACED ( 14756 41826 ) N ;
-    - _288_ INV_X1 + PLACED ( 15925 41129 ) N ;
-    - _289_ AND2_X1 + PLACED ( 17349 28748 ) N ;
-    - _290_ INV_X1 + PLACED ( 22484 10066 ) N ;
-    - _291_ NOR2_X1 + PLACED ( 20470 10050 ) N ;
-    - _292_ INV_X1 + PLACED ( 16739 9208 ) N ;
-    - _293_ AOI21_X1 + PLACED ( 19232 10175 ) N ;
-    - _294_ INV_X1 + PLACED ( 25614 10859 ) N ;
-    - _295_ NOR2_X1 + PLACED ( 24865 13797 ) N ;
-    - _296_ INV_X1 + PLACED ( 23668 18841 ) N ;
-    - _297_ NOR2_X1 + PLACED ( 23415 19266 ) N ;
-    - _298_ NOR2_X1 + PLACED ( 22506 20160 ) N ;
-    - _299_ AND2_X1 + PLACED ( 21631 28537 ) N ;
-    - _300_ INV_X16 + PLACED ( 55480 16642 ) N ;
-    - _301_ NOR2_X4 + PLACED ( 52193 17895 ) N ;
-    - _302_ INV_X16 + PLACED ( 55480 20767 ) N ;
-    - _303_ NOR3_X2 + PLACED ( 51586 19243 ) N ;
-    - _304_ AOI21_X1 + PLACED ( 49306 19178 ) N ;
-    - _305_ INV_X1 + PLACED ( 44952 24437 ) N ;
-    - _306_ INV_X32 + PLACED ( 49400 35390 ) N ;
-    - _307_ AND2_X4 + PLACED ( 56211 34242 ) N ;
-    - _308_ INV_X4 + PLACED ( 57689 32064 ) N ;
-    - _309_ INV_X32 + PLACED ( 43762 47806 ) N ;
-    - _310_ OAI211_X4 + PLACED ( 47896 43085 ) N ;
-    - _311_ NAND2_X4 + PLACED ( 49484 30033 ) N ;
-    - _312_ INV_X16 + PLACED ( 55480 26926 ) N ;
-    - _313_ NOR2_X1 + PLACED ( 53741 27932 ) N ;
-    - _314_ NOR3_X4 + PLACED ( 48493 28454 ) N ;
-    - _315_ NOR2_X2 + PLACED ( 42390 27691 ) N ;
-    - _316_ INV_X1 + PLACED ( 36685 33869 ) N ;
-    - _317_ NOR2_X1 + PLACED ( 35186 34325 ) N ;
-    - _318_ INV_X32 + PLACED ( 31482 15724 ) N ;
-    - _319_ NOR2_X4 + PLACED ( 35714 27448 ) N ;
-    - _320_ INV_X4 + PLACED ( 17779 32738 ) N ;
-    - _321_ NAND2_X1 + PLACED ( 20331 33788 ) N ;
-    - _322_ INV_X1 + PLACED ( 25286 34929 ) N ;
-    - _323_ OAI21_X4 + PLACED ( 20698 34253 ) N ;
-    - _324_ NOR4_X4 + PLACED ( 31583 27686 ) N ;
-    - _325_ NOR2_X1 + PLACED ( 26044 33872 ) N ;
-    - _326_ OAI21_X1 + PLACED ( 25405 34143 ) N ;
-    - _327_ INV_X1 + PLACED ( 17196 34921 ) N ;
-    - _328_ INV_X32 + PLACED ( 32337 57050 ) N ;
-    - _329_ NOR3_X2 + PLACED ( 35159 28018 ) N ;
-    - _330_ AOI21_X4 + PLACED ( 34801 28693 ) N ;
-    - _331_ OAI221_X4 + PLACED ( 26562 30510 ) N ;
-    - _332_ OAI211_X1 + PLACED ( 27848 27006 ) N ;
-    - _333_ AND2_X1 + PLACED ( 11426 26277 ) N ;
-    - _334_ INV_X1 + PLACED ( 13587 26614 ) N ;
-    - _335_ NAND2_X1 + PLACED ( 21591 47218 ) N ;
-    - _336_ NAND2_X1 + PLACED ( 24614 43087 ) N ;
-    - _337_ NAND2_X1 + PLACED ( 20593 42539 ) N ;
-    - _338_ INV_X1 + PLACED ( 20571 45295 ) N ;
-    - _339_ NAND3_X1 + PLACED ( 17405 41108 ) N ;
-    - _340_ NAND2_X1 + PLACED ( 14971 41691 ) N ;
-    - _341_ NAND2_X1 + PLACED ( 16324 40763 ) N ;
-    - _342_ INV_X1 + PLACED ( 21048 9837 ) N ;
-    - _343_ OAI211_X1 + PLACED ( 20769 10933 ) N ;
-    - _344_ NAND2_X1 + PLACED ( 21851 12501 ) N ;
-    - _345_ AOI211_X1 + PLACED ( 22145 19197 ) N ;
-    - _346_ NAND2_X1 + PLACED ( 25103 13742 ) N ;
-    - _347_ NAND2_X1 + PLACED ( 23806 19429 ) N ;
-    - _348_ OAI21_X1 + PLACED ( 23776 19413 ) N ;
-    - _349_ OR2_X1 + PLACED ( 21949 23635 ) N ;
-    - _350_ AOI21_X1 + PLACED ( 17314 27096 ) N ;
-    - _351_ AND4_X1 + PLACED ( 15649 25838 ) N ;
-    - _352_ AOI22_X1 + PLACED ( 15693 25958 ) N ;
-    - _353_ OR2_X1 + PLACED ( 17360 23683 ) N ;
-    - _355_ INV_X2 + PLACED ( 15245 19090 ) N ;
-    - _357_ AND3_X1 + PLACED ( 17372 28045 ) N ;
-    - _358_ OAI211_X4 + PLACED ( 23066 26347 ) N ;
-    - _359_ OAI21_X1 + PLACED ( 15886 26668 ) N ;
-    - _360_ OAI21_X1 + PLACED ( 22591 24419 ) N ;
-    - _361_ NAND3_X4 + PLACED ( 22959 26500 ) N ;
-    - _362_ NOR2_X1 + PLACED ( 37729 43065 ) N ;
-    - _363_ INV_X1 + PLACED ( 37606 40216 ) N ;
-    - _364_ NOR2_X4 + PLACED ( 39208 39539 ) N ;
-    - _365_ AOI221_X4 + PLACED ( 27945 39304 ) N ;
-    - _366_ AND2_X4 + PLACED ( 41163 39900 ) N ;
-    - _368_ OAI21_X1 + PLACED ( 16515 24674 ) N ;
-    - _370_ AOI22_X1 + PLACED ( 14055 25829 ) N ;
-    - _371_ NOR2_X2 + PLACED ( 28095 27067 ) N ;
-    - _372_ NAND3_X1 + PLACED ( 19986 29520 ) N ;
-    - _373_ OR2_X1 + PLACED ( 19142 35009 ) N ;
-    - _374_ AOI22_X1 + PLACED ( 18043 40867 ) N ;
-    - _375_ NAND2_X1 + PLACED ( 18192 40082 ) N ;
-    - _376_ XOR2_X1 + PLACED ( 7264 43067 ) N ;
-    - _377_ XNOR2_X1 + PLACED ( 8221 42140 ) N ;
-    - _378_ INV_X1 + PLACED ( 16500 48780 ) N ;
-    - _380_ NOR2_X1 + PLACED ( 14928 43978 ) N ;
-    - _381_ NAND2_X1 + PLACED ( 16507 43614 ) N ;
-    - _382_ AOI221_X4 + PLACED ( 28970 44419 ) N ;
-    - _383_ AOI21_X1 + PLACED ( 14701 43887 ) N ;
-    - _384_ INV_X1 + PLACED ( 22822 40405 ) N ;
-    - _385_ INV_X1 + PLACED ( 23177 38451 ) N ;
-    - _386_ OAI211_X1 + PLACED ( 22279 41560 ) N ;
-    - _387_ INV_X1 + PLACED ( 22080 44603 ) N ;
-    - _388_ AND4_X1 + PLACED ( 21143 44734 ) N ;
-    - _389_ AOI22_X1 + PLACED ( 21016 44848 ) N ;
-    - _390_ NOR2_X1 + PLACED ( 22260 45233 ) N ;
-    - _391_ NOR2_X1 + PLACED ( 20251 49819 ) N ;
-    - _392_ NAND2_X1 + PLACED ( 21023 48382 ) N ;
-    - _393_ AOI221_X4 + PLACED ( 27552 47219 ) N ;
-    - _394_ AOI21_X1 + PLACED ( 20057 49940 ) N ;
-    - _395_ OAI21_X1 + PLACED ( 23565 41230 ) N ;
-    - _396_ XOR2_X1 + PLACED ( 25054 54110 ) N ;
-    - _397_ XNOR2_X1 + PLACED ( 24745 53169 ) N ;
-    - _398_ NOR2_X1 + PLACED ( 26279 49658 ) N ;
-    - _399_ AOI221_X1 + PLACED ( 24676 49591 ) N ;
-    - _401_ OR3_X1 + PLACED ( 25851 40915 ) N ;
-    - _402_ AOI21_X1 + PLACED ( 25515 50040 ) N ;
-    - _403_ INV_X1 + PLACED ( 27537 19997 ) N ;
-    - _404_ OAI211_X1 + PLACED ( 28474 26218 ) N ;
-    - _405_ AOI21_X1 + PLACED ( 22899 18544 ) N ;
-    - _406_ AOI21_X1 + PLACED ( 24326 18842 ) N ;
-    - _407_ AND2_X1 + PLACED ( 26221 18605 ) N ;
-    - _408_ XNOR2_X1 + PLACED ( 24379 5683 ) N ;
-    - _409_ XNOR2_X1 + PLACED ( 24609 6354 ) N ;
-    - _410_ NOR2_X1 + PLACED ( 27405 12655 ) N ;
-    - _411_ AOI221_X1 + PLACED ( 17527 16377 ) N ;
-    - _412_ OR3_X1 + PLACED ( 26054 14292 ) N ;
-    - _413_ AOI21_X1 + PLACED ( 26257 13348 ) N ;
-    - _414_ OAI21_X1 + PLACED ( 29191 26578 ) N ;
-    - _415_ AND2_X1 + PLACED ( 22866 18716 ) N ;
-    - _416_ AND4_X1 + PLACED ( 29810 20245 ) N ;
-    - _417_ AOI22_X1 + PLACED ( 29699 20367 ) N ;
-    - _418_ OR2_X1 + PLACED ( 33894 20925 ) N ;
-    - _419_ NOR2_X1 + PLACED ( 38021 20610 ) N ;
-    - _420_ AOI221_X4 + PLACED ( 34324 36098 ) N ;
-    - _421_ OAI21_X1 + PLACED ( 33876 20589 ) N ;
-    - _422_ AOI21_X1 + PLACED ( 37129 21261 ) N ;
-    - _423_ AOI21_X1 + PLACED ( 17835 8604 ) N ;
-    - _424_ NOR2_X1 + PLACED ( 16789 8729 ) N ;
-    - _425_ NOR2_X1 + PLACED ( 17262 8827 ) N ;
-    - _426_ XNOR2_X1 + PLACED ( 15320 9581 ) N ;
-    - _427_ XNOR2_X1 + PLACED ( 16827 9811 ) N ;
-    - _428_ NOR2_X1 + PLACED ( 29587 12202 ) N ;
-    - _429_ AOI221_X2 + PLACED ( 42929 15511 ) N ;
-    - _430_ OR3_X1 + PLACED ( 26465 14098 ) N ;
-    - _431_ AOI21_X1 + PLACED ( 28818 13119 ) N ;
-    - _432_ XNOR2_X1 + PLACED ( 18944 2915 ) N ;
-    - _433_ XNOR2_X1 + PLACED ( 19563 3100 ) N ;
-    - _434_ AOI221_X2 + PLACED ( 15002 16324 ) N ;
-    - _435_ OR3_X1 + PLACED ( 25245 14053 ) N ;
-    - _436_ AOI22_X1 + PLACED ( 16005 13430 ) N ;
-    - _437_ NAND2_X1 + PLACED ( 40290 27212 ) N ;
-    - _438_ OAI221_X1 + PLACED ( 40615 27783 ) N ;
-    - _439_ NAND2_X1 + PLACED ( 35969 30842 ) N ;
-    - _440_ XOR2_X1 + PLACED ( 16643 32910 ) N ;
-    - _441_ XNOR2_X1 + PLACED ( 36536 32885 ) N ;
-    - _442_ AOI221_X2 + PLACED ( 42263 32759 ) N ;
-    - _443_ NAND2_X1 + PLACED ( 29735 36250 ) N ;
-    - _444_ AOI22_X1 + PLACED ( 28556 33994 ) N ;
-    - _445_ OAI21_X1 + PLACED ( 40709 27780 ) N ;
-    - _446_ NAND2_X1 + PLACED ( 40414 26423 ) N ;
-    - _447_ XNOR2_X1 + PLACED ( 36319 13540 ) N ;
-    - _448_ XNOR2_X1 + PLACED ( 37564 14156 ) N ;
-    - _449_ NOR2_X1 + PLACED ( 42192 11560 ) N ;
-    - _450_ AOI221_X1 + PLACED ( 16212 16322 ) N ;
-    - _451_ OR3_X1 + PLACED ( 39128 16377 ) N ;
-    - _452_ AOI21_X1 + PLACED ( 41127 11873 ) N ;
-    - _453_ XNOR2_X1 + PLACED ( 42609 29030 ) N ;
-    - _454_ XNOR2_X1 + PLACED ( 41953 28684 ) N ;
-    - _455_ AOI221_X2 + PLACED ( 37736 49251 ) N ;
-    - _456_ OR3_X1 + PLACED ( 36809 39667 ) N ;
-    - _457_ AOI22_X1 + PLACED ( 37653 49887 ) N ;
-    - _458_ AOI22_X1 + PLACED ( 49969 30632 ) N ;
-    - _459_ NOR2_X1 + PLACED ( 54160 28693 ) N ;
-    - _460_ XOR2_X1 + PLACED ( 55400 22287 ) N ;
-    - _461_ XNOR2_X1 + PLACED ( 56351 27887 ) N ;
-    - _462_ NOR2_X1 + PLACED ( 47933 15983 ) N ;
-    - _463_ AOI221_X1 + PLACED ( 44291 17212 ) N ;
-    - _464_ OR3_X1 + PLACED ( 44240 16690 ) N ;
-    - _465_ AOI21_X1 + PLACED ( 46920 16130 ) N ;
-    - _466_ XNOR2_X1 + PLACED ( 55816 28248 ) N ;
-    - _467_ XNOR2_X1 + PLACED ( 49661 29288 ) N ;
-    - _468_ AOI221_X4 + PLACED ( 46007 22873 ) N ;
-    - _469_ OR3_X1 + PLACED ( 44279 24188 ) N ;
-    - _470_ AOI22_X1 + PLACED ( 48463 22789 ) N ;
-    - _471_ XNOR2_X1 + PLACED ( 48694 38104 ) N ;
-    - _472_ INV_X1 + PLACED ( 49322 44981 ) N ;
-    - _473_ NOR2_X1 + PLACED ( 48894 49740 ) N ;
-    - _474_ XNOR2_X1 + PLACED ( 48222 39161 ) N ;
-    - _475_ AOI221_X4 + PLACED ( 42182 36979 ) N ;
-    - _476_ NAND3_X1 + PLACED ( 42489 39050 ) N ;
-    - _477_ AOI22_X1 + PLACED ( 47214 39124 ) N ;
-    - _478_ XOR2_X1 + PLACED ( 48288 50830 ) N ;
-    - _479_ AOI221_X4 + PLACED ( 41979 44679 ) N ;
-    - _480_ NAND3_X1 + PLACED ( 43090 41350 ) N ;
-    - _481_ AOI22_X1 + PLACED ( 48228 44971 ) N ;
-    - _482_ NOR2_X1 + PLACED ( 15302 19094 ) N ;
-    - _483_ NOR2_X1 + PLACED ( 51296 34549 ) N ;
-    - _484_ AND3_X1 + PLACED ( 48806 35556 ) N ;
-    - _485_ NAND3_X1 + PLACED ( 33735 36890 ) N ;
-    - _486_ NOR3_X1 + PLACED ( 23608 10486 ) N ;
-    - _487_ NAND2_X1 + PLACED ( 24232 11249 ) N ;
-    - _488_ NOR4_X1 + PLACED ( 25858 39037 ) N ;
-    - _489_ NAND3_X1 + PLACED ( 24478 40840 ) N ;
-    - _490_ NOR3_X1 + PLACED ( 34012 16239 ) N ;
-    - _491_ NAND3_X1 + PLACED ( 34455 40335 ) N ;
-    - _492_ AOI221_X4 + PLACED ( 32657 47114 ) N ;
-    - _493_ NAND3_X1 + PLACED ( 32535 42231 ) N ;
-    - _494_ AOI221_X1 + PLACED ( 32294 39814 ) N ;
-    - _495_ MUX2_X1 + PLACED ( 7715 54172 ) N ;
-    - _496_ NOR2_X4 + PLACED ( 38150 45601 ) N ;
-    - _498_ MUX2_X1 + PLACED ( 10105 51469 ) N ;
-    - _499_ MUX2_X1 + PLACED ( 2400 23891 ) N ;
-    - _500_ MUX2_X1 + PLACED ( 5514 24666 ) N ;
-    - _501_ MUX2_X1 + PLACED ( 3817 46607 ) N ;
-    - _502_ MUX2_X1 + PLACED ( 6239 47524 ) N ;
-    - _503_ MUX2_X1 + PLACED ( 27865 57478 ) N ;
-    - _504_ MUX2_X1 + PLACED ( 28583 52399 ) N ;
-    - _505_ MUX2_X1 + PLACED ( 30048 1322 ) N ;
-    - _506_ MUX2_X1 + PLACED ( 31030 3967 ) N ;
-    - _507_ MUX2_X1 + PLACED ( 2887 18791 ) N ;
-    - _508_ MUX2_X1 + PLACED ( 5562 16851 ) N ;
-    - _509_ MUX2_X1 + PLACED ( 3613 9856 ) N ;
-    - _510_ MUX2_X1 + PLACED ( 6125 9654 ) N ;
-    - _511_ MUX2_X1 + PLACED ( 12902 1947 ) N ;
-    - _512_ MUX2_X1 + PLACED ( 13813 3446 ) N ;
-    - _513_ MUX2_X1 + PLACED ( 6402 35021 ) N ;
-    - _514_ MUX2_X1 + PLACED ( 7589 35515 ) N ;
-    - _515_ MUX2_X1 + PLACED ( 2239 29886 ) N ;
-    - _516_ MUX2_X1 + PLACED ( 5897 30265 ) N ;
-    - _517_ MUX2_X1 + PLACED ( 45856 11105 ) N ;
-    - _518_ MUX2_X1 + PLACED ( 32980 11235 ) N ;
-    - _519_ MUX2_X1 + PLACED ( 39067 2707 ) N ;
-    - _520_ MUX2_X1 + PLACED ( 39503 4396 ) N ;
-    - _521_ MUX2_X1 + PLACED ( 51659 11042 ) N ;
-    - _522_ MUX2_X1 + PLACED ( 53069 11690 ) N ;
-    - _523_ MUX2_X1 + PLACED ( 49158 5770 ) N ;
-    - _524_ MUX2_X1 + PLACED ( 51503 5831 ) N ;
-    - _525_ MUX2_X1 + PLACED ( 50476 39287 ) N ;
-    - _526_ MUX2_X1 + PLACED ( 52938 42719 ) N ;
-    - _527_ MUX2_X1 + PLACED ( 49731 51041 ) N ;
-    - _528_ MUX2_X1 + PLACED ( 51992 52066 ) N ;
-    - _529_ AOI22_X1 + PLACED ( 28172 31427 ) N ;
-    - _530_ NOR2_X1 + PLACED ( 26792 33981 ) N ;
-    - _531_ XNOR2_X1 + PLACED ( 12655 35062 ) N ;
-    - _532_ XNOR2_X1 + PLACED ( 13861 35509 ) N ;
-    - _533_ AOI221_X2 + PLACED ( 14243 48641 ) N ;
-    - _534_ OR3_X1 + PLACED ( 25804 36322 ) N ;
-    - _535_ AOI22_X1 + PLACED ( 15927 36879 ) N ;
-    - _536_ DFF_X1 + PLACED ( 0 25071 ) N ;
-    - _537_ DFF_X1 + PLACED ( 7714 42636 ) N ;
-    - _538_ DFF_X1 + PLACED ( 17082 54653 ) N ;
-    - _539_ DFF_X1 + PLACED ( 22651 57447 ) N ;
-    - _540_ DFF_X1 + PLACED ( 24566 1529 ) N ;
-    - _541_ DFF_X1 + PLACED ( 37086 20909 ) N ;
-    - _542_ DFF_X1 + PLACED ( 26257 6673 ) N ;
-    - _543_ DFF_X1 + PLACED ( 9110 10251 ) N ;
-    - _544_ DFF_X1 + PLACED ( 0 32694 ) N ;
-    - _545_ DFF_X1 + PLACED ( 40987 8642 ) N ;
-    - _546_ DFF_X1 + PLACED ( 36559 56306 ) N ;
-    - _547_ DFF_X1 + PLACED ( 47583 12612 ) N ;
-    - _548_ DFF_X1 + PLACED ( 48729 22371 ) N ;
-    - _549_ DFF_X1 + PLACED ( 54660 40713 ) N ;
-    - _550_ DFF_X1 + PLACED ( 43028 51680 ) N ;
-    - _551_ DFF_X1 + PLACED ( 33757 50769 ) N ;
-    - _552_ DFF_X1 + PLACED ( 8727 19372 ) N ;
-    - _553_ DFF_X1 + PLACED ( 10589 51591 ) N ;
-    - _554_ DFF_X1 + PLACED ( 5817 24860 ) N ;
-    - _555_ DFF_X1 + PLACED ( 6693 47892 ) N ;
-    - _556_ DFF_X1 + PLACED ( 27770 54678 ) N ;
-    - _557_ DFF_X1 + PLACED ( 31417 4011 ) N ;
-    - _558_ DFF_X1 + PLACED ( 5822 16791 ) N ;
-    - _559_ DFF_X1 + PLACED ( 6458 9744 ) N ;
-    - _560_ DFF_X1 + PLACED ( 14150 3115 ) N ;
-    - _561_ DFF_X1 + PLACED ( 7923 35705 ) N ;
-    - _562_ DFF_X1 + PLACED ( 6425 30482 ) N ;
-    - _563_ DFF_X1 + PLACED ( 32134 10622 ) N ;
-    - _564_ DFF_X1 + PLACED ( 39773 4402 ) N ;
-    - _565_ DFF_X1 + PLACED ( 54396 11860 ) N ;
-    - _566_ DFF_X1 + PLACED ( 52273 5894 ) N ;
-    - _567_ DFF_X1 + PLACED ( 55480 44777 ) N ;
-    - _568_ DFF_X1 + PLACED ( 51944 55171 ) N ;
-    - _569_ DFF_X1 + PLACED ( 647 37218 ) N ;
-    - place10 BUF_X2 + PLACED ( 42307 56471 ) N ;
-    - place6 BUF_X2 + PLACED ( 36936 12575 ) N ;
-    - place7 BUF_X1 + PLACED ( 33845 44625 ) N ;
-    - place8 BUF_X2 + PLACED ( 50603 49111 ) N ;
-    - place9 BUF_X2 + PLACED ( 58443 40047 ) N ;
-=======
     - _276_ NOR2_X2 + PLACED ( 8770 32639 ) N ;
     - _278_ INV_X1 + PLACED ( 4588 25778 ) N ;
     - _279_ NOR2_X1 + PLACED ( 6321 26232 ) N ;
@@ -644,7 +351,6 @@
     - place7 BUF_X1 + SOURCE TIMING + PLACED ( 34346 21868 ) N ;
     - place8 BUF_X2 + SOURCE TIMING + PLACED ( 53472 50197 ) N ;
     - place9 BUF_X2 + SOURCE TIMING + PLACED ( 51922 40693 ) N ;
->>>>>>> 1b5e6d7b
 END COMPONENTS
 PINS 54 ;
     - clk + NET clk + DIRECTION INPUT + USE SIGNAL
@@ -1149,15 +855,9 @@
       ( _558_ CK ) ( _559_ CK ) ( _560_ CK ) ( _561_ CK ) ( _562_ CK ) ( _563_ CK ) ( _564_ CK ) ( _565_ CK )
       ( _566_ CK ) ( _567_ CK ) ( _568_ CK ) ( _569_ CK ) + USE SIGNAL ;
     - ctrl.state.out_reg\[0\].qi ( _276_ A2 ) ( _355_ A ) ( _482_ A2 ) ( _552_ Q ) + USE SIGNAL ;
-<<<<<<< HEAD
-    - ctrl.state.out_reg\[1\].qi ( _533_ A ) ( _457_ B1 ) ( _455_ A ) ( _399_ A ) ( _393_ A ) ( _382_ A ) ( _378_ A )
-      ( _362_ A2 ) ( place7 A ) ( _551_ Q ) + USE SIGNAL ;
-    - dpath.a_reg.out_reg\[0\].qi ( _527_ A ) ( _478_ B ) ( _473_ A2 ) ( place8 A ) ( _550_ Q ) + USE SIGNAL ;
-=======
     - ctrl.state.out_reg\[1\].qi ( _276_ A1 ) ( place7 A ) ( _455_ A ) ( _457_ B1 ) ( _444_ B1 ) ( _475_ A ) ( _468_ A )
       ( _463_ A ) ( _429_ A ) ( _481_ B1 ) ( _477_ B1 ) ( _470_ B1 ) ( _362_ A2 ) ( _479_ A ) ( _551_ Q ) + USE SIGNAL ;
     - dpath.a_reg.out_reg\[0\].qi ( place8 A ) ( _550_ Q ) + USE SIGNAL ;
->>>>>>> 1b5e6d7b
     - dpath.a_reg.out_reg\[10\].qi ( _297_ A2 ) ( _347_ A2 ) ( _406_ B1 ) ( _419_ A2 ) ( _507_ A ) ( _541_ Q ) + USE SIGNAL ;
     - dpath.a_reg.out_reg\[11\].qi ( _295_ A2 ) ( _346_ A2 ) ( _408_ B ) ( _410_ A2 ) ( _505_ A ) ( _540_ Q ) + USE SIGNAL ;
     - dpath.a_reg.out_reg\[12\].qi ( _284_ A2 ) ( _336_ A2 ) ( _396_ B ) ( _398_ A2 ) ( _503_ A ) ( _539_ Q ) + USE SIGNAL ;
@@ -1190,22 +890,12 @@
     - dpath.b_reg.out_reg\[7\].qi ( _322_ A ) ( _331_ B1 ) ( _514_ B ) ( _531_ A ) ( _561_ Q ) + USE SIGNAL ;
     - dpath.b_reg.out_reg\[8\].qi ( _293_ B1 ) ( _342_ A ) ( _423_ B1 ) ( _424_ A2 ) ( _432_ A ) ( _512_ B ) ( _560_ Q ) + USE SIGNAL ;
     - dpath.b_reg.out_reg\[9\].qi ( _290_ A ) ( _426_ A ) ( _486_ A1 ) ( _510_ B ) ( _559_ Q ) + USE SIGNAL ;
-<<<<<<< HEAD
-    - net10 ( _317_ A2 ) ( _328_ A ) ( _453_ B ) ( _519_ A ) ( place10 Z ) + USE SIGNAL ;
-    - net6 ( _318_ A ) ( _447_ A ) ( _490_ A2 ) ( _518_ B ) ( place6 Z ) + USE SIGNAL ;
-    - net7 ( _276_ A1 ) ( _365_ A ) ( _370_ B1 ) ( _411_ A ) ( _420_ A ) ( _429_ A ) ( _434_ A )
-      ( _436_ B1 ) ( _442_ A ) ( _444_ B1 ) ( _450_ A ) ( _463_ A ) ( _468_ A ) ( _470_ B1 ) ( _475_ A )
-      ( _477_ B1 ) ( _479_ A ) ( _481_ B1 ) ( _535_ B1 ) ( place7 Z ) + USE SIGNAL ;
-    - net8 ( _309_ A ) ( place8 Z ) + USE SIGNAL ;
-    - net9 ( _306_ A ) ( _471_ B ) ( _525_ A ) ( place9 Z ) + USE SIGNAL ;
-=======
     - net10 ( _519_ A ) ( _453_ B ) ( _317_ A2 ) ( _328_ A ) ( place10 Z ) + USE SIGNAL ;
     - net6 ( _318_ A ) ( _518_ B ) ( _490_ A2 ) ( _447_ A ) ( place6 Z ) + USE SIGNAL ;
     - net7 ( _378_ A ) ( _533_ A ) ( _399_ A ) ( _535_ B1 ) ( _393_ A ) ( _382_ A ) ( _365_ A )
       ( _411_ A ) ( _436_ B1 ) ( _434_ A ) ( _450_ A ) ( _370_ B1 ) ( _420_ A ) ( _442_ A ) ( place7 Z ) + USE SIGNAL ;
     - net8 ( _478_ B ) ( _527_ A ) ( _473_ A2 ) ( _309_ A ) ( place8 Z ) + USE SIGNAL ;
     - net9 ( _306_ A ) ( _525_ A ) ( _471_ B ) ( place9 Z ) + USE SIGNAL ;
->>>>>>> 1b5e6d7b
     - req_msg\[0\] ( PIN req_msg[0] ) ( _527_ B ) + USE SIGNAL ;
     - req_msg\[10\] ( PIN req_msg[10] ) ( _507_ B ) + USE SIGNAL ;
     - req_msg\[11\] ( PIN req_msg[11] ) ( _505_ B ) + USE SIGNAL ;

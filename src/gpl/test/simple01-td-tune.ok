--- conflicted
+++ resolved
@@ -72,29 +72,6 @@
 [INFO GPL-0110] Timing-driven: new target density: 0.70529836
 Iteration | Overflow |     HPWL (um) |  HPWL(%) |   Penalty | Group
 ---------------------------------------------------------------
-<<<<<<< HEAD
-       10 |   0.7719 |  1.960578e+03 |   +7.09% |  1.31e-13 |      
-       20 |   0.7639 |  1.974021e+03 |   +0.69% |  2.14e-13 |      
-       30 |   0.7623 |  1.969591e+03 |   -0.22% |  3.48e-13 |      
-       40 |   0.7625 |  1.967401e+03 |   -0.11% |  5.67e-13 |      
-       50 |   0.7613 |  1.967022e+03 |   -0.02% |  9.24e-13 |      
-       60 |   0.7608 |  1.967409e+03 |   +0.02% |  1.51e-12 |      
-       70 |   0.7608 |  1.967570e+03 |   +0.01% |  2.45e-12 |      
-       80 |   0.7609 |  1.967834e+03 |   +0.01% |  3.99e-12 |      
-       90 |   0.7610 |  1.968504e+03 |   +0.03% |  6.50e-12 |      
-      100 |   0.7607 |  1.969304e+03 |   +0.04% |  1.06e-11 |      
-      110 |   0.7600 |  1.970510e+03 |   +0.06% |  1.73e-11 |      
-      120 |   0.7589 |  1.972364e+03 |   +0.09% |  2.81e-11 |      
-      130 |   0.7572 |  1.975526e+03 |   +0.16% |  4.58e-11 |      
-      140 |   0.7550 |  1.980668e+03 |   +0.26% |  7.46e-11 |      
-      150 |   0.7508 |  1.988354e+03 |   +0.39% |  1.22e-10 |      
-      160 |   0.7446 |  1.999198e+03 |   +0.55% |  1.98e-10 |      
-      170 |   0.7344 |  2.016149e+03 |   +0.85% |  3.22e-10 |      
-      180 |   0.7208 |  2.038592e+03 |   +1.11% |  5.25e-10 |      
-      190 |   0.7030 |  2.068735e+03 |   +1.48% |  8.55e-10 |      
-[INFO GPL-0100] Timing-driven iteration 2/7, virtual: false.
-[INFO GPL-0101]    Iter: 194, overflow: 0.694, keep resizer changes at: 1, HPWL: 4159330
-=======
        10 |   0.7780 |  1.959791e+03 |   +7.46% |  1.12e-13 |      
        20 |   0.7710 |  1.974682e+03 |   +0.76% |  1.82e-13 |      
        30 |   0.7699 |  1.969957e+03 |   -0.24% |  2.96e-13 |      
@@ -116,86 +93,70 @@
       190 |   0.7150 |  2.080720e+03 |   +1.66% |  7.28e-10 |      
 [INFO GPL-0100] Timing-driven iteration 2/7, virtual: false.
 [INFO GPL-0101]    Iter: 199, overflow: 0.693, keep resizer changes at: 1, HPWL: 4223247
->>>>>>> 1b5e6d7b
-Iteration |   Area    | Resized | Buffers | Nets repaired | Remaining
----------------------------------------------------------------------
-        0 |     +0.0% |       0 |       0 |             0 |       361
-    final |     +0.0% |       0 |       0 |             0 |         0
----------------------------------------------------------------------
-   Iter   |    Area   | Removed | Inserted |   Pins
-          |           | Buffers | Buffers  | Remaining
--------------------------------------------------------
-        0 |     +0.0% |       0 |        0 |       320
-       32 |     +0.0% |       0 |        0 |       288
-       64 |     +0.0% |       0 |        0 |       256
-       96 |     +0.0% |       0 |        0 |       224
-      128 |     +0.0% |       0 |        0 |       192
-      160 |     +0.0% |       0 |        0 |       160
-      192 |     +0.0% |       0 |        0 |       128
-      224 |     +0.0% |       0 |        0 |        96
-      256 |     +0.0% |       0 |        0 |        64
-      288 |     +0.0% |       1 |        1 |        32
-    final |     +0.0% |       5 |        5 |         0
--------------------------------------------------------
-[INFO GPL-0106] Timing-driven: worst slack 1.42e-09
-[INFO GPL-0107] Timing-driven: repair_design delta area: 0.000 um^2 (+0.00%)
-[INFO GPL-0108] Timing-driven: repair_design, gpl delta gcells: 0 (+0.00%)
-[INFO GPL-0109] Timing-driven: repair_design, gcells created: 5, deleted: 5
-[INFO GPL-0110] Timing-driven: new target density: 0.70529836
-Iteration | Overflow |     HPWL (um) |  HPWL(%) |   Penalty | Group
----------------------------------------------------------------
-<<<<<<< HEAD
-      200 |   0.6748 |  2.108481e+03 |   +1.92% |  1.39e-09 |      
-      210 |   0.6456 |  2.145262e+03 |   +1.74% |  2.27e-09 |      
-      220 |   0.6106 |  2.193668e+03 |   +2.26% |  3.70e-09 |      
-[INFO GPL-0100] Timing-driven iteration 3/7, virtual: false.
-[INFO GPL-0101]    Iter: 225, overflow: 0.592, keep resizer changes at: 1, HPWL: 4425079
-=======
+Iteration |   Area    | Resized | Buffers | Nets repaired | Remaining
+---------------------------------------------------------------------
+        0 |     +0.0% |       0 |       0 |             0 |       361
+    final |     +0.0% |       0 |       0 |             0 |         0
+---------------------------------------------------------------------
+   Iter   |    Area   | Removed | Inserted |   Pins
+          |           | Buffers | Buffers  | Remaining
+-------------------------------------------------------
+        0 |     +0.0% |       0 |        0 |       320
+       32 |     +0.0% |       0 |        0 |       288
+       64 |     +0.0% |       0 |        0 |       256
+       96 |     +0.0% |       0 |        0 |       224
+      128 |     +0.0% |       0 |        0 |       192
+      160 |     +0.0% |       0 |        0 |       160
+      192 |     +0.0% |       0 |        0 |       128
+      224 |     +0.0% |       0 |        0 |        96
+      256 |     +0.0% |       0 |        0 |        64
+      288 |     +0.0% |       1 |        1 |        32
+    final |     +0.0% |       5 |        5 |         0
+-------------------------------------------------------
+[INFO GPL-0106] Timing-driven: worst slack 1.42e-09
+[INFO GPL-0107] Timing-driven: repair_design delta area: 0.000 um^2 (+0.00%)
+[INFO GPL-0108] Timing-driven: repair_design, gpl delta gcells: 0 (+0.00%)
+[INFO GPL-0109] Timing-driven: repair_design, gcells created: 5, deleted: 5
+[INFO GPL-0110] Timing-driven: new target density: 0.70529836
+Iteration | Overflow |     HPWL (um) |  HPWL(%) |   Penalty | Group
+---------------------------------------------------------------
       200 |   0.6866 |  2.121081e+03 |   +1.94% |  1.19e-09 |      
       210 |   0.6580 |  2.161618e+03 |   +1.91% |  1.93e-09 |      
       220 |   0.6250 |  2.224427e+03 |   +2.91% |  3.15e-09 |      
 [INFO GPL-0100] Timing-driven iteration 3/7, virtual: false.
 [INFO GPL-0101]    Iter: 229, overflow: 0.590, keep resizer changes at: 1, HPWL: 4541352
->>>>>>> 1b5e6d7b
-Iteration |   Area    | Resized | Buffers | Nets repaired | Remaining
----------------------------------------------------------------------
-        0 |     +0.0% |       0 |       0 |             0 |       361
-    final |     +0.0% |       0 |       0 |             0 |         0
----------------------------------------------------------------------
-   Iter   |    Area   | Removed | Inserted |   Pins
-          |           | Buffers | Buffers  | Remaining
--------------------------------------------------------
-        0 |     +0.0% |       0 |        0 |       320
-       32 |     +0.0% |       0 |        0 |       288
-       64 |     +0.0% |       0 |        0 |       256
-       96 |     +0.0% |       0 |        0 |       224
-      128 |     +0.0% |       0 |        0 |       192
-      160 |     +0.0% |       0 |        0 |       160
-      192 |     +0.0% |       0 |        0 |       128
-      224 |     +0.0% |       0 |        0 |        96
-      256 |     +0.0% |       0 |        0 |        64
-      288 |     +0.0% |       1 |        1 |        32
-    final |     +0.0% |       5 |        5 |         0
--------------------------------------------------------
-[INFO GPL-0106] Timing-driven: worst slack 1.42e-09
-[INFO GPL-0107] Timing-driven: repair_design delta area: 0.000 um^2 (+0.00%)
-[INFO GPL-0108] Timing-driven: repair_design, gpl delta gcells: 0 (+0.00%)
-[INFO GPL-0109] Timing-driven: repair_design, gcells created: 5, deleted: 5
-[INFO GPL-0110] Timing-driven: new target density: 0.70529836
-Iteration | Overflow |     HPWL (um) |  HPWL(%) |   Penalty | Group
----------------------------------------------------------------
-<<<<<<< HEAD
-      230 |   0.5666 |  2.236135e+03 |   +1.94% |  6.02e-09 |      
-      240 |   0.5204 |  2.274169e+03 |   +1.70% |  9.81e-09 |      
-[INFO GPL-0100] Timing-driven iteration 4/7, virtual: false.
-[INFO GPL-0101]    Iter: 246, overflow: 0.494, keep resizer changes at: 1, HPWL: 4596040
-=======
+Iteration |   Area    | Resized | Buffers | Nets repaired | Remaining
+---------------------------------------------------------------------
+        0 |     +0.0% |       0 |       0 |             0 |       361
+    final |     +0.0% |       0 |       0 |             0 |         0
+---------------------------------------------------------------------
+   Iter   |    Area   | Removed | Inserted |   Pins
+          |           | Buffers | Buffers  | Remaining
+-------------------------------------------------------
+        0 |     +0.0% |       0 |        0 |       320
+       32 |     +0.0% |       0 |        0 |       288
+       64 |     +0.0% |       0 |        0 |       256
+       96 |     +0.0% |       0 |        0 |       224
+      128 |     +0.0% |       0 |        0 |       192
+      160 |     +0.0% |       0 |        0 |       160
+      192 |     +0.0% |       0 |        0 |       128
+      224 |     +0.0% |       0 |        0 |        96
+      256 |     +0.0% |       0 |        0 |        64
+      288 |     +0.0% |       1 |        1 |        32
+    final |     +0.0% |       5 |        5 |         0
+-------------------------------------------------------
+[INFO GPL-0106] Timing-driven: worst slack 1.42e-09
+[INFO GPL-0107] Timing-driven: repair_design delta area: 0.000 um^2 (+0.00%)
+[INFO GPL-0108] Timing-driven: repair_design, gpl delta gcells: 0 (+0.00%)
+[INFO GPL-0109] Timing-driven: repair_design, gcells created: 5, deleted: 5
+[INFO GPL-0110] Timing-driven: new target density: 0.70529836
+Iteration | Overflow |     HPWL (um) |  HPWL(%) |   Penalty | Group
+---------------------------------------------------------------
       230 |   0.5809 |  2.289537e+03 |   +2.93% |  5.13e-09 |      
       240 |   0.5405 |  2.339821e+03 |   +2.20% |  8.35e-09 |      
       250 |   0.4900 |  2.390902e+03 |   +2.18% |  1.36e-08 |      
 [INFO GPL-0100] Timing-driven iteration 4/7, virtual: false.
 [INFO GPL-0101]    Iter: 251, overflow: 0.490, keep resizer changes at: 1, HPWL: 4781804
->>>>>>> 1b5e6d7b
 Iteration |   Area    | Resized | Buffers | Nets repaired | Remaining
 ---------------------------------------------------------------------
         0 |     +0.0% |       0 |       0 |             0 |       361
@@ -223,16 +184,9 @@
 [INFO GPL-0110] Timing-driven: new target density: 0.70529836
 Iteration | Overflow |     HPWL (um) |  HPWL(%) |   Penalty | Group
 ---------------------------------------------------------------
-<<<<<<< HEAD
-      250 |   0.4631 |  2.344805e+03 |   +3.11% |  1.60e-08 |      
-      260 |   0.3960 |  2.302620e+03 |   -1.80% |  2.60e-08 |      
-[INFO GPL-0100] Timing-driven iteration 5/7, virtual: false.
-[INFO GPL-0101]    Iter: 262, overflow: 0.384, keep resizer changes at: 1, HPWL: 4620196
-=======
       260 |   0.4333 |  2.399745e+03 |   +0.37% |  2.22e-08 |      
 [INFO GPL-0100] Timing-driven iteration 5/7, virtual: false.
 [INFO GPL-0101]    Iter: 267, overflow: 0.389, keep resizer changes at: 1, HPWL: 4842035
->>>>>>> 1b5e6d7b
 Iteration |   Area    | Resized | Buffers | Nets repaired | Remaining
 ---------------------------------------------------------------------
         0 |     +0.0% |       0 |       0 |             0 |       361
@@ -260,17 +214,10 @@
 [INFO GPL-0110] Timing-driven: new target density: 0.70529836
 Iteration | Overflow |     HPWL (um) |  HPWL(%) |   Penalty | Group
 ---------------------------------------------------------------
-<<<<<<< HEAD
-      270 |   0.3422 |  2.434608e+03 |   +5.73% |  4.24e-08 |      
-      280 |   0.3223 |  2.406997e+03 |   -1.13% |  6.31e-08 |      
-[INFO GPL-0100] Timing-driven iteration 6/7, virtual: false.
-[INFO GPL-0101]    Iter: 287, overflow: 0.293, keep resizer changes at: 1, HPWL: 4832188
-=======
       270 |   0.3775 |  2.432256e+03 |   +1.35% |  3.61e-08 |      
       280 |   0.3095 |  2.451235e+03 |   +0.78% |  5.65e-08 |      
 [INFO GPL-0100] Timing-driven iteration 6/7, virtual: false.
 [INFO GPL-0101]    Iter: 287, overflow: 0.293, keep resizer changes at: 1, HPWL: 4878594
->>>>>>> 1b5e6d7b
 Iteration |   Area    | Resized | Buffers | Nets repaired | Remaining
 ---------------------------------------------------------------------
         0 |     +0.0% |       0 |       0 |             0 |       361
@@ -298,60 +245,44 @@
 [INFO GPL-0110] Timing-driven: new target density: 0.70529836
 Iteration | Overflow |     HPWL (um) |  HPWL(%) |   Penalty | Group
 ---------------------------------------------------------------
-<<<<<<< HEAD
-      290 |   0.2791 |  2.420779e+03 |   +0.57% |  9.29e-08 |      
-      300 |   0.2482 |  2.439662e+03 |   +0.78% |  1.37e-07 |      
-      310 |   0.2216 |  2.455106e+03 |   +0.63% |  2.02e-07 |      
-[INFO GPL-0100] Timing-driven iteration 7/7, virtual: false.
-[INFO GPL-0101]    Iter: 318, overflow: 0.192, keep resizer changes at: 1, HPWL: 4923426
-=======
       290 |   0.2827 |  2.472126e+03 |   +0.85% |  8.32e-08 |      
       300 |   0.2375 |  2.471831e+03 |   -0.01% |  1.23e-07 |      
       310 |   0.2197 |  2.484513e+03 |   +0.51% |  1.80e-07 |      
 [INFO GPL-0100] Timing-driven iteration 7/7, virtual: false.
 [INFO GPL-0101]    Iter: 317, overflow: 0.194, keep resizer changes at: 1, HPWL: 4997194
->>>>>>> 1b5e6d7b
-Iteration |   Area    | Resized | Buffers | Nets repaired | Remaining
----------------------------------------------------------------------
-        0 |     +0.0% |       0 |       0 |             0 |       361
-    final |     +0.0% |       0 |       0 |             0 |         0
----------------------------------------------------------------------
-   Iter   |    Area   | Removed | Inserted |   Pins
-          |           | Buffers | Buffers  | Remaining
--------------------------------------------------------
-        0 |     +0.0% |       0 |        0 |       320
-       32 |     +0.0% |       0 |        0 |       288
-       64 |     +0.0% |       0 |        0 |       256
-       96 |     +0.0% |       0 |        0 |       224
-      128 |     +0.0% |       0 |        0 |       192
-      160 |     +0.0% |       0 |        0 |       160
-      192 |     +0.0% |       0 |        0 |       128
-      224 |     +0.0% |       0 |        0 |        96
-      256 |     +0.0% |       0 |        0 |        64
-      288 |     +0.0% |       1 |        1 |        32
-    final |     +0.0% |       5 |        5 |         0
--------------------------------------------------------
-[INFO GPL-0106] Timing-driven: worst slack 1.42e-09
-[INFO GPL-0107] Timing-driven: repair_design delta area: 0.000 um^2 (+0.00%)
-[INFO GPL-0108] Timing-driven: repair_design, gpl delta gcells: 0 (+0.00%)
-[INFO GPL-0109] Timing-driven: repair_design, gcells created: 5, deleted: 5
-[INFO GPL-0110] Timing-driven: new target density: 0.70529836
-Iteration | Overflow |     HPWL (um) |  HPWL(%) |   Penalty | Group
----------------------------------------------------------------
-<<<<<<< HEAD
-      320 |   0.1801 |  2.463977e+03 |   +0.36% |  2.97e-07 |      
-      330 |   0.1697 |  2.471146e+03 |   +0.29% |  4.38e-07 |      
-      340 |   0.1257 |  2.486099e+03 |   +0.61% |  6.45e-07 |      
-      350 |   0.1091 |  2.504855e+03 |   +0.75% |  9.50e-07 |      
-      353 |   0.0990 |  2.509620e+03 |          |  1.11e-06 |      
-=======
+Iteration |   Area    | Resized | Buffers | Nets repaired | Remaining
+---------------------------------------------------------------------
+        0 |     +0.0% |       0 |       0 |             0 |       361
+    final |     +0.0% |       0 |       0 |             0 |         0
+---------------------------------------------------------------------
+   Iter   |    Area   | Removed | Inserted |   Pins
+          |           | Buffers | Buffers  | Remaining
+-------------------------------------------------------
+        0 |     +0.0% |       0 |        0 |       320
+       32 |     +0.0% |       0 |        0 |       288
+       64 |     +0.0% |       0 |        0 |       256
+       96 |     +0.0% |       0 |        0 |       224
+      128 |     +0.0% |       0 |        0 |       192
+      160 |     +0.0% |       0 |        0 |       160
+      192 |     +0.0% |       0 |        0 |       128
+      224 |     +0.0% |       0 |        0 |        96
+      256 |     +0.0% |       0 |        0 |        64
+      288 |     +0.0% |       1 |        1 |        32
+    final |     +0.0% |       5 |        5 |         0
+-------------------------------------------------------
+[INFO GPL-0106] Timing-driven: worst slack 1.42e-09
+[INFO GPL-0107] Timing-driven: repair_design delta area: 0.000 um^2 (+0.00%)
+[INFO GPL-0108] Timing-driven: repair_design, gpl delta gcells: 0 (+0.00%)
+[INFO GPL-0109] Timing-driven: repair_design, gcells created: 5, deleted: 5
+[INFO GPL-0110] Timing-driven: new target density: 0.70529836
+Iteration | Overflow |     HPWL (um) |  HPWL(%) |   Penalty | Group
+---------------------------------------------------------------
       320 |   0.1932 |  2.511180e+03 |   +1.07% |  2.66e-07 |      
       330 |   0.1697 |  2.599294e+03 |   +3.51% |  3.92e-07 |      
       340 |   0.1440 |  2.578773e+03 |   -0.79% |  5.77e-07 |      
       350 |   0.1281 |  2.576672e+03 |   -0.08% |  8.50e-07 |      
       360 |   0.1072 |  2.580718e+03 |   +0.16% |  1.25e-06 |      
       364 |   0.0977 |  2.585943e+03 |          |  1.52e-06 |      
->>>>>>> 1b5e6d7b
 ---------------------------------------------------------------
 [INFO GPL-1001] Global placement finished at iteration 364
 [INFO GPL-1002] Placed Cell Area              606.0464

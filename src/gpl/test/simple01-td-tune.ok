--- conflicted
+++ resolved
@@ -125,14 +125,6 @@
 [INFO GPL-0106] Timing-driven: worst slack 1.41e-09
 [INFO GPL-0103] Timing-driven: weighted 30 nets.
 [INFO GPL-0107] Timing-driven: repair_design delta area: -12.768 um^2 (-2.31%)
-<<<<<<< HEAD
-[INFO GPL-0108] Timing-driven: new target density: 0.6866146
-[NesterovSolve] Iter:  280 overflow: 0.305 HPWL: 2861022
-[NesterovSolve] Iter:  290 overflow: 0.290 HPWL: 2670789
-[NesterovSolve] Iter:  300 overflow: 0.242 HPWL: 2604056
-[NesterovSolve] Iter:  310 overflow: 0.219 HPWL: 2616720
-[NesterovSolve] Iter:  320 overflow: 0.197 HPWL: 2639755
-=======
 [INFO GPL-0108] Timing-driven: repair_design, gpl cells created: 0 (+0.00%)
 [INFO GPL-0109] Timing-driven: inserted buffers as reported by repair_design: 0
 [INFO GPL-0110] Timing-driven: new target density: 0.6866146
@@ -141,7 +133,6 @@
 [NesterovSolve] Iter:  300 overflow: 0.242 HPWL: 2607478
 [NesterovSolve] Iter:  310 overflow: 0.217 HPWL: 2621283
 [NesterovSolve] Iter:  320 overflow: 0.202 HPWL: 2639961
->>>>>>> 271ffb05
 [INFO GPL-0100] Timing-driven iteration 7/7, virtual: false.
 [INFO GPL-0101]    Iter: 323, overflow: 0.194, keep rsz at: 0.3, HPWL: 2649932
 Iteration |   Area    | Resized | Buffers | Nets repaired | Remaining
@@ -153,13 +144,6 @@
 [INFO GPL-0106] Timing-driven: worst slack 1.41e-09
 [INFO GPL-0103] Timing-driven: weighted 33 nets.
 [INFO GPL-0107] Timing-driven: repair_design delta area: -6.650 um^2 (-1.23%)
-<<<<<<< HEAD
-[INFO GPL-0108] Timing-driven: new target density: 0.67964303
-[NesterovSolve] Iter:  330 overflow: 0.175 HPWL: 2656129
-[NesterovSolve] Iter:  340 overflow: 0.140 HPWL: 2675206
-[NesterovSolve] Iter:  350 overflow: 0.120 HPWL: 2697579
-[NesterovSolve] Finished with Overflow: 0.099371
-=======
 [INFO GPL-0108] Timing-driven: repair_design, gpl cells created: 0 (+0.00%)
 [INFO GPL-0109] Timing-driven: inserted buffers as reported by repair_design: 0
 [INFO GPL-0110] Timing-driven: new target density: 0.67964303
@@ -167,6 +151,5 @@
 [NesterovSolve] Iter:  340 overflow: 0.132 HPWL: 2674704
 [NesterovSolve] Iter:  350 overflow: 0.108 HPWL: 2692157
 [NesterovSolve] Finished with Overflow: 0.098461
->>>>>>> 271ffb05
 worst slack 1.41
 No differences found.
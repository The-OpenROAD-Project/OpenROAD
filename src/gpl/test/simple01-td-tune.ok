--- conflicted
+++ resolved
@@ -67,27 +67,6 @@
 [INFO GPL-0110] Timing-driven: new target density: 0.70529836
 Iteration | Overflow |     HPWL (um) |  HPWL(%) |   Penalty | Group
 ---------------------------------------------------------------
-<<<<<<< HEAD
-       10 |   0.7660 |  1.952443e+03 |   +6.64% |  1.31e-13 |      
-       20 |   0.7593 |  1.964053e+03 |   +0.59% |  2.14e-13 |      
-       30 |   0.7571 |  1.961285e+03 |   -0.14% |  3.48e-13 |      
-       40 |   0.7573 |  1.958572e+03 |   -0.14% |  5.67e-13 |      
-       50 |   0.7569 |  1.958119e+03 |   -0.02% |  9.24e-13 |      
-       60 |   0.7568 |  1.958776e+03 |   +0.03% |  1.51e-12 |      
-       70 |   0.7568 |  1.958859e+03 |   +0.00% |  2.45e-12 |      
-       80 |   0.7565 |  1.959023e+03 |   +0.01% |  3.99e-12 |      
-       90 |   0.7562 |  1.959604e+03 |   +0.03% |  6.50e-12 |      
-      100 |   0.7560 |  1.960285e+03 |   +0.03% |  1.06e-11 |      
-      110 |   0.7556 |  1.961288e+03 |   +0.05% |  1.73e-11 |      
-      120 |   0.7551 |  1.963015e+03 |   +0.09% |  2.81e-11 |      
-      130 |   0.7541 |  1.965845e+03 |   +0.14% |  4.58e-11 |      
-      140 |   0.7520 |  1.970279e+03 |   +0.23% |  7.46e-11 |      
-      150 |   0.7484 |  1.976949e+03 |   +0.34% |  1.22e-10 |      
-      160 |   0.7422 |  1.986611e+03 |   +0.49% |  1.98e-10 |      
-      170 |   0.7320 |  2.000630e+03 |   +0.71% |  3.22e-10 |      
-      180 |   0.7203 |  2.020841e+03 |   +1.01% |  5.25e-10 |      
-      190 |   0.7041 |  2.049636e+03 |   +1.42% |  8.55e-10 |      
-=======
        10 |   0.7719 |  3.921155e+06 |   +7.09% |  1.31e-13 |      
        20 |   0.7639 |  3.948050e+06 |   +0.69% |  2.14e-13 |      
        30 |   0.7623 |  3.939201e+06 |   -0.22% |  3.48e-13 |      
@@ -107,7 +86,6 @@
       170 |   0.7344 |  4.032079e+06 |   +0.85% |  3.22e-10 |      
       180 |   0.7208 |  4.076883e+06 |   +1.11% |  5.25e-10 |      
       190 |   0.7030 |  4.137116e+06 |   +1.48% |  8.55e-10 |      
->>>>>>> e561a140
 [INFO GPL-0100] Timing-driven iteration 2/7, virtual: false.
 [INFO GPL-0101]    Iter: 194, overflow: 0.694, keep resizer changes at: 1, HPWL: 4158968
 Iteration |   Area    | Resized | Buffers | Nets repaired | Remaining
@@ -136,15 +114,9 @@
 [INFO GPL-0110] Timing-driven: new target density: 0.70529836
 Iteration | Overflow |     HPWL (um) |  HPWL(%) |   Penalty | Group
 ---------------------------------------------------------------
-<<<<<<< HEAD
-      200 |   0.6794 |  2.080137e+03 |   +1.49% |  1.39e-09 |      
-      210 |   0.6522 |  2.115461e+03 |   +1.70% |  2.27e-09 |      
-      220 |   0.6208 |  2.154762e+03 |   +1.86% |  3.70e-09 |      
-=======
       200 |   0.6748 |  4.216905e+06 |   +1.93% |  1.39e-09 |      
       210 |   0.6456 |  4.290515e+06 |   +1.75% |  2.27e-09 |      
       220 |   0.6106 |  4.387327e+06 |   +2.26% |  3.70e-09 |      
->>>>>>> e561a140
 [INFO GPL-0100] Timing-driven iteration 3/7, virtual: false.
 [INFO GPL-0101]    Iter: 225, overflow: 0.592, keep resizer changes at: 1, HPWL: 4425076
 Iteration |   Area    | Resized | Buffers | Nets repaired | Remaining
@@ -173,13 +145,8 @@
 [INFO GPL-0110] Timing-driven: new target density: 0.70529836
 Iteration | Overflow |     HPWL (um) |  HPWL(%) |   Penalty | Group
 ---------------------------------------------------------------
-<<<<<<< HEAD
-      230 |   0.5801 |  2.201219e+03 |   +2.16% |  6.02e-09 |      
-      240 |   0.5394 |  2.241235e+03 |   +1.82% |  9.81e-09 |      
-=======
       230 |   0.5666 |  4.472277e+06 |   +1.94% |  6.02e-09 |      
       240 |   0.5204 |  4.548327e+06 |   +1.70% |  9.81e-09 |      
->>>>>>> e561a140
 [INFO GPL-0100] Timing-driven iteration 4/7, virtual: false.
 [INFO GPL-0101]    Iter: 246, overflow: 0.494, keep resizer changes at: 1, HPWL: 4596042
 Iteration |   Area    | Resized | Buffers | Nets repaired | Remaining
@@ -208,13 +175,8 @@
 [INFO GPL-0110] Timing-driven: new target density: 0.70529836
 Iteration | Overflow |     HPWL (um) |  HPWL(%) |   Penalty | Group
 ---------------------------------------------------------------
-<<<<<<< HEAD
-      250 |   0.4865 |  2.295437e+03 |   +2.42% |  1.60e-08 |      
-      260 |   0.4274 |  2.315985e+03 |   +0.90% |  2.60e-08 |      
-=======
       250 |   0.4631 |  4.689544e+06 |   +3.10% |  1.60e-08 |      
       260 |   0.3960 |  4.605222e+06 |   -1.80% |  2.60e-08 |      
->>>>>>> e561a140
 [INFO GPL-0100] Timing-driven iteration 5/7, virtual: false.
 [INFO GPL-0101]    Iter: 262, overflow: 0.384, keep resizer changes at: 1, HPWL: 4620229
 Iteration |   Area    | Resized | Buffers | Nets repaired | Remaining
@@ -243,13 +205,8 @@
 [INFO GPL-0110] Timing-driven: new target density: 0.70529836
 Iteration | Overflow |     HPWL (um) |  HPWL(%) |   Penalty | Group
 ---------------------------------------------------------------
-<<<<<<< HEAD
-      270 |   0.3794 |  2.331803e+03 |   +0.68% |  4.24e-08 |      
-      280 |   0.3152 |  2.341724e+03 |   +0.43% |  6.57e-08 |      
-=======
       270 |   0.3422 |  4.869074e+06 |   +5.73% |  4.24e-08 |      
       280 |   0.3223 |  4.813975e+06 |   -1.13% |  6.31e-08 |      
->>>>>>> e561a140
 [INFO GPL-0100] Timing-driven iteration 6/7, virtual: false.
 [INFO GPL-0101]    Iter: 287, overflow: 0.293, keep resizer changes at: 1, HPWL: 4832276
 Iteration |   Area    | Resized | Buffers | Nets repaired | Remaining
@@ -278,15 +235,9 @@
 [INFO GPL-0110] Timing-driven: new target density: 0.70529836
 Iteration | Overflow |     HPWL (um) |  HPWL(%) |   Penalty | Group
 ---------------------------------------------------------------
-<<<<<<< HEAD
-      290 |   0.2911 |  2.371030e+03 |   +1.25% |  9.67e-08 |      
-      300 |   0.2537 |  2.401537e+03 |   +1.29% |  1.42e-07 |      
-      310 |   0.2045 |  2.397050e+03 |   -0.19% |  2.10e-07 |      
-=======
       290 |   0.2792 |  4.841500e+06 |   +0.57% |  9.29e-08 |      
       300 |   0.2481 |  4.878961e+06 |   +0.77% |  1.37e-07 |      
       310 |   0.2213 |  4.909729e+06 |   +0.63% |  2.02e-07 |      
->>>>>>> e561a140
 [INFO GPL-0100] Timing-driven iteration 7/7, virtual: false.
 [INFO GPL-0101]    Iter: 318, overflow: 0.192, keep resizer changes at: 1, HPWL: 4923669
 Iteration |   Area    | Resized | Buffers | Nets repaired | Remaining
@@ -315,19 +266,11 @@
 [INFO GPL-0110] Timing-driven: new target density: 0.70529836
 Iteration | Overflow |     HPWL (um) |  HPWL(%) |   Penalty | Group
 ---------------------------------------------------------------
-<<<<<<< HEAD
-      320 |   0.1811 |  2.412171e+03 |   +0.63% |  3.09e-07 |      
-      330 |   0.1498 |  2.418881e+03 |   +0.28% |  4.56e-07 |      
-      340 |   0.1362 |  2.428035e+03 |   +0.38% |  6.71e-07 |      
-      350 |   0.1092 |  2.438240e+03 |   +0.42% |  9.89e-07 |      
-      357 |   0.0989 |  2.436615e+03 |          |  1.35e-06 |      
-=======
       320 |   0.1795 |  4.927852e+06 |   +0.37% |  2.97e-07 |      
       330 |   0.1699 |  4.942035e+06 |   +0.29% |  4.38e-07 |      
       340 |   0.1265 |  4.973483e+06 |   +0.64% |  6.45e-07 |      
       350 |   0.1094 |  5.011146e+06 |   +0.76% |  9.50e-07 |      
       353 |   0.0987 |  5.019694e+06 |          |  1.11e-06 |      
->>>>>>> e561a140
 ---------------------------------------------------------------
 [INFO GPL-1001] Global placement finished at iteration 353
 [INFO GPL-1002] Placed Cell Area              558.3340

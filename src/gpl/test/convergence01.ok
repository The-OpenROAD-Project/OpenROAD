--- conflicted
+++ resolved
@@ -33,10 +33,10 @@
 [INFO GPL-0020] StdInstsArea:            15.528 um^2
 [INFO GPL-0021] MacroInstsArea:           0.000 um^2
 [InitialPlace]  Iter: 1 CG residual: 0.00000007 HPWL: 607347
-[InitialPlace]  Iter: 2 CG residual: 0.00000006 HPWL: 464427
-[InitialPlace]  Iter: 3 CG residual: 0.00000010 HPWL: 463373
-[InitialPlace]  Iter: 4 CG residual: 0.00000007 HPWL: 463426
-[InitialPlace]  Iter: 5 CG residual: 0.00000004 HPWL: 463144
+[InitialPlace]  Iter: 2 CG residual: 0.00000009 HPWL: 462407
+[InitialPlace]  Iter: 3 CG residual: 0.00000003 HPWL: 462541
+[InitialPlace]  Iter: 4 CG residual: 0.00000009 HPWL: 462803
+[InitialPlace]  Iter: 5 CG residual: 0.00000008 HPWL: 463066
 [INFO GPL-0031] FillerInit:NumGCells:       245
 [INFO GPL-0032] FillerInit:NumGNets:         98
 [INFO GPL-0033] FillerInit:NumGPins:        227
@@ -48,42 +48,6 @@
 [INFO GPL-0028] BinCnt:         8      8
 [INFO GPL-0029] BinSize: (  1.377  1.350 )
 [INFO GPL-0030] NumBins: 64
-<<<<<<< HEAD
-[NesterovSolve] Iter:    1 overflow: 0.149 HPWL: 397984
-[INFO GPL-0100] worst slack 6.35e-09
-[INFO GPL-0103] Weighted 8 nets.
-[NesterovSolve] Iter:   10 overflow: 0.232 HPWL: 398408
-[NesterovSolve] Iter:   20 overflow: 0.222 HPWL: 398955
-[NesterovSolve] Iter:   30 overflow: 0.211 HPWL: 398947
-[NesterovSolve] Iter:   40 overflow: 0.191 HPWL: 398959
-[NesterovSolve] Iter:   50 overflow: 0.210 HPWL: 398989
-[NesterovSolve] Iter:   60 overflow: 0.219 HPWL: 398945
-[NesterovSolve] Iter:   70 overflow: 0.216 HPWL: 398925
-[NesterovSolve] Iter:   80 overflow: 0.213 HPWL: 398890
-[NesterovSolve] Iter:   90 overflow: 0.196 HPWL: 398963
-[NesterovSolve] Iter:  100 overflow: 0.210 HPWL: 398997
-[NesterovSolve] Iter:  110 overflow: 0.218 HPWL: 398930
-[NesterovSolve] Iter:  120 overflow: 0.217 HPWL: 398915
-[NesterovSolve] Iter:  130 overflow: 0.210 HPWL: 398879
-[NesterovSolve] Iter:  140 overflow: 0.186 HPWL: 398982
-[NesterovSolve] Iter:  150 overflow: 0.198 HPWL: 399035
-[NesterovSolve] Iter:  160 overflow: 0.193 HPWL: 399001
-[NesterovSolve] Iter:  170 overflow: 0.197 HPWL: 398949
-[NesterovSolve] Iter:  180 overflow: 0.193 HPWL: 399028
-[NesterovSolve] Iter:  190 overflow: 0.189 HPWL: 398981
-[NesterovSolve] Iter:  200 overflow: 0.194 HPWL: 398970
-[NesterovSolve] Iter:  210 overflow: 0.186 HPWL: 399017
-[NesterovSolve] Iter:  220 overflow: 0.178 HPWL: 398998
-[NesterovSolve] Iter:  230 overflow: 0.174 HPWL: 398990
-[NesterovSolve] Iter:  240 overflow: 0.165 HPWL: 398976
-[NesterovSolve] Iter:  250 overflow: 0.160 HPWL: 398948
-[NesterovSolve] Iter:  260 overflow: 0.156 HPWL: 399048
-[NesterovSolve] Iter:  270 overflow: 0.150 HPWL: 399093
-[INFO GPL-0100] worst slack 6.35e-09
-[INFO GPL-0103] Weighted 9 nets.
-[NesterovSolve] Iter:  280 overflow: 0.116 HPWL: 399870
-[NesterovSolve] Finished with Overflow: 0.099944
-=======
 [NesterovSolve] Iter:    1 overflow: 0.127 HPWL: 397899
 [INFO GPL-0100] Timing-driven: executing resizer for reweighting nets.
 [INFO GPL-0101] Timing-driven: worst slack 6.35e-09
@@ -119,5 +83,4 @@
 [NesterovSolve] Iter:  290 overflow: 0.126 HPWL: 399332
 [NesterovSolve] Iter:  300 overflow: 0.103 HPWL: 399704
 [NesterovSolve] Finished with Overflow: 0.096799
->>>>>>> fecebf95
 No differences found.
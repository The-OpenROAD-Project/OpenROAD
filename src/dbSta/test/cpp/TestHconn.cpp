--- conflicted
+++ resolved
@@ -220,13 +220,8 @@
     db_ = utl::UniquePtrWithDeleter<odb::dbDatabase>(odb::dbDatabase::create(),
                                                      &odb::dbDatabase::destroy);
     std::call_once(init_sta_flag, []() { sta::initSta(); });
-<<<<<<< HEAD
-    sta_ = std::make_unique<sta::dbSta>();
-    sta_->initVars(Tcl_CreateInterp(), db_.get(), &logger_);
-=======
     sta_
         = std::make_unique<sta::dbSta>(Tcl_CreateInterp(), db_.get(), &logger_);
->>>>>>> 5e4e7f01
     auto path = std::filesystem::canonical("./Nangate45/Nangate45_typ.lib");
     library_ = sta_->readLiberty(path.string().c_str(),
                                  sta_->findCorner("default"),

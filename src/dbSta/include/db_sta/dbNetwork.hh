--- conflicted
+++ resolved
@@ -251,15 +251,9 @@
   void readDbNetlistAfter();
   void makeTopCell();
   void findConstantNets();
-<<<<<<< HEAD
-  virtual void visitConnectedPins(const Net* net,
-                                  PinVisitor& visitor,
-                                  NetSet& visited_nets) const;
-=======
   void visitConnectedPins(const Net* net,
                           PinVisitor& visitor,
-                          ConstNetSet& visited_nets) const override;
->>>>>>> efe3d3e2
+                          NetSet& visited_nets) const override;
   bool portMsbFirst(const char* port_name);
 
   dbDatabase* db_;

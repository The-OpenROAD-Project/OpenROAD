--- conflicted
+++ resolved
@@ -72,20 +72,6 @@
   void clear() override;
   CellPortIterator* portIterator(const Cell* cell) const override;
 
-<<<<<<< HEAD
-  // sanity checkers
-  int checkAxioms() const;
-  int checkSanityModBTerms() const;
-  int checkSanityModITerms() const;
-  int checkSanityModuleInsts() const;
-  int checkSanityModInstTerms() const;
-  int checkSanityUnusedModules() const;
-  int checkSanityTermConnectivity() const;
-  int checkSanityNetConnectivity() const;
-  int checkSanityInstNames() const;
-  int checkSanityNetNames() const;
-  int checkSanityModNetNamesInModule(odb::dbModule* module) const;
-=======
   // Sanity checkers
   void checkAxioms(odb::dbObject* obj = nullptr) const;
   void checkSanityModBTerms() const;
@@ -99,7 +85,6 @@
   void checkSanityNetNames() const;
   void checkSanityModNetNamesInModule(odb::dbModule* module) const;
   void checkSanityNetDrvrPinMapConsistency() const;
->>>>>>> 3e099461
 
   void readLefAfter(dbLib* lib);
   void readDefAfter(dbBlock* block);

--- conflicted
+++ resolved
@@ -122,19 +122,19 @@
 }
 
 // Create all intermediate hierarchical pin and net from the pin hierarchy to
-// the highest_common_module hierarchy
+// the lowest_common_module hierarchy
 //
 // pin: start pin at the bottom
-// highest_common_module: the target hierarchy for the bottom-up hierarchy
+// lowest_common_module: the target hierarchy for the bottom-up hierarchy
 //                        creation
 // io_type:
 //  - dbIoType::OUTPUT: create output pins from pin's module -> common module
 //  - dbIoType::INPUT:  create input pins from pin's module -> common module
 // connection_name: name for the new pins & nets
-// top_mod_net: newly created ModNet in the highest common hierarchy
-// top_mod_iterm: newly created ModITerm in the highest common hierarchy
+// top_mod_net: newly created ModNet in the lowest common hierarchy
+// top_mod_iterm: newly created ModITerm in the lowest common hierarchy
 void dbEditHierarchy::createHierarchyBottomUp(Pin* pin,
-                                              dbModule* highest_common_module,
+                                              dbModule* lowest_common_module,
                                               const dbIoType& io_type,
                                               const char* connection_name,
                                               dbModNet*& top_mod_net,
@@ -173,7 +173,7 @@
   }
   const char* new_term_net_name = unique_name.c_str();
 
-  while (cur_module != highest_common_module) {
+  while (cur_module != lowest_common_module) {
     // Create BTerm & ModNet and connect them
     dlogCreateHierBTermAndModNet(level, cur_module, new_term_net_name);
     dbModBTerm* mod_bterm = dbModBTerm::create(cur_module, new_term_net_name);
@@ -216,8 +216,7 @@
 
     // Create ModNet for the ITerm
     if (io_type == dbIoType::OUTPUT
-        || (io_type == dbIoType::INPUT
-            && cur_module != highest_common_module)) {
+        || (io_type == dbIoType::INPUT && cur_module != lowest_common_module)) {
       db_mod_net = dbModNet::create(cur_module, new_term_net_name);
       mod_iterm->connect(db_mod_net);
       dlogCreateHierConnectingITerm(
@@ -342,8 +341,8 @@
       }
     }
 
-    // 3.2. No existing connection. Find highest common module, traverse up
-    // adding pins/nets and make connection in highest common module
+    // 3.2. No existing connection. Find lowest common module, traverse up
+    // adding pins/nets and make connection in lowest common module
     std::vector<dbModule*> source_parent_tree;
     std::vector<dbModule*> dest_parent_tree;
     getParentHierarchy(source_db_module, source_parent_tree);
@@ -353,9 +352,9 @@
         = findLowestCommonModule(source_parent_tree, dest_parent_tree);
 
     // 3.3. Make source hierarchy (bottom to top).
-    // - source_pin -> highest_common_module
+    // - source_pin -> lowest_common_module
     // - Make output pins and nets intermediate hierarchies
-    // - Goes up from source hierarchy to highest common hierarchy
+    // - Goes up from source hierarchy to lowest common hierarchy
     dbModNet* top_source_mod_net = source_db_mod_net;
     dbModITerm* top_source_mod_iterm = nullptr;
     if (source_db_module != lowest_common_module) {
@@ -369,9 +368,9 @@
     }
 
     // 3.4. Make dest hierarchy (bottom to top)
-    // - highest_common_module -> destination_pin
+    // - lowest_common_module -> destination_pin
     // - Make input pins and nets intermediate hierarchies
-    // - Goes up from source hierarchy to highest common hierarchy
+    // - Goes up from source hierarchy to lowest common hierarchy
     dbModNet* top_dest_mod_net = nullptr;
     dbModITerm* top_dest_mod_iterm = nullptr;
     if (dest_db_module != lowest_common_module) {
@@ -385,12 +384,12 @@
                               top_dest_mod_iterm);
     }
 
-    // 3.5. Finally do the connection in the highest common module
+    // 3.5. Finally do the connection in the lowest common module
     if (top_dest_mod_iterm) {
       dlogHierConnConnectingInCommon(connection_name, lowest_common_module);
 
       // if we don't have a top net (case when we are connecting source at top
-      // to hierarchically created pin), create one in the highest module
+      // to hierarchically created pin), create one in the lowest module
       if (!top_source_mod_net) {
         dlogHierConnCreatingTopNet(connection_name, lowest_common_module);
 
@@ -403,21 +402,15 @@
         // Decide a new unique net name to avoid collisions.
         std::string unique_name = base_name;
         int id = 0;
-        while (highest_common_module->findModBTerm(unique_name.c_str())
-               || highest_common_module->getModNet(unique_name.c_str())) {
+        while (lowest_common_module->findModBTerm(unique_name.c_str())
+               || lowest_common_module->getModNet(unique_name.c_str())) {
           id++;
           unique_name = fmt::format("{}_{}", base_name, id);
         }
 
         // Create and connect dbModNet
-<<<<<<< HEAD
         source_db_mod_net = dbModNet::create(lowest_common_module, base_name);
-        top_dest_mod_iterm->connect(source_db_mod_net);
-=======
-        source_db_mod_net
-            = dbModNet::create(highest_common_module, unique_name.c_str());
         top_mod_dest->connect(source_db_mod_net);
->>>>>>> 7136f1c5
         db_network_->disconnectPin(sta_source_pin);
         db_network_->connectPin(sta_source_pin,
                                 (Net*) source_pin_flat_net,
@@ -561,7 +554,7 @@
                             top_dest_mod_iterm);
   }
 
-  // 3.5. Finally do the connection in the highest common module
+  // 3.5. Finally do the connection in the lowest common module
   top_dest_mod_iterm->connect(top_source_mod_net);
 
   // 3.6. Reassociate the pins to ensure consistency between flat and
@@ -687,7 +680,7 @@
 
 void dbEditHierarchy::dlogHierConnCreatingSrcHierarchy(
     dbITerm* source_pin,
-    dbModule* highest_common_module) const
+    dbModule* lowest_common_module) const
 {
   debugPrint(logger_,
              utl::ORD,
@@ -696,25 +689,25 @@
              "3.2. Creating hierarchy: src '{}/{}' -> common module '{}':",
              source_pin->getInst()->getName(),
              source_pin->getMTerm()->getName(),
-             highest_common_module->getHierarchicalName());
+             lowest_common_module->getHierarchicalName());
 }
 
 void dbEditHierarchy::dlogHierConnCreatingDstHierarchy(
     Pin* dest_pin,
-    dbModule* highest_common_module) const
+    dbModule* lowest_common_module) const
 {
   debugPrint(logger_,
              utl::ORD,
              "hierarchicalConnect",
              3,
              "3.3. Creating hierarchy: common module '{}' -> dst '{}':",
-             highest_common_module->getHierarchicalName(),
+             lowest_common_module->getHierarchicalName(),
              db_network_->pathName(dest_pin));
 }
 
 void dbEditHierarchy::dlogHierConnConnectingInCommon(
     const char* connection_name,
-    dbModule* highest_common_module) const
+    dbModule* lowest_common_module) const
 {
   debugPrint(logger_,
              utl::ORD,
@@ -722,12 +715,12 @@
              2,
              "3.4. Connecting net '{}' in common module '{}'",
              connection_name,
-             highest_common_module->getHierarchicalName());
+             lowest_common_module->getHierarchicalName());
 }
 
 void dbEditHierarchy::dlogHierConnCreatingTopNet(
     const char* connection_name,
-    dbModule* highest_common_module) const
+    dbModule* lowest_common_module) const
 {
   debugPrint(logger_,
              utl::ORD,
@@ -735,7 +728,7 @@
              2,
              "  Creating top net '{}' in common module '{}'",
              connection_name,
-             highest_common_module->getHierarchicalName());
+             lowest_common_module->getHierarchicalName());
 }
 
 void dbEditHierarchy::dlogHierConnConnectingTopDstPin(dbModITerm* top_mod_dest,

--- conflicted
+++ resolved
@@ -33,8 +33,4 @@
 [INFO RSZ-0049] Cloned 1 instances.
 [WARNING RSZ-0062] Unable to repair all setup violations.
 Repair timing output passed/skipped equivalence test
-<<<<<<< HEAD
-worst slack max -0.439
-=======
-worst slack -0.428
->>>>>>> 08f60ff9
+worst slack max -0.428
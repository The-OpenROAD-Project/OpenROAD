--- conflicted
+++ resolved
@@ -1,8 +1,4 @@
 README.md
 Names: 17,        Desc: 17,        Syn: 17,        Options: 17,        Args: 17
-<<<<<<< HEAD
-Info: 35, Warn: 23, Error: 28
-=======
 Man2 successfully compiled.
-Man3 successfully compiled.
->>>>>>> c8b24806
+Man3 successfully compiled.
[INFO ODB-0227] LEF file: Nangate45/Nangate45.lef, created 22 layers, 27 vias, 135 library cells
[WARNING IFP-0028] Core area lower left (10.000, 10.000) snapped to (10.070, 11.200).
[INFO IFP-0001] Added 56 rows of 420 site FreePDK45_38x28_10R_NP_162NW_34O.
Found 0 macro blocks.
Using 2 tracks default min distance between IO pins.
[INFO PPL-0007] Random pin placement.
[INFO GPL-0005] Execute conjugate gradient initial placement.
[INFO GPL-0002] DBU: 2000
[INFO GPL-0003] SiteSize: (  0.190  1.400 ) um
[INFO GPL-0004] CoreBBox: ( 10.070 11.200 ) ( 89.870 89.600 ) um
[INFO GPL-0006] Number of instances:                 1
[INFO GPL-0007] Movable instances:                   1
[INFO GPL-0008] Fixed instances:                     0
[INFO GPL-0009] Dummy instances:                     0
[INFO GPL-0010] Number of nets:                      3
[INFO GPL-0011] Number of pins:                      7
[INFO GPL-0012] Die BBox:  (  0.000  0.000 ) ( 100.000 100.000 ) um
[INFO GPL-0013] Core BBox: ( 10.070 11.200 ) ( 89.870 89.600 ) um
[INFO GPL-0016] Core area:                    6256.320 um^2
[INFO GPL-0017] Fixed instances area:            0.000 um^2
[INFO GPL-0018] Movable instances area:          4.522 um^2
[INFO GPL-0019] Utilization:                     0.072 %
[INFO GPL-0020] Standard cells area:             4.522 um^2
[INFO GPL-0021] Large instances area:            0.000 um^2
[InitialPlace]  Iter: 1 conjugate gradient residual: 0.00000008 HPWL: 587290
[InitialPlace]  Iter: 2 conjugate gradient residual: 0.00000008 HPWL: 621160
[InitialPlace]  Iter: 3 conjugate gradient residual: 0.00000008 HPWL: 595065
[InitialPlace]  Iter: 4 conjugate gradient residual: 0.00000008 HPWL: 577570
[InitialPlace]  Iter: 5 conjugate gradient residual: 0.00000008 HPWL: 567244
[INFO GPL-0023] Placement target density:       0.7000
[INFO GPL-0024] Movable insts average area:      4.522 um^2
[INFO GPL-0025] Ideal bin area:                  6.460 um^2
[INFO GPL-0026] Ideal bin count:                   968
[INFO GPL-0027] Total bin area:               6256.320 um^2
[INFO GPL-0028] Bin count (X, Y):          16 ,     16
[INFO GPL-0029] Bin size (W * H):       4.987 *  4.900 um
[INFO GPL-0030] Number of bins:                    256
[INFO GPL-0007] Execute nesterov global placement.
[INFO GPL-0031] HPWL: Half-Perimeter Wirelength
Iteration | Overflow |     HPWL (um) |  HPWL(%) |   Penalty | Group
---------------------------------------------------------------
        0 |   0.0000 |  5.633130e+05 |   +0.00% |  9.92e-15 |      
        0 |   0.0000 |  5.633130e+05 |          |  1.03e-14 |      
---------------------------------------------------------------
[INFO GPL-1001] Global placement finished at iteration 0
[INFO GPL-1003] Routability mode iteration count: 0
[INFO GPL-1002] Placed Cell Area                4.5220
[INFO GPL-1003] Available Free Area          6256.3200
[INFO GPL-1004] Minimum Feasible Density        0.0100 (cell_area / free_area)
[INFO GPL-1006]   Suggested Target Densities:
[INFO GPL-1007]     - For 90% usage of free space: 0.0008
[INFO GPL-1008]     - For 80% usage of free space: 0.0009
[INFO GPL-1009]     - For 50% usage of free space: 0.0014
<<<<<<< HEAD
[INFO GPL-1011] Original area (um^2): 4.52
[INFO GPL-1012] Total routability artificial inflation: 0.00 (+0.00%)
[INFO GPL-1013] Total timing-driven delta area: 0.00 (+0.00%)
[INFO GPL-1014] Final placement area: 4.52 (+0.00%)
[INFO RSZ-0027] Inserted 2 input buffers.
[INFO RSZ-0028] Inserted 2 output buffers.
=======
[INFO GPL-1010] Original area (um^2): 4.52
[INFO GPL-1011] Total routability artificial inflation: 0.00 (+0.00%)
[INFO GPL-1012] Total timing-driven delta area: 0.00 (+0.00%)
[INFO GPL-1013] Final placement area: 4.52 (+0.00%)
[INFO RSZ-0027] Inserted 2 BUF_X1 input buffers.
[INFO RSZ-0028] Inserted 2 BUF_X1 output buffers.
>>>>>>> 10fa0734
No differences found.<|MERGE_RESOLUTION|>--- conflicted
+++ resolved
@@ -51,19 +51,10 @@
 [INFO GPL-1007]     - For 90% usage of free space: 0.0008
 [INFO GPL-1008]     - For 80% usage of free space: 0.0009
 [INFO GPL-1009]     - For 50% usage of free space: 0.0014
-<<<<<<< HEAD
-[INFO GPL-1011] Original area (um^2): 4.52
-[INFO GPL-1012] Total routability artificial inflation: 0.00 (+0.00%)
-[INFO GPL-1013] Total timing-driven delta area: 0.00 (+0.00%)
-[INFO GPL-1014] Final placement area: 4.52 (+0.00%)
-[INFO RSZ-0027] Inserted 2 input buffers.
-[INFO RSZ-0028] Inserted 2 output buffers.
-=======
 [INFO GPL-1010] Original area (um^2): 4.52
 [INFO GPL-1011] Total routability artificial inflation: 0.00 (+0.00%)
 [INFO GPL-1012] Total timing-driven delta area: 0.00 (+0.00%)
 [INFO GPL-1013] Final placement area: 4.52 (+0.00%)
 [INFO RSZ-0027] Inserted 2 BUF_X1 input buffers.
 [INFO RSZ-0028] Inserted 2 BUF_X1 output buffers.
->>>>>>> 10fa0734
 No differences found.
module reg1 (clk,
    in);
 input clk;
 input in;

<<<<<<< HEAD
 wire r1q;

 DFF_X1 r1 (.D(in),
    .CK(clk),
    .Q(r1q));
 submodule u1 (.r1q(r1q),
    .clk(clk));
endmodule
module submodule (r1q,
    clk);
=======
 wire net1;
 wire r1q;

 BUF_X1 rebuffer1 (.A(r1q),
    .Z(net1));
 DFF_X1 r1 (.D(in),
    .CK(clk),
    .Q(r1q));
 submodule u1 (.net_i(net1),
    .r1q(r1q),
    .clk(clk));
endmodule
module submodule (net_i,
    r1q,
    clk);
 input net_i;
>>>>>>> 2d5a635a
 input r1q;
 input clk;

 wire u1z;
 wire u2z;
 wire u3z;
 wire u4z;
 wire u5z;
<<<<<<< HEAD
 wire net1;
 wire net;
 wire net2;

 BUF_X1 rebuffer2 (.A(r1q),
    .Z(net2));
 BUF_X2 split (.A(net1),
    .Z(net));
 BUF_X4 rebuffer1 (.A(net2),
    .Z(net1));
 DFF_X1 r10 (.D(net),
    .CK(clk));
 DFF_X1 r11 (.D(net),
    .CK(clk));
 DFF_X1 r12 (.D(net),
    .CK(clk));
 DFF_X1 r2 (.D(u5z),
    .CK(clk));
 DFF_X1 r3 (.D(net1),
    .CK(clk));
 DFF_X1 r4 (.D(net1),
    .CK(clk));
 DFF_X1 r5 (.D(net),
    .CK(clk));
 DFF_X1 r6 (.D(net1),
    .CK(clk));
 DFF_X1 r7 (.D(net1),
    .CK(clk));
 DFF_X1 r8 (.D(net),
    .CK(clk));
 DFF_X1 r9 (.D(net1),
=======

 DFF_X1 r10 (.D(net_i),
    .CK(clk));
 DFF_X1 r11 (.D(net_i),
    .CK(clk));
 DFF_X1 r12 (.D(net_i),
    .CK(clk));
 DFF_X1 r2 (.D(u5z),
    .CK(clk));
 DFF_X1 r3 (.D(net_i),
    .CK(clk));
 DFF_X1 r4 (.D(net_i),
    .CK(clk));
 DFF_X1 r5 (.D(net_i),
    .CK(clk));
 DFF_X1 r6 (.D(net_i),
    .CK(clk));
 DFF_X1 r7 (.D(net_i),
    .CK(clk));
 DFF_X1 r8 (.D(net_i),
    .CK(clk));
 DFF_X1 r9 (.D(net_i),
>>>>>>> 2d5a635a
    .CK(clk));
 BUF_X2 u1 (.A(r1q),
    .Z(u1z));
 BUF_X4 u2 (.A(u1z),
    .Z(u2z));
 BUF_X4 u3 (.A(u2z),
    .Z(u3z));
 BUF_X4 u4 (.A(u3z),
    .Z(u4z));
 BUF_X4 u5 (.A(u4z),
    .Z(u5z));
endmodule<|MERGE_RESOLUTION|>--- conflicted
+++ resolved
@@ -3,7 +3,6 @@
  input clk;
  input in;
 
-<<<<<<< HEAD
  wire r1q;
 
  DFF_X1 r1 (.D(in),
@@ -14,24 +13,6 @@
 endmodule
 module submodule (r1q,
     clk);
-=======
- wire net1;
- wire r1q;
-
- BUF_X1 rebuffer1 (.A(r1q),
-    .Z(net1));
- DFF_X1 r1 (.D(in),
-    .CK(clk),
-    .Q(r1q));
- submodule u1 (.net_i(net1),
-    .r1q(r1q),
-    .clk(clk));
-endmodule
-module submodule (net_i,
-    r1q,
-    clk);
- input net_i;
->>>>>>> 2d5a635a
  input r1q;
  input clk;
 
@@ -40,22 +21,15 @@
  wire u3z;
  wire u4z;
  wire u5z;
-<<<<<<< HEAD
  wire net1;
- wire net;
- wire net2;
 
- BUF_X1 rebuffer2 (.A(r1q),
-    .Z(net2));
- BUF_X2 split (.A(net1),
-    .Z(net));
- BUF_X4 rebuffer1 (.A(net2),
+ BUF_X1 rebuffer1 (.A(r1q),
     .Z(net1));
- DFF_X1 r10 (.D(net),
+ DFF_X1 r10 (.D(net1),
     .CK(clk));
- DFF_X1 r11 (.D(net),
+ DFF_X1 r11 (.D(net1),
     .CK(clk));
- DFF_X1 r12 (.D(net),
+ DFF_X1 r12 (.D(net1),
     .CK(clk));
  DFF_X1 r2 (.D(u5z),
     .CK(clk));
@@ -63,39 +37,15 @@
     .CK(clk));
  DFF_X1 r4 (.D(net1),
     .CK(clk));
- DFF_X1 r5 (.D(net),
+ DFF_X1 r5 (.D(net1),
     .CK(clk));
  DFF_X1 r6 (.D(net1),
     .CK(clk));
  DFF_X1 r7 (.D(net1),
     .CK(clk));
- DFF_X1 r8 (.D(net),
+ DFF_X1 r8 (.D(net1),
     .CK(clk));
  DFF_X1 r9 (.D(net1),
-=======
-
- DFF_X1 r10 (.D(net_i),
-    .CK(clk));
- DFF_X1 r11 (.D(net_i),
-    .CK(clk));
- DFF_X1 r12 (.D(net_i),
-    .CK(clk));
- DFF_X1 r2 (.D(u5z),
-    .CK(clk));
- DFF_X1 r3 (.D(net_i),
-    .CK(clk));
- DFF_X1 r4 (.D(net_i),
-    .CK(clk));
- DFF_X1 r5 (.D(net_i),
-    .CK(clk));
- DFF_X1 r6 (.D(net_i),
-    .CK(clk));
- DFF_X1 r7 (.D(net_i),
-    .CK(clk));
- DFF_X1 r8 (.D(net_i),
-    .CK(clk));
- DFF_X1 r9 (.D(net_i),
->>>>>>> 2d5a635a
     .CK(clk));
  BUF_X2 u1 (.A(r1q),
     .Z(u1z));

module reg1 (clk,
    in);
 input clk;
 input in;

 wire r1q;
 wire u1z;
 wire u2z;
 wire u3z;
 wire u4z;
 wire u5z;
 wire net1;
 wire net;
 wire net2;
 wire net3;

 DFF_X1 r1 (.D(in),
    .CK(clk),
    .Q(r1q));
<<<<<<< HEAD
 DFF_X1 r10 (.D(net),
    .CK(clk));
 DFF_X1 r11 (.D(net),
    .CK(clk));
 DFF_X1 r12 (.D(net),
=======
 DFF_X1 r10 (.D(net3),
    .CK(clk));
 DFF_X1 r11 (.D(net3),
    .CK(clk));
 DFF_X1 r12 (.D(net3),
>>>>>>> 2d5a635a
    .CK(clk));
 DFF_X1 r2 (.D(u5z),
    .CK(clk));
 DFF_X1 r3 (.D(net2),
    .CK(clk));
 DFF_X1 r4 (.D(net2),
    .CK(clk));
<<<<<<< HEAD
 DFF_X1 r5 (.D(net),
=======
 DFF_X1 r5 (.D(net3),
>>>>>>> 2d5a635a
    .CK(clk));
 DFF_X1 r6 (.D(net2),
    .CK(clk));
 DFF_X1 r7 (.D(net2),
    .CK(clk));
 DFF_X1 r8 (.D(net),
    .CK(clk));
 DFF_X1 r9 (.D(net2),
    .CK(clk));
 BUF_X1 u1 (.A(r1q),
    .Z(u1z));
 BUF_X1 u2 (.A(u1z),
    .Z(u2z));
 BUF_X1 u3 (.A(u2z),
    .Z(u3z));
 BUF_X1 u4 (.A(u3z),
    .Z(u4z));
 BUF_X1 u5 (.A(u4z),
    .Z(u5z));
<<<<<<< HEAD
 BUF_X4 rebuffer1 (.A(net3),
=======
 BUF_X4 rebuffer1 (.A(r1q),
>>>>>>> 2d5a635a
    .Z(net1));
 BUF_X4 split (.A(net1),
    .Z(net));
 BUF_X4 rebuffer2 (.A(net1),
    .Z(net2));
 BUF_X2 rebuffer3 (.A(r1q),
    .Z(net3));
endmodule<|MERGE_RESOLUTION|>--- conflicted
+++ resolved
@@ -12,40 +12,27 @@
  wire net1;
  wire net;
  wire net2;
- wire net3;
 
  DFF_X1 r1 (.D(in),
     .CK(clk),
     .Q(r1q));
-<<<<<<< HEAD
- DFF_X1 r10 (.D(net),
+ DFF_X1 r10 (.D(net2),
     .CK(clk));
- DFF_X1 r11 (.D(net),
+ DFF_X1 r11 (.D(net2),
     .CK(clk));
- DFF_X1 r12 (.D(net),
-=======
- DFF_X1 r10 (.D(net3),
-    .CK(clk));
- DFF_X1 r11 (.D(net3),
-    .CK(clk));
- DFF_X1 r12 (.D(net3),
->>>>>>> 2d5a635a
+ DFF_X1 r12 (.D(net2),
     .CK(clk));
  DFF_X1 r2 (.D(u5z),
     .CK(clk));
- DFF_X1 r3 (.D(net2),
+ DFF_X1 r3 (.D(net),
     .CK(clk));
- DFF_X1 r4 (.D(net2),
+ DFF_X1 r4 (.D(net),
     .CK(clk));
-<<<<<<< HEAD
- DFF_X1 r5 (.D(net),
-=======
- DFF_X1 r5 (.D(net3),
->>>>>>> 2d5a635a
+ DFF_X1 r5 (.D(net2),
     .CK(clk));
- DFF_X1 r6 (.D(net2),
+ DFF_X1 r6 (.D(net),
     .CK(clk));
- DFF_X1 r7 (.D(net2),
+ DFF_X1 r7 (.D(net),
     .CK(clk));
  DFF_X1 r8 (.D(net),
     .CK(clk));
@@ -61,16 +48,10 @@
     .Z(u4z));
  BUF_X1 u5 (.A(u4z),
     .Z(u5z));
-<<<<<<< HEAD
- BUF_X4 rebuffer1 (.A(net3),
-=======
  BUF_X4 rebuffer1 (.A(r1q),
->>>>>>> 2d5a635a
     .Z(net1));
  BUF_X4 split (.A(net1),
     .Z(net));
  BUF_X4 rebuffer2 (.A(net1),
     .Z(net2));
- BUF_X2 rebuffer3 (.A(r1q),
-    .Z(net3));
 endmodule
module hi_fanout (clk1,
    data,
    output0,
    output1,
    output10,
    output100,
    output101,
    output102,
    output103,
    output104,
    output105,
    output106,
    output107,
    output108,
    output109,
    output11,
    output110,
    output111,
    output112,
    output113,
    output114,
    output115,
    output116,
    output117,
    output118,
    output119,
    output12,
    output120,
    output121,
    output122,
    output123,
    output124,
    output125,
    output126,
    output127,
    output128,
    output129,
    output13,
    output130,
    output131,
    output132,
    output133,
    output134,
    output135,
    output136,
    output137,
    output138,
    output139,
    output14,
    output140,
    output141,
    output142,
    output143,
    output144,
    output145,
    output146,
    output147,
    output148,
    output149,
    output15,
    output16,
    output17,
    output18,
    output19,
    output2,
    output20,
    output21,
    output22,
    output23,
    output24,
    output25,
    output26,
    output27,
    output28,
    output29,
    output3,
    output30,
    output31,
    output32,
    output33,
    output34,
    output35,
    output36,
    output37,
    output38,
    output39,
    output4,
    output40,
    output41,
    output42,
    output43,
    output44,
    output45,
    output46,
    output47,
    output48,
    output49,
    output5,
    output50,
    output51,
    output52,
    output53,
    output54,
    output55,
    output56,
    output57,
    output58,
    output59,
    output6,
    output60,
    output61,
    output62,
    output63,
    output64,
    output65,
    output66,
    output67,
    output68,
    output69,
    output7,
    output70,
    output71,
    output72,
    output73,
    output74,
    output75,
    output76,
    output77,
    output78,
    output79,
    output8,
    output80,
    output81,
    output82,
    output83,
    output84,
    output85,
    output86,
    output87,
    output88,
    output89,
    output9,
    output90,
    output91,
    output92,
    output93,
    output94,
    output95,
    output96,
    output97,
    output98,
    output99);
 input clk1;
 input data;
 output output0;
 output output1;
 output output10;
 output output100;
 output output101;
 output output102;
 output output103;
 output output104;
 output output105;
 output output106;
 output output107;
 output output108;
 output output109;
 output output11;
 output output110;
 output output111;
 output output112;
 output output113;
 output output114;
 output output115;
 output output116;
 output output117;
 output output118;
 output output119;
 output output12;
 output output120;
 output output121;
 output output122;
 output output123;
 output output124;
 output output125;
 output output126;
 output output127;
 output output128;
 output output129;
 output output13;
 output output130;
 output output131;
 output output132;
 output output133;
 output output134;
 output output135;
 output output136;
 output output137;
 output output138;
 output output139;
 output output14;
 output output140;
 output output141;
 output output142;
 output output143;
 output output144;
 output output145;
 output output146;
 output output147;
 output output148;
 output output149;
 output output15;
 output output16;
 output output17;
 output output18;
 output output19;
 output output2;
 output output20;
 output output21;
 output output22;
 output output23;
 output output24;
 output output25;
 output output26;
 output output27;
 output output28;
 output output29;
 output output3;
 output output30;
 output output31;
 output output32;
 output output33;
 output output34;
 output output35;
 output output36;
 output output37;
 output output38;
 output output39;
 output output4;
 output output40;
 output output41;
 output output42;
 output output43;
 output output44;
 output output45;
 output output46;
 output output47;
 output output48;
 output output49;
 output output5;
 output output50;
 output output51;
 output output52;
 output output53;
 output output54;
 output output55;
 output output56;
 output output57;
 output output58;
 output output59;
 output output6;
 output output60;
 output output61;
 output output62;
 output output63;
 output output64;
 output output65;
 output output66;
 output output67;
 output output68;
 output output69;
 output output7;
 output output70;
 output output71;
 output output72;
 output output73;
 output output74;
 output output75;
 output output76;
 output output77;
 output output78;
 output output79;
 output output8;
 output output80;
 output output81;
 output output82;
 output output83;
 output output84;
 output output85;
 output output86;
 output output87;
 output output88;
 output output89;
 output output9;
 output output90;
 output output91;
 output output92;
 output output93;
 output output94;
 output output95;
 output output96;
 output output97;
 output output98;
 output output99;

<<<<<<< HEAD
 wire net_o_8;
 wire net_o_7;
 wire net_o_6;
 wire net_o_5;
 wire net_o_3;
 wire net_o_4;
=======
>>>>>>> a66331bf
 wire net_o_2;
 wire net_o_1;
 wire net_o;
 wire net0;
 wire clk_to_nand1;
 wire clk_to_nand0;

 DFF_X2 drvr_1 (.D(data),
    .CK(clk1),
    .Q(clk_to_nand0));
 DFF_X2 drvr_2 (.D(data),
    .CK(clk1),
    .Q(clk_to_nand1));
 DFF_X1 load0 (.D(net_o_1),
    .CK(clk1),
    .Q(output0));
 DFF_X1 load1 (.D(net_o_1),
    .CK(clk1),
    .Q(output1));
 DFF_X1 load10 (.D(net_o_1),
    .CK(clk1),
    .Q(output10));
 DFF_X1 load100 (.D(net_o_1),
    .CK(clk1),
    .Q(output100));
 DFF_X1 load101 (.D(net_o_1),
    .CK(clk1),
    .Q(output101));
 DFF_X1 load102 (.D(net_o_1),
    .CK(clk1),
    .Q(output102));
 DFF_X1 load103 (.D(net_o_1),
    .CK(clk1),
    .Q(output103));
 DFF_X1 load104 (.D(net_o_1),
    .CK(clk1),
    .Q(output104));
 DFF_X1 load105 (.D(net_o_1),
    .CK(clk1),
    .Q(output105));
 DFF_X1 load106 (.D(net_o_1),
    .CK(clk1),
    .Q(output106));
 DFF_X1 load107 (.D(net_o_1),
    .CK(clk1),
    .Q(output107));
 DFF_X1 load108 (.D(net_o_1),
    .CK(clk1),
    .Q(output108));
 DFF_X1 load109 (.D(net_o_1),
    .CK(clk1),
    .Q(output109));
 DFF_X1 load11 (.D(net_o_1),
    .CK(clk1),
    .Q(output11));
 DFF_X1 load110 (.D(net_o_1),
    .CK(clk1),
    .Q(output110));
 DFF_X1 load111 (.D(net_o_1),
    .CK(clk1),
    .Q(output111));
 DFF_X1 load112 (.D(net_o_1),
    .CK(clk1),
    .Q(output112));
 DFF_X1 load113 (.D(net_o_1),
    .CK(clk1),
    .Q(output113));
 DFF_X1 load114 (.D(net_o_1),
    .CK(clk1),
    .Q(output114));
 DFF_X1 load115 (.D(net_o_1),
    .CK(clk1),
    .Q(output115));
 DFF_X1 load116 (.D(net_o_1),
    .CK(clk1),
    .Q(output116));
 DFF_X1 load117 (.D(net_o_1),
    .CK(clk1),
    .Q(output117));
 DFF_X1 load118 (.D(net_o_1),
    .CK(clk1),
    .Q(output118));
 DFF_X1 load119 (.D(net_o_1),
    .CK(clk1),
    .Q(output119));
 DFF_X1 load12 (.D(net_o_1),
    .CK(clk1),
    .Q(output12));
 DFF_X1 load120 (.D(net_o_1),
    .CK(clk1),
    .Q(output120));
 DFF_X1 load121 (.D(net_o_1),
    .CK(clk1),
    .Q(output121));
 DFF_X1 load122 (.D(net_o_1),
    .CK(clk1),
    .Q(output122));
 DFF_X1 load123 (.D(net_o_1),
    .CK(clk1),
    .Q(output123));
 DFF_X1 load124 (.D(net_o_1),
    .CK(clk1),
    .Q(output124));
 DFF_X1 load125 (.D(net_o_1),
    .CK(clk1),
    .Q(output125));
 DFF_X1 load126 (.D(net_o_1),
    .CK(clk1),
    .Q(output126));
 DFF_X1 load127 (.D(net_o_1),
    .CK(clk1),
    .Q(output127));
 DFF_X1 load128 (.D(net_o_1),
    .CK(clk1),
    .Q(output128));
 DFF_X1 load129 (.D(net_o_1),
    .CK(clk1),
    .Q(output129));
 DFF_X1 load13 (.D(net_o_1),
    .CK(clk1),
    .Q(output13));
 DFF_X1 load130 (.D(net_o_1),
    .CK(clk1),
    .Q(output130));
<<<<<<< HEAD
 DFF_X1 load131 (.D(net_o_6),
    .CK(clk1),
    .Q(output131));
 DFF_X1 load132 (.D(net_o_6),
    .CK(clk1),
    .Q(output132));
 DFF_X1 load133 (.D(net_o_6),
    .CK(clk1),
    .Q(output133));
 DFF_X1 load134 (.D(net_o_6),
    .CK(clk1),
    .Q(output134));
 DFF_X1 load135 (.D(net_o_6),
    .CK(clk1),
    .Q(output135));
 DFF_X1 load136 (.D(net_o_6),
    .CK(clk1),
    .Q(output136));
 DFF_X1 load137 (.D(net_o_6),
    .CK(clk1),
    .Q(output137));
 DFF_X1 load138 (.D(net_o_6),
    .CK(clk1),
    .Q(output138));
 DFF_X1 load139 (.D(net_o_6),
    .CK(clk1),
    .Q(output139));
 DFF_X1 load14 (.D(net_o_6),
    .CK(clk1),
    .Q(output14));
 DFF_X1 load140 (.D(net_o_6),
    .CK(clk1),
    .Q(output140));
 DFF_X1 load141 (.D(net_o_6),
    .CK(clk1),
    .Q(output141));
 DFF_X1 load142 (.D(net_o_6),
    .CK(clk1),
    .Q(output142));
 DFF_X1 load143 (.D(net_o_6),
=======
 DFF_X1 load131 (.D(net_o),
    .CK(clk1),
    .Q(output131));
 DFF_X1 load132 (.D(net_o),
    .CK(clk1),
    .Q(output132));
 DFF_X1 load133 (.D(net_o),
    .CK(clk1),
    .Q(output133));
 DFF_X1 load134 (.D(net_o),
    .CK(clk1),
    .Q(output134));
 DFF_X1 load135 (.D(net_o),
    .CK(clk1),
    .Q(output135));
 DFF_X1 load136 (.D(net_o),
    .CK(clk1),
    .Q(output136));
 DFF_X1 load137 (.D(net_o),
    .CK(clk1),
    .Q(output137));
 DFF_X1 load138 (.D(net_o),
    .CK(clk1),
    .Q(output138));
 DFF_X1 load139 (.D(net_o),
    .CK(clk1),
    .Q(output139));
 DFF_X1 load14 (.D(net_o),
    .CK(clk1),
    .Q(output14));
 DFF_X1 load140 (.D(net_o),
    .CK(clk1),
    .Q(output140));
 DFF_X1 load141 (.D(net_o),
    .CK(clk1),
    .Q(output141));
 DFF_X1 load142 (.D(net_o),
    .CK(clk1),
    .Q(output142));
 DFF_X1 load143 (.D(net_o),
>>>>>>> a66331bf
    .CK(clk1),
    .Q(output143));
 DFF_X1 load144 (.D(net_o),
    .CK(clk1),
    .Q(output144));
 DFF_X1 load145 (.D(net_o),
    .CK(clk1),
    .Q(output145));
 DFF_X1 load146 (.D(net_o),
    .CK(clk1),
    .Q(output146));
 DFF_X1 load147 (.D(net_o),
    .CK(clk1),
    .Q(output147));
 DFF_X1 load148 (.D(net_o),
    .CK(clk1),
    .Q(output148));
<<<<<<< HEAD
 DFF_X1 load149 (.D(net_o_7),
    .CK(clk1),
    .Q(output149));
 DFF_X1 load15 (.D(net_o_7),
    .CK(clk1),
    .Q(output15));
 DFF_X1 load16 (.D(net_o_7),
    .CK(clk1),
    .Q(output16));
 DFF_X1 load17 (.D(net_o_7),
    .CK(clk1),
    .Q(output17));
 DFF_X1 load18 (.D(net_o_7),
    .CK(clk1),
    .Q(output18));
 DFF_X1 load19 (.D(net_o_7),
    .CK(clk1),
    .Q(output19));
 DFF_X1 load2 (.D(net_o_7),
    .CK(clk1),
    .Q(output2));
 DFF_X1 load20 (.D(net_o_7),
    .CK(clk1),
    .Q(output20));
 DFF_X1 load21 (.D(net_o_7),
    .CK(clk1),
    .Q(output21));
 DFF_X1 load22 (.D(net_o_8),
    .CK(clk1),
    .Q(output22));
 DFF_X1 load23 (.D(net_o_8),
    .CK(clk1),
    .Q(output23));
 DFF_X1 load24 (.D(net_o_8),
    .CK(clk1),
    .Q(output24));
 DFF_X1 load25 (.D(net_o_8),
    .CK(clk1),
    .Q(output25));
 DFF_X1 load26 (.D(net_o_8),
=======
 DFF_X1 load149 (.D(net_o),
    .CK(clk1),
    .Q(output149));
 DFF_X1 load15 (.D(net_o),
    .CK(clk1),
    .Q(output15));
 DFF_X1 load16 (.D(net_o),
    .CK(clk1),
    .Q(output16));
 DFF_X1 load17 (.D(net_o),
    .CK(clk1),
    .Q(output17));
 DFF_X1 load18 (.D(net_o),
    .CK(clk1),
    .Q(output18));
 DFF_X1 load19 (.D(net_o),
    .CK(clk1),
    .Q(output19));
 DFF_X1 load2 (.D(net_o),
    .CK(clk1),
    .Q(output2));
 DFF_X1 load20 (.D(net_o),
    .CK(clk1),
    .Q(output20));
 DFF_X1 load21 (.D(net_o),
    .CK(clk1),
    .Q(output21));
 DFF_X1 load22 (.D(net_o),
    .CK(clk1),
    .Q(output22));
 DFF_X1 load23 (.D(net_o),
    .CK(clk1),
    .Q(output23));
 DFF_X1 load24 (.D(net_o),
    .CK(clk1),
    .Q(output24));
 DFF_X1 load25 (.D(net_o),
    .CK(clk1),
    .Q(output25));
 DFF_X1 load26 (.D(net_o),
>>>>>>> a66331bf
    .CK(clk1),
    .Q(output26));
 DFF_X1 load27 (.D(net_o),
    .CK(clk1),
    .Q(output27));
 DFF_X1 load28 (.D(net_o),
    .CK(clk1),
    .Q(output28));
 DFF_X1 load29 (.D(net_o),
    .CK(clk1),
    .Q(output29));
 DFF_X1 load3 (.D(net_o),
    .CK(clk1),
    .Q(output3));
 DFF_X1 load30 (.D(net_o),
    .CK(clk1),
    .Q(output30));
 DFF_X1 load31 (.D(net_o_2),
    .CK(clk1),
    .Q(output31));
 DFF_X1 load32 (.D(net_o_2),
    .CK(clk1),
    .Q(output32));
 DFF_X1 load33 (.D(net_o_2),
    .CK(clk1),
    .Q(output33));
 DFF_X1 load34 (.D(net_o_2),
    .CK(clk1),
    .Q(output34));
 DFF_X1 load35 (.D(net_o_2),
    .CK(clk1),
    .Q(output35));
 DFF_X1 load36 (.D(net_o_2),
    .CK(clk1),
    .Q(output36));
 DFF_X1 load37 (.D(net_o_2),
    .CK(clk1),
    .Q(output37));
 DFF_X1 load38 (.D(net_o_2),
    .CK(clk1),
    .Q(output38));
 DFF_X1 load39 (.D(net_o_2),
    .CK(clk1),
    .Q(output39));
 DFF_X1 load4 (.D(net_o_2),
    .CK(clk1),
    .Q(output4));
 DFF_X1 load40 (.D(net_o_2),
    .CK(clk1),
    .Q(output40));
 DFF_X1 load41 (.D(net_o_2),
    .CK(clk1),
    .Q(output41));
 DFF_X1 load42 (.D(net_o_2),
    .CK(clk1),
    .Q(output42));
 DFF_X1 load43 (.D(net_o_2),
    .CK(clk1),
    .Q(output43));
 DFF_X1 load44 (.D(net_o_2),
    .CK(clk1),
    .Q(output44));
 DFF_X1 load45 (.D(net_o_2),
    .CK(clk1),
    .Q(output45));
 DFF_X1 load46 (.D(net_o_2),
    .CK(clk1),
    .Q(output46));
 DFF_X1 load47 (.D(net_o_2),
    .CK(clk1),
    .Q(output47));
 DFF_X1 load48 (.D(net_o_2),
    .CK(clk1),
    .Q(output48));
 DFF_X1 load49 (.D(net_o_2),
    .CK(clk1),
    .Q(output49));
 DFF_X1 load5 (.D(net_o_2),
    .CK(clk1),
    .Q(output5));
 DFF_X1 load50 (.D(net_o_2),
    .CK(clk1),
    .Q(output50));
 DFF_X1 load51 (.D(net_o_2),
    .CK(clk1),
    .Q(output51));
 DFF_X1 load52 (.D(net_o_2),
    .CK(clk1),
    .Q(output52));
 DFF_X1 load53 (.D(net_o_2),
    .CK(clk1),
    .Q(output53));
 DFF_X1 load54 (.D(net_o_2),
    .CK(clk1),
    .Q(output54));
 DFF_X1 load55 (.D(net_o_2),
    .CK(clk1),
    .Q(output55));
 DFF_X1 load56 (.D(net_o_2),
    .CK(clk1),
    .Q(output56));
 DFF_X1 load57 (.D(net_o_2),
    .CK(clk1),
    .Q(output57));
 DFF_X1 load58 (.D(net_o_2),
    .CK(clk1),
    .Q(output58));
 DFF_X1 load59 (.D(net_o_2),
    .CK(clk1),
    .Q(output59));
 DFF_X1 load6 (.D(net_o_2),
    .CK(clk1),
    .Q(output6));
 DFF_X1 load60 (.D(net_o_2),
    .CK(clk1),
    .Q(output60));
 DFF_X1 load61 (.D(net_o_2),
    .CK(clk1),
    .Q(output61));
 DFF_X1 load62 (.D(net_o_2),
    .CK(clk1),
    .Q(output62));
 DFF_X1 load63 (.D(net_o_2),
    .CK(clk1),
    .Q(output63));
 DFF_X1 load64 (.D(net_o_2),
    .CK(clk1),
    .Q(output64));
 DFF_X1 load65 (.D(net0),
    .CK(clk1),
    .Q(output65));
 DFF_X1 load66 (.D(net0),
    .CK(clk1),
    .Q(output66));
 DFF_X1 load67 (.D(net0),
    .CK(clk1),
    .Q(output67));
 DFF_X1 load68 (.D(net0),
    .CK(clk1),
    .Q(output68));
 DFF_X1 load69 (.D(net0),
    .CK(clk1),
    .Q(output69));
 DFF_X1 load7 (.D(net0),
    .CK(clk1),
    .Q(output7));
 DFF_X1 load70 (.D(net0),
    .CK(clk1),
    .Q(output70));
 DFF_X1 load71 (.D(net0),
    .CK(clk1),
    .Q(output71));
 DFF_X1 load72 (.D(net0),
    .CK(clk1),
    .Q(output72));
 DFF_X1 load73 (.D(net0),
    .CK(clk1),
    .Q(output73));
 DFF_X1 load74 (.D(net0),
    .CK(clk1),
    .Q(output74));
 DFF_X1 load75 (.D(net0),
    .CK(clk1),
    .Q(output75));
 DFF_X1 load76 (.D(net0),
    .CK(clk1),
    .Q(output76));
 DFF_X1 load77 (.D(net0),
    .CK(clk1),
    .Q(output77));
 DFF_X1 load78 (.D(net0),
    .CK(clk1),
    .Q(output78));
 DFF_X1 load79 (.D(net0),
    .CK(clk1),
    .Q(output79));
 DFF_X1 load8 (.D(net0),
    .CK(clk1),
    .Q(output8));
 DFF_X1 load80 (.D(net0),
    .CK(clk1),
    .Q(output80));
 DFF_X1 load81 (.D(net0),
    .CK(clk1),
    .Q(output81));
 DFF_X1 load82 (.D(net0),
    .CK(clk1),
    .Q(output82));
 DFF_X1 load83 (.D(net0),
    .CK(clk1),
    .Q(output83));
 DFF_X1 load84 (.D(net0),
    .CK(clk1),
    .Q(output84));
 DFF_X1 load85 (.D(net0),
    .CK(clk1),
    .Q(output85));
 DFF_X1 load86 (.D(net0),
    .CK(clk1),
    .Q(output86));
 DFF_X1 load87 (.D(net0),
    .CK(clk1),
    .Q(output87));
 DFF_X1 load88 (.D(net0),
    .CK(clk1),
    .Q(output88));
 DFF_X1 load89 (.D(net0),
    .CK(clk1),
    .Q(output89));
 DFF_X1 load9 (.D(net0),
    .CK(clk1),
    .Q(output9));
 DFF_X1 load90 (.D(net0),
    .CK(clk1),
    .Q(output90));
 DFF_X1 load91 (.D(net0),
    .CK(clk1),
    .Q(output91));
 DFF_X1 load92 (.D(net0),
    .CK(clk1),
    .Q(output92));
 DFF_X1 load93 (.D(net0),
    .CK(clk1),
    .Q(output93));
 DFF_X1 load94 (.D(net0),
    .CK(clk1),
    .Q(output94));
 DFF_X1 load95 (.D(net0),
    .CK(clk1),
    .Q(output95));
 DFF_X1 load96 (.D(net0),
    .CK(clk1),
    .Q(output96));
 DFF_X1 load97 (.D(net0),
    .CK(clk1),
    .Q(output97));
 DFF_X1 load98 (.D(net0),
    .CK(clk1),
    .Q(output98));
 DFF_X1 load99 (.D(net0),
    .CK(clk1),
    .Q(output99));
<<<<<<< HEAD
 submodule cloneU1 (.net_o_8(net_o_8),
    .net_o_7(net_o_7),
    .net_o_6(net_o_6),
    .net_o_5(net_o_5),
    .net_o_3(net_o_3),
    .net_o_4(net_o_4),
    .net_o_2(net_o_2),
=======
 submodule cloneU1 (.net_o_2(net_o_2),
>>>>>>> a66331bf
    .net_o_1(net_o_1),
    .net_o(net_o),
    .ip0(clk_to_nand0),
    .ip1(clk_to_nand1),
    .op0(net0));
endmodule
<<<<<<< HEAD
module submodule (net_o_8,
    net_o_7,
    net_o_6,
    net_o_5,
    net_o_3,
    net_o_4,
    net_o_2,
=======
module submodule (net_o_2,
>>>>>>> a66331bf
    net_o_1,
    net_o,
    ip0,
    ip1,
    op0);
<<<<<<< HEAD
 output net_o_8;
 output net_o_7;
 output net_o_6;
 output net_o_5;
 output net_o_3;
 output net_o_4;
=======
>>>>>>> a66331bf
 output net_o_2;
 output net_o_1;
 output net_o;
 input ip0;
 input ip1;
 output op0;

<<<<<<< HEAD
 wire net;

 NAND2_X2 clone249 (.A1(ip0),
    .A2(net),
    .ZN(net_o_8));
 BUF_X8 split (.A(ip1),
    .Z(net));
 NAND2_X2 clone247 (.A1(ip0),
    .A2(ip1),
    .ZN(net_o_7));
 NAND2_X2 clone244 (.A1(ip0),
    .A2(ip1),
    .ZN(net_o_6));
 NAND2_X2 clone123 (.A1(ip0),
    .A2(net),
    .ZN(net_o_5));
 NAND2_X2 clone121 (.A1(ip0),
    .A2(net),
    .ZN(net_o_3));
 NAND2_X2 clone118 (.A1(ip0),
    .A2(ip1),
    .ZN(net_o_4));
=======

>>>>>>> a66331bf
 NAND2_X4 clone3 (.A1(ip1),
    .A2(ip0),
    .ZN(net_o_2));
 NAND2_X4 clone2 (.A1(ip0),
<<<<<<< HEAD
    .A2(net),
    .ZN(net_o_1));
 NAND2_X4 clone1 (.A1(ip0),
    .A2(net),
=======
    .A2(ip1),
    .ZN(net_o_1));
 NAND2_X4 clone1 (.A1(ip0),
    .A2(ip1),
>>>>>>> a66331bf
    .ZN(net_o));
 NAND2_X4 nand_inst_0 (.A1(ip1),
    .A2(ip0),
    .ZN(op0));
endmodule<|MERGE_RESOLUTION|>--- conflicted
+++ resolved
@@ -303,15 +303,6 @@
  output output98;
  output output99;
 
-<<<<<<< HEAD
- wire net_o_8;
- wire net_o_7;
- wire net_o_6;
- wire net_o_5;
- wire net_o_3;
- wire net_o_4;
-=======
->>>>>>> a66331bf
  wire net_o_2;
  wire net_o_1;
  wire net_o;
@@ -436,48 +427,6 @@
  DFF_X1 load130 (.D(net_o_1),
     .CK(clk1),
     .Q(output130));
-<<<<<<< HEAD
- DFF_X1 load131 (.D(net_o_6),
-    .CK(clk1),
-    .Q(output131));
- DFF_X1 load132 (.D(net_o_6),
-    .CK(clk1),
-    .Q(output132));
- DFF_X1 load133 (.D(net_o_6),
-    .CK(clk1),
-    .Q(output133));
- DFF_X1 load134 (.D(net_o_6),
-    .CK(clk1),
-    .Q(output134));
- DFF_X1 load135 (.D(net_o_6),
-    .CK(clk1),
-    .Q(output135));
- DFF_X1 load136 (.D(net_o_6),
-    .CK(clk1),
-    .Q(output136));
- DFF_X1 load137 (.D(net_o_6),
-    .CK(clk1),
-    .Q(output137));
- DFF_X1 load138 (.D(net_o_6),
-    .CK(clk1),
-    .Q(output138));
- DFF_X1 load139 (.D(net_o_6),
-    .CK(clk1),
-    .Q(output139));
- DFF_X1 load14 (.D(net_o_6),
-    .CK(clk1),
-    .Q(output14));
- DFF_X1 load140 (.D(net_o_6),
-    .CK(clk1),
-    .Q(output140));
- DFF_X1 load141 (.D(net_o_6),
-    .CK(clk1),
-    .Q(output141));
- DFF_X1 load142 (.D(net_o_6),
-    .CK(clk1),
-    .Q(output142));
- DFF_X1 load143 (.D(net_o_6),
-=======
  DFF_X1 load131 (.D(net_o),
     .CK(clk1),
     .Q(output131));
@@ -518,7 +467,6 @@
     .CK(clk1),
     .Q(output142));
  DFF_X1 load143 (.D(net_o),
->>>>>>> a66331bf
     .CK(clk1),
     .Q(output143));
  DFF_X1 load144 (.D(net_o),
@@ -536,48 +484,6 @@
  DFF_X1 load148 (.D(net_o),
     .CK(clk1),
     .Q(output148));
-<<<<<<< HEAD
- DFF_X1 load149 (.D(net_o_7),
-    .CK(clk1),
-    .Q(output149));
- DFF_X1 load15 (.D(net_o_7),
-    .CK(clk1),
-    .Q(output15));
- DFF_X1 load16 (.D(net_o_7),
-    .CK(clk1),
-    .Q(output16));
- DFF_X1 load17 (.D(net_o_7),
-    .CK(clk1),
-    .Q(output17));
- DFF_X1 load18 (.D(net_o_7),
-    .CK(clk1),
-    .Q(output18));
- DFF_X1 load19 (.D(net_o_7),
-    .CK(clk1),
-    .Q(output19));
- DFF_X1 load2 (.D(net_o_7),
-    .CK(clk1),
-    .Q(output2));
- DFF_X1 load20 (.D(net_o_7),
-    .CK(clk1),
-    .Q(output20));
- DFF_X1 load21 (.D(net_o_7),
-    .CK(clk1),
-    .Q(output21));
- DFF_X1 load22 (.D(net_o_8),
-    .CK(clk1),
-    .Q(output22));
- DFF_X1 load23 (.D(net_o_8),
-    .CK(clk1),
-    .Q(output23));
- DFF_X1 load24 (.D(net_o_8),
-    .CK(clk1),
-    .Q(output24));
- DFF_X1 load25 (.D(net_o_8),
-    .CK(clk1),
-    .Q(output25));
- DFF_X1 load26 (.D(net_o_8),
-=======
  DFF_X1 load149 (.D(net_o),
     .CK(clk1),
     .Q(output149));
@@ -618,7 +524,6 @@
     .CK(clk1),
     .Q(output25));
  DFF_X1 load26 (.D(net_o),
->>>>>>> a66331bf
     .CK(clk1),
     .Q(output26));
  DFF_X1 load27 (.D(net_o),
@@ -861,48 +766,19 @@
  DFF_X1 load99 (.D(net0),
     .CK(clk1),
     .Q(output99));
-<<<<<<< HEAD
- submodule cloneU1 (.net_o_8(net_o_8),
-    .net_o_7(net_o_7),
-    .net_o_6(net_o_6),
-    .net_o_5(net_o_5),
-    .net_o_3(net_o_3),
-    .net_o_4(net_o_4),
-    .net_o_2(net_o_2),
-=======
  submodule cloneU1 (.net_o_2(net_o_2),
->>>>>>> a66331bf
     .net_o_1(net_o_1),
     .net_o(net_o),
     .ip0(clk_to_nand0),
     .ip1(clk_to_nand1),
     .op0(net0));
 endmodule
-<<<<<<< HEAD
-module submodule (net_o_8,
-    net_o_7,
-    net_o_6,
-    net_o_5,
-    net_o_3,
-    net_o_4,
-    net_o_2,
-=======
 module submodule (net_o_2,
->>>>>>> a66331bf
     net_o_1,
     net_o,
     ip0,
     ip1,
     op0);
-<<<<<<< HEAD
- output net_o_8;
- output net_o_7;
- output net_o_6;
- output net_o_5;
- output net_o_3;
- output net_o_4;
-=======
->>>>>>> a66331bf
  output net_o_2;
  output net_o_1;
  output net_o;
@@ -910,47 +786,15 @@
  input ip1;
  output op0;
 
-<<<<<<< HEAD
- wire net;
 
- NAND2_X2 clone249 (.A1(ip0),
-    .A2(net),
-    .ZN(net_o_8));
- BUF_X8 split (.A(ip1),
-    .Z(net));
- NAND2_X2 clone247 (.A1(ip0),
-    .A2(ip1),
-    .ZN(net_o_7));
- NAND2_X2 clone244 (.A1(ip0),
-    .A2(ip1),
-    .ZN(net_o_6));
- NAND2_X2 clone123 (.A1(ip0),
-    .A2(net),
-    .ZN(net_o_5));
- NAND2_X2 clone121 (.A1(ip0),
-    .A2(net),
-    .ZN(net_o_3));
- NAND2_X2 clone118 (.A1(ip0),
-    .A2(ip1),
-    .ZN(net_o_4));
-=======
-
->>>>>>> a66331bf
  NAND2_X4 clone3 (.A1(ip1),
     .A2(ip0),
     .ZN(net_o_2));
  NAND2_X4 clone2 (.A1(ip0),
-<<<<<<< HEAD
-    .A2(net),
-    .ZN(net_o_1));
- NAND2_X4 clone1 (.A1(ip0),
-    .A2(net),
-=======
     .A2(ip1),
     .ZN(net_o_1));
  NAND2_X4 clone1 (.A1(ip0),
     .A2(ip1),
->>>>>>> a66331bf
     .ZN(net_o));
  NAND2_X4 nand_inst_0 (.A1(ip1),
     .A2(ip0),

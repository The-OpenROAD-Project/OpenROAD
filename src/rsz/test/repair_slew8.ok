[INFO ODB-0227] LEF file: sky130hd/sky130hd.tlef, created 13 layers, 25 vias
[INFO ODB-0227] LEF file: sky130hd/sky130hd_std_cell.lef, created 437 library cells
[INFO ODB-0128] Design: hi_fanout
[INFO ODB-0130]     Created 2 pins.
[INFO ODB-0131]     Created 250 components and 1500 component-terminals.
[INFO ODB-0132]     Created 2 special nets and 0 connections.
[INFO ODB-0133]     Created 2 nets and 500 connections.
max slew

Pin                                    Limit    Slew   Slack
------------------------------------------------------------
r239/RESET_B                            1.50    3.94   -2.44 (VIOLATED)

max capacitance

Pin                                    Limit     Cap   Slack
------------------------------------------------------------
r0/Q                                    0.17    0.00    0.17 (MET)

[INFO RSZ-0058] Using max wire length 2406um.
Iteration |   Area    | Resized | Buffers | Nets repaired | Remaining
---------------------------------------------------------------------
        0 |     +0.0% |       0 |       0 |             0 |       252
<<<<<<< HEAD
    final |    +44.8% |       0 |      14 |             1 |         0
=======
    final |     +6.2% |       0 |      14 |             1 |         0
>>>>>>> 64b569bc
---------------------------------------------------------------------
[INFO RSZ-0034] Found 1 slew violations.
[INFO RSZ-0037] Found 1 long wires.
[INFO RSZ-0038] Inserted 14 buffers in 1 nets.
max slew

Pin                                    Limit    Slew   Slack
------------------------------------------------------------
r241/RESET_B                            1.50    0.51    0.99 (MET)

max capacitance

Pin                                    Limit     Cap   Slack
------------------------------------------------------------
r0/Q                                    0.17    0.00    0.17 (MET)
<|MERGE_RESOLUTION|>--- conflicted
+++ resolved
@@ -21,11 +21,7 @@
 Iteration |   Area    | Resized | Buffers | Nets repaired | Remaining
 ---------------------------------------------------------------------
         0 |     +0.0% |       0 |       0 |             0 |       252
-<<<<<<< HEAD
-    final |    +44.8% |       0 |      14 |             1 |         0
-=======
-    final |     +6.2% |       0 |      14 |             1 |         0
->>>>>>> 64b569bc
+    final |     +4.5% |       0 |      14 |             1 |         0
 ---------------------------------------------------------------------
 [INFO RSZ-0034] Found 1 slew violations.
 [INFO RSZ-0037] Found 1 long wires.

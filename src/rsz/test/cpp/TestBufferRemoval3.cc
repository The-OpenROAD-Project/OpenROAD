--- conflicted
+++ resolved
@@ -24,12 +24,7 @@
                                "_main/src/rsz/test/")
   {
     if (debug_) {
-<<<<<<< HEAD
-      logger_.setDebugLevel(utl::ODB, "dump_pointer", 0);
-      logger_.setDebugLevel(utl::ODB, "DB_ECO", 3);
-=======
       logger_.setDebugLevel(utl::ODB, "DB_EDIT", 2);
->>>>>>> 12f5d705
       logger_.setDebugLevel(utl::RSZ, "remove_buffer", 3);
     }
   }

--- conflicted
+++ resolved
@@ -88,20 +88,6 @@
    1050.0 |        6.92 |       0.11 |  BUF_X8 BUF_X8
    1075.0 |        6.92 |       0.12 |  BUF_X8 BUF_X8
    1100.0 |        6.92 |       0.12 |  BUF_X8 BUF_X8
-<<<<<<< HEAD
-   1125.0 |        5.32 |       0.12 |  BUF_X4 BUF_X8
-   1150.0 |        5.32 |       0.12 |  BUF_X4 BUF_X8
-   1175.0 |        5.32 |       0.13 |  BUF_X4 BUF_X8
-   1200.0 |        5.32 |       0.13 |  BUF_X4 BUF_X8
-   1225.0 |        8.78 |       0.14 |  BUF_X8 BUF_X8 BUF_X4
-   1250.0 |        8.78 |       0.14 |  BUF_X8 BUF_X8 BUF_X4
-   1275.0 |        8.78 |       0.15 |  BUF_X8 BUF_X8 BUF_X4
-   1300.0 |        8.78 |       0.15 |  BUF_X8 BUF_X8 BUF_X4
-   1325.0 |        8.78 |       0.15 |  BUF_X8 BUF_X8 BUF_X4
-   1350.0 |        8.78 |       0.15 |  BUF_X8 BUF_X8 BUF_X4
-   1375.0 |        8.78 |       0.16 |  BUF_X8 BUF_X8 BUF_X4
-   1400.0 |        8.78 |       0.16 |  BUF_X8 BUF_X8 BUF_X4
-=======
    1125.0 |        3.72 |       0.11 |  BUF_X4 BUF_X4
    1150.0 |        3.72 |       0.12 |  BUF_X4 BUF_X4
    1175.0 |        3.72 |       0.12 |  BUF_X4 BUF_X4
@@ -114,7 +100,6 @@
    1350.0 |        8.78 |       0.15 |  BUF_X4 BUF_X8 BUF_X8
    1375.0 |        8.78 |       0.16 |  BUF_X4 BUF_X8 BUF_X8
    1400.0 |        8.78 |       0.16 |  BUF_X4 BUF_X8 BUF_X8
->>>>>>> 5e8f15c0
    1425.0 |       10.37 |       0.16 |  BUF_X8 BUF_X8 BUF_X8
    1450.0 |       10.37 |       0.16 |  BUF_X8 BUF_X8 BUF_X8
    1475.0 |       10.37 |       0.16 |  BUF_X8 BUF_X8 BUF_X8
@@ -133,21 +118,6 @@
    1800.0 |       12.24 |       0.21 |  BUF_X4 BUF_X8 BUF_X8 BUF_X8
    1825.0 |       12.24 |       0.21 |  BUF_X4 BUF_X8 BUF_X8 BUF_X8
    1850.0 |        5.59 |       0.19 |  BUF_X4 BUF_X4 BUF_X4
-<<<<<<< HEAD
-   1875.0 |       12.24 |       0.22 |  BUF_X8 BUF_X8 BUF_X8 BUF_X4
-   1900.0 |       12.24 |       0.22 |  BUF_X8 BUF_X8 BUF_X8 BUF_X4
-   1925.0 |       13.83 |       0.22 |  BUF_X8 BUF_X8 BUF_X8 BUF_X8
-   1950.0 |       13.83 |       0.22 |  BUF_X8 BUF_X8 BUF_X8 BUF_X8
-   1975.0 |       13.83 |       0.22 |  BUF_X8 BUF_X8 BUF_X8 BUF_X8
-   2000.0 |       13.83 |       0.23 |  BUF_X8 BUF_X8 BUF_X8 BUF_X8
-   2025.0 |       13.83 |       0.23 |  BUF_X8 BUF_X8 BUF_X8 BUF_X8
-   2050.0 |       13.83 |       0.23 |  BUF_X8 BUF_X8 BUF_X8 BUF_X8
-   2075.0 |       13.83 |       0.24 |  BUF_X8 BUF_X8 BUF_X8 BUF_X8
-   2100.0 |       13.83 |       0.24 |  BUF_X8 BUF_X8 BUF_X8 BUF_X8
-   2125.0 |       13.83 |       0.25 |  BUF_X8 BUF_X8 BUF_X8 BUF_X8
-   2150.0 |       13.83 |       0.25 |  BUF_X8 BUF_X8 BUF_X8 BUF_X8
-   2175.0 |       13.83 |       0.25 |  BUF_X8 BUF_X8 BUF_X8 BUF_X8
-=======
    1875.0 |        5.59 |       0.19 |  BUF_X4 BUF_X4 BUF_X4
    1900.0 |        5.59 |       0.19 |  BUF_X4 BUF_X4 BUF_X4
    1925.0 |        5.59 |       0.20 |  BUF_X4 BUF_X4 BUF_X4
@@ -161,7 +131,6 @@
    2125.0 |        7.45 |       0.23 |  BUF_X4 BUF_X4 BUF_X4 BUF_X4
    2150.0 |        7.45 |       0.23 |  BUF_X4 BUF_X4 BUF_X4 BUF_X4
    2175.0 |        7.45 |       0.23 |  BUF_X4 BUF_X4 BUF_X4 BUF_X4
->>>>>>> 5e8f15c0
    2200.0 |        7.45 |       0.24 |  BUF_X4 BUF_X4 BUF_X4 BUF_X4
    2225.0 |        7.45 |       0.24 |  BUF_X4 BUF_X4 BUF_X4 BUF_X4
    2250.0 |        7.45 |       0.24 |  BUF_X4 BUF_X4 BUF_X4 BUF_X4
@@ -202,21 +171,13 @@
 
 Pin                                    Limit    Slew   Slack
 ------------------------------------------------------------
-<<<<<<< HEAD
-place358/Z                              0.20    0.06    0.14 (MET)
-=======
 place337/Z                              0.20    0.06    0.14 (MET)
->>>>>>> 5e8f15c0
 
 max capacitance
 
 Pin                                    Limit     Cap   Slack
 ------------------------------------------------------------
-<<<<<<< HEAD
-place358/Z                             60.65   27.72   32.93 (MET)
-=======
 place337/Z                             60.65   27.72   32.93 (MET)
->>>>>>> 5e8f15c0
 
 -------------------------------------------------------------
  Distance | Buffer area | Path delay | Sequence
@@ -317,14 +278,8 @@
    2350.0 |        3.46 |       0.41 |  BUF_X1 BUF_X1 BUF_X1 BUF_X2
    2375.0 |        3.46 |       0.42 |  BUF_X1 BUF_X1 BUF_X1 BUF_X2
    2400.0 |        4.26 |       0.40 |  BUF_X1 BUF_X1 BUF_X1 BUF_X4
-<<<<<<< HEAD
-   2425.0 |        4.26 |       0.40 |  BUF_X1 BUF_X1 BUF_X1 BUF_X4
-   2450.0 |        3.72 |       0.39 |  BUF_X1 BUF_X1 BUF_X2 BUF_X2
-   2475.0 |        3.72 |       0.39 |  BUF_X1 BUF_X1 BUF_X2 BUF_X2
-=======
    2425.0 |        3.19 |       0.46 |  BUF_X1 BUF_X1 BUF_X1 BUF_X1
    2450.0 |        3.19 |       0.46 |  BUF_X1 BUF_X1 BUF_X1 BUF_X1
    2475.0 |        3.19 |       0.46 |  BUF_X1 BUF_X1 BUF_X1 BUF_X1
->>>>>>> 5e8f15c0
    2500.0 |        3.19 |       0.46 |  BUF_X1 BUF_X1 BUF_X1 BUF_X1
 -------------------------------------------------------------
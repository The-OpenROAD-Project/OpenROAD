--- conflicted
+++ resolved
@@ -309,16 +309,6 @@
  wire net1;
  wire net2;
  wire net3;
-<<<<<<< HEAD
- wire net118;
- wire net121;
- wire net123;
- wire net244;
- wire net247;
- wire net;
- wire net249;
-=======
->>>>>>> a66331bf
 
  DFF_X2 drvr_1 (.D(data),
     .CK(clk1),
@@ -326,102 +316,6 @@
  DFF_X2 drvr_2 (.D(data),
     .CK(clk1),
     .Q(clk_to_nand1));
-<<<<<<< HEAD
- DFF_X1 load0 (.D(net118),
-    .CK(clk1),
-    .Q(output0));
- DFF_X1 load1 (.D(net118),
-    .CK(clk1),
-    .Q(output1));
- DFF_X1 load10 (.D(net118),
-    .CK(clk1),
-    .Q(output10));
- DFF_X1 load100 (.D(net118),
-    .CK(clk1),
-    .Q(output100));
- DFF_X1 load101 (.D(net118),
-    .CK(clk1),
-    .Q(output101));
- DFF_X1 load102 (.D(net118),
-    .CK(clk1),
-    .Q(output102));
- DFF_X1 load103 (.D(net118),
-    .CK(clk1),
-    .Q(output103));
- DFF_X1 load104 (.D(net118),
-    .CK(clk1),
-    .Q(output104));
- DFF_X1 load105 (.D(net118),
-    .CK(clk1),
-    .Q(output105));
- DFF_X1 load106 (.D(net118),
-    .CK(clk1),
-    .Q(output106));
- DFF_X1 load107 (.D(net118),
-    .CK(clk1),
-    .Q(output107));
- DFF_X1 load108 (.D(net118),
-    .CK(clk1),
-    .Q(output108));
- DFF_X1 load109 (.D(net118),
-    .CK(clk1),
-    .Q(output109));
- DFF_X1 load11 (.D(net118),
-    .CK(clk1),
-    .Q(output11));
- DFF_X1 load110 (.D(net118),
-    .CK(clk1),
-    .Q(output110));
- DFF_X1 load111 (.D(net118),
-    .CK(clk1),
-    .Q(output111));
- DFF_X1 load112 (.D(net118),
-    .CK(clk1),
-    .Q(output112));
- DFF_X1 load113 (.D(net118),
-    .CK(clk1),
-    .Q(output113));
- DFF_X1 load114 (.D(net121),
-    .CK(clk1),
-    .Q(output114));
- DFF_X1 load115 (.D(net121),
-    .CK(clk1),
-    .Q(output115));
- DFF_X1 load116 (.D(net121),
-    .CK(clk1),
-    .Q(output116));
- DFF_X1 load117 (.D(net121),
-    .CK(clk1),
-    .Q(output117));
- DFF_X1 load118 (.D(net121),
-    .CK(clk1),
-    .Q(output118));
- DFF_X1 load119 (.D(net121),
-    .CK(clk1),
-    .Q(output119));
- DFF_X1 load12 (.D(net121),
-    .CK(clk1),
-    .Q(output12));
- DFF_X1 load120 (.D(net121),
-    .CK(clk1),
-    .Q(output120));
- DFF_X1 load121 (.D(net121),
-    .CK(clk1),
-    .Q(output121));
- DFF_X1 load122 (.D(net123),
-    .CK(clk1),
-    .Q(output122));
- DFF_X1 load123 (.D(net123),
-    .CK(clk1),
-    .Q(output123));
- DFF_X1 load124 (.D(net123),
-    .CK(clk1),
-    .Q(output124));
- DFF_X1 load125 (.D(net123),
-    .CK(clk1),
-    .Q(output125));
- DFF_X1 load126 (.D(net123),
-=======
  DFF_X1 load0 (.D(net2),
     .CK(clk1),
     .Q(output0));
@@ -516,7 +410,6 @@
     .CK(clk1),
     .Q(output125));
  DFF_X1 load126 (.D(net2),
->>>>>>> a66331bf
     .CK(clk1),
     .Q(output126));
  DFF_X1 load127 (.D(net2),
@@ -534,105 +427,6 @@
  DFF_X1 load130 (.D(net2),
     .CK(clk1),
     .Q(output130));
-<<<<<<< HEAD
- DFF_X1 load131 (.D(net244),
-    .CK(clk1),
-    .Q(output131));
- DFF_X1 load132 (.D(net244),
-    .CK(clk1),
-    .Q(output132));
- DFF_X1 load133 (.D(net244),
-    .CK(clk1),
-    .Q(output133));
- DFF_X1 load134 (.D(net244),
-    .CK(clk1),
-    .Q(output134));
- DFF_X1 load135 (.D(net244),
-    .CK(clk1),
-    .Q(output135));
- DFF_X1 load136 (.D(net244),
-    .CK(clk1),
-    .Q(output136));
- DFF_X1 load137 (.D(net244),
-    .CK(clk1),
-    .Q(output137));
- DFF_X1 load138 (.D(net244),
-    .CK(clk1),
-    .Q(output138));
- DFF_X1 load139 (.D(net244),
-    .CK(clk1),
-    .Q(output139));
- DFF_X1 load14 (.D(net244),
-    .CK(clk1),
-    .Q(output14));
- DFF_X1 load140 (.D(net244),
-    .CK(clk1),
-    .Q(output140));
- DFF_X1 load141 (.D(net244),
-    .CK(clk1),
-    .Q(output141));
- DFF_X1 load142 (.D(net244),
-    .CK(clk1),
-    .Q(output142));
- DFF_X1 load143 (.D(net244),
-    .CK(clk1),
-    .Q(output143));
- DFF_X1 load144 (.D(net244),
-    .CK(clk1),
-    .Q(output144));
- DFF_X1 load145 (.D(net244),
-    .CK(clk1),
-    .Q(output145));
- DFF_X1 load146 (.D(net244),
-    .CK(clk1),
-    .Q(output146));
- DFF_X1 load147 (.D(net244),
-    .CK(clk1),
-    .Q(output147));
- DFF_X1 load148 (.D(net244),
-    .CK(clk1),
-    .Q(output148));
- DFF_X1 load149 (.D(net247),
-    .CK(clk1),
-    .Q(output149));
- DFF_X1 load15 (.D(net247),
-    .CK(clk1),
-    .Q(output15));
- DFF_X1 load16 (.D(net247),
-    .CK(clk1),
-    .Q(output16));
- DFF_X1 load17 (.D(net247),
-    .CK(clk1),
-    .Q(output17));
- DFF_X1 load18 (.D(net247),
-    .CK(clk1),
-    .Q(output18));
- DFF_X1 load19 (.D(net247),
-    .CK(clk1),
-    .Q(output19));
- DFF_X1 load2 (.D(net247),
-    .CK(clk1),
-    .Q(output2));
- DFF_X1 load20 (.D(net247),
-    .CK(clk1),
-    .Q(output20));
- DFF_X1 load21 (.D(net247),
-    .CK(clk1),
-    .Q(output21));
- DFF_X1 load22 (.D(net249),
-    .CK(clk1),
-    .Q(output22));
- DFF_X1 load23 (.D(net249),
-    .CK(clk1),
-    .Q(output23));
- DFF_X1 load24 (.D(net249),
-    .CK(clk1),
-    .Q(output24));
- DFF_X1 load25 (.D(net249),
-    .CK(clk1),
-    .Q(output25));
- DFF_X1 load26 (.D(net249),
-=======
  DFF_X1 load131 (.D(net1),
     .CK(clk1),
     .Q(output131));
@@ -730,7 +524,6 @@
     .CK(clk1),
     .Q(output25));
  DFF_X1 load26 (.D(net1),
->>>>>>> a66331bf
     .CK(clk1),
     .Q(output26));
  DFF_X1 load27 (.D(net1),
@@ -977,42 +770,12 @@
     .A2(clk_to_nand0),
     .ZN(net0));
  NAND2_X4 clone1 (.A1(clk_to_nand0),
-<<<<<<< HEAD
-    .A2(net),
-    .ZN(net1));
- NAND2_X4 clone2 (.A1(clk_to_nand0),
-    .A2(net),
-=======
     .A2(clk_to_nand1),
     .ZN(net1));
  NAND2_X4 clone2 (.A1(clk_to_nand0),
     .A2(clk_to_nand1),
->>>>>>> a66331bf
     .ZN(net2));
  NAND2_X4 clone3 (.A1(clk_to_nand1),
     .A2(clk_to_nand0),
     .ZN(net3));
-<<<<<<< HEAD
- NAND2_X2 clone118 (.A1(clk_to_nand0),
-    .A2(clk_to_nand1),
-    .ZN(net118));
- NAND2_X2 clone121 (.A1(clk_to_nand0),
-    .A2(net),
-    .ZN(net121));
- NAND2_X2 clone123 (.A1(clk_to_nand0),
-    .A2(net),
-    .ZN(net123));
- NAND2_X2 clone244 (.A1(clk_to_nand0),
-    .A2(clk_to_nand1),
-    .ZN(net244));
- NAND2_X2 clone247 (.A1(clk_to_nand0),
-    .A2(clk_to_nand1),
-    .ZN(net247));
- BUF_X8 split (.A(clk_to_nand1),
-    .Z(net));
- NAND2_X2 clone249 (.A1(clk_to_nand0),
-    .A2(net),
-    .ZN(net249));
-=======
->>>>>>> a66331bf
 endmodule
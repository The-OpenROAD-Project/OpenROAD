--- conflicted
+++ resolved
@@ -82,103 +82,59 @@
     .CK(clk1));
  DFF_X1 load14 (.D(net5),
     .CK(clk1));
- DFF_X1 load15 (.D(net5),
-    .CK(clk1));
-<<<<<<< HEAD
- DFF_X1 load16 (.D(net2),
-    .CK(clk1));
- DFF_X1 load17 (.D(net5),
-    .CK(clk1));
- DFF_X1 load18 (.D(net2),
+ DFF_X1 load15 (.D(net2),
+    .CK(clk1));
+ DFF_X1 load16 (.D(net5),
+    .CK(clk1));
+ DFF_X1 load17 (.D(net2),
+    .CK(clk1));
+ DFF_X1 load18 (.D(net5),
     .CK(clk1));
  DFF_X1 load19 (.D(a_1),
-=======
- DFF_X1 load16 (.D(net_i_2),
-    .CK(clk1));
- DFF_X1 load17 (.D(net0),
-    .CK(clk1));
- DFF_X1 load18 (.D(net_i_1),
-    .CK(clk1));
- DFF_X1 load19 (.D(net0),
->>>>>>> 2d5a635a
     .CK(clk1));
  DFF_X1 load2 (.D(net5),
     .CK(clk1));
  DFF_X1 load20 (.D(a_1),
     .CK(clk1));
- DFF_X1 load21 (.D(net5),
-    .CK(clk1));
-<<<<<<< HEAD
- DFF_X1 load22 (.D(net2),
-    .CK(clk1));
- DFF_X1 load23 (.D(net5),
-    .CK(clk1));
- DFF_X1 load24 (.D(net2),
-    .CK(clk1));
- DFF_X1 load25 (.D(net5_0),
-    .CK(clk1));
- DFF_X1 load26 (.D(a_1),
+ DFF_X1 load21 (.D(net2),
+    .CK(clk1));
+ DFF_X1 load22 (.D(net5),
+    .CK(clk1));
+ DFF_X1 load23 (.D(net2),
+    .CK(clk1));
+ DFF_X1 load24 (.D(net5),
+    .CK(clk1));
+ DFF_X1 load25 (.D(a_1),
+    .CK(clk1));
+ DFF_X1 load26 (.D(net5_0),
     .CK(clk1));
  DFF_X1 load27 (.D(a_0),
-=======
- DFF_X1 load22 (.D(net_i_1),
-    .CK(clk1));
- DFF_X1 load23 (.D(net0),
-    .CK(clk1));
- DFF_X1 load24 (.D(net_i_1),
-    .CK(clk1));
- DFF_X1 load25 (.D(net0),
-    .CK(clk1));
- DFF_X1 load26 (.D(net_i_2),
-    .CK(clk1));
- DFF_X1 load27 (.D(net_i_5),
->>>>>>> 2d5a635a
     .CK(clk1));
  DFF_X1 load28 (.D(net5_1),
     .CK(clk1));
- DFF_X1 load29 (.D(net5),
-    .CK(clk1));
-<<<<<<< HEAD
- DFF_X1 load3 (.D(net2),
-    .CK(clk1));
- DFF_X1 load30 (.D(net5_0),
-    .CK(clk1));
- DFF_X1 load31 (.D(a_1),
+ DFF_X1 load29 (.D(net2),
+    .CK(clk1));
+ DFF_X1 load3 (.D(net5),
+    .CK(clk1));
+ DFF_X1 load30 (.D(a_1),
+    .CK(clk1));
+ DFF_X1 load31 (.D(net5_0),
     .CK(clk1));
  DFF_X1 load32 (.D(a_2),
-=======
- DFF_X1 load3 (.D(net_i_1),
-    .CK(clk1));
- DFF_X1 load30 (.D(net0),
-    .CK(clk1));
- DFF_X1 load31 (.D(net_i_2),
-    .CK(clk1));
- DFF_X1 load32 (.D(net_i_5),
->>>>>>> 2d5a635a
     .CK(clk1));
  DFF_X1 load33 (.D(a_0),
     .CK(clk1));
  DFF_X1 load34 (.D(net5_1),
     .CK(clk1));
- DFF_X1 load4 (.D(net5_0),
-    .CK(clk1));
-<<<<<<< HEAD
- DFF_X1 load5 (.D(net2),
-    .CK(clk1));
- DFF_X1 load6 (.D(net5_0),
-    .CK(clk1));
- DFF_X1 load7 (.D(a_1),
+ DFF_X1 load4 (.D(net2),
+    .CK(clk1));
+ DFF_X1 load5 (.D(net5_0),
+    .CK(clk1));
+ DFF_X1 load6 (.D(a_1),
+    .CK(clk1));
+ DFF_X1 load7 (.D(net5_0),
     .CK(clk1));
  DFF_X1 load8 (.D(a_2),
-=======
- DFF_X1 load5 (.D(net_i_1),
-    .CK(clk1));
- DFF_X1 load6 (.D(net_i_5),
-    .CK(clk1));
- DFF_X1 load7 (.D(net_i_2),
-    .CK(clk1));
- DFF_X1 load8 (.D(net_i_5),
->>>>>>> 2d5a635a
     .CK(clk1));
  DFF_X1 load9 (.D(a),
     .CK(clk1));
@@ -205,115 +161,61 @@
     .CK(clk1));
  DFF_X1 load1 (.D(net5_0),
     .CK(clk1));
- DFF_X1 load10 (.D(net5_0),
-    .CK(clk1));
-<<<<<<< HEAD
- DFF_X1 load11 (.D(a_0),
-    .CK(clk1));
- DFF_X1 load12 (.D(net5),
-    .CK(clk1));
- DFF_X1 load13 (.D(a_1),
+ DFF_X1 load10 (.D(a_0),
+    .CK(clk1));
+ DFF_X1 load11 (.D(net5_0),
+    .CK(clk1));
+ DFF_X1 load12 (.D(a_1),
+    .CK(clk1));
+ DFF_X1 load13 (.D(net5),
     .CK(clk1));
  DFF_X1 load14 (.D(a_2),
-=======
- DFF_X1 load11 (.D(net_i),
-    .CK(clk1));
- DFF_X1 load12 (.D(net_i_5),
-    .CK(clk1));
- DFF_X1 load13 (.D(net_i_1),
-    .CK(clk1));
- DFF_X1 load14 (.D(net_i_4),
->>>>>>> 2d5a635a
     .CK(clk1));
  DFF_X1 load15 (.D(net5_1),
     .CK(clk1));
- DFF_X1 load16 (.D(net5_0),
-    .CK(clk1));
-<<<<<<< HEAD
- DFF_X1 load17 (.D(a_0),
+ DFF_X1 load16 (.D(a_0),
+    .CK(clk1));
+ DFF_X1 load17 (.D(net5_0),
     .CK(clk1));
  DFF_X1 load18 (.D(a_2),
-=======
- DFF_X1 load17 (.D(net_i),
-    .CK(clk1));
- DFF_X1 load18 (.D(net_i_5),
->>>>>>> 2d5a635a
-    .CK(clk1));
- DFF_X1 load19 (.D(net5_0),
-    .CK(clk1));
-<<<<<<< HEAD
- DFF_X1 load2 (.D(a_0),
-    .CK(clk1));
- DFF_X1 load20 (.D(net5),
-    .CK(clk1));
- DFF_X1 load21 (.D(a_1),
-    .CK(clk1));
- DFF_X1 load22 (.D(net5_1),
-    .CK(clk1));
- DFF_X1 load23 (.D(a_2),
-    .CK(clk1));
- DFF_X1 load24 (.D(net5_0),
-    .CK(clk1));
- DFF_X1 load25 (.D(a_0),
-    .CK(clk1));
- DFF_X1 load26 (.D(net5_1),
-    .CK(clk1));
- DFF_X1 load27 (.D(a_2),
-    .CK(clk1));
- DFF_X1 load28 (.D(net5_0),
-    .CK(clk1));
- DFF_X1 load29 (.D(a_0),
-    .CK(clk1));
- DFF_X1 load3 (.D(net5_1),
-    .CK(clk1));
- DFF_X1 load30 (.D(a_2),
-    .CK(clk1));
- DFF_X1 load31 (.D(net5_1),
-    .CK(clk1));
- DFF_X1 load32 (.D(a_2),
-    .CK(clk1));
- DFF_X1 load33 (.D(net5_0),
-    .CK(clk1));
- DFF_X1 load34 (.D(a_0),
-    .CK(clk1));
- DFF_X1 load4 (.D(net5_1),
-=======
- DFF_X1 load2 (.D(net_i),
-    .CK(clk1));
- DFF_X1 load20 (.D(net_i_5),
-    .CK(clk1));
- DFF_X1 load21 (.D(net_i_1),
-    .CK(clk1));
- DFF_X1 load22 (.D(net_i_4),
-    .CK(clk1));
- DFF_X1 load23 (.D(net_i_2),
-    .CK(clk1));
- DFF_X1 load24 (.D(net_i_6),
-    .CK(clk1));
- DFF_X1 load25 (.D(net_i),
-    .CK(clk1));
- DFF_X1 load26 (.D(net_i_5),
-    .CK(clk1));
- DFF_X1 load27 (.D(net_i_2),
-    .CK(clk1));
- DFF_X1 load28 (.D(net_i_6),
-    .CK(clk1));
- DFF_X1 load29 (.D(net_i),
-    .CK(clk1));
- DFF_X1 load3 (.D(net_i_5),
-    .CK(clk1));
- DFF_X1 load30 (.D(net_i_2),
-    .CK(clk1));
- DFF_X1 load31 (.D(net_i_6),
-    .CK(clk1));
- DFF_X1 load32 (.D(net_i_2),
-    .CK(clk1));
- DFF_X1 load33 (.D(net_i_6),
-    .CK(clk1));
- DFF_X1 load34 (.D(net_i),
-    .CK(clk1));
- DFF_X1 load4 (.D(net_i_5),
->>>>>>> 2d5a635a
+    .CK(clk1));
+ DFF_X1 load19 (.D(a_0),
+    .CK(clk1));
+ DFF_X1 load2 (.D(net5_0),
+    .CK(clk1));
+ DFF_X1 load20 (.D(a_1),
+    .CK(clk1));
+ DFF_X1 load21 (.D(net5),
+    .CK(clk1));
+ DFF_X1 load22 (.D(a_2),
+    .CK(clk1));
+ DFF_X1 load23 (.D(net5_1),
+    .CK(clk1));
+ DFF_X1 load24 (.D(a_0),
+    .CK(clk1));
+ DFF_X1 load25 (.D(net5_0),
+    .CK(clk1));
+ DFF_X1 load26 (.D(a_2),
+    .CK(clk1));
+ DFF_X1 load27 (.D(net5_1),
+    .CK(clk1));
+ DFF_X1 load28 (.D(a_0),
+    .CK(clk1));
+ DFF_X1 load29 (.D(net5_0),
+    .CK(clk1));
+ DFF_X1 load3 (.D(a_2),
+    .CK(clk1));
+ DFF_X1 load30 (.D(net5_1),
+    .CK(clk1));
+ DFF_X1 load31 (.D(a_2),
+    .CK(clk1));
+ DFF_X1 load32 (.D(net5_1),
+    .CK(clk1));
+ DFF_X1 load33 (.D(a_0),
+    .CK(clk1));
+ DFF_X1 load34 (.D(net5_0),
+    .CK(clk1));
+ DFF_X1 load4 (.D(a),
     .CK(clk1));
  DFF_X1 load5 (.D(a),
     .CK(clk1));
@@ -321,14 +223,8 @@
     .CK(clk1));
  DFF_X1 load7 (.D(a_0),
     .CK(clk1));
-<<<<<<< HEAD
- DFF_X1 load8 (.D(a),
+ DFF_X1 load8 (.D(net5_1),
     .CK(clk1));
  DFF_X1 load9 (.D(a_1),
-=======
- DFF_X1 load8 (.D(net_i_3),
-    .CK(clk1));
- DFF_X1 load9 (.D(net_i_6),
->>>>>>> 2d5a635a
     .CK(clk1));
 endmodule
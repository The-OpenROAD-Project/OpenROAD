--- conflicted
+++ resolved
@@ -80,23 +80,13 @@
     .CK(clk1));
  DFF_X1 load15 (.D(net5),
     .CK(clk1));
-<<<<<<< HEAD
- DFF_X1 load16 (.D(net5),
-    .CK(clk1));
- DFF_X1 load17 (.D(net0_1),
-    .CK(clk1));
- DFF_X1 load18 (.D(net5),
-    .CK(clk1));
- DFF_X1 load19 (.D(net2),
-=======
- DFF_X1 load16 (.D(net_i_2),
-    .CK(clk1));
- DFF_X1 load17 (.D(net_i_4),
-    .CK(clk1));
- DFF_X1 load18 (.D(net_i_1),
-    .CK(clk1));
- DFF_X1 load19 (.D(net_i_4),
->>>>>>> 2d5a635a
+ DFF_X1 load16 (.D(net0_1),
+    .CK(clk1));
+ DFF_X1 load17 (.D(net5),
+    .CK(clk1));
+ DFF_X1 load18 (.D(net2),
+    .CK(clk1));
+ DFF_X1 load19 (.D(net5),
     .CK(clk1));
  DFF_X1 load2 (.D(net0_1),
     .CK(clk1));
@@ -104,53 +94,29 @@
     .CK(clk1));
  DFF_X1 load21 (.D(net0_1),
     .CK(clk1));
-<<<<<<< HEAD
- DFF_X1 load22 (.D(net5),
-    .CK(clk1));
- DFF_X1 load23 (.D(net2),
-    .CK(clk1));
- DFF_X1 load24 (.D(net5),
-    .CK(clk1));
- DFF_X1 load25 (.D(net2),
-    .CK(clk1));
- DFF_X1 load26 (.D(net0_3),
-    .CK(clk1));
- DFF_X1 load27 (.D(net0_1),
-=======
- DFF_X1 load22 (.D(net_i_1),
-    .CK(clk1));
- DFF_X1 load23 (.D(net_i_4),
-    .CK(clk1));
- DFF_X1 load24 (.D(net_i_1),
-    .CK(clk1));
- DFF_X1 load25 (.D(net_i_4),
-    .CK(clk1));
- DFF_X1 load26 (.D(net_i_2),
-    .CK(clk1));
- DFF_X1 load27 (.D(net_i_5),
->>>>>>> 2d5a635a
+ DFF_X1 load22 (.D(net2),
+    .CK(clk1));
+ DFF_X1 load23 (.D(net5),
+    .CK(clk1));
+ DFF_X1 load24 (.D(net2),
+    .CK(clk1));
+ DFF_X1 load25 (.D(net5),
+    .CK(clk1));
+ DFF_X1 load26 (.D(net0_1),
+    .CK(clk1));
+ DFF_X1 load27 (.D(net0_3),
     .CK(clk1));
  DFF_X1 load28 (.D(net0_0),
     .CK(clk1));
  DFF_X1 load29 (.D(net0_4),
     .CK(clk1));
-<<<<<<< HEAD
- DFF_X1 load3 (.D(net5),
-    .CK(clk1));
- DFF_X1 load30 (.D(net2),
-    .CK(clk1));
- DFF_X1 load31 (.D(net0_3),
-    .CK(clk1));
- DFF_X1 load32 (.D(net0_1),
-=======
- DFF_X1 load3 (.D(net_i_1),
-    .CK(clk1));
- DFF_X1 load30 (.D(net_i_4),
-    .CK(clk1));
- DFF_X1 load31 (.D(net_i_2),
-    .CK(clk1));
- DFF_X1 load32 (.D(net_i_5),
->>>>>>> 2d5a635a
+ DFF_X1 load3 (.D(net2),
+    .CK(clk1));
+ DFF_X1 load30 (.D(net5),
+    .CK(clk1));
+ DFF_X1 load31 (.D(net0_1),
+    .CK(clk1));
+ DFF_X1 load32 (.D(net0_3),
     .CK(clk1));
  DFF_X1 load33 (.D(net0_2),
     .CK(clk1));
@@ -158,23 +124,13 @@
     .CK(clk1));
  DFF_X1 load4 (.D(net0_4),
     .CK(clk1));
-<<<<<<< HEAD
- DFF_X1 load5 (.D(net5),
-    .CK(clk1));
- DFF_X1 load6 (.D(net2),
-    .CK(clk1));
- DFF_X1 load7 (.D(net0_3),
-    .CK(clk1));
- DFF_X1 load8 (.D(net0_1),
-=======
- DFF_X1 load5 (.D(net_i_1),
-    .CK(clk1));
- DFF_X1 load6 (.D(net_i_4),
-    .CK(clk1));
- DFF_X1 load7 (.D(net_i_2),
-    .CK(clk1));
- DFF_X1 load8 (.D(net_i_5),
->>>>>>> 2d5a635a
+ DFF_X1 load5 (.D(net2),
+    .CK(clk1));
+ DFF_X1 load6 (.D(net5),
+    .CK(clk1));
+ DFF_X1 load7 (.D(net0_1),
+    .CK(clk1));
+ DFF_X1 load8 (.D(net0_3),
     .CK(clk1));
  DFF_X1 load9 (.D(net0_2),
     .CK(clk1));
@@ -203,119 +159,63 @@
     .CK(clk1));
  DFF_X1 load10 (.D(net0_4),
     .CK(clk1));
-<<<<<<< HEAD
- DFF_X1 load11 (.D(net0_4),
-    .CK(clk1));
- DFF_X1 load12 (.D(net0_0),
-    .CK(clk1));
- DFF_X1 load13 (.D(net0_3),
-    .CK(clk1));
- DFF_X1 load14 (.D(net0_1),
-=======
- DFF_X1 load11 (.D(net_i),
-    .CK(clk1));
- DFF_X1 load12 (.D(net_i_4),
-    .CK(clk1));
- DFF_X1 load13 (.D(net_i_1),
-    .CK(clk1));
- DFF_X1 load14 (.D(net_i_3),
->>>>>>> 2d5a635a
+ DFF_X1 load11 (.D(net0_0),
+    .CK(clk1));
+ DFF_X1 load12 (.D(net0_4),
+    .CK(clk1));
+ DFF_X1 load13 (.D(net0_1),
+    .CK(clk1));
+ DFF_X1 load14 (.D(net0_3),
     .CK(clk1));
  DFF_X1 load15 (.D(net0_2),
     .CK(clk1));
  DFF_X1 load16 (.D(net0_5),
     .CK(clk1));
-<<<<<<< HEAD
- DFF_X1 load17 (.D(net0_4),
-    .CK(clk1));
- DFF_X1 load18 (.D(net0_0),
-=======
- DFF_X1 load17 (.D(net_i),
-    .CK(clk1));
- DFF_X1 load18 (.D(net_i_4),
->>>>>>> 2d5a635a
+ DFF_X1 load17 (.D(net0_0),
+    .CK(clk1));
+ DFF_X1 load18 (.D(net0_4),
     .CK(clk1));
  DFF_X1 load19 (.D(net0_2),
     .CK(clk1));
-<<<<<<< HEAD
- DFF_X1 load2 (.D(net0_4),
-    .CK(clk1));
- DFF_X1 load20 (.D(net0_0),
-    .CK(clk1));
- DFF_X1 load21 (.D(net0_3),
-    .CK(clk1));
- DFF_X1 load22 (.D(net0_1),
-    .CK(clk1));
- DFF_X1 load23 (.D(net0_5),
-    .CK(clk1));
- DFF_X1 load24 (.D(net0_2),
-    .CK(clk1));
- DFF_X1 load25 (.D(net0_4),
-    .CK(clk1));
- DFF_X1 load26 (.D(net0_0),
-    .CK(clk1));
- DFF_X1 load27 (.D(net0_5),
-    .CK(clk1));
- DFF_X1 load28 (.D(net0_2),
-    .CK(clk1));
- DFF_X1 load29 (.D(net0_4),
-    .CK(clk1));
- DFF_X1 load3 (.D(net0_0),
-    .CK(clk1));
- DFF_X1 load30 (.D(net0_5),
-    .CK(clk1));
- DFF_X1 load31 (.D(net0_2),
-    .CK(clk1));
- DFF_X1 load32 (.D(net0_5),
-    .CK(clk1));
- DFF_X1 load33 (.D(net0_2),
-    .CK(clk1));
- DFF_X1 load34 (.D(net0_4),
-    .CK(clk1));
- DFF_X1 load4 (.D(net0_0),
-    .CK(clk1));
- DFF_X1 load5 (.D(net0_5),
-=======
- DFF_X1 load2 (.D(net_i),
-    .CK(clk1));
- DFF_X1 load20 (.D(net_i_4),
-    .CK(clk1));
- DFF_X1 load21 (.D(net_i_1),
-    .CK(clk1));
- DFF_X1 load22 (.D(net_i_3),
-    .CK(clk1));
- DFF_X1 load23 (.D(net_i_2),
-    .CK(clk1));
- DFF_X1 load24 (.D(net_i_5),
-    .CK(clk1));
- DFF_X1 load25 (.D(net_i),
-    .CK(clk1));
- DFF_X1 load26 (.D(net_i_4),
-    .CK(clk1));
- DFF_X1 load27 (.D(net_i_2),
-    .CK(clk1));
- DFF_X1 load28 (.D(net_i_5),
-    .CK(clk1));
- DFF_X1 load29 (.D(net_i),
-    .CK(clk1));
- DFF_X1 load3 (.D(net_i_4),
-    .CK(clk1));
- DFF_X1 load30 (.D(net_i_2),
-    .CK(clk1));
- DFF_X1 load31 (.D(net_i_5),
-    .CK(clk1));
- DFF_X1 load32 (.D(net_i_2),
-    .CK(clk1));
- DFF_X1 load33 (.D(net_i_5),
-    .CK(clk1));
- DFF_X1 load34 (.D(net_i),
-    .CK(clk1));
- DFF_X1 load4 (.D(net_i_4),
+ DFF_X1 load2 (.D(net0_0),
+    .CK(clk1));
+ DFF_X1 load20 (.D(net0_4),
+    .CK(clk1));
+ DFF_X1 load21 (.D(net0_1),
+    .CK(clk1));
+ DFF_X1 load22 (.D(net0_3),
+    .CK(clk1));
+ DFF_X1 load23 (.D(net0_2),
+    .CK(clk1));
+ DFF_X1 load24 (.D(net0_5),
+    .CK(clk1));
+ DFF_X1 load25 (.D(net0_0),
+    .CK(clk1));
+ DFF_X1 load26 (.D(net0_4),
+    .CK(clk1));
+ DFF_X1 load27 (.D(net0_2),
+    .CK(clk1));
+ DFF_X1 load28 (.D(net0_5),
+    .CK(clk1));
+ DFF_X1 load29 (.D(net0_0),
+    .CK(clk1));
+ DFF_X1 load3 (.D(net0_4),
+    .CK(clk1));
+ DFF_X1 load30 (.D(net0_2),
+    .CK(clk1));
+ DFF_X1 load31 (.D(net0_5),
+    .CK(clk1));
+ DFF_X1 load32 (.D(net0_2),
+    .CK(clk1));
+ DFF_X1 load33 (.D(net0_5),
+    .CK(clk1));
+ DFF_X1 load34 (.D(net0_0),
+    .CK(clk1));
+ DFF_X1 load4 (.D(net0_4),
     .CK(clk1));
  DFF_X1 load5 (.D(net0),
->>>>>>> 2d5a635a
-    .CK(clk1));
- DFF_X1 load6 (.D(net_i_5),
+    .CK(clk1));
+ DFF_X1 load6 (.D(net0_5),
     .CK(clk1));
  DFF_X1 load7 (.D(net0_0),
     .CK(clk1));

/////////////////////////////////////////////////////////////////////////////
//
// Copyright (c) 2019, The Regents of the University of California
// All rights reserved.
//
// BSD 3-Clause License
//
// Redistribution and use in source and binary forms, with or without
// modification, are permitted provided that the following conditions are met:
//
// * Redistributions of source code must retain the above copyright notice, this
//   list of conditions and the following disclaimer.
//
// * Redistributions in binary form must reproduce the above copyright notice,
//   this list of conditions and the following disclaimer in the documentation
//   and/or other materials provided with the distribution.
//
// * Neither the name of the copyright holder nor the names of its
//   contributors may be used to endorse or promote products derived from
//   this software without specific prior written permission.
//
// THIS SOFTWARE IS PROVIDED BY THE COPYRIGHT HOLDERS AND CONTRIBUTORS "AS IS"
// AND ANY EXPRESS OR IMPLIED WARRANTIES, INCLUDING, BUT NOT LIMITED TO, THE
// IMPLIED WARRANTIES OF MERCHANTABILITY AND FITNESS FOR A PARTICULAR PURPOSE
// ARE DISCLAIMED. IN NO EVENT SHALL THE COPYRIGHT HOLDER OR CONTRIBUTORS BE
// LIABLE FOR ANY DIRECT, INDIRECT, INCIDENTAL, SPECIAL, EXEMPLARY, OR
// CONSEQUENTIAL DAMAGES (INCLUDING, BUT NOT LIMITED TO, PROCUREMENT OF
// SUBSTITUTE GOODS OR SERVICES; LOSS OF USE, DATA, OR PROFITS; OR BUSINESS
// INTERRUPTION) HOWEVER CAUSED AND ON ANY THEORY OF LIABILITY, WHETHER IN
// CONTRACT, STRICT LIABILITY, OR TORT (INCLUDING NEGLIGENCE OR OTHERWISE)
// ARISING IN ANY WAY OUT OF THE USE OF THIS SOFTWARE, EVEN IF ADVISED OF THE
// POSSIBILITY OF SUCH DAMAGE.
//
///////////////////////////////////////////////////////////////////////////////

#include "BufferedNet.hh"

#include <algorithm>
#include <memory>

#include "rsz/Resizer.hh"
// Use spdlog fmt::format until c++20 that supports std::format.
#include <spdlog/fmt/fmt.h>

#include "rsz/Resizer.hh"
#include "sta/Liberty.hh"
#include "sta/Units.hh"
#include "utl/Logger.h"

// Resizer::makeBufferedNetSteiner
#include "SteinerTree.hh"

// Resizer::makeBufferedNetGroute
#include "db_sta/dbNetwork.hh"
#include "grt/GlobalRouter.h"
#include "grt/RoutePt.h"
#include "sta/Hash.hh"

namespace rsz {

using std::make_shared;
using std::max;
using std::min;

using sta::INF;

using utl::RSZ;

static const char* to_string(BufferedNetType type);

////////////////////////////////////////////////////////////////

// load
BufferedNet::BufferedNet(const BufferedNetType type,
                         const Point& location,
                         const Pin* load_pin,
                         const Corner* corner,
                         const Resizer* resizer)
{
  if (type != BufferedNetType::load) {
    resizer->logger()->critical(
        RSZ, 78, "incorrect BufferedNet type {}", rsz::to_string(type));
  }
  type_ = BufferedNetType::load;
  location_ = location;
  load_pin_ = load_pin;
  buffer_cell_ = nullptr;
  layer_ = null_layer;
  ref_ = nullptr;
  ref2_ = nullptr;

  LibertyPort* load_port = resizer->network()->libertyPort(load_pin);
  if (load_port) {
    cap_ = resizer->portCapacitance(load_port, corner);
    fanout_ = resizer->portFanoutLoad(load_port);
    max_load_slew_ = resizer->maxInputSlew(load_port, corner);
  } else {
    cap_ = 0.0;
    fanout_ = 1;
    max_load_slew_ = INF;
  }

  required_path_.init();
  required_delay_ = 0.0;
}

// junc
BufferedNet::BufferedNet(const BufferedNetType type,
                         const Point& location,
                         const BufferedNetPtr& ref,
                         const BufferedNetPtr& ref2,
                         const Resizer* resizer)
{
  if (type != BufferedNetType::junction) {
    resizer->logger()->critical(
        RSZ, 79, "incorrect BufferedNet type {}", rsz::to_string(type));
  }
  type_ = BufferedNetType::junction;
  location_ = location;
  load_pin_ = nullptr;
  buffer_cell_ = nullptr;
  layer_ = null_layer;
  ref_ = ref;
  ref2_ = ref2;

  cap_ = ref->cap() + ref2->cap();
  fanout_ = ref->fanout() + ref2->fanout();
  max_load_slew_ = min(ref->maxLoadSlew(), ref2->maxLoadSlew());

  required_path_.init();
  required_delay_ = 0.0;
}

// wire
BufferedNet::BufferedNet(const BufferedNetType type,
                         const Point& location,
                         const int layer,
                         const BufferedNetPtr& ref,
                         const Corner* corner,
                         const Resizer* resizer)
{
  if (type != BufferedNetType::wire) {
    resizer->logger()->critical(
        RSZ, 80, "incorrect BufferedNet type {}", rsz::to_string(type));
  }
  type_ = BufferedNetType::wire;
  location_ = location;
  load_pin_ = nullptr;
  buffer_cell_ = nullptr;
  layer_ = layer;
  ref_ = ref;
  ref2_ = nullptr;

  double wire_res, wire_cap;
  wireRC(corner, resizer, wire_res, wire_cap);
  cap_ = ref->cap() + resizer->dbuToMeters(length()) * wire_cap;
  fanout_ = ref->fanout();
  max_load_slew_ = ref->maxLoadSlew();

  required_path_.init();
  required_delay_ = 0.0;
}

// buffer
BufferedNet::BufferedNet(const BufferedNetType type,
                         const Point& location,
                         LibertyCell* buffer_cell,
                         const BufferedNetPtr& ref,
                         const Corner* corner,
                         const Resizer* resizer)
{
  if (type != BufferedNetType::buffer) {
    resizer->logger()->critical(
        RSZ, 81, "incorrect BufferedNet type {}", rsz::to_string(type));
  }
  type_ = BufferedNetType::buffer;
  location_ = location;
  load_pin_ = nullptr;
  buffer_cell_ = buffer_cell;
  layer_ = null_layer;
  ref_ = ref;
  ref2_ = nullptr;

  LibertyPort *input, *output;
  buffer_cell->bufferPorts(input, output);
  cap_ = resizer->portCapacitance(input, corner);
  fanout_ = resizer->portFanoutLoad(input);
  max_load_slew_ = resizer->maxInputSlew(input, corner);

  required_path_.init();
  required_delay_ = 0.0;
}

void BufferedNet::reportTree(const Resizer* resizer) const
{
  reportTree(0, resizer);
}

void BufferedNet::reportTree(const int level, const Resizer* resizer) const
{
  resizer->logger()->report("{:{}s}{}", "", level, to_string(resizer));
  switch (type_) {
    case BufferedNetType::load:
      break;
    case BufferedNetType::buffer:
    case BufferedNetType::wire:
      ref_->reportTree(level + 1, resizer);
      break;
    case BufferedNetType::junction:
      ref_->reportTree(level + 1, resizer);
      ref2_->reportTree(level + 1, resizer);
      break;
  }
}

string BufferedNet::to_string(const Resizer* resizer) const
{
  Network* sdc_network = resizer->sdcNetwork();
  Units* units = resizer->units();
  Unit* dist_unit = units->distanceUnit();
  const char* x = dist_unit->asString(resizer->dbuToMeters(location_.x()), 2);
  const char* y = dist_unit->asString(resizer->dbuToMeters(location_.y()), 2);
  const char* cap = units->capacitanceUnit()->asString(cap_);

  switch (type_) {
    case BufferedNetType::load:
      // {:{}s} format indents level spaces.
      return fmt::format("load {} ({}, {}) cap {} req {}",
                         sdc_network->pathName(load_pin_),
                         x,
                         y,
                         cap,
                         delayAsString(required(resizer), resizer));
    case BufferedNetType::wire:
      return fmt::format("wire ({}, {}) cap {} req {} buffers {}",
                         x,
                         y,
                         cap,
                         delayAsString(required(resizer), resizer),
                         bufferCount());
    case BufferedNetType::buffer:
      return fmt::format("buffer ({}, {}) {} cap {} req {} buffers {}",
                         x,
                         y,
                         buffer_cell_->name(),
                         cap,
                         delayAsString(required(resizer), resizer),
                         bufferCount());
    case BufferedNetType::junction:
      return fmt::format("junction ({}, {}) cap {} req {} buffers {}",
                         x,
                         y,
                         cap,
                         delayAsString(required(resizer), resizer),
                         bufferCount());
  }
  // suppress gcc warning
  return "";
}

int BufferedNet::length() const
{
  return odb::Point::manhattanDistance(location_, ref_->location());
}

void BufferedNet::setCapacitance(float cap)
{
  cap_ = cap;
}

void BufferedNet::setFanout(float fanout)
{
  fanout_ = fanout;
}

void BufferedNet::setMaxLoadSlew(float max_slew)
{
  max_load_slew_ = max_slew;
}

void BufferedNet::setRequiredPath(const PathRef& path_ref)
{
  required_path_ = path_ref;
}

Required BufferedNet::required(const StaState* sta) const
{
  if (required_path_.isNull()) {
    return INF;
  }
  return required_path_.required(sta) - required_delay_;
}

void BufferedNet::setRequiredDelay(Delay delay)
{
  required_delay_ = delay;
}

int BufferedNet::bufferCount() const
{
  switch (type_) {
    case BufferedNetType::buffer:
      return ref_->bufferCount() + 1;
    case BufferedNetType::wire:
      return ref_->bufferCount();
    case BufferedNetType::junction:
      return ref_->bufferCount() + ref2_->bufferCount();
    case BufferedNetType::load:
      return 0;
  }
  return 0;
}

int BufferedNet::maxLoadWireLength() const
{
  switch (type_) {
    case BufferedNetType::wire:
      return length() + ref_->maxLoadWireLength();
    case BufferedNetType::junction:
      return max(ref_->maxLoadWireLength(), ref2_->maxLoadWireLength());
    case BufferedNetType::load:
      return 0;
    case BufferedNetType::buffer:
      return 0;
  }
  return 0;
}

void BufferedNet::wireRC(const Corner* corner,
                         const Resizer* resizer,
                         // Return values.
                         double& res,
                         double& cap)
{
  if (type_ != BufferedNetType::wire) {
    resizer->logger()->critical(RSZ, 82, "wireRC called for non-wire");
  }
  if (layer_ == BufferedNet::null_layer) {
    resizer->wireSignalRC(corner, res, cap);
  } else {
    odb::dbTech* tech = resizer->db_->getTech();
    resizer->layerRC(tech->findRoutingLayer(layer_), corner, res, cap);
  }
}

static const char* to_string(const BufferedNetType type)
{
  switch (type) {
    case BufferedNetType::load:
      return "load";
    case BufferedNetType::junction:
      return "junction";
    case BufferedNetType::wire:
      return "wire";
    case BufferedNetType::buffer:
      return "buffer";
  }
  return "??";
}

////////////////////////////////////////////////////////////////

BufferedNetPtr Resizer::makeBufferedNet(const Pin* drvr_pin,
                                        const Corner* corner)
{
  switch (parasitics_src_) {
    case ParasiticsSrc::placement:
      return makeBufferedNetSteiner(drvr_pin, corner);
    case ParasiticsSrc::global_routing:
      return makeBufferedNetGroute(drvr_pin, corner);
    case ParasiticsSrc::none:
      return nullptr;
  }
  return nullptr;
}

using SteinerPtAdjacents = vector<vector<SteinerPt>>;
using SteinerPtPinVisited = std::unordered_set<Point, PointHash, PointEqual>;

static BufferedNetPtr makeBufferedNetFromTree(
    const SteinerTree* tree,
    const SteinerPt from,
    const SteinerPt to,
    const SteinerPtAdjacents& adjacents,
    const int level,
    SteinerPtPinVisited& pins_visited,
    const Corner* corner,
    const Resizer* resizer,
    Logger* logger,
    const Network* network)
{
  BufferedNetPtr bnet = nullptr;
  const PinSeq* pins = tree->pins(to);
  const Point to_loc = tree->location(to);
  // If there is more than one node at a location we don't want to
  // add the pins repeatedly.  The first node wins and the rest are skipped.
  if (pins && pins_visited.find(to_loc) == pins_visited.end()) {
    pins_visited.insert(to_loc);
    for (const Pin* pin : *pins) {
      if (network->isLoad(pin)) {
        BufferedNetPtr bnet1 = make_shared<BufferedNet>(
            BufferedNetType::load, tree->location(to), pin, corner, resizer);
        if (bnet1) {
          debugPrint(logger,
                     RSZ,
                     "make_buffered_net",
                     4,
                     "{:{}s}{}",
                     "",
                     level,
                     bnet1->to_string(resizer));
          if (bnet) {
            bnet = make_shared<BufferedNet>(BufferedNetType::junction,
                                            tree->location(to),
                                            bnet,
                                            bnet1,
                                            resizer);
          } else {
            bnet = std::move(bnet1);
          }
        }
      }
    }
  }
  // Steiner pt.
  for (int adj : adjacents[to]) {
    if (adj != from) {
      BufferedNetPtr bnet1 = makeBufferedNetFromTree(tree,
                                                     to,
                                                     adj,
                                                     adjacents,
                                                     level + 1,
                                                     pins_visited,
                                                     corner,
                                                     resizer,
                                                     logger,
                                                     network);
      if (bnet1) {
        if (bnet) {
          bnet = make_shared<BufferedNet>(BufferedNetType::junction,
                                          tree->location(to),
                                          bnet,
                                          bnet1,
                                          resizer);
        } else {
          bnet = std::move(bnet1);
        }
      }
    }
  }
  if (bnet && from != SteinerTree::null_pt
      && tree->location(to) != tree->location(from)) {
    bnet = make_shared<BufferedNet>(BufferedNetType::wire,
                                    tree->location(from),
                                    BufferedNet::null_layer,
                                    bnet,
                                    corner,
                                    resizer);
  }
  return bnet;
}

// Make BufferedNet from steiner tree.
BufferedNetPtr Resizer::makeBufferedNetSteiner(const Pin* drvr_pin,
                                               const Corner* corner)
{
  BufferedNetPtr bnet = nullptr;
  SteinerTree* tree = makeSteinerTree(drvr_pin);
  if (tree) {
    SteinerPt drvr_pt = tree->drvrPt();
    if (drvr_pt != SteinerTree::null_pt) {
      int branch_count = tree->branchCount();
      SteinerPtAdjacents adjacents(branch_count);
      for (int i = 0; i < branch_count; i++) {
        stt::Branch& branch_pt = tree->branch(i);
        SteinerPt j = branch_pt.n;
        if (j != i) {
          adjacents[i].push_back(j);
          adjacents[j].push_back(i);
        }
      }
      SteinerPtPinVisited pins_visited;
      bnet = rsz::makeBufferedNetFromTree(tree,
                                          SteinerTree::null_pt,
                                          drvr_pt,
                                          adjacents,
                                          0,
                                          pins_visited,
                                          corner,
                                          this,
                                          logger_,
                                          network_);
    }
    delete tree;
  }
  return bnet;
}

////////////////////////////////////////////////////////////////

using grt::RoutePt;

class RoutePtHash
{
 public:
  size_t operator()(const RoutePt& pt) const;
};

class RoutePtEqual
{
 public:
  bool operator()(const RoutePt& pt1, const RoutePt& pt2) const;
};

using GRoutePtAdjacents
    = std::unordered_map<RoutePt, vector<RoutePt>, RoutePtHash, RoutePtEqual>;

size_t RoutePtHash::operator()(const RoutePt& pt) const
{
  size_t hash = sta::hash_init_value;
  hashIncr(hash, pt.x());
  hashIncr(hash, pt.y());
  return hash;
}

bool RoutePtEqual::operator()(const RoutePt& pt1, const RoutePt& pt2) const
{
  // layers do NOT have to match
  return pt1.x() == pt2.x() && pt1.y() == pt2.y();
}

static const RoutePt route_pt_null(0, 0, 0);

static bool routePtLocEq(const RoutePt& p1, const RoutePt& p2)
{
  return p1.x() == p2.x() && p1.y() == p2.y();
}

<<<<<<< HEAD
static BufferedNetPtr makeBufferedNet(RoutePt& from,
                                      RoutePt& to,
                                      GRoutePtAdjacents& adjacents,
                                      LocPinMap& loc_pin_map,
                                      int level,
                                      const Corner* corner,
                                      const Resizer* resizer,
                                      Logger* logger,
                                      dbNetwork* db_network)
=======
using RoutePtSet = std::unordered_set<RoutePt, RoutePtHash, RoutePtEqual>;

static BufferedNetPtr
makeBufferedNet(RoutePt &from,
                RoutePt &to,
                GRoutePtAdjacents &adjacents,
                LocPinMap &loc_pin_map,
                int level,
                const Corner *corner,
                const Resizer *resizer,
                Logger *logger,
                dbNetwork *db_network,
                RoutePtSet& visited)
>>>>>>> 237a7087
{
  if (visited.find(to) != visited.end()) {
    debugPrint(logger, RSZ, "groute_bnet", 2, "Loop found in groute");
    return nullptr;
  }
  visited.insert(to);
  Point to_pt(to.x(), to.y());
  const PinSeq& pins = loc_pin_map[to_pt];
  Point from_pt(from.x(), from.y());
  BufferedNetPtr bnet = nullptr;
  for (const Pin* pin : pins) {
    if (db_network->isLoad(pin)) {
      auto load_bnet = make_shared<BufferedNet>(
          BufferedNetType::load, to_pt, pin, corner, resizer);

      debugPrint(logger,
                 RSZ,
                 "groute_bnet",
                 2,
                 "{:{}s}{}",
                 "",
                 level,
                 load_bnet->to_string(resizer));
      if (bnet) {
        bnet = make_shared<BufferedNet>(
            BufferedNetType::junction, to_pt, bnet, load_bnet, resizer);
      } else {
        bnet = std::move(load_bnet);
      }
    }
  }
  for (RoutePt& adj : adjacents[to]) {
    if (!routePtLocEq(adj, from)) {
<<<<<<< HEAD
      BufferedNetPtr bnet1 = makeBufferedNet(to,
                                             adj,
                                             adjacents,
                                             loc_pin_map,
                                             level + 1,
                                             corner,
                                             resizer,
                                             logger,
                                             db_network);
=======
      BufferedNetPtr bnet1 = makeBufferedNet(to, adj, adjacents,
                                             loc_pin_map, level + 1,
                                             corner, resizer, logger,
                                             db_network, visited);
>>>>>>> 237a7087
      if (bnet1) {
        if (bnet) {
          bnet = make_shared<BufferedNet>(
              BufferedNetType::junction, to_pt, bnet, bnet1, resizer);
        } else {
          bnet = std::move(bnet1);
        }
      }
    }
  }
  if (bnet && !routePtLocEq(from, route_pt_null) && !routePtLocEq(to, from)) {
    bnet = make_shared<BufferedNet>(
        BufferedNetType::wire, from_pt, from.layer(), bnet, corner, resizer);
  }
  return bnet;
}

BufferedNetPtr Resizer::makeBufferedNetGroute(const Pin* drvr_pin,
                                              const Corner* corner)
{
  const Net* net = network_->isTopLevelPort(drvr_pin)
                       ? network_->net(db_network_->term(drvr_pin))
                       : network_->net(drvr_pin);
  dbNet* db_net = db_network_->staToDb(net);
  std::vector<grt::PinGridLocation> pin_grid_locs
      = global_router_->getPinGridPositions(db_net);
  LocPinMap loc_pin_map;
  bool found_drvr_grid_pt = false;
  Point drvr_grid_pt;
  for (grt::PinGridLocation& pin_loc : pin_grid_locs) {
    Pin* pin = pin_loc.iterm_ ? db_network_->dbToSta(pin_loc.iterm_)
                              : db_network_->dbToSta(pin_loc.bterm_);
    Point& loc = pin_loc.pt_;
    debugPrint(logger_,
               RSZ,
               "groute_bnet",
               3,
               "pin {}{} grid ({} {})",
               network_->pathName(pin),
               (pin == drvr_pin) ? " drvr" : "",
               loc.x(),
               loc.y());
    loc_pin_map[loc].push_back(pin);
    if (pin == drvr_pin) {
      drvr_grid_pt = loc;
      found_drvr_grid_pt = true;
    }
  }

  if (found_drvr_grid_pt) {
    RoutePt drvr_route_pt;
    bool found_drvr_route_pt = false;
    grt::NetRouteMap& route_map = global_router_->getRoutes();
    grt::GRoute& route = route_map[db_network_->staToDb(net)];
    GRoutePtAdjacents adjacents(route.size());
    for (grt::GSegment& seg : route) {
      if (!seg.isVia()) {
        RoutePt from(seg.init_x, seg.init_y, seg.init_layer);
        RoutePt to(seg.final_x, seg.final_y, seg.final_layer);
        debugPrint(logger_,
                   RSZ,
                   "groute_bnet",
                   2,
                   "route {} {} -> {} {}",
                   seg.init_x,
                   seg.init_y,
                   seg.final_x,
                   seg.final_y);
        adjacents[from].push_back(to);
        adjacents[to].push_back(from);
        if (from.x() == drvr_grid_pt.x() && from.y() == drvr_grid_pt.y()) {
          drvr_route_pt = from;
          found_drvr_route_pt = true;
        }
        if (to.x() == drvr_grid_pt.x() && to.y() == drvr_grid_pt.y()) {
          drvr_route_pt = to;
          found_drvr_route_pt = true;
        }
      }
    }
    if (found_drvr_route_pt) {
      RoutePt null_route_pt(0, 0, 0);
<<<<<<< HEAD
      return rsz::makeBufferedNet(null_route_pt,
                                  drvr_route_pt,
                                  adjacents,
                                  loc_pin_map,
                                  0,
                                  corner,
                                  this,
                                  logger_,
                                  db_network_);
=======
      RoutePtSet visited;
      return rsz::makeBufferedNet(null_route_pt, drvr_route_pt,
                                  adjacents, loc_pin_map, 0,
                                  corner, this, logger_, db_network_,
                                  visited);
>>>>>>> 237a7087
    }

    logger_->warn(RSZ,
                  73,
                  "driver pin {} not found in global routes",
                  db_network_->pathName(drvr_pin));
  } else {
    logger_->warn(RSZ,
                  74,
                  "driver pin {} not found in global route grid points",
                  db_network_->pathName(drvr_pin));
  }
  return nullptr;
}

}  // namespace rsz<|MERGE_RESOLUTION|>--- conflicted
+++ resolved
@@ -536,17 +536,7 @@
   return p1.x() == p2.x() && p1.y() == p2.y();
 }
 
-<<<<<<< HEAD
-static BufferedNetPtr makeBufferedNet(RoutePt& from,
-                                      RoutePt& to,
-                                      GRoutePtAdjacents& adjacents,
-                                      LocPinMap& loc_pin_map,
-                                      int level,
-                                      const Corner* corner,
-                                      const Resizer* resizer,
-                                      Logger* logger,
-                                      dbNetwork* db_network)
-=======
+
 using RoutePtSet = std::unordered_set<RoutePt, RoutePtHash, RoutePtEqual>;
 
 static BufferedNetPtr
@@ -560,7 +550,7 @@
                 Logger *logger,
                 dbNetwork *db_network,
                 RoutePtSet& visited)
->>>>>>> 237a7087
+
 {
   if (visited.find(to) != visited.end()) {
     debugPrint(logger, RSZ, "groute_bnet", 2, "Loop found in groute");
@@ -594,22 +584,10 @@
   }
   for (RoutePt& adj : adjacents[to]) {
     if (!routePtLocEq(adj, from)) {
-<<<<<<< HEAD
-      BufferedNetPtr bnet1 = makeBufferedNet(to,
-                                             adj,
-                                             adjacents,
-                                             loc_pin_map,
-                                             level + 1,
-                                             corner,
-                                             resizer,
-                                             logger,
-                                             db_network);
-=======
       BufferedNetPtr bnet1 = makeBufferedNet(to, adj, adjacents,
                                              loc_pin_map, level + 1,
                                              corner, resizer, logger,
                                              db_network, visited);
->>>>>>> 237a7087
       if (bnet1) {
         if (bnet) {
           bnet = make_shared<BufferedNet>(
@@ -692,23 +670,12 @@
     }
     if (found_drvr_route_pt) {
       RoutePt null_route_pt(0, 0, 0);
-<<<<<<< HEAD
-      return rsz::makeBufferedNet(null_route_pt,
-                                  drvr_route_pt,
-                                  adjacents,
-                                  loc_pin_map,
-                                  0,
-                                  corner,
-                                  this,
-                                  logger_,
-                                  db_network_);
-=======
       RoutePtSet visited;
       return rsz::makeBufferedNet(null_route_pt, drvr_route_pt,
                                   adjacents, loc_pin_map, 0,
                                   corner, this, logger_, db_network_,
                                   visited);
->>>>>>> 237a7087
+
     }
 
     logger_->warn(RSZ,

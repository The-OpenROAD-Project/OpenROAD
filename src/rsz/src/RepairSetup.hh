--- conflicted
+++ resolved
@@ -90,13 +90,10 @@
                    bool skip_pin_swap,
                    bool skip_gate_cloning);
   // For testing.
-<<<<<<< HEAD
-  void repairSetup(const Pin* end_pin);
-=======
   void repairSetup(const Pin *end_pin);
   // For testing.
   void reportSwappablePins();
->>>>>>> 237a7087
+
   // Rebuffer one net (for testing).
   // resizerPreamble() required.
   void rebufferNet(const Pin* drvr_pin);
@@ -107,27 +104,8 @@
                   Slack path_slack,
                   bool skip_pin_swap,
                   bool skip_gate_cloning);
-<<<<<<< HEAD
   void debugCheckMultipleBuffers(PathRef& path, PathExpanded* expanded);
 
-  void getEquivPortList2(sta::FuncExpr* expr,
-                         sta::LibertyPortSet& ports,
-                         sta::FuncExpr::Operator& status);
-  void getEquivPortList(sta::FuncExpr* expr, sta::LibertyPortSet& ports);
-  void equivCellPins(const LibertyCell* cell, sta::LibertyPortSet& ports);
-  bool swapPins(PathRef* drvr_path, int drvr_index, PathExpanded* expanded);
-  bool upsizeDrvr(PathRef* drvr_path, int drvr_index, PathExpanded* expanded);
-  Point computeCloneGateLocation(
-      const Pin* drvr_pin,
-      const vector<pair<Vertex*, Slack>>& fanout_slacks);
-  bool cloneDriver(PathRef* drvr_path,
-                   int drvr_index,
-                   Slack drvr_slack,
-                   PathExpanded* expanded);
-  void splitLoads(PathRef* drvr_path,
-=======
-  void debugCheckMultipleBuffers(PathRef &path,
-                                 PathExpanded *expanded);
 
   void getEquivPortList2(sta::FuncExpr *expr, sta::LibertyPortSet &ports,
                          sta::LibertyPortSet &inv_ports,
@@ -143,7 +121,7 @@
   bool cloneDriver(PathRef* drvr_path, int drvr_index,
                    Slack drvr_slack, PathExpanded *expanded);
   void splitLoads(PathRef *drvr_path,
->>>>>>> 237a7087
+
                   int drvr_index,
                   Slack drvr_slack,
                   PathExpanded* expanded);

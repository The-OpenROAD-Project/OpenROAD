--- conflicted
+++ resolved
@@ -36,7 +36,6 @@
 #include "SteinerTree.hh"
 #include "db_sta/dbNetwork.hh"
 #include "grt/GlobalRouter.h"
-#include "odb/db.h"
 #include "rsz/Resizer.hh"
 #include "sta/ArcDelayCalc.hh"
 #include "sta/Corner.hh"
@@ -52,16 +51,13 @@
 using utl::RSZ;
 
 using sta::NetConnectedPinIterator;
-<<<<<<< HEAD
 using sta::NetIterator;
-=======
->>>>>>> 200ff70d
 using sta::OperatingConditions;
 using sta::PinSet;
-using sta::ReducedParasiticType;
 
 using odb::dbInst;
 using odb::dbMasterType;
+using odb::dbModInst;
 
 ////////////////////////////////////////////////////////////////
 
@@ -351,34 +347,20 @@
 {
   const Pin *pin1, *pin2;
   net2Pins(net, pin1, pin2);
-<<<<<<< HEAD
   for (Corner* corner : *sta_->corners()) {
     const ParasiticAnalysisPt* parasitics_ap
         = corner->findParasiticAnalysisPt(max_);
     Parasitic* parasitic
         = sta_->makeParasiticNetwork(net, false, parasitics_ap);
-    ParasiticNode* n1 = parasitics_->ensureParasiticNode(parasitic, pin1);
-    ParasiticNode* n2 = parasitics_->ensureParasiticNode(parasitic, pin2);
-
-    // Use a small resistor to keep the connectivity intact.
-    parasitics_->makeResistor(nullptr, n1, n2, .001, parasitics_ap);
-
-    ReducedParasiticType reduce_to
-        = sta_->arcDelayCalc()->reducedParasiticType();
-    const OperatingConditions* op_cond = sdc_->operatingConditions(max_);
-    parasitics_->reduceTo(
-        parasitic, net, reduce_to, op_cond, corner, max_, parasitics_ap);
-=======
-  for (Corner *corner : *sta_->corners()) {
-    const ParasiticAnalysisPt *parasitics_ap = corner->findParasiticAnalysisPt(max_);
-    Parasitic *parasitic = sta_->makeParasiticNetwork(net, false, parasitics_ap);
-    ParasiticNode *n1 = parasitics_->ensureParasiticNode(parasitic, pin1, network_);
-    ParasiticNode *n2 = parasitics_->ensureParasiticNode(parasitic, pin2, network_);
+    ParasiticNode* n1
+        = parasitics_->ensureParasiticNode(parasitic, pin1, network_);
+    ParasiticNode* n2
+        = parasitics_->ensureParasiticNode(parasitic, pin2, network_);
 
     // Use a small resistor to keep the connectivity intact.
     parasitics_->makeResistor(parasitic, 1, .001, n1, n2);
-    arc_delay_calc_->reduceParasitic(parasitic, net, corner, sta::MinMaxAll::all());
->>>>>>> 200ff70d
+    arc_delay_calc_->reduceParasitic(
+        parasitic, net, corner, sta::MinMaxAll::all());
   }
   parasitics_->deleteParasiticNetworks(net);
 }
@@ -409,22 +391,11 @@
         Point pt1, pt2;
         SteinerPt steiner_pt1, steiner_pt2;
         int wire_length_dbu;
-<<<<<<< HEAD
         tree->branch(i, pt1, steiner_pt1, pt2, steiner_pt2, wire_length_dbu);
-        ParasiticNode* n1
-            = parasitics_->ensureParasiticNode(parasitic, net, steiner_pt1);
-        ParasiticNode* n2
-            = parasitics_->ensureParasiticNode(parasitic, net, steiner_pt2);
-=======
-        tree->branch(i,
-                     pt1, steiner_pt1,
-                     pt2, steiner_pt2,
-                     wire_length_dbu);
-        ParasiticNode *n1 = parasitics_->ensureParasiticNode(parasitic, net,
-                                                             steiner_pt1, network_);
-        ParasiticNode *n2 = parasitics_->ensureParasiticNode(parasitic, net,
-                                                             steiner_pt2, network_);
->>>>>>> 200ff70d
+        ParasiticNode* n1 = parasitics_->ensureParasiticNode(
+            parasitic, net, steiner_pt1, network_);
+        ParasiticNode* n2 = parasitics_->ensureParasiticNode(
+            parasitic, net, steiner_pt2, network_);
         if (wire_length_dbu == 0) {
           // Use a small resistor to keep the connectivity intact.
           parasitics_->makeResistor(parasitic, resistor_id++, 1.0e-3, n1, n2);
@@ -448,22 +419,11 @@
           parasitics_->makeResistor(parasitic, resistor_id++, res, n1, n2);
           parasitics_->incrCap(n2, cap / 2.0);
         }
-<<<<<<< HEAD
-        parasiticNodeConnectPins(
-            parasitic, n1, tree, steiner_pt1, parasitics_ap);
-        parasiticNodeConnectPins(
-            parasitic, n2, tree, steiner_pt2, parasitics_ap);
-      }
-      ReducedParasiticType reduce_to = ReducedParasiticType::pi_elmore;
-      const OperatingConditions* op_cond = sdc_->operatingConditions(max_);
-      parasitics_->reduceTo(
-          parasitic, net, reduce_to, op_cond, corner, max_, parasitics_ap);
-=======
         parasiticNodeConnectPins(parasitic, n1, tree, steiner_pt1, resistor_id);
         parasiticNodeConnectPins(parasitic, n2, tree, steiner_pt2, resistor_id);
       }
-      arc_delay_calc_->reduceParasitic(parasitic, net, corner, sta::MinMaxAll::all());
->>>>>>> 200ff70d
+      arc_delay_calc_->reduceParasitic(
+          parasitic, net, corner, sta::MinMaxAll::all());
     }
     parasitics_->deleteParasiticNetworks(net);
     delete tree;
@@ -538,34 +498,20 @@
   return left_cap + right_cap;
 }
 
-<<<<<<< HEAD
 void Resizer::parasiticNodeConnectPins(Parasitic* parasitic,
                                        ParasiticNode* node,
                                        SteinerTree* tree,
                                        SteinerPt pt,
-                                       const ParasiticAnalysisPt* parasitics_ap)
-=======
-void
-Resizer::parasiticNodeConnectPins(Parasitic *parasitic,
-                                  ParasiticNode *node,
-                                  SteinerTree *tree,
-                                  SteinerPt pt,
-                                  size_t &resistor_id)
->>>>>>> 200ff70d
+                                       size_t& resistor_id)
 {
   const PinSeq* pins = tree->pins(pt);
   if (pins) {
-<<<<<<< HEAD
     for (const Pin* pin : *pins) {
       ParasiticNode* pin_node
-          = parasitics_->ensureParasiticNode(parasitic, pin);
-=======
-    for (const Pin *pin : *pins) {
-      ParasiticNode *pin_node =
-        parasitics_->ensureParasiticNode(parasitic, pin, network_);
->>>>>>> 200ff70d
+          = parasitics_->ensureParasiticNode(parasitic, pin, network_);
       // Use a small resistor to keep the connectivity intact.
-      parasitics_->makeResistor(parasitic, resistor_id++, 1.0e-3, node, pin_node);
+      parasitics_->makeResistor(
+          parasitic, resistor_id++, 1.0e-3, node, pin_node);
     }
   }
 }
@@ -593,9 +539,11 @@
 bool Resizer::isPad(const Instance* inst) const
 {
   dbInst* db_inst;
-  odb::dbModInst* mod_inst;
+  dbModInst* mod_inst;
   db_network_->staToDb(inst, db_inst, mod_inst);
-  if (db_inst) {
+  if (mod_inst)
+    return false;
+  else if (db_inst) {
     dbMasterType type = db_inst->getMaster()->getType();
     // Use switch so if new types are added we get a compiler warning.
     switch (type) {

--- conflicted
+++ resolved
@@ -212,101 +212,7 @@
                                              const int level)
 {
   switch (bnet->type()) {
-<<<<<<< HEAD
-    case BufferedNetType::wire: {
-      BufferedNetSeq Z = rebufferBottomUp(bnet->ref(), level + 1);
-      return addWireAndBuffer(Z, bnet, level);
-    }
-    case BufferedNetType::junction: {
-      const BufferedNetSeq& Z1 = rebufferBottomUp(bnet->ref(), level + 1);
-      const BufferedNetSeq& Z2 = rebufferBottomUp(bnet->ref2(), level + 1);
-      BufferedNetSeq Z;
-      // Combine the options from both branches.
-      for (const BufferedNetPtr& p : Z1) {
-        for (const BufferedNetPtr& q : Z2) {
-          const BufferedNetPtr& min_req
-              = fuzzyLess(p->required(sta_), q->required(sta_)) ? p : q;
-          BufferedNetPtr junc = make_shared<BufferedNet>(
-              BufferedNetType::junction, bnet->location(), p, q, resizer_);
-          junc->setCapacitance(p->cap() + q->cap());
-          junc->setRequiredPath(min_req->requiredPath());
-          junc->setRequiredDelay(min_req->requiredDelay());
-          Z.push_back(std::move(junc));
-        }
-      }
-      // Prune the options if there exists another option with
-      // larger required and smaller capacitance.
-      // This is fanout^2.
-      // Presort options to hit better options sooner.
-      sort(
-          Z.begin(),
-          Z.end(),
-          [this](const BufferedNetPtr& option1, const BufferedNetPtr& option2) {
-            Slack slack1 = slackPenalized(option1);
-            Slack slack2 = slackPenalized(option2);
-
-            if (slack1 > slack2) {
-              return true;
-            }
-            if (slack2 > slack1) {
-              return false;
-            }
-
-            if (option1->cap() < option2->cap()) {
-              return true;
-            }
-            if (option2->cap() < option1->cap()) {
-              return false;
-            }
-
-            return false;
-          });
-      int si = 0;
-      for (size_t pi = 0; pi < Z.size(); pi++) {
-        const BufferedNetPtr& p = Z[pi];
-        float Lp = p->cap();
-        // Remove options by shifting down with index si.
-        si = pi + 1;
-        // Because the options are sorted we don't have to look
-        // beyond the first option.
-        for (size_t qi = pi + 1; qi < Z.size(); qi++) {
-          const BufferedNetPtr& q = Z[qi];
-          float Lq = q->cap();
-          // We know Tq <= Tp from the sort so we don't need to check req.
-          // If q is the same or worse than p, remove solution q.
-          if (fuzzyLess(Lq, Lp)) {
-            // Copy survivor down.
-            Z[si++] = q;
-          }
-        }
-        Z.resize(si);
-      }
-      return Z;
-    }
-    case BufferedNetType::load: {
-      const Pin* load_pin = bnet->loadPin();
-      Vertex* vertex = graph_->pinLoadVertex(load_pin);
-      PathRef req_path = sta_->vertexWorstSlackPath(vertex, max_);
-      const DcalcAnalysisPt* dcalc_ap = req_path.isNull()
-                                            ? resizer_->tgt_slew_dcalc_ap_
-                                            : req_path.dcalcAnalysisPt(sta_);
-      bnet->setCapacitance(resizer_->pinCapacitance(load_pin, dcalc_ap));
-      bnet->setRequiredPath(req_path);
-      debugPrint(logger_,
-                 RSZ,
-                 "rebuffer",
-                 4,
-                 "{:{}s}{}",
-                 "",
-                 level,
-                 bnet->to_string(resizer_));
-      BufferedNetSeq Z;
-      Z.push_back(bnet);
-      return Z;
-    }
-    case BufferedNetType::buffer:
-      logger_->critical(RSZ, 71, "unhandled BufferedNet type");
-=======
+
   case BufferedNetType::wire: {
     BufferedNetSeq Z = rebufferBottomUp(bnet->ref(), level + 1);
     return addWireAndBuffer(Z, bnet, level);
@@ -394,7 +300,7 @@
   }
   case BufferedNetType::buffer:
     logger_->critical(RSZ, 71, "unhandled BufferedNet type");
->>>>>>> 237a7087
+
   }
   return BufferedNetSeq();
 }

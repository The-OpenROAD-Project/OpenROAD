// SPDX-License-Identifier: BSD-3-Clause
// Copyright (c) 2022-2025, The OpenROAD Authors

#include "Rebuffer.hh"

#include <memory>

#include "BufferMove.hh"
#include "BufferedNet.hh"
#include "UnbufferMove.hh"
#include "rsz/Resizer.hh"
#include "sta/DcalcAnalysisPt.hh"
#include "sta/Fuzzy.hh"
#include "sta/Graph.hh"
#include "sta/Liberty.hh"
#include "sta/PortDirection.hh"
#include "sta/Search.hh"
#include "sta/Units.hh"

namespace rsz {

using odb::dbSigType;
using sta::ArcDcalcResult;
using sta::Edge;
using sta::fuzzyGreater;
using sta::fuzzyGreaterEqual;
using sta::fuzzyLess;
using sta::fuzzyLessEqual;
using sta::INF;
using sta::RiseFallBoth;
using sta::TimingArc;
using sta::TimingArcSet;
using sta::VertexOutEdgeIterator;
using std::make_shared;
using utl::RSZ;

using BnetType = BufferedNetType;
using BnetSeq = BufferedNetSeq;
using BnetPtr = BufferedNetPtr;
using BnetMetrics = BufferedNet::Metrics;

// from Rebuffer.cc
void characterizeChoiceTree(dbNetwork* nwk,
                            int level,
                            const BufferedNetPtr& choice,
                            int& buffer_count,
                            int& load_count,
                            int& wire_count,
                            int& junction_count,
                            std::set<odb::dbModule*>& load_modules);

// Template magic to make it easier to write algorithms descending
// over the buffer tree in the form of lambdas; it allows recursive
// lambda calling and it keeps track of the level number which is important
// for good debug prints
//
// https://stackoverflow.com/questions/2067988/how-to-make-a-recursive-lambda
template <class F>
struct visitor
{
  F f;
  int level = 0;
  explicit visitor(F&& f) : f(std::forward<F>(f)) {}
  template <class... Args>
  decltype(auto) operator()(Args&&... args)
  {
    level++;
    decltype(auto) ret = f(*this, level, std::forward<Args>(args)...);
    level--;
    return ret;
  }

  // delete the copy constructor
  visitor(const visitor&) = delete;
  visitor& operator=(const visitor&) = delete;
};
template <typename F, class... Args>
decltype(auto) visitTree(F&& f, Args&&... args)
{
  visitor<std::decay_t<F>> v{std::forward<F>(f)};
  return v(std::forward<Args>(args)...);
}

<<<<<<< HEAD
void reportChoiceTree(dbNetwork* nwk,
                      int level,
                      const BufferedNetPtr& choice,
                      int& buffer_count,
                      int& load_count,
                      int& wire_count,
                      int& junction_count,
                      std::set<odb::dbModule*>& load_modules)
{
  switch (choice->type()) {
    case BufferedNetType::buffer: {
      for (int i = 0; i < level; i++) {
        printf(" ");
      }
      printf("buffer\n");
      buffer_count++;
      reportChoiceTree(nwk,
                       level + 1,
                       choice->ref(),
                       buffer_count,
                       load_count,
                       wire_count,
                       junction_count,
                       load_modules);
      break;
    }
    case BufferedNetType::wire: {
      for (int i = 0; i < level; i++) {
        printf(" ");
      }
      printf("wire\n");
      wire_count++;
      reportChoiceTree(nwk,
                       level + 1,
                       choice->ref(),
                       buffer_count,
                       load_count,
                       wire_count,
                       junction_count,
                       load_modules);
      break;
    }
    case BufferedNetType::junction: {
      for (int i = 0; i < level; i++) {
        printf(" ");
      }
      printf("junction\n");

      junction_count++;
      reportChoiceTree(nwk,
                       level + 1,
                       choice->ref(),
                       buffer_count,
                       load_count,
                       wire_count,
                       junction_count,
                       load_modules);
      reportChoiceTree(nwk,
                       level + 1,
                       choice->ref2(),
                       buffer_count,
                       load_count,
                       wire_count,
                       junction_count,
                       load_modules);
      break;
    }
    case BufferedNetType::load: {
      for (int i = 0; i < level; i++) {
        printf(" ");
      }

      const Pin* load_pin = choice->loadPin();
      odb::dbITerm* load_iterm = nullptr;
      odb::dbBTerm* load_bterm = nullptr;
      odb::dbModITerm* load_moditerm = nullptr;
      printf("load %s\n", nwk->name(load_pin));

      nwk->staToDb(load_pin, load_iterm, load_bterm, load_moditerm);
      if (load_iterm) {
        dbInst* load_inst = load_iterm->getInst();
        if (load_inst) {
          load_modules.insert(load_inst->getModule());
        }
      }
      load_count++;
      break;
    }
  }
}

void pruneCapVsSlackOptions(StaState* sta, BufferedNetSeq& options)
{
  // Prune the options if there exists another option with
  // larger slack and smaller capacitance.
  // This is fanout*log(fanout) if options are
  // presorted to hit better options sooner.

  sort(options.begin(),
       options.end(),
       [](const BufferedNetPtr& option1, const BufferedNetPtr& option2) {
         return std::make_tuple(-option1->slack(), option1->cap())
                < std::make_tuple(-option2->slack(), option2->cap());
       });

  if (options.empty()) {
    return;
  }

  float lowest_cap_seen = options[0]->cap();
  size_t si = 1;
  // Remove options by shifting down with index si.
  // Because the options are sorted we don't have to look
  // beyond the first option. We also know that slack
  // is nonincreasing, so we can remove everything that has
  // higher capacitance than the lowest found so far.
  for (size_t pi = si; pi < options.size(); pi++) {
    const BufferedNetPtr& p = options[pi];
    const float cap = p->cap();
    // If cap is the same or worse than lowest_cap_seen, remove solution p.
    if (fuzzyLess(cap, lowest_cap_seen)) {
      // Otherwise copy the survivor down.
      options[si++] = p;
      lowest_cap_seen = cap;
    }
  }
  options.resize(si);
}

void accumulateBufferTreeFlatLoadPins(
    bool gone_through_buffer,
    dbNetwork* nwk,
    const BufferedNetPtr& choice,
    std::unordered_set<const sta::Pin*>& buffer_tree_flat_load_pins)
{
  switch (choice->type()) {
    case BufferedNetType::buffer: {
      accumulateBufferTreeFlatLoadPins(
          true, nwk, choice->ref(), buffer_tree_flat_load_pins);

      break;
    }
    case BufferedNetType::wire: {
      accumulateBufferTreeFlatLoadPins(
          gone_through_buffer, nwk, choice->ref(), buffer_tree_flat_load_pins);
      break;
    }
    case BufferedNetType::junction: {
      accumulateBufferTreeFlatLoadPins(
          gone_through_buffer, nwk, choice->ref(), buffer_tree_flat_load_pins);
      accumulateBufferTreeFlatLoadPins(
          gone_through_buffer, nwk, choice->ref2(), buffer_tree_flat_load_pins);
      break;
    }
    case BufferedNetType::load: {
      const Pin* load_pin = choice->loadPin();
      odb::dbITerm* load_iterm = nullptr;
      odb::dbBTerm* load_bterm = nullptr;
      odb::dbModITerm* load_moditerm = nullptr;
      nwk->staToDb(load_pin, load_iterm, load_bterm, load_moditerm);
      if (load_iterm || load_bterm) {
        // accumulate all loads
        if (gone_through_buffer) {
          buffer_tree_flat_load_pins.insert(load_pin);
        }
      }
      break;
    }
  }
}

void pruneCapVsAreaOptions(StaState* sta, BufferedNetSeq& options)
{
  sort(options.begin(),
       options.end(),
       [](const BufferedNetPtr& option1, const BufferedNetPtr& option2) {
         return std::make_tuple(option1->area(), option1->cap())
                < std::make_tuple(option2->area(), option2->cap());
       });

  if (options.empty()) {
    return;
  }

  float lowest_cap_seen = options[0]->cap();
  size_t si = 1;
  for (size_t pi = si; pi < options.size(); pi++) {
    const BufferedNetPtr& p = options[pi];
    const float cap = p->cap();
    // If cap is the same or worse than lowest_cap_seen, remove solution p.
    if (fuzzyLess(cap, lowest_cap_seen)) {
      // Otherwise copy the survivor down.
      options[si++] = p;
      lowest_cap_seen = cap;
    }
  }
  options.resize(si);
}

// Returns the most specific transition that subsumes both `a` and `b`
// Transitions are one of: rise, fall, both, null
static const RiseFallBoth* commonTransition(const RiseFallBoth* a,
                                            const RiseFallBoth* b)
=======
Rebuffer::Rebuffer(Resizer* resizer) : resizer_(resizer)
>>>>>>> b7e58f8b
{
}

void Rebuffer::annotateLoadSlacks(BnetPtr& tree, Vertex* root_vertex)
{
  for (auto rf_index : RiseFall::rangeIndex()) {
    arrival_paths_[rf_index] = nullptr;
  }

  visitTree(
      [&](auto& recurse, int level, const BnetPtr& node) -> int {
        switch (node->type()) {
          case BnetType::wire:
          case BnetType::buffer:
            return recurse(node->ref());
          case BnetType::junction:
            return recurse(node->ref()) + recurse(node->ref2());
          case BnetType::load: {
            const Pin* load_pin = node->loadPin();
            Vertex* vertex = graph_->pinLoadVertex(load_pin);
            Path* req_path
                = sta_->vertexWorstSlackPath(vertex, sta::MinMax::max());
            Path* arrival_path = req_path;

            while (req_path && arrival_path->vertex(sta_) != root_vertex) {
              arrival_path = arrival_path->prevPath();
              if (!arrival_path) {
                logger_->warn(
                    RSZ,
                    2006,
                    "failed to trace timing path for load {} when buffering {}",
                    network_->name(load_pin),
                    network_->name(pin_));
                break;
              }
            }

            if (!arrival_path) {
              node->setSlackTransition(nullptr);
              node->setSlack(FixedDelay::INF);
            } else {
              const RiseFall* rf = req_path->transition(sta_);
              node->setSlackTransition(rf->asRiseFallBoth());
              node->setSlack(
                  FixedDelay(req_path->required() - arrival_path->arrival()));

              if (arrival_paths_[rf->index()] == nullptr) {
                arrival_paths_[rf->index()] = arrival_path;
              }
            }
            return 1;
          }
          default:
            logger_->critical(RSZ, 1001, "unhandled BufferedNet type");
        }
      },
      tree);
}

BnetPtr Rebuffer::stripTreeBuffers(const BnetPtr& tree)
{
  return visitTree(
      [&](auto& recurse, int level, const BnetPtr& node) -> BnetPtr {
        switch (node->type()) {
          case BnetType::wire:
            return make_shared<BufferedNet>(BnetType::wire,
                                            node->location(),
                                            node->layer(),
                                            recurse(node->ref()),
                                            corner_,
                                            resizer_);
          case BnetType::junction:
            return make_shared<BufferedNet>(BnetType::junction,
                                            node->location(),
                                            recurse(node->ref()),
                                            recurse(node->ref2()),
                                            resizer_);
          case BnetType::load: {
            return node;
          }
          case BnetType::buffer: {
            return recurse(node->ref());
          }
          default:
            logger_->critical(RSZ, 1002, "unhandled BufferedNet type");
        }
      },
      tree);
}

BnetPtr Rebuffer::resteiner(const BnetPtr& tree)
{
  std::vector<BnetPtr> sinks;
  visitTree(
      [&](auto& recurse, int level, const BnetPtr& node) -> int {
        switch (node->type()) {
          case BnetType::wire:
            return recurse(node->ref());
          case BnetType::junction:
            return recurse(node->ref()) + recurse(node->ref2());
          case BnetType::load:
            sinks.push_back(node);
            return 1;
          case BnetType::buffer: {
            sinks.push_back(make_shared<BufferedNet>(BnetType::buffer,
                                                     node->location(),
                                                     node->bufferCell(),
                                                     resteiner(node->ref()),
                                                     corner_,
                                                     resizer_));
            return 1;
          }
          default:
            logger_->critical(RSZ, 1006, "unhandled BufferedNet type");
        }
      },
      tree);

  return resizer_->makeBufferedNetSteinerOverBnets(
      tree->location(), sinks, corner_);
}

// Returns: (gate delay, slack correction to account for changed gate pin load,
// gate pin slew)
std::tuple<Delay, Delay, Slew> Rebuffer::drvrPinTiming(const BnetPtr& bnet)
{
  if (bnet->slackTransition() == nullptr) {
    return {0, 0, 0};
  }

  Delay delay = 0, correction = INF;
  Slew slew = 0;
  for (auto rf : bnet->slackTransition()->range()) {
    const Path* arrival_path = arrival_paths_[rf->index()];
    const Path* driver_path = arrival_path->prevPath();
    const TimingArc* driver_arc = arrival_path->prevArc(resizer_);
    const Edge* driver_edge = arrival_path->prevEdge(resizer_);

    Delay rf_delay, rf_correction;
    Slew rf_slew = 0;

    if (driver_path) {
      const DcalcAnalysisPt* dcalc_ap = arrival_path->dcalcAnalysisPt(sta_);
      sta::LoadPinIndexMap load_pin_index_map(network_);
      Slew slew = graph_delay_calc_->edgeFromSlew(
          driver_path->vertex(sta_),
          driver_arc->fromEdge()->asRiseFall(),
          driver_edge,
          dcalc_ap);

      auto dcalc_result
          = arc_delay_calc_->gateDelay(nullptr,
                                       driver_arc,
                                       slew,
                                       bnet->cap() + drvr_port_->capacitance(),
                                       nullptr,
                                       load_pin_index_map,
                                       dcalc_ap);
      rf_delay = dcalc_result.gateDelay();
      rf_correction = arrival_path->arrival()
                      - (driver_path->arrival() + dcalc_result.gateDelay());
      rf_slew = dcalc_result.drvrSlew();
    } else {
      rf_delay = 0;
      rf_correction = 0;
    }

    if (rf_delay > delay) {
      delay = rf_delay;
    }
    if (rf_correction < correction) {
      correction = rf_correction;
    }
    if (rf_slew > slew) {
      slew = rf_slew;
    }
  }

  return {delay, correction, slew};
}

bool Rebuffer::loadSlewSatisfactory(LibertyPort* driver, const BnetPtr& bnet)
{
  double wire_res, wire_cap;
  resizer_->wireSignalRC(corner_, wire_res, wire_cap);
  float r_drvr = driver->driveResistance();
  float load_slew
      = (r_drvr + resizer_->dbuToMeters(bnet->maxLoadWireLength()) * wire_res)
        * bnet->cap() * elmore_skew_factor_;

  return load_slew <= maxSlewMargined(bnet->maxLoadSlew());
}

FixedDelay Rebuffer::slackAtDriverPin(const BufferedNetPtr& bnet)
{
  Delay correction;
  std::tie(std::ignore, correction, std::ignore) = drvrPinTiming(bnet);
  return bnet->slack() + FixedDelay(correction);
}

std::optional<FixedDelay> Rebuffer::evaluateOption(const BnetPtr& option,
                                                   // Only used for debug print.
                                                   int index)
{
  Delay correction;
  Slew slew;
  std::tie(std::ignore, correction, slew) = drvrPinTiming(option);
  FixedDelay slack = option->slack() + FixedDelay(correction);

  if (!loadSlewSatisfactory(drvr_port_, option)) {
    return {};
  }

  // Refuse buffering option if we are violating max slew on the driver pin.
  // There's one exception: If we previously observed satisfactory slew with
  // an even higher load, ficticiously assume this load satisfies max slew.
  // This is a precaution against non-mononotic slew vs load data which would
  // cause inconsistencies in the algorithm.
  if (slew > drvr_pin_max_slew_ && option->cap() > drvr_load_high_water_mark_) {
    return {};
  }

  if (option->cap() > drvr_load_high_water_mark_) {
    drvr_load_high_water_mark_ = option->cap();
  }

  debugPrint(logger_,
             RSZ,
             "rebuffer",
             2,
             "option {:3d}: {:2d} buffers {:.2f} area slack {} cap {}",
             index,
             option->bufferCount(),
             option->area(),
             delayAsString(slack.toSeconds(), this, 3),
             units_->capacitanceUnit()->asString(option->cap()));
  return slack;
}

BnetPtr stripWireOnBnet(BnetPtr ptr)
{
  while (ptr->type() == BnetType::wire) {
    ptr = ptr->ref();
  }
  return ptr;
}

BnetPtr stripWiresAndBuffersOnBnet(BnetPtr ptr)
{
  while (ptr->type() == BnetType::wire || ptr->type() == BnetType::buffer) {
    ptr = ptr->ref();
  }
  return ptr;
}

static const RiseFallBoth* combinedTransition(const RiseFallBoth* a,
                                              const RiseFallBoth* b)
{
  if (a == b) {
    return a;
  }
  if (a == nullptr) {
    return b;
  }
  if (b == nullptr) {
    return a;
  }
  return RiseFallBoth::riseFall();
}

BufferedNetPtr createBnetJunction(Resizer* resizer,
                                  const BufferedNetPtr& p,
                                  const BufferedNetPtr& q,
                                  Point location)
{
  BufferedNetPtr junc = make_shared<BufferedNet>(
      BufferedNetType::junction, location, p, q, resizer);
  junc->setSlackTransition(
      combinedTransition(p->slackTransition(), q->slackTransition()));
  junc->setSlack(std::min(p->slack(), q->slack()));
  return junc;
}

float Rebuffer::maxSlewMargined(float max_slew)
{
  return max_slew * (1.0 - slew_margin_ / 100.0);
}

float Rebuffer::maxCapMargined(float max_cap)
{
  return max_cap * (1.0 - cap_margin_ / 100.0);
}

bool Rebuffer::bufferSizeCanDriveLoad(const BufferSize& size,
                                      const BnetPtr& bnet,
                                      int extra_wire_length)
{
  double wire_res, wire_cap;
  LibertyPort *inp, *outp;
  resizer_->wireSignalRC(corner_, wire_res, wire_cap);
  size.cell->bufferPorts(inp, outp);

  const float extra_cap = resizer_->dbuToMeters(extra_wire_length) * wire_cap
                          + outp->capacitance();
  const float r_drvr = outp->driveResistance();
  const float load_slew
      = (r_drvr
         + resizer_->dbuToMeters(bnet->maxLoadWireLength() + extra_wire_length)
               * wire_res)
        * (bnet->cap() + extra_cap) * elmore_skew_factor_;

  bool load_slew_satisfied = load_slew <= maxSlewMargined(bnet->maxLoadSlew());
  bool max_cap_satisfied = (bnet->cap() + extra_cap) <= size.margined_max_cap;
  return load_slew_satisfied && max_cap_satisfied;
}

int Rebuffer::wireLengthLimitImpliedByLoadSlew(LibertyCell* cell)
{
  LibertyPort *in, *out;
  cell->bufferPorts(in, out);

  const float r_drvr = out->driveResistance();
  double wire_res, wire_cap;
  resizer_->wireSignalRC(corner_, wire_res, wire_cap);

  const float max_slew = maxSlewMargined(resizer_->maxInputSlew(in, corner_));

  const double a = wire_res * wire_cap;
  const double b = wire_res * in->capacitance() + r_drvr * wire_cap;
  const double c = r_drvr * in->capacitance() - max_slew / elmore_skew_factor_;
  const double D = b * b - 4 * a * c;

  if (D < 0) {
    logger_->error(RSZ,
                   2010,
                   "cannot determine wire length limit implied by load slew on "
                   "cell {} in corner {}",
                   cell->name(),
                   corner_->name());
  }

  const double meters = (-b + std::sqrt(D)) / (2 * a);

  if (meters > 1) {
    // no limit
    return std::numeric_limits<int>::max();
  }

  if (meters < 0 || resizer_->metersToDbu(meters) == 0) {
    logger_->error(RSZ,
                   2011,
                   "cannot determine wire length limit implied by load slew on "
                   "cell {} in corner {}",
                   cell->name(),
                   corner_->name());
  }

  return resizer_->metersToDbu(meters);
}

int Rebuffer::wireLengthLimitImpliedByMaxCap(LibertyCell* cell)
{
  LibertyPort *in, *out;
  cell->bufferPorts(in, out);

  bool cap_limit_exists;
  float cap_limit;
  out->capacitanceLimit(max_, cap_limit, cap_limit_exists);

  if (cap_limit_exists) {
    double wire_res, wire_cap;
    resizer_->wireSignalRC(corner_, wire_res, wire_cap);
    double slack = maxCapMargined(cap_limit) - in->capacitance();
    return std::max(0, resizer_->metersToDbu(slack / wire_cap));
  }

  return std::numeric_limits<int>::max();
}

BnetPtr Rebuffer::attemptTopologyRewrite(const BnetPtr& node,
                                         const BnetPtr& left,
                                         const BnetPtr& right,
                                         float best_cap)
{
  FixedDelay junc_slack = std::min(left->slack(), right->slack());

  // Diversify topology and provide shortcut for critical paths.
  //
  // If we encounter:
  //
  //     +-----[buffer*]- a
  //     |
  // ----+
  //     |   +-[buffer*]- b
  //     |   |
  //     +---+
  //         |
  //         +---------- (critical)
  //
  // with at least one [buffer*] site occupied, we rewrite to:
  //
  //     +-------------- (critical)
  //     |
  // ----+
  //     |           +-- b
  //     |           |
  //     +-[buffer]--+
  //                 |
  //                 +-- a
  //
  // provided some additional criteria are met (see code).
  //
  BnetPtr crit1, aux1;
  if (left->slack() < right->slack()) {
    crit1 = stripWireOnBnet(left);
    aux1 = stripWireOnBnet(right);
  } else {
    crit1 = stripWireOnBnet(right);
    aux1 = stripWireOnBnet(left);
  }
  if (crit1->type() == BnetType::junction) {
    BnetPtr crit2 = crit1->ref(), aux2 = crit1->ref2();
    if (crit2->slack() > aux2->slack()) {
      std::swap(crit2, aux2);
    }
    aux2 = stripWireOnBnet(aux2);
    if (aux1->type() == BnetType::buffer || aux2->type() == BnetType::buffer) {
      aux1 = stripWiresAndBuffersOnBnet(aux1);
      aux2 = stripWiresAndBuffersOnBnet(aux2);
      crit2 = stripWiresAndBuffersOnBnet(crit2);

      const BnetPtr in1 = addWire(aux1, node->location(), -1);
      const BnetPtr in2 = addWire(aux2, node->location(), -1);
      const BnetPtr junc1
          = addWire(createBnetJunction(resizer_, in1, in2, node->location()),
                    node->location(),
                    -1);
      const BnetPtr in3 = addWire(crit2, node->location(), -1);

      // Find a buffer size with smallest input pin capacitance such that
      // crit2 stays being the critical branch; if none can be found
      // abort rewriting
      for (BufferSize size : buffer_sizes_) {
        LibertyPort *in, *out;
        size.cell->bufferPorts(in, out);

        if (fuzzyGreaterEqual(in->capacitance() + in3->cap(), best_cap)
            || fuzzyGreaterEqual(in->capacitance() + in3->cap(),
                                 left->cap() + right->cap())
            || junc1->slack() - size.intrinsic_delay < junc_slack) {
          break;
        }

        const FixedDelay buffer_delay
            = bufferDelay(size.cell,
                          junc1->slackTransition(),
                          junc1->cap() + out->capacitance());
        const FixedDelay buffer_slack = junc1->slack() - buffer_delay;

        if (buffer_slack >= junc_slack && bufferSizeCanDriveLoad(size, junc1)) {
          // We are comitting to the rewrite
          BnetPtr buffer = make_shared<BufferedNet>(BnetType::buffer,
                                                    node->location(),
                                                    size.cell,
                                                    junc1,
                                                    corner_,
                                                    resizer_);
          buffer->setSlack(buffer_slack);
          buffer->setSlackTransition(junc1->slackTransition());
          buffer->setDelay(buffer_delay);
          return createBnetJunction(resizer_, buffer, in3, node->location());
        }
      }
    }
  }

  return {};
}

// Find initial timing-optimized buffering choice over the provided tree
BnetPtr Rebuffer::bufferForTiming(const BnetPtr& tree,
                                  bool allow_topology_rewrite)
{
  LibertyPort* strong_driver;
  {
    LibertyPort* dummy;
    buffer_sizes_.back().cell->bufferPorts(dummy, strong_driver);
  }

  BnetSeq top_opts = visitTree(
      [&](auto& recurse, int level, const BnetPtr& node) -> BnetSeq {
        switch (node->type()) {
          case BnetType::buffer:
          case BnetType::wire: {
            int layer = -1;
            if (node->type() == BnetType::wire) {
              layer = node->layer();
            } else if (node->ref()->type() == BnetType::wire) {
              layer = node->ref()->layer();
            }

            BnetSeq opts = recurse(stripWiresAndBuffersOnBnet(node->ref()));
            Point location
                = stripWiresAndBuffersOnBnet(node->ref())->location();

            const int full_wl
                = Point::manhattanDistance(node->location(), location);
            if (full_wl > wire_length_step_ / 2) {
              debugPrint(logger_,
                         RSZ,
                         "rebuffer",
                         4,
                         "{:{}s}inserting prebuffers",
                         "",
                         level);
              // This is a long wire, allow for insertion of buffers at the
              // farther end
              insertBufferOptions(
                  opts, level, std::min(full_wl, wire_length_step_));
            } else {
              BnetSeq opts1 = opts;
              for (BnetPtr& opt : opts1) {
                opt = addWire(opt, node->location(), layer, level);
              }
              insertBufferOptions(opts1, level, 0);
              if (opts1.empty()) {
                // if generated options empty, start again but allow for
                // insertion of buffers at the farther end
                opts1 = opts;
                insertBufferOptions(opts1, level, full_wl);
                for (BnetPtr& opt : opts1) {
                  opt = addWire(opt, node->location(), layer, level);
                }
                insertBufferOptions(opts1, level, 0);
              }
              if (opts1.empty()) {
                // if generated options still empty, this is an internal error
                // of the algorithm (wire_length_step_ should have been chosen
                // to always allow a minimal size buffer to drive itself without
                // ERC)
                logger_->critical(RSZ,
                                  2008,
                                  "buffering pin {}: wire step options empty",
                                  network_->name(pin_));
              }
              return opts1;
            }

            int round = 0;
            while (location != node->location()) {
              debugPrint(logger_,
                         RSZ,
                         "rebuffer",
                         4,
                         "{:{}s}round {} no of options {}",
                         "",
                         level,
                         round,
                         opts.size());

              const int step = wire_length_step_;

              // move `location` towards `node->location()` by `step`
              int dx = node->location().x() - location.x();
              int dy = node->location().y() - location.y();

              if (abs(dx) + abs(dy) >= step) {
                const float ratio
                    = (float) abs(dx) / (float) (abs(dx) + abs(dy));
                const int dx_abs = std::min((int) (ratio * step), step);
                const int dy_abs = step - dx_abs;
                dx = dx > 0 ? dx_abs : -dx_abs;
                dy = dy > 0 ? dy_abs : -dy_abs;
              }

              location.addX(dx);
              location.addY(dy);

              const int remaining_wl
                  = Point::manhattanDistance(node->location(), location);

              for (BnetPtr& opt : opts) {
                opt = addWire(opt, location, layer, level);
              }
              insertBufferOptions(opts, level, std::min(remaining_wl, step));

              if (opts.empty()) {
                logger_->critical(RSZ,
                                  2007,
                                  "buffering pin {}: wire step options empty",
                                  network_->name(pin_));
              }
              round++;
            }
            return opts;
          }

          case BnetType::junction: {
            const BnetSeq& opts_left = recurse(node->ref());
            const BnetSeq& opts_right = recurse(node->ref2());

            BnetSeq opts;
            opts.reserve(std::max(opts_left.size(), opts_right.size()));
            float best_cap = INF;

            auto li = opts_left.rbegin(), lend = opts_left.rend();
            auto ri = opts_right.rbegin(), rend = opts_right.rend();

            while (li != lend && ri != rend) {
              while (li + 1 != lend && (*(li + 1))->slack() >= (*ri)->slack()) {
                li++;
              }
              while (ri + 1 != rend && (*(ri + 1))->slack() >= (*li)->slack()) {
                ri++;
              }

              bool rewrote = false;
              BnetPtr junc;

              if (allow_topology_rewrite) {
                junc = attemptTopologyRewrite(node, *li, *ri, best_cap);
                if (junc) {
                  rewrote = true;
                }
              }

              if (!rewrote) {
                junc = createBnetJunction(resizer_, *li, *ri, node->location());
              }

              if (junc->fanout() <= fanout_limit_) {
                debugPrint(logger_,
                           RSZ,
                           "rebuffer",
                           3,
                           "{:{}s}{}{}",
                           "",
                           level,
                           rewrote ? "(rewritten) " : "",
                           junc->to_string(resizer_));

                best_cap = junc->cap();
                opts.push_back(std::move(junc));
              }

              while (true) {
                // increment either li or ri, whichever leads to smaller slack
                // decrease
                FixedDelay next_li_slack = (li + 1 != lend)
                                               ? (*(li + 1))->slack()
                                               : -FixedDelay::INF;
                FixedDelay next_ri_slack = (ri + 1 != rend)
                                               ? (*(ri + 1))->slack()
                                               : -FixedDelay::INF;

                if (next_li_slack > next_ri_slack) {
                  li++;
                } else {
                  ri++;
                }

                if (li == lend || ri == rend
                    || (*li)->cap() + (*ri)->cap() < best_cap) {
                  break;
                }
              }
            }
            std::reverse(opts.begin(), opts.end());
            return opts;
          }

          case BufferedNetType::load: {
            debugPrint(logger_,
                       RSZ,
                       "rebuffer",
                       3,
                       "{:{}s}{}",
                       "",
                       level,
                       node->to_string(resizer_));
            return {node};
          }
          default:
            logger_->error(RSZ, 1004, "unhandled BufferedNet type");
        }
      },
      tree);

  if (top_opts.empty()) {
    logger_->critical(RSZ, 2009, "buffering pin {}: no options produced");
  }

  FixedDelay best_slack = -FixedDelay::INF;
  BufferedNetPtr best_option = nullptr;
  int best_index = 0;
  int i = 1;
  debugPrint(logger_, RSZ, "rebuffer", 2, "timing-optimized options");
  for (const BufferedNetPtr& p : top_opts) {
    // Find slack for drvr_pin into option.
    std::optional<FixedDelay> slack = evaluateOption(p, i);

    if (!slack) {
      // ignore this option as it doesn't pass ERC
      continue;
    }

    if (best_option == nullptr
        || p->slackTransition() == nullptr /* buffer tree unconstrained */
        || slack.value() > best_slack) {
      best_slack = slack.value();
      best_option = p;
      best_index = i;
    }
    i++;
  }
  if (best_option) {
    debugPrint(logger_, RSZ, "rebuffer", 2, "best option {}", best_index);
  } else {
    debugPrint(logger_, RSZ, "rebuffer", 2, "no available option");
  }

  return best_option;
}

static void pruneCapVsAreaOptions(StaState* sta, BufferedNetSeq& options)
{
  sort(options.begin(),
       options.end(),
       [](const BufferedNetPtr& option1, const BufferedNetPtr& option2) {
         return std::make_tuple(option1->area(), option1->cap())
                < std::make_tuple(option2->area(), option2->cap());
       });

  if (options.empty()) {
    return;
  }

  float lowest_cap_seen = options[0]->cap();
  size_t si = 1;
  for (size_t pi = si; pi < options.size(); pi++) {
    const BufferedNetPtr& p = options[pi];
    float cap = p->cap();
    // If cap is the same or worse than lowest_cap_seen, remove solution p.
    if (fuzzyLess(cap, lowest_cap_seen)) {
      // Otherwise copy the survivor down.
      options[si++] = p;
      lowest_cap_seen = cap;
    }
  }
  options.resize(si);
  std::reverse(options.begin(), options.end());
}

// Used in area recovery: we need to make sure that there will always be
// one good option passing all ERCs and other constraints. To that end
// we may need to insert an "assured" option, i.e. an option which is no
// worse (in the sense of `BufferedNet::metrics()`) than the option selected,
// on the current node, in the previous pass over the tree. This is supposed
// to be a rare occurrence and when it happens, we use this helper.
void Rebuffer::insertAssuredOption(BnetSeq& opts,
                                   BnetPtr assured_opt,
                                   int level)
{
  auto it = std::find_if(opts.begin(), opts.end(), [&](const BnetPtr& opt) {
    return opt->cap() >= assured_opt->cap();
  });
  debugPrint(logger_,
             RSZ,
             "rebuffer",
             3,
             "{:{}s}assured fixup: {}",
             "",
             level,
             assured_opt->to_string(resizer_));
  opts.insert(it, std::move(assured_opt));
}

// Recover area on a rebuffering choice without regressing timing
BufferedNetPtr Rebuffer::recoverArea(const BufferedNetPtr& root,
                                     FixedDelay slack_target,
                                     float alpha)
{
  Delay slack_correction;
  std::tie(std::ignore, slack_correction, std::ignore) = drvrPinTiming(root);

  if (!root->slackTransition()) {
    // zero out correction if tree has unconstrained timing
    // (all slacks are FixedDelay::INF)
    slack_correction = 0;
    slack_target = -FixedDelay::INF;
  }

  // spread down arrival delay from the root of the tree to each
  // point on the tree
  visitTree(
      [](auto& recurse, int level, const BnetPtr& node, FixedDelay arrival)
          -> int {
        node->setArrivalDelay(arrival);
        switch (node->type()) {
          case BnetType::wire:
          case BnetType::buffer:
            recurse(node->ref(), arrival + node->delay());
            break;
          case BnetType::junction:
            recurse(node->ref(), arrival);
            recurse(node->ref2(), arrival);
            break;
          case BnetType::load:
            break;
        }
        return 0;
      },
      root,
      -FixedDelay(slack_correction));

  BnetSeq top_opts = visitTree(
      [&](auto& recurse, int level, const BnetPtr& node, int upstream_wl)
          -> BufferedNetSeq {
        switch (node->type()) {
          case BnetType::buffer:
          case BnetType::wire: {
            const BnetPtr& inner
                = (node->type() == BnetType::buffer) ? node->ref() : node;

            BnetSeq opts;
            if (inner->type() == BnetType::wire) {
              opts = recurse(inner->ref(), inner->length());
              for (BnetPtr& opt : opts) {
                opt = addWire(opt, inner->location(), inner->layer(), level);
              }
            } else {
              opts = recurse(inner, 0);
            }

            FixedDelay threshold = FixedDelay::lerp(
                node->slack(), slack_target + node->arrivalDelay(), alpha);
            insertBufferOptions(opts,
                                level,
                                /*next_segment_wl=*/upstream_wl,
                                /*area_oriented=*/true,
                                threshold,
                                /*exemplar=*/node.get());
            return opts;
          }
          case BnetType::junction: {
            const BnetSeq& left_opts = recurse(node->ref(), upstream_wl);
            const BnetSeq& right_opts = recurse(node->ref2(), upstream_wl);

            FixedDelay threshold = FixedDelay::lerp(
                node->slack(), slack_target + node->arrivalDelay(), alpha);
            BnetMetrics assured_envelope = node->metrics().withSlack(threshold);
            BnetPtr assured_fallback;

            BnetSeq opts;
            opts.reserve(left_opts.size() * right_opts.size());
            for (const BnetPtr& left : left_opts) {
              for (const BnetPtr& right : right_opts) {
                BnetPtr junc = createBnetJunction(
                    resizer_, left, right, node->location());
                if (!assured_fallback && junc->fitsEnvelope(assured_envelope)) {
                  assured_fallback = junc;
                }

                if (junc->fanout() <= fanout_limit_) {
                  opts.push_back(std::move(junc));
                }
              }
            }

            pruneCapVsAreaOptions(sta_, opts);
            debugPrint(logger_,
                       RSZ,
                       "rebuffer",
                       3,
                       "{:{}s}junction: {} options",
                       "",
                       level,
                       opts.size());
            for (const auto& opt : opts) {
              debugPrint(logger_,
                         RSZ,
                         "rebuffer",
                         3,
                         "{:{}s} - {}",
                         "",
                         level,
                         opt->to_string(resizer_));
            }

            bool assured_found = false;
            for (const BnetPtr& opt : opts) {
              if (opt->fitsEnvelope(assured_envelope)) {
                assured_found = true;
                break;
              }
            }

            if (!assured_found) {
              insertAssuredOption(opts, assured_fallback, level);
            }
            return opts;
          }
          case BnetType::load: {
            debugPrint(logger_,
                       RSZ,
                       "rebuffer",
                       3,
                       "{:{}s}{}",
                       "",
                       level,
                       node->to_string(resizer_));
            return {node};
          }
          default:
            logger_->error(RSZ, 1005, "unhandled BufferedNet type");
        }
      },
      root,
      0);

  FixedDelay best_slack = -FixedDelay::INF;
  float best_area = std::numeric_limits<float>::max();
  BufferedNetPtr best_slack_option = nullptr, best_area_option = nullptr;
  int best_slack_index = 0, best_area_index = 0;
  int i = 1;
  debugPrint(logger_, RSZ, "rebuffer", 2, "area-optimized options");
  for (const BufferedNetPtr& p : top_opts) {
    // Find slack for drvr_pin into option.
    std::optional<FixedDelay> slack = evaluateOption(p, i);

    if (!slack) {
      // ignore this option as it doesn't pass ERC
      continue;
    }

    if (best_slack_option == nullptr
        || p->slackTransition() == nullptr /* buffer tree unconstrained */
        || slack.value() > best_slack) {
      best_slack = slack.value();
      best_slack_option = p;
      best_slack_index = i;
    }
    if ((slack.value() >= slack_target
         || p->slackTransition() == nullptr /* buffer tree unconstrained */)
        && (best_area_option == nullptr || fuzzyLess(p->area(), best_area))) {
      best_area = p->area();
      best_area_option = p;
      best_area_index = i;
    }
    i++;
  }

  if (best_area_option) {
    debugPrint(logger_,
               RSZ,
               "rebuffer",
               2,
               "best option {} (area optimized)",
               best_area_index);
    return best_area_option;
  }
  if (best_slack_option) {
    debugPrint(logger_,
               RSZ,
               "rebuffer",
               2,
               "best option {} (closest to meeting timing target)",
               best_slack_index);
    return best_slack_option;
  }
  debugPrint(logger_, RSZ, "rebuffer", 2, "no available option");
  return nullptr;
}

void Rebuffer::annotateTiming(const BnetPtr& tree)
{
  visitTree(
      [&](auto& recurse, int level, const BnetPtr& bnet) -> int {
        switch (bnet->type()) {
          case BnetType::load:
            return 0;
          case BnetType::junction: {
            int ret = recurse(bnet->ref()) + recurse(bnet->ref2());
            const BnetPtr& p = bnet->ref();
            const BnetPtr& q = bnet->ref2();
            bnet->setSlackTransition(
                combinedTransition(p->slackTransition(), q->slackTransition()));
            bnet->setSlack(std::min(p->slack(), q->slack()));
            bnet->setCapacitance(p->cap() + q->cap());
            return ret;
          }
          case BnetType::wire: {
            int ret = recurse(bnet->ref());
            BnetPtr p = bnet->ref();
            double layer_res, layer_cap;
            bnet->wireRC(corner_, resizer_, layer_res, layer_cap);
            double wire_length = resizer_->dbuToMeters(bnet->length());
            double wire_res = wire_length * layer_res;
            double wire_cap = wire_length * layer_cap;
            FixedDelay wire_delay
                = FixedDelay(wire_res * (wire_cap / 2 + p->cap()));
            if (bnet->length() == 0) {
              wire_res = 0;
              wire_cap = 0;
              wire_delay = FixedDelay::ZERO;
            }
            bnet->setDelay(wire_delay);
            bnet->setSlack(p->slack() - wire_delay);
            bnet->setSlackTransition(p->slackTransition());
            return ret;
          }
          case BnetType::buffer: {
            int ret = recurse(bnet->ref());
            BnetPtr p = bnet->ref();
            LibertyPort *in, *out;
            bnet->bufferCell()->bufferPorts(in, out);
            FixedDelay buffer_delay
                = bufferDelay(bnet->bufferCell(),
                              p->slackTransition(),
                              p->cap() + out->capacitance());
            bnet->setDelay(buffer_delay);
            bnet->setSlack(p->slack() - buffer_delay);
            bnet->setSlackTransition(p->slackTransition());
            return ret;
          }
          default:
            abort();
        }
      },
      tree);
}

FixedDelay Rebuffer::bufferDelay(LibertyCell* cell,
                                 const RiseFallBoth* rf,
                                 float load_cap)
{
  FixedDelay delay = FixedDelay::ZERO;

  if (rf) {
    for (auto rf1 : rf->range()) {
      const DcalcAnalysisPt* dcalc_ap
          = arrival_paths_[rf1->index()]->dcalcAnalysisPt(sta_);
      LibertyPort *input, *output;
      cell->bufferPorts(input, output);
      ArcDelay gate_delays[RiseFall::index_count];
      Slew slews[RiseFall::index_count];
      resizer_->gateDelays(output, load_cap, dcalc_ap, gate_delays, slews);
      delay
          = std::max<FixedDelay>(delay, FixedDelay(gate_delays[rf1->index()]));
    }
  }

  return delay;
}

BnetPtr Rebuffer::addWire(const BnetPtr& p,
                          Point wire_end,
                          int wire_layer,
                          int level)
{
  BnetPtr z = make_shared<BufferedNet>(
      BnetType::wire, wire_end, wire_layer, p, corner_, resizer_);

  double layer_res, layer_cap;
  z->wireRC(corner_, resizer_, layer_res, layer_cap);
  double wire_length = resizer_->dbuToMeters(z->length());
  double wire_res = wire_length * layer_res;
  double wire_cap = wire_length * layer_cap;
  FixedDelay wire_delay = FixedDelay(wire_res * (wire_cap / 2 + p->cap()));

  // account for wire delay
  z->setDelay(wire_delay);
  z->setSlack(p->slack() - wire_delay);
  z->setSlackTransition(p->slackTransition());

  if (level != -1) {
    debugPrint(logger_,
               RSZ,
               "rebuffer",
               3,
               "{:{}s}wire wl {} {}",
               "",
               level,
               z->length(),
               z->to_string(resizer_));
  }

  return z;
}

void Rebuffer::insertBufferOptions(
    BufferedNetSeq& opts,
    int level,
    int next_segment_wl,
    bool area_oriented /*=false*/,
    FixedDelay slack_threshold /*=0; used for area mode only*/,
    BufferedNet* exemplar /*=nullptr; used for area mode only*/)
{
  if (opts.empty()) {
    return;
  }

  BufferSize& strong_driver = buffer_sizes_.back();

  BnetMetrics assured_envelope
      = area_oriented ? exemplar->metrics().withSlack(slack_threshold)
                      : BnetMetrics{};
  bool assured_satisfied = !area_oriented;

  float best_area = INF;
  FixedDelay best_slack = -FixedDelay::INF;

  // both `opts` and `buffer_sizes_` are ordered by ascending input
  // capacitance
  BufferedNetSeq new_opts;
  new_opts.reserve(opts.size() * 2);
  auto opts_iter = opts.begin();

  auto pass_through = [&](float threshold_cap) {
    // pass through non-redundant options with cap below `threshold_cap`
    for (; opts_iter != opts.end() && (*opts_iter)->cap() <= threshold_cap;
         opts_iter++) {
      BnetPtr& opt = *opts_iter;

      bool keep = area_oriented ? (fuzzyLess(opt->area(), best_area)
                                   && opt->slack() >= slack_threshold)
                                : (opt->slack() > best_slack);

      if (!bufferSizeCanDriveLoad(strong_driver, opt, next_segment_wl)) {
        keep = false;
      }

      if (keep) {
        new_opts.push_back(opt);

        debugPrint(logger_,
                   RSZ,
                   "rebuffer",
                   3,
                   "{:{}s}{}",
                   "",
                   level,
                   opt->to_string(resizer_));

        if (!assured_satisfied && opt->fitsEnvelope(assured_envelope)) {
          assured_satisfied = true;
        }
        best_slack = opt->slack();
        best_area = opt->area();
      }
    }
  };

  for (BufferSize buffer_size : buffer_sizes_) {
    LibertyCell* buffer_cell = buffer_size.cell;
    LibertyPort *in, *out;
    buffer_cell->bufferPorts(in, out);
    pass_through(in->capacitance());

    BnetPtr load_opt;
    FixedDelay load_opt_buffer_delay = FixedDelay::ZERO;
    auto it = (new_opts.empty() && opts_iter == opts.end()
               && opts_iter > opts.begin())
                  ? (opts_iter - 1)
                  : opts_iter;
    for (; it != opts.end(); it++) {
      BnetPtr& opt = *it;

      if ((area_oriented
               ? (opt->slack() - buffer_size.intrinsic_delay >= slack_threshold
                  && fuzzyLess(opt->area() + buffer_cell->area(), best_area))
               : (opt->slack() - buffer_size.intrinsic_delay) > best_slack)
          && bufferSizeCanDriveLoad(buffer_size, opt)) {
        // this is a candidate, make the detailed delay calculation
        const FixedDelay buffer_delay
            = bufferDelay(buffer_cell,
                          opt->slackTransition(),
                          opt->cap() + out->capacitance());
        const FixedDelay slack = opt->slack() - buffer_delay;

        if (area_oriented ? slack >= slack_threshold : slack > best_slack) {
          load_opt = opt;
          load_opt_buffer_delay = buffer_delay;
          best_slack = slack;
          best_area = load_opt->area() + buffer_cell->area();
        }
      }
    }

<<<<<<< HEAD
      if (best_option) {
        //
        // get the modnet driver
        //
        odb::dbITerm* drvr_op_iterm = nullptr;
        odb::dbBTerm* drvr_op_bterm = nullptr;
        odb::dbModITerm* drvr_op_moditerm = nullptr;
        db_network_->staToDb(
            drvr_pin, drvr_op_iterm, drvr_op_bterm, drvr_op_moditerm);

        // remove the buffer tree flat loads
        // note we do a reassociation of hier/flat
        // nets after buffer tree creation.
        if (db_modnet) {
          /*
          printf("Buffer tree:\n");
          printf("Source %s (Mod net %s Flat Net %s\n",
                 db_network_ -> name(drvr_pin),
                 db_modnet -> getName(),
                 db_net -> getName().c_str()
                 );
          int buffer_count_rpt=0;
          int load_count_rpt=0;
          int wire_count_rpt=0;
          int junction_count_rpt;
          std::set<odb::dbModule*> load_modules_rpt;

          reportChoiceTree(db_network_,
                           0,
                           best_option,
                           buffer_count_rpt,
                           load_count_rpt,
                           wire_count_rpt,
                           junction_count_rpt,
                           load_modules_rpt);
          */
          std::unordered_set<const Pin*> buffer_tree_flat_load_pins;
          accumulateBufferTreeFlatLoadPins(
              false, db_network_, best_option, buffer_tree_flat_load_pins);
          for (auto p : buffer_tree_flat_load_pins) {
            db_network_->disconnectPin(const_cast<Pin*>(p), (Net*) db_modnet);
          }
        }

        inserted_buffer_count = rebufferTopDown(best_option,
                                                db_network_->dbToSta(db_net),
                                                1,
                                                parent,
                                                drvr_op_iterm,
                                                nullptr);  // we never propagate

        // This is to make sure than any surviving hierarchical connections
        // at this level of hierarchy are associated with the flat net
        // at this level. Recall we killed loads in the buffer tree
        // from the modnet. The reassociateHierFlatNet will restore
        // any flat/hier net association on the driver side of the buffer tree.
        if (db_modnet) {
          const Pin* pin = db_network_->dbToSta(drvr_op_iterm);
          dbNet* driver_flat_net = db_network_->flatNet(pin);
          odb::dbModNet* driver_hier_net = db_network_->hierNet(pin);
          db_network_->reassociateFromDbNetView(driver_flat_net,
                                                driver_hier_net);
        }

        if (inserted_buffer_count > 0) {
          rebuffer_net_count_++;
          debugPrint(logger_,
                     RSZ,
                     "rebuffer",
                     2,
                     "rebuffer {} inserted {}",
                     network_->pathName(drvr_pin),
                     inserted_buffer_count);
=======
    if (load_opt) {
      BnetPtr z = make_shared<BufferedNet>(BnetType::buffer,
                                           load_opt->location(),
                                           buffer_cell,
                                           load_opt,
                                           corner_,
                                           resizer_);
      z->setSlack(best_slack);
      z->setSlackTransition(load_opt->slackTransition());
      z->setDelay(load_opt_buffer_delay);

      if (!assured_satisfied && z->fitsEnvelope(assured_envelope)) {
        assured_satisfied = true;
      }

      debugPrint(logger_,
                 RSZ,
                 "rebuffer",
                 3,
                 "{:{}s}buffer {} load {} delay {}: {}",
                 "",
                 level,
                 buffer_cell->name(),
                 units_->capacitanceUnit()->asString(load_opt->cap()),
                 delayAsString(load_opt_buffer_delay.toSeconds(), this),
                 z->to_string(resizer_));
      new_opts.push_back(std::move(z));
    }
  }
  pass_through(INF);

  if (!assured_satisfied) {
    assert(exemplar != nullptr);

    if (exemplar && exemplar->type() == BnetType::buffer) {
      LibertyCell* buffer_cell = exemplar->bufferCell();
      LibertyPort *in, *out;
      buffer_cell->bufferPorts(in, out);

      float best_area = INF;
      BnetPtr best_option;
      for (const BnetPtr& load_opt : opts) {
        if (load_opt->area() >= best_area) {
          continue;
        }

        const FixedDelay buffer_delay
            = bufferDelay(buffer_cell,
                          load_opt->slackTransition(),
                          load_opt->cap() + out->capacitance());
        if (bufferSizeCanDriveLoad(*buffer_sizes_index_.at(buffer_cell),
                                   load_opt)
            && load_opt->slack() - buffer_delay >= slack_threshold) {
          BnetPtr z = make_shared<BufferedNet>(BnetType::buffer,
                                               load_opt->location(),
                                               buffer_cell,
                                               load_opt,
                                               corner_,
                                               resizer_);
          z->setSlack(load_opt->slack() - buffer_delay);
          z->setSlackTransition(load_opt->slackTransition());
          z->setDelay(buffer_delay);
          if (z->fitsEnvelope(assured_envelope)) {
            best_area = load_opt->area();
            best_option = z;
          }
>>>>>>> b7e58f8b
        }
      }

      if (best_option) {
        insertAssuredOption(new_opts, best_option, level);
        assured_satisfied = true;
      }
    } else {
      for (const BnetPtr& opt : opts) {
        if (opt->fitsEnvelope(assured_envelope)) {
          insertAssuredOption(new_opts, opt, level);
          assured_satisfied = true;
          break;
        }
      }
    }

    if (!assured_satisfied) {
      logger_->error(
          RSZ,
          501,
          "buffering pin {} failed: area recovery cannot reproduce solution",
          network_->name(pin_),
          delayAsString(slack_threshold.toSeconds(), this, 3));
    }
  }

  new_opts.swap(opts);
}

static float bufferCin(const LibertyCell* cell)
{
  LibertyPort *a, *y;
  cell->bufferPorts(a, y);
  return a->capacitance();
}

void Rebuffer::init()
{
  logger_ = resizer_->logger_;
  dbStaState::init(resizer_->sta_);
  db_network_ = resizer_->db_network_;
  resizer_max_wire_length_
      = resizer_->metersToDbu(resizer_->findMaxWireLength());
  sta_->checkCapacitanceLimitPreamble();
  sta_->checkSlewLimitPreamble();
  sta_->checkFanoutLimitPreamble();

  resizer_->findFastBuffers();
  buffer_sizes_.clear();

  for (auto cell : resizer_->buffer_fast_sizes_) {
    LibertyPort *in, *out;
    cell->bufferPorts(in, out);
    buffer_sizes_.push_back(BufferSize{
        cell,
        FixedDelay(out->intrinsicDelay(sta_)),
        0.0f,
    });
  }

  std::sort(buffer_sizes_.begin(),
            buffer_sizes_.end(),
            [=](BufferSize a, BufferSize b) {
              return bufferCin(a.cell) < bufferCin(b.cell);
            });

  buffer_sizes_index_.clear();
  for (auto& size : buffer_sizes_) {
    buffer_sizes_index_[size.cell] = &size;
  }
}

void Rebuffer::initOnCorner(Corner* corner)
{
  corner_ = corner;
  wire_length_step_ = std::min(
      resizer_max_wire_length_,
      std::min(wireLengthLimitImpliedByLoadSlew(buffer_sizes_.front().cell),
               wireLengthLimitImpliedByMaxCap(buffer_sizes_.front().cell)));
  characterizeBufferLimits();
}

float Rebuffer::findBufferLoadLimitImpliedByDriverSlew(LibertyCell* cell)
{
  LibertyPort *inp, *outp;
  cell->bufferPorts(inp, outp);

  float max_slew;
  bool max_slew_exists = false;
  sta_->findSlewLimit(outp, corner_, MinMax::max(), max_slew, max_slew_exists);
  max_slew = maxSlewMargined(max_slew);
  float in_slew = maxSlewMargined(resizer_->maxInputSlew(inp, corner_));

  const DcalcAnalysisPt* dcalc_ap = corner_->findDcalcAnalysisPt(max_);
  auto objective = [&](float load_cap) {
    Slew slew = -INF;
    for (TimingArcSet* arc_set : cell->timingArcSets()) {
      if (!arc_set->role()->isTimingCheck()) {
        for (TimingArc* arc : arc_set->arcs()) {
          LoadPinIndexMap load_pin_index_map(network_);
          ArcDcalcResult dcalc_result
              = arc_delay_calc_->gateDelay(nullptr,
                                           arc,
                                           in_slew,
                                           load_cap,
                                           nullptr,
                                           load_pin_index_map,
                                           dcalc_ap);
          const Slew& drvr_slew = dcalc_result.drvrSlew();
          slew = std::max(slew, drvr_slew);
        }
      }
    }
    return slew - max_slew;
  };

  double drvr_res = outp->driveResistance();
  if (drvr_res == 0.0) {
    return INF;
  }

  // cap1 lower bound
  // cap2 upper bound
  double cap1 = 0.0;
  double cap2 = max_slew / drvr_res * 2;
  double tol = .01;  // 1%
  double diff1 = objective(cap2);
  // binary search for diff = 0.
  while (abs(cap1 - cap2) > std::max(cap1, cap2) * tol) {
    if (diff1 < 0.0) {
      cap1 = cap2;
      cap2 *= 2;
      diff1 = objective(cap2);
    } else {
      double cap3 = (cap1 + cap2) / 2.0;
      double diff2 = objective(cap3);
      if (diff2 < 0.0) {
        cap1 = cap3;
      } else {
        cap2 = cap3;
        diff1 = diff2;
      }
    }
  }
  return cap1;
}

// Needs to be called when the margins (slew_margin_, cap_margin_) change
void Rebuffer::characterizeBufferLimits()
{
  for (auto& size : buffer_sizes_) {
    LibertyPort *in, *out;
    size.cell->bufferPorts(in, out);

    bool cap_limit_exists;
    float cap_limit;
    out->capacitanceLimit(max_, cap_limit, cap_limit_exists);

    size.margined_max_cap
        = std::min(cap_limit_exists ? maxCapMargined(cap_limit) : INF,
                   findBufferLoadLimitImpliedByDriverSlew(size.cell));
  }
}

static bool isPortBuffer(dbNetwork* network, Instance* inst)
{
  if (network->libertyCell(inst) && network->libertyCell(inst)->isBuffer()) {
    dbInst* db_inst = network->staToDb(inst);
    for (dbITerm* iterm : db_inst->getITerms()) {
      if (iterm->getNet() && iterm->getNet()->getITerms().size() == 1
          && !iterm->getNet()->getBTerms().empty()) {
        return true;
      }
    }
  }

  return false;
}

BnetPtr Rebuffer::importBufferTree(const Pin* drvr_pin, const Corner* corner)
{
  BufferedNetPtr tree = resizer_->makeBufferedNet(drvr_pin, corner);
  if (!tree) {
    return nullptr;
  }

  return visitTree(
      [&](auto& recurse, int level, const BnetPtr& node) -> BnetPtr {
        switch (node->type()) {
          case BnetType::wire: {
            auto inner = recurse(node->ref());
            if (inner) {
              return make_shared<BufferedNet>(BnetType::wire,
                                              node->location(),
                                              node->layer(),
                                              inner,
                                              corner,
                                              resizer_);
            }
            return nullptr;
          }
          case BnetType::junction: {
            auto left = recurse(node->ref());
            auto right = recurse(node->ref2());
            if (left && right) {
              return make_shared<BufferedNet>(
                  BnetType::junction, node->location(), left, right, resizer_);
            }
            return nullptr;
          }
          case BnetType::load: {
            auto pin = node->loadPin();
            auto port = network_->libertyPort(pin);
            if (!port) {
              return node;
            }
            auto cell = port->libertyCell();
            if (!cell->isBuffer() || !port->direction()->isInput()) {
              return node;
            }

            Instance* inst = network_->instance(pin);
            if (!resizer_->isLogicStdCell(inst)
                || isPortBuffer(db_network_, inst)
                || !resizer_->unbuffer_move_->canRemoveBuffer(inst, true)) {
              return node;
            }

            LibertyPort *in_port, *out_port;
            cell->bufferPorts(in_port, out_port);
            auto buffer_drvr_pin
                = network_->findPin(network_->instance(pin), out_port);

            if (!buffer_drvr_pin) {
              return node;
            }

            auto inner_bnet = importBufferTree(buffer_drvr_pin, corner);
            Vertex* buffer_drvr = graph_->pinDrvrVertex(buffer_drvr_pin);

            if (!inner_bnet) {
              if (fanout(buffer_drvr) != 0) {
                logger_->error(RSZ,
                               2002,
                               "failed bnet construction for {}",
                               network_->name(pin));
              }
              return node;
            }

            return make_shared<BufferedNet>(BnetType::buffer,
                                            node->location(),
                                            cell,
                                            inner_bnet,
                                            corner,
                                            resizer_);
          }
          default:
            logger_->critical(RSZ, 1003, "unhandled BufferedNet type");
        }
      },
      tree);
}

static FixedDelay criticalPathDelay(Logger* logger, const BnetPtr& root)
{
  FixedDelay worst_load_slack = FixedDelay::INF;
  visitTree(
      [&](auto& recurse, int level, const BnetPtr& node) -> int {
        switch (node->type()) {
          case BnetType::wire:
          case BnetType::buffer:
            return recurse(node->ref());
          case BnetType::junction:
            return recurse(node->ref()) + recurse(node->ref2());
          case BnetType::load:
            if (node->slack() < worst_load_slack) {
              worst_load_slack = node->slack();
            }
            return 1;
          default:
            logger->critical(RSZ, 1007, "unhandled BufferedNet type");
        }
      },
      root);
  return worst_load_slack - root->slack();
}

std::vector<Instance*> Rebuffer::collectImportedTreeBufferInstances(
    Pin* drvr_pin,
    const BnetPtr& imported_tree)
{
  std::set<const Pin*> imported_as_loads;
  visitTree(
      [&](auto& recurse, int level, const BnetPtr& node) -> int {
        switch (node->type()) {
          case BnetType::wire:
          case BnetType::buffer:
            return recurse(node->ref());
          case BnetType::junction:
            return recurse(node->ref()) + recurse(node->ref2());
          case BnetType::load:
            imported_as_loads.insert(node->loadPin());
            return 1;
          default:
            abort();
        }
      },
      imported_tree);

  std::vector<Instance*> insts;
  Net* net = network_->net(drvr_pin);
  if (!net) {
    return {};
  }
  std::vector<Net*> queue = {net};

  while (!queue.empty()) {
    Net* net_ = queue.back();
    sta::NetConnectedPinIterator* pin_iter
        = network_->connectedPinIterator(net_);
    queue.pop_back();

    while (pin_iter->hasNext()) {
      const Pin* pin = pin_iter->next();
      const LibertyPort* port = network_->libertyPort(pin);
      if (port && port->libertyCell()->isBuffer()) {
        LibertyPort *in, *out;
        port->libertyCell()->bufferPorts(in, out);

        if (port == in && !imported_as_loads.count(pin)) {
          Instance* inst = network_->instance(pin);
          insts.push_back(inst);
          const Pin* out_pin = network_->findPin(inst, out);
          if (out_pin) {
            queue.push_back(network_->net(out_pin));
          }
        }
      }
    }
    delete pin_iter;
  }

  return insts;
}

void characterizeChoiceTree(dbNetwork* nwk,
                            int level,
                            const BufferedNetPtr& choice,
                            int& buffer_count,
                            int& load_count,
                            int& wire_count,
                            int& junction_count,
                            std::set<odb::dbModule*>& load_modules)
{
  switch (choice->type()) {
    case BufferedNetType::buffer: {
      buffer_count++;
      characterizeChoiceTree(nwk,
                             level + 1,
                             choice->ref(),
                             buffer_count,
                             load_count,
                             wire_count,
                             junction_count,
                             load_modules);
      break;
    }
    case BufferedNetType::wire: {
      wire_count++;
      characterizeChoiceTree(nwk,
                             level + 1,
                             choice->ref(),
                             buffer_count,
                             load_count,
                             wire_count,
                             junction_count,
                             load_modules);
      break;
    }
    case BufferedNetType::junction: {
      junction_count++;
      characterizeChoiceTree(nwk,
                             level + 1,
                             choice->ref(),
                             buffer_count,
                             load_count,
                             wire_count,
                             junction_count,
                             load_modules);
      characterizeChoiceTree(nwk,
                             level + 1,
                             choice->ref2(),
                             buffer_count,
                             load_count,
                             wire_count,
                             junction_count,
                             load_modules);
      break;
    }
    case BufferedNetType::load: {
      const Pin* load_pin = choice->loadPin();
      odb::dbITerm* load_iterm = nullptr;
      odb::dbBTerm* load_bterm = nullptr;
      odb::dbModITerm* load_moditerm = nullptr;

      nwk->staToDb(load_pin, load_iterm, load_bterm, load_moditerm);
      if (load_iterm) {
        dbInst* load_inst = load_iterm->getInst();
        if (load_inst) {
          load_modules.insert(load_inst->getModule());
        }
      }
      load_count++;
      break;
    }
  }
}

// Martin (2024-04-18): This is copied over from original RepairSetup
// buffering mostly unchanged and is ripe for clean-up/rewrite later.
int Rebuffer::exportBufferTree(const BufferedNetPtr& choice,
                               Net* net,  // output of buffer.
                               int level,
                               Instance* parent_in,
                               odb::dbITerm* mod_net_drvr,
                               odb::dbModNet* mod_net_in,
                               const char* instance_base_name)
{
  // HFix, pass in the parent
  Instance* parent = parent_in;
  switch (choice->type()) {
    case BufferedNetType::buffer: {
      std::string buffer_name
          = resizer_->makeUniqueInstName(instance_base_name);

      // HFix: make net in hierarchy
      std::string net_name = resizer_->makeUniqueNetName();
      Net* net2 = db_network_->makeNet(net_name.c_str(), parent);

      LibertyCell* buffer_cell = choice->bufferCell();
      Instance* buffer = resizer_->makeBuffer(
          buffer_cell, buffer_name.c_str(), parent, choice->location());

      resizer_->level_drvr_vertices_valid_ = false;
      LibertyPort *input, *output;
      buffer_cell->bufferPorts(input, output);
      debugPrint(logger_,
                 RSZ,
                 "rebuffer",
                 3,
                 "{:{}s}insert {} -> {} ({}) -> {}",
                 "",
                 level,
                 sdc_network_->pathName(net),
                 buffer_name.c_str(),
                 buffer_cell->name(),
                 sdc_network_->pathName(net2));

      odb::dbNet* db_ip_net = nullptr;
      odb::dbModNet* db_ip_modnet = nullptr;
      db_network_->staToDb(net, db_ip_net, db_ip_modnet);

      //      sta_->connectPin(buffer, input, net);  //rebuffer
      sta_->connectPin(
          buffer, input, db_network_->dbToSta(db_ip_net));  // rebuffer
      sta_->connectPin(buffer, output, net2);

      Pin* buffer_ip_pin = nullptr;
      Pin* buffer_op_pin = nullptr;

      resizer_->getBufferPins(buffer, buffer_ip_pin, buffer_op_pin);
      odb::dbITerm* buffer_op_iterm = nullptr;
      odb::dbBTerm* buffer_op_bterm = nullptr;
      odb::dbModITerm* buffer_op_moditerm = nullptr;
      db_network_->staToDb(
          buffer_op_pin, buffer_op_iterm, buffer_op_bterm, buffer_op_moditerm);

      // disconnect modnet from original driver
      // connect the output to the modnet.
      // inch the modnet to the end of the buffer chain created in this scope

      // Hierarchy handling
      if (mod_net_drvr && mod_net_in) {
        // save original dbnet
        dbNet* orig_db_net = mod_net_drvr->getNet();
        // disconnect everything
        mod_net_drvr->disconnect();
        // restore dbnet
        mod_net_drvr->connect(orig_db_net);
        // add the modnet to the new output
<<<<<<< HEAD
        buffer_op_iterm->disconnect();
        // propagate hierarchical net to op
        //  hierarchy fix: simultaneously connect flat and hieararchical net
        //  to force reassociation
        db_network_->connectPin(buffer_op_pin, (Net*) net2, (Net*) mod_net_in);
=======
        buffer_op_iterm->connect(mod_net_in);
>>>>>>> b7e58f8b
      }

      int buffer_count = exportBufferTree(choice->ref(),
                                          net2,
                                          level + 1,
                                          parent,
                                          buffer_op_iterm,
                                          mod_net_in,
                                          instance_base_name);
      return buffer_count + 1;
    }

    case BufferedNetType::wire:
      debugPrint(logger_, RSZ, "rebuffer", 3, "{:{}s}wire", "", level);
      return exportBufferTree(choice->ref(),
                              net,
                              level + 1,
                              parent,
                              mod_net_drvr,
                              mod_net_in,
                              instance_base_name);

    case BufferedNetType::junction: {
      debugPrint(logger_, RSZ, "rebuffer", 3, "{:{}s}junction", "", level);
      return exportBufferTree(choice->ref(),
                              net,
                              level + 1,
                              parent,
                              mod_net_drvr,
                              mod_net_in,
                              instance_base_name)
             + exportBufferTree(choice->ref2(),
                                net,
                                level + 1,
                                parent,
                                mod_net_drvr,
                                mod_net_in,
                                instance_base_name);
    }

    case BufferedNetType::load: {
      const Pin* load_pin = choice->loadPin();

      if (resizer_->dontTouch(load_pin)) {
        debugPrint(logger_,
                   RSZ,
                   "rebuffer",
                   3,
                   "{:{}s}connect load: skipped on {} due to dont touch",
                   "",
                   level,
                   sdc_network_->pathName(load_pin));
        return 0;
      }

      dbNet* db_load_net = db_network_->flatNet(load_pin);
      odb::dbNet* db_net = db_network_->flatNet((Pin*) mod_net_drvr);
      if ((Net*) db_load_net != net) {
        odb::dbITerm* load_iterm = nullptr;
        odb::dbBTerm* load_bterm = nullptr;
        odb::dbModITerm* load_moditerm = nullptr;
        db_network_->staToDb(load_pin, load_iterm, load_bterm, load_moditerm);

        Instance* load_parent_inst = nullptr;
        if (load_iterm) {
          dbInst* load_inst = load_iterm->getInst();
          if (load_inst) {
            auto top_module = db_network_->block()->getTopModule();
            if (load_inst->getModule() == top_module) {
              load_parent_inst = db_network_->topInstance();
            } else {
              load_parent_inst
                  = (Instance*) (load_inst->getModule()->getModInst());
            }
          }

          debugPrint(logger_,
                     RSZ,
                     "rebuffer",
                     3,
                     "{:{}s}connect load {} to {} modnet {}",
                     "",
                     level,
                     sdc_network_->pathName(load_pin),
                     sdc_network_->pathName((Net*) db_load_net),
                     (mod_net_in ? mod_net_in->getName() : " none "));

          odb::dbModNet* mod_net_load = db_network_->hierNet(load_pin);
          // disconnect removes everything.
          sta_->disconnectPin(const_cast<Pin*>(load_pin));

          if (load_parent_inst && parent_in
              && db_network_->hasHierarchicalElements()
              && load_parent_inst != parent_in) {
            // make the flat connection
            db_network_->connectPin(const_cast<Pin*>(load_pin), net);
            std::string preferred_connection_name;
            // always make a unique name to avoid name clashes
            preferred_connection_name = resizer_->makeUniqueNetName();
            db_network_->hierarchicalConnect(
                mod_net_drvr, load_iterm, preferred_connection_name.c_str());
          } else if (mod_net_load) {  // input hierarchical net, restore
            db_network_->connectPin(
                const_cast<Pin*>(load_pin), (Net*) db_net, (Net*) mod_net_load);
          } else {  // flat case
            load_iterm->connect(db_net);
          }
<<<<<<< HEAD
=======
          // sta_->connectPin(load_inst, load_port, net);
>>>>>>> b7e58f8b
        }
        return 0;
      }
    }
  }
  return 0;
}

void Rebuffer::printProgress(int iteration,
                             bool force,
                             bool end,
                             int remaining) const
{
  const bool start = iteration == 0;

  if (start && !end) {
    logger_->report("   Iter   |    Area   | Removed | Inserted |   Pins");
    logger_->report("          |           | Buffers | Buffers  | Remaining");
    logger_->report("-------------------------------------------------------");
  }

  if (iteration % print_interval_ == 0 || force || end) {
    const double design_area = resizer_->computeDesignArea();
    const double area_growth = design_area - initial_design_area_;

    logger_->report("{: >9s} | {: >+8.1f}% | {: >7d} | {: >8d} | {: >9d}",
                    end ? "final" : std::to_string(iteration),
                    area_growth / initial_design_area_ * 1e2,
                    removed_count_,
                    inserted_count_,
                    remaining);
  }

  if (end) {
    logger_->report("-------------------------------------------------------");
  }
}

int Rebuffer::fanout(Vertex* vertex) const
{
  int fanout = 0;
  VertexOutEdgeIterator edge_iter(vertex, graph_);
  while (edge_iter.hasNext()) {
    Edge* edge = edge_iter.next();
    // Disregard output->output timing arcs
    if (edge->isWire()) {
      fanout++;
    }
  }
  return fanout;
}

class ScopedTimer
{
 public:
  using Clock = std::chrono::steady_clock;

  ScopedTimer(Logger* logger, double& accumulator)
      : logger_(logger), accumulator_(accumulator)
  {
    if (logger_->debugCheck(RSZ, "rebuffer", 1)) {
      start_ = Clock::now();
    }
  }

  ~ScopedTimer()
  {
    if (logger_->debugCheck(RSZ, "rebuffer", 1)) {
      accumulator_
          += std::chrono::duration<double>{Clock::now() - start_}.count();
    }
  }

 private:
  Logger* logger_;
  double& accumulator_;
  std::chrono::time_point<Clock> start_;
};

void Rebuffer::setPin(Pin* drvr_pin)
{
  // set rebuffering globals
  pin_ = drvr_pin;
  drvr_port_ = network_->libertyPort(drvr_pin);
  drvr_load_high_water_mark_ = 0;

  {
    float fanout, max_fanout, fanout_slack;
    sta_->checkFanout(drvr_pin, max_, fanout, max_fanout, fanout_slack);
    if (max_fanout > 0.0) {
      fanout_limit_ = max_fanout;
    } else {
      fanout_limit_ = INF;
    }

    float max_slew;
    bool max_slew_exists = false;
    sta_->findSlewLimit(
        drvr_port_, corner_, MinMax::max(), max_slew, max_slew_exists);
    if (max_slew_exists) {
      drvr_pin_max_slew_ = maxSlewMargined(max_slew);
    } else {
      drvr_pin_max_slew_ = INF;
    }
  }
}

void Rebuffer::fullyRebuffer(Pin* user_pin)
{
  double sta_runtime = 0, bft_runtime = 0, ra_runtime = 0;

  init();
  resizer_->ensureLevelDrvrVertices();

  std::vector<Pin*> filtered_pins;
  for (auto drvr : resizer_->level_drvr_vertices_) {
    Pin* drvr_pin = drvr->pin();
    Net* net = nullptr;
    dbNet* net_db = nullptr;

    // Get the flat net safely
    if (network_->isTopLevelPort(drvr_pin)) {
      net = network_->net(network_->term(drvr_pin));
      net_db = db_network_->flatNet(network_->term(drvr_pin));
    } else {
      net_db = db_network_->flatNet(drvr_pin);
      net = db_network_->dbToSta(net_db);
    }

    if (net && !resizer_->dontTouch(net) && !net_db->isConnectedByAbutment()
        && !net_db->isSpecial() && net_db->getSigType() == dbSigType::SIGNAL
        && !sta_->isClock(drvr_pin)
        && !sta_->isClockSrc(drvr_pin)
        // Exclude tie hi/low cells and supply nets.
        && !drvr->isConstant() && !resizer_->isTristateDriver(drvr_pin)) {
      Instance* inst = network_->instance(drvr_pin);

      if (inst && network_->libertyCell(inst)
          && (!network_->libertyCell(inst)->isBuffer()
              || !resizer_->isLogicStdCell(inst)
              || isPortBuffer(db_network_, inst))) {
        filtered_pins.push_back(drvr_pin);
      }
    }
  }

  std::reverse(filtered_pins.begin(), filtered_pins.end());

  if (user_pin) {
    filtered_pins = {user_pin};
  }
  sta_->findRequireds();

  initial_design_area_ = resizer_->computeDesignArea();
  print_interval_ = std::max((int) filtered_pins.size() / 10, 1);
  removed_count_ = 0;
  inserted_count_ = 0;

  if (print_interval_ >= 1000) {
    print_interval_ = (print_interval_ / 100) * 100;
  } else if (print_interval_ >= 100) {
    print_interval_ = (print_interval_ / 10) * 10;
  }

  initOnCorner(sta_->cmdCorner());
  IncrementalParasiticsGuard guard(resizer_);

  for (auto iter = 0; iter < filtered_pins.size(); iter++) {
    printProgress(iter, false, false, filtered_pins.size() - iter);

    Pin* drvr_pin = filtered_pins[iter];

    odb::dbNet* db_net = nullptr;
    odb::dbModNet* db_modnet = nullptr;
    if (network_->isTopLevelPort(drvr_pin)) {
      db_net = db_network_->flatNet(network_->term(drvr_pin));
      db_modnet = nullptr;
    } else {
      db_net = db_network_->flatNet(drvr_pin);
      db_modnet = db_network_->hierNet(drvr_pin);
    }

    Vertex* drvr = graph_->pinDrvrVertex(drvr_pin);

    {
      ScopedTimer timer(logger_, sta_runtime);
      search_->findRequireds(drvr->level());
    }

    // set rebuffering globals
    setPin(drvr_pin);

    debugPrint(logger_,
               RSZ,
               "rebuffer",
               2,
               "buffering pin {} max_fanout={} max_slew={}",
               network_->name(drvr_pin),
               fanout_limit_,
               delayAsString(drvr_pin_max_slew_, this, 3));

    BnetPtr original_tree = importBufferTree(drvr_pin, corner_);
    if (!original_tree) {
      if (fanout(drvr) != 0) {
        logger_->error(RSZ,
                       2001,
                       "failed bnet construction for {}",
                       network_->name(drvr_pin));
      }
      continue;
    }

    bool debug = (drvr_pin == resizer_->debug_pin_);
    if (debug) {
      logger_->setDebugLevel(RSZ, "rebuffer", 4);
    }

    annotateLoadSlacks(original_tree, drvr);
    annotateTiming(original_tree);

    Slack slack = slackAtDriverPin(original_tree).toSeconds();
    Path* req_path = sta_->vertexWorstSlackPath(drvr, sta::MinMax::max());
    Slack sta_slack
        = req_path ? (req_path->required() - req_path->arrival()) : INF;

    // The slack estimation error as observed on the original tree: we have both
    // the full STA figure and our timing model estimate and we can compare
    Delay original_tree_slack_error = slack - sta_slack;

    BnetPtr unbuffered_tree = resteiner(stripTreeBuffers(original_tree));
    BnetPtr timing_tree = unbuffered_tree;

    {
      ScopedTimer timer(logger_, bft_runtime);
      for (int i = 0; i < 3; i++) {
        timing_tree = bufferForTiming(timing_tree);
        if (!timing_tree) {
          logger_->warn(
              RSZ,
              2005,
              "cannot find a viable buffering solution on pin {} after {} "
              "rounds of buffering (no solution meets design rules)",
              network_->name(drvr_pin),
              i + 1);
          break;
        }
      }
    }

    if (!timing_tree) {
      continue;
    }

    Delay drvr_gate_delay;
    std::tie(drvr_gate_delay, std::ignore, std::ignore)
        = drvrPinTiming(timing_tree);

    // At this point `timing_tree` holds a timing-optimized solution. Now we
    // move onto area recovery. We compute `relaxation` which is the total
    // amount by which the slack is allowed to decrease as we are searching for
    // lower area solutions.
    //
    // There are two contributions:
    //
    //  - If we are projecting positive slack, we trade away quarter of it for
    //    area. If we observed on `original_tree` that our timing model was too
    //    optimistic compared to full STA, we compensate and reduce the
    //    relaxation by the error amount.
    //
    //  - No matter the projected slack, we always add a small amount
    //    (`relaxation_factor_`) of the overall projected critical path delay.
    //    This helps with not introducing buffers for marginal benefit, or to no
    //    actual benefit due to tiny timing model discrepancy. Esp. if we are
    //    keeping buffers from previous rounds of rebuffering this helps with
    //    edge cases where we cyclically insert buffers on non-critical
    //    branches. (Because the load from a newly inserted buffer and its
    //    connecting wire is evaluated as smaller by a minuscule amount from
    //    that of an existing buffer/wire. This can happen because, in the
    //    computation of wire load, we are using pin position for the existing
    //    buffer, but instance position for the new buffer.)
    //
    Delay relaxation
        = std::max<float>(0.0f,
                          ((slackAtDriverPin(timing_tree).toSeconds())
                           - std::min(original_tree_slack_error, 0.0f)))
              / 4.0f
          + (std::max(drvr_gate_delay, 0.0f)
             + criticalPathDelay(logger_, timing_tree).toSeconds())
                * relaxation_factor_;

    FixedDelay target = slackAtDriverPin(timing_tree) - FixedDelay(relaxation);

    BnetPtr area_opt_tree = timing_tree;
    {
      ScopedTimer timer(logger_, ra_runtime);
      for (int i = 0; i < 5 && area_opt_tree; i++) {
        area_opt_tree
            = recoverArea(area_opt_tree, target, ((float) (1 + i)) / 5);
      }
    }

    if (!area_opt_tree) {
      printProgress(iter, true, false, filtered_pins.size() - iter - 1);
      logger_->error(RSZ, 2004, "failed area recovery");
      break;
    }

    Instance* parent
        = db_network_->getOwningInstanceParent(const_cast<Pin*>(drvr_pin));
    odb::dbITerm* drvr_op_iterm = nullptr;
    odb::dbBTerm* drvr_op_bterm = nullptr;
    odb::dbModITerm* drvr_op_moditerm = nullptr;
    db_network_->staToDb(
        drvr_pin, drvr_op_iterm, drvr_op_bterm, drvr_op_moditerm);

    if (db_net && db_modnet) {
      std::string new_name = resizer_->makeUniqueNetName();
      db_modnet->rename(new_name.c_str());
    }

    auto insts = collectImportedTreeBufferInstances(drvr_pin, unbuffered_tree);

    //
    // characterize the buffer tree here
    //
    bool propagate_mod_net = false;
    bool all_loads_in_same_module = false;
    int buffer_count = 0;
    int load_count = 0;
    int wire_count = 0;
    int junction_count = 0;
    std::set<odb::dbModule*> load_modules;

    characterizeChoiceTree(db_network_,
                           1,
                           area_opt_tree,
                           buffer_count,
                           load_count,
                           wire_count,
                           junction_count,
                           load_modules);

    /*
      Propagating a hierarchicial through a single buffer or serial chain
      of buffers is fine.

      However, normally we cannot propagate a hierarchical net through a
      junction, because we cannot discriminate between the two outputs.

      Specifically if there is a junction with loads or buffers we
      cannot do the propagation. However, if there is a
      junction which is just doing wiring (no buffers or loads) then fine.
     */
    odb::dbModule* source_module = nullptr;
    odb::dbITerm* drvr_iterm = nullptr;
    odb::dbBTerm* drvr_bterm = nullptr;
    odb::dbModITerm* drvr_moditerm = nullptr;
    db_network_->staToDb(drvr_pin, drvr_iterm, drvr_bterm, drvr_moditerm);

    if (drvr_iterm) {
      dbInst* drvr_inst = drvr_iterm->getInst();
      source_module = drvr_inst->getModule();
    }
    // check to see if we have just one module in load set
    // and that all loads in the source module.
    if (load_modules.size() == 1) {
      if (*(load_modules.begin()) == source_module) {
        all_loads_in_same_module = true;
      }
    }

    if (junction_count != 0 && (!(buffer_count == 0 && load_count == 0))) {
      propagate_mod_net = false;
    } else {
      propagate_mod_net = true;
    }
    // Corner case. If all the loads are in the same module
    // then it is fine to propagate the modnet, no matter
    // how many junctions

    if (all_loads_in_same_module) {
      propagate_mod_net = true;
    }

    inserted_count_
        += exportBufferTree(area_opt_tree,
                            db_network_->dbToSta(db_net),
                            1,
                            parent,
                            drvr_op_iterm,
                            (propagate_mod_net ? db_modnet : nullptr),
                            "place");

    for (auto* inst : insts) {
      resizer_->unbuffer_move_->removeBuffer(inst);
      removed_count_++;
    }

    sta_->ensureLevelized();
    sta::Level max_level = 0;
    visitTree(
        [&](auto& recurse, int level, const BnetPtr& bnet) -> int {
          switch (bnet->type()) {
            case BnetType::wire:
              return recurse(bnet->ref());
            case BnetType::junction:
              return recurse(bnet->ref()) + recurse(bnet->ref2());
            case BnetType::load:
              max_level = std::max(
                  max_level, graph_->pinDrvrVertex(bnet->loadPin())->level());
              return 1;
            case BnetType::buffer: {
              return recurse(bnet->ref());
            }
            default:
              abort();
          }
        },
        unbuffered_tree);

    resizer_->updateParasitics();

    {
      ScopedTimer timer(logger_, sta_runtime);
      sta_->findDelays(max_level);
      search_->findArrivals(max_level);
    }

    if (debug) {
      logger_->setDebugLevel(RSZ, "rebuffer", 0);
    }
  }

  printProgress(filtered_pins.size(), false, true, 0);
  resizer_->level_drvr_vertices_valid_ = false;

  debugPrint(logger_, RSZ, "rebuffer", 1, "Time spent");
  debugPrint(logger_, RSZ, "rebuffer", 1, "----------");
  debugPrint(logger_, RSZ, "rebuffer", 1, "STA {:.2f}", sta_runtime);
  debugPrint(
      logger_, RSZ, "rebuffer", 1, "Buffer for timing {:.2f}", bft_runtime);
  debugPrint(logger_, RSZ, "rebuffer", 1, "Recover area {:.2f}", ra_runtime);
}

bool Rebuffer::hasTopLevelOutputPort(Net* net)
{
  NetConnectedPinIterator* pin_iter = network_->connectedPinIterator(net);
  while (pin_iter->hasNext()) {
    const Pin* pin = pin_iter->next();
    if (network_->isTopLevelPort(pin) && network_->direction(pin)->isOutput()) {
      delete pin_iter;
      return true;
    }
  }
  delete pin_iter;
  return false;
}

int Rebuffer::rebufferPin(const Pin* drvr_pin)
{
  if (network_->isTopLevelPort(drvr_pin)) {
    logger_->warn(RSZ,
                  2020,
                  "rebuffering does not support top port as the driver pin: {}",
                  network_->name(drvr_pin));
    return 0;
  }

  Net* const net = network_->net(drvr_pin);
  odb::dbNet* const db_net = db_network_->flatNet(drvr_pin);
  odb::dbModNet* const db_modnet = db_network_->hierNet(drvr_pin);

  drvr_port_ = network_->libertyPort(drvr_pin);
  if (net && drvr_port_ &&
      // Verilog connects by net name, so there is no way to distinguish the
      // net from the port.
      !hasTopLevelOutputPort(net)) {
    setPin(const_cast<Pin*>(drvr_pin));
    BufferedNetPtr bnet = resizer_->makeBufferedNet(drvr_pin, corner_);

    if (!bnet) {
      logger_->warn(RSZ,
                    75,
                    "makeBufferedNet failed for driver {}",
                    network_->pathName(drvr_pin));
      return 0;
    }

    const bool debug = (drvr_pin == resizer_->debug_pin_);
    if (debug) {
      logger_->setDebugLevel(RSZ, "rebuffer", 4);
    }
    debugPrint(logger_,
               RSZ,
               "rebuffer",
               2,
               "driver {}",
               sdc_network_->pathName(drvr_pin));

    Vertex* drvr = graph_->pinDrvrVertex(drvr_pin);

    sta_->findRequireds();
    annotateLoadSlacks(bnet, drvr);

    const bool allow_topology_rewrite
        = (resizer_->getParasiticsSrc() == ParasiticsSrc::placement);

    for (int i = 0; i < 3; i++) {
      bnet = bufferForTiming(bnet, allow_topology_rewrite);
      if (!bnet) {
        logger_->warn(
            RSZ,
            2021,
            "cannot find a viable buffering solution on pin {} after {} "
            "rounds of buffering (no solution meets design rules)",
            network_->name(drvr_pin),
            i + 1);
        break;
      }
    }

    if (!bnet) {
      return 0;
    }

    Delay drvr_gate_delay;
    std::tie(drvr_gate_delay, std::ignore, std::ignore) = drvrPinTiming(bnet);
    Delay relaxation = (std::max(drvr_gate_delay, 0.0f)
                        + criticalPathDelay(logger_, bnet).toSeconds())
                       * relaxation_factor_;

    FixedDelay target = slackAtDriverPin(bnet) - FixedDelay(relaxation);

    for (int i = 0; i < 5 && bnet; i++) {
      bnet = recoverArea(bnet, target, ((float) (1 + i)) / 5);
    }

    if (!bnet) {
      logger_->error(RSZ, 2022, "failed area recovery");
      return 0;
    }

    Instance* parent
        = db_network_->getOwningInstanceParent(const_cast<Pin*>(drvr_pin));
    odb::dbITerm* drvr_op_iterm = nullptr;
    odb::dbBTerm* drvr_op_bterm = nullptr;
    odb::dbModITerm* drvr_op_moditerm = nullptr;
    db_network_->staToDb(
        drvr_pin, drvr_op_iterm, drvr_op_bterm, drvr_op_moditerm);

    if (db_net && db_modnet) {
      std::string new_name = resizer_->makeUniqueNetName();
      db_modnet->rename(new_name.c_str());
    }

    //
    // characterize the buffer tree here
    //
    bool propagate_mod_net = false;
    bool all_loads_in_same_module = false;
    int buffer_count = 0;
    int load_count = 0;
    int wire_count = 0;
    int junction_count = 0;
    std::set<odb::dbModule*> load_modules;

    characterizeChoiceTree(db_network_,
                           1,
                           bnet,
                           buffer_count,
                           load_count,
                           wire_count,
                           junction_count,
                           load_modules);

    /*
      Propagating a hierarchicial through a single buffer or serial chain
      of buffers is fine.

      However, normally we cannot propagate a hierarchical net through a
      junction, because we cannot discriminate between the two outputs.

      Specifically if there is a junction with loads or buffers we
      cannot do the propagation. However, if there is a
      junction which is just doing wiring (no buffers or loads) then fine.
     */
    odb::dbModule* source_module = nullptr;
    odb::dbITerm* drvr_iterm = nullptr;
    odb::dbBTerm* drvr_bterm = nullptr;
    odb::dbModITerm* drvr_moditerm = nullptr;
    db_network_->staToDb(drvr_pin, drvr_iterm, drvr_bterm, drvr_moditerm);

    if (drvr_iterm) {
      dbInst* drvr_inst = drvr_iterm->getInst();
      source_module = drvr_inst->getModule();
    }
    // check to see if we have just one module in load set
    // and that all loads in the source module.
    if (load_modules.size() == 1) {
      if (*(load_modules.begin()) == source_module) {
        all_loads_in_same_module = true;
      }
    }

    if (junction_count != 0 && (!(buffer_count == 0 && load_count == 0))) {
      propagate_mod_net = false;
    } else {
      propagate_mod_net = true;
    }
    // Corner case. If all the loads are in the same module
    // then it is fine to propagate the modnet, no matter
    // how many junctions

    if (all_loads_in_same_module) {
      propagate_mod_net = true;
    }

    const int inserted_count
        = exportBufferTree(bnet,
                           db_network_->dbToSta(db_net),
                           1,
                           parent,
                           drvr_op_iterm,
                           (propagate_mod_net ? db_modnet : nullptr),
                           "rebuffer");

    if (inserted_count > 0) {
      resizer_->level_drvr_vertices_valid_ = false;
    }

    return inserted_count;
  }

  return 0;
}

// Return inserted buffer count.
int BufferMove::rebuffer(const Pin* drvr_pin)
{
  return resizer_->rebuffer_->rebufferPin(drvr_pin);
}

// For testing.
void BufferMove::rebufferNet(const Pin* drvr_pin)
{
  auto& rebuffer = resizer_->rebuffer_;
  rebuffer->init();
  rebuffer->initOnCorner(sta_->cmdCorner());
  IncrementalParasiticsGuard guard(resizer_);
  int inserted_buffer_count_ = rebuffer->rebufferPin(drvr_pin);
  logger_->report("Inserted {} buffers.", inserted_buffer_count_);
}

};  // namespace rsz<|MERGE_RESOLUTION|>--- conflicted
+++ resolved
@@ -81,213 +81,7 @@
   return v(std::forward<Args>(args)...);
 }
 
-<<<<<<< HEAD
-void reportChoiceTree(dbNetwork* nwk,
-                      int level,
-                      const BufferedNetPtr& choice,
-                      int& buffer_count,
-                      int& load_count,
-                      int& wire_count,
-                      int& junction_count,
-                      std::set<odb::dbModule*>& load_modules)
-{
-  switch (choice->type()) {
-    case BufferedNetType::buffer: {
-      for (int i = 0; i < level; i++) {
-        printf(" ");
-      }
-      printf("buffer\n");
-      buffer_count++;
-      reportChoiceTree(nwk,
-                       level + 1,
-                       choice->ref(),
-                       buffer_count,
-                       load_count,
-                       wire_count,
-                       junction_count,
-                       load_modules);
-      break;
-    }
-    case BufferedNetType::wire: {
-      for (int i = 0; i < level; i++) {
-        printf(" ");
-      }
-      printf("wire\n");
-      wire_count++;
-      reportChoiceTree(nwk,
-                       level + 1,
-                       choice->ref(),
-                       buffer_count,
-                       load_count,
-                       wire_count,
-                       junction_count,
-                       load_modules);
-      break;
-    }
-    case BufferedNetType::junction: {
-      for (int i = 0; i < level; i++) {
-        printf(" ");
-      }
-      printf("junction\n");
-
-      junction_count++;
-      reportChoiceTree(nwk,
-                       level + 1,
-                       choice->ref(),
-                       buffer_count,
-                       load_count,
-                       wire_count,
-                       junction_count,
-                       load_modules);
-      reportChoiceTree(nwk,
-                       level + 1,
-                       choice->ref2(),
-                       buffer_count,
-                       load_count,
-                       wire_count,
-                       junction_count,
-                       load_modules);
-      break;
-    }
-    case BufferedNetType::load: {
-      for (int i = 0; i < level; i++) {
-        printf(" ");
-      }
-
-      const Pin* load_pin = choice->loadPin();
-      odb::dbITerm* load_iterm = nullptr;
-      odb::dbBTerm* load_bterm = nullptr;
-      odb::dbModITerm* load_moditerm = nullptr;
-      printf("load %s\n", nwk->name(load_pin));
-
-      nwk->staToDb(load_pin, load_iterm, load_bterm, load_moditerm);
-      if (load_iterm) {
-        dbInst* load_inst = load_iterm->getInst();
-        if (load_inst) {
-          load_modules.insert(load_inst->getModule());
-        }
-      }
-      load_count++;
-      break;
-    }
-  }
-}
-
-void pruneCapVsSlackOptions(StaState* sta, BufferedNetSeq& options)
-{
-  // Prune the options if there exists another option with
-  // larger slack and smaller capacitance.
-  // This is fanout*log(fanout) if options are
-  // presorted to hit better options sooner.
-
-  sort(options.begin(),
-       options.end(),
-       [](const BufferedNetPtr& option1, const BufferedNetPtr& option2) {
-         return std::make_tuple(-option1->slack(), option1->cap())
-                < std::make_tuple(-option2->slack(), option2->cap());
-       });
-
-  if (options.empty()) {
-    return;
-  }
-
-  float lowest_cap_seen = options[0]->cap();
-  size_t si = 1;
-  // Remove options by shifting down with index si.
-  // Because the options are sorted we don't have to look
-  // beyond the first option. We also know that slack
-  // is nonincreasing, so we can remove everything that has
-  // higher capacitance than the lowest found so far.
-  for (size_t pi = si; pi < options.size(); pi++) {
-    const BufferedNetPtr& p = options[pi];
-    const float cap = p->cap();
-    // If cap is the same or worse than lowest_cap_seen, remove solution p.
-    if (fuzzyLess(cap, lowest_cap_seen)) {
-      // Otherwise copy the survivor down.
-      options[si++] = p;
-      lowest_cap_seen = cap;
-    }
-  }
-  options.resize(si);
-}
-
-void accumulateBufferTreeFlatLoadPins(
-    bool gone_through_buffer,
-    dbNetwork* nwk,
-    const BufferedNetPtr& choice,
-    std::unordered_set<const sta::Pin*>& buffer_tree_flat_load_pins)
-{
-  switch (choice->type()) {
-    case BufferedNetType::buffer: {
-      accumulateBufferTreeFlatLoadPins(
-          true, nwk, choice->ref(), buffer_tree_flat_load_pins);
-
-      break;
-    }
-    case BufferedNetType::wire: {
-      accumulateBufferTreeFlatLoadPins(
-          gone_through_buffer, nwk, choice->ref(), buffer_tree_flat_load_pins);
-      break;
-    }
-    case BufferedNetType::junction: {
-      accumulateBufferTreeFlatLoadPins(
-          gone_through_buffer, nwk, choice->ref(), buffer_tree_flat_load_pins);
-      accumulateBufferTreeFlatLoadPins(
-          gone_through_buffer, nwk, choice->ref2(), buffer_tree_flat_load_pins);
-      break;
-    }
-    case BufferedNetType::load: {
-      const Pin* load_pin = choice->loadPin();
-      odb::dbITerm* load_iterm = nullptr;
-      odb::dbBTerm* load_bterm = nullptr;
-      odb::dbModITerm* load_moditerm = nullptr;
-      nwk->staToDb(load_pin, load_iterm, load_bterm, load_moditerm);
-      if (load_iterm || load_bterm) {
-        // accumulate all loads
-        if (gone_through_buffer) {
-          buffer_tree_flat_load_pins.insert(load_pin);
-        }
-      }
-      break;
-    }
-  }
-}
-
-void pruneCapVsAreaOptions(StaState* sta, BufferedNetSeq& options)
-{
-  sort(options.begin(),
-       options.end(),
-       [](const BufferedNetPtr& option1, const BufferedNetPtr& option2) {
-         return std::make_tuple(option1->area(), option1->cap())
-                < std::make_tuple(option2->area(), option2->cap());
-       });
-
-  if (options.empty()) {
-    return;
-  }
-
-  float lowest_cap_seen = options[0]->cap();
-  size_t si = 1;
-  for (size_t pi = si; pi < options.size(); pi++) {
-    const BufferedNetPtr& p = options[pi];
-    const float cap = p->cap();
-    // If cap is the same or worse than lowest_cap_seen, remove solution p.
-    if (fuzzyLess(cap, lowest_cap_seen)) {
-      // Otherwise copy the survivor down.
-      options[si++] = p;
-      lowest_cap_seen = cap;
-    }
-  }
-  options.resize(si);
-}
-
-// Returns the most specific transition that subsumes both `a` and `b`
-// Transitions are one of: rise, fall, both, null
-static const RiseFallBoth* commonTransition(const RiseFallBoth* a,
-                                            const RiseFallBoth* b)
-=======
 Rebuffer::Rebuffer(Resizer* resizer) : resizer_(resizer)
->>>>>>> b7e58f8b
 {
 }
 
@@ -1010,6 +804,48 @@
   }
 
   return best_option;
+}
+
+static void accumulateBufferTreeFlatLoadPins(
+    bool gone_through_buffer,
+    dbNetwork* nwk,
+    const BufferedNetPtr& choice,
+    std::unordered_set<const sta::Pin*>& buffer_tree_flat_load_pins)
+{
+  switch (choice->type()) {
+    case BufferedNetType::buffer: {
+      accumulateBufferTreeFlatLoadPins(
+          true, nwk, choice->ref(), buffer_tree_flat_load_pins);
+
+      break;
+    }
+    case BufferedNetType::wire: {
+      accumulateBufferTreeFlatLoadPins(
+          gone_through_buffer, nwk, choice->ref(), buffer_tree_flat_load_pins);
+      break;
+    }
+    case BufferedNetType::junction: {
+      accumulateBufferTreeFlatLoadPins(
+          gone_through_buffer, nwk, choice->ref(), buffer_tree_flat_load_pins);
+      accumulateBufferTreeFlatLoadPins(
+          gone_through_buffer, nwk, choice->ref2(), buffer_tree_flat_load_pins);
+      break;
+    }
+    case BufferedNetType::load: {
+      const Pin* load_pin = choice->loadPin();
+      odb::dbITerm* load_iterm = nullptr;
+      odb::dbBTerm* load_bterm = nullptr;
+      odb::dbModITerm* load_moditerm = nullptr;
+      nwk->staToDb(load_pin, load_iterm, load_bterm, load_moditerm);
+      if (load_iterm || load_bterm) {
+        // accumulate all loads
+        if (gone_through_buffer) {
+          buffer_tree_flat_load_pins.insert(load_pin);
+        }
+      }
+      break;
+    }
+  }
 }
 
 static void pruneCapVsAreaOptions(StaState* sta, BufferedNetSeq& options)
@@ -1477,81 +1313,6 @@
       }
     }
 
-<<<<<<< HEAD
-      if (best_option) {
-        //
-        // get the modnet driver
-        //
-        odb::dbITerm* drvr_op_iterm = nullptr;
-        odb::dbBTerm* drvr_op_bterm = nullptr;
-        odb::dbModITerm* drvr_op_moditerm = nullptr;
-        db_network_->staToDb(
-            drvr_pin, drvr_op_iterm, drvr_op_bterm, drvr_op_moditerm);
-
-        // remove the buffer tree flat loads
-        // note we do a reassociation of hier/flat
-        // nets after buffer tree creation.
-        if (db_modnet) {
-          /*
-          printf("Buffer tree:\n");
-          printf("Source %s (Mod net %s Flat Net %s\n",
-                 db_network_ -> name(drvr_pin),
-                 db_modnet -> getName(),
-                 db_net -> getName().c_str()
-                 );
-          int buffer_count_rpt=0;
-          int load_count_rpt=0;
-          int wire_count_rpt=0;
-          int junction_count_rpt;
-          std::set<odb::dbModule*> load_modules_rpt;
-
-          reportChoiceTree(db_network_,
-                           0,
-                           best_option,
-                           buffer_count_rpt,
-                           load_count_rpt,
-                           wire_count_rpt,
-                           junction_count_rpt,
-                           load_modules_rpt);
-          */
-          std::unordered_set<const Pin*> buffer_tree_flat_load_pins;
-          accumulateBufferTreeFlatLoadPins(
-              false, db_network_, best_option, buffer_tree_flat_load_pins);
-          for (auto p : buffer_tree_flat_load_pins) {
-            db_network_->disconnectPin(const_cast<Pin*>(p), (Net*) db_modnet);
-          }
-        }
-
-        inserted_buffer_count = rebufferTopDown(best_option,
-                                                db_network_->dbToSta(db_net),
-                                                1,
-                                                parent,
-                                                drvr_op_iterm,
-                                                nullptr);  // we never propagate
-
-        // This is to make sure than any surviving hierarchical connections
-        // at this level of hierarchy are associated with the flat net
-        // at this level. Recall we killed loads in the buffer tree
-        // from the modnet. The reassociateHierFlatNet will restore
-        // any flat/hier net association on the driver side of the buffer tree.
-        if (db_modnet) {
-          const Pin* pin = db_network_->dbToSta(drvr_op_iterm);
-          dbNet* driver_flat_net = db_network_->flatNet(pin);
-          odb::dbModNet* driver_hier_net = db_network_->hierNet(pin);
-          db_network_->reassociateFromDbNetView(driver_flat_net,
-                                                driver_hier_net);
-        }
-
-        if (inserted_buffer_count > 0) {
-          rebuffer_net_count_++;
-          debugPrint(logger_,
-                     RSZ,
-                     "rebuffer",
-                     2,
-                     "rebuffer {} inserted {}",
-                     network_->pathName(drvr_pin),
-                     inserted_buffer_count);
-=======
     if (load_opt) {
       BnetPtr z = make_shared<BufferedNet>(BnetType::buffer,
                                            load_opt->location(),
@@ -1618,7 +1379,6 @@
             best_area = load_opt->area();
             best_option = z;
           }
->>>>>>> b7e58f8b
         }
       }
 
@@ -2111,15 +1871,7 @@
         // restore dbnet
         mod_net_drvr->connect(orig_db_net);
         // add the modnet to the new output
-<<<<<<< HEAD
-        buffer_op_iterm->disconnect();
-        // propagate hierarchical net to op
-        //  hierarchy fix: simultaneously connect flat and hieararchical net
-        //  to force reassociation
-        db_network_->connectPin(buffer_op_pin, (Net*) net2, (Net*) mod_net_in);
-=======
         buffer_op_iterm->connect(mod_net_in);
->>>>>>> b7e58f8b
       }
 
       int buffer_count = exportBufferTree(choice->ref(),
@@ -2207,7 +1959,6 @@
                      sdc_network_->pathName((Net*) db_load_net),
                      (mod_net_in ? mod_net_in->getName() : " none "));
 
-          odb::dbModNet* mod_net_load = db_network_->hierNet(load_pin);
           // disconnect removes everything.
           sta_->disconnectPin(const_cast<Pin*>(load_pin));
 
@@ -2221,16 +1972,13 @@
             preferred_connection_name = resizer_->makeUniqueNetName();
             db_network_->hierarchicalConnect(
                 mod_net_drvr, load_iterm, preferred_connection_name.c_str());
-          } else if (mod_net_load) {  // input hierarchical net, restore
+          } else if (mod_net_in) {  // input hierarchical net
             db_network_->connectPin(
-                const_cast<Pin*>(load_pin), (Net*) db_net, (Net*) mod_net_load);
+                const_cast<Pin*>(load_pin), (Net*) db_net, (Net*) mod_net_in);
           } else {  // flat case
             load_iterm->connect(db_net);
           }
-<<<<<<< HEAD
-=======
           // sta_->connectPin(load_inst, load_port, net);
->>>>>>> b7e58f8b
         }
         return 0;
       }
@@ -2546,83 +2294,40 @@
     db_network_->staToDb(
         drvr_pin, drvr_op_iterm, drvr_op_bterm, drvr_op_moditerm);
 
-    if (db_net && db_modnet) {
-      std::string new_name = resizer_->makeUniqueNetName();
-      db_modnet->rename(new_name.c_str());
-    }
-
     auto insts = collectImportedTreeBufferInstances(drvr_pin, unbuffered_tree);
 
-    //
-    // characterize the buffer tree here
-    //
-    bool propagate_mod_net = false;
-    bool all_loads_in_same_module = false;
-    int buffer_count = 0;
-    int load_count = 0;
-    int wire_count = 0;
-    int junction_count = 0;
-    std::set<odb::dbModule*> load_modules;
-
-    characterizeChoiceTree(db_network_,
-                           1,
-                           area_opt_tree,
-                           buffer_count,
-                           load_count,
-                           wire_count,
-                           junction_count,
-                           load_modules);
-
-    /*
-      Propagating a hierarchicial through a single buffer or serial chain
-      of buffers is fine.
-
-      However, normally we cannot propagate a hierarchical net through a
-      junction, because we cannot discriminate between the two outputs.
-
-      Specifically if there is a junction with loads or buffers we
-      cannot do the propagation. However, if there is a
-      junction which is just doing wiring (no buffers or loads) then fine.
-     */
-    odb::dbModule* source_module = nullptr;
-    odb::dbITerm* drvr_iterm = nullptr;
-    odb::dbBTerm* drvr_bterm = nullptr;
-    odb::dbModITerm* drvr_moditerm = nullptr;
-    db_network_->staToDb(drvr_pin, drvr_iterm, drvr_bterm, drvr_moditerm);
-
-    if (drvr_iterm) {
-      dbInst* drvr_inst = drvr_iterm->getInst();
-      source_module = drvr_inst->getModule();
-    }
-    // check to see if we have just one module in load set
-    // and that all loads in the source module.
-    if (load_modules.size() == 1) {
-      if (*(load_modules.begin()) == source_module) {
-        all_loads_in_same_module = true;
+    // Hierarchy support
+    //  remove any loads behind a buffer in the buffer tree
+    //  we will wire those in during construction.
+    if (db_modnet) {
+      std::unordered_set<const Pin*> buffer_tree_flat_load_pins;
+      accumulateBufferTreeFlatLoadPins(
+          false, db_network_, area_opt_tree, buffer_tree_flat_load_pins);
+      for (auto p : buffer_tree_flat_load_pins) {
+        db_network_->disconnectPin(const_cast<Pin*>(p), (Net*) db_modnet);
       }
     }
 
-    if (junction_count != 0 && (!(buffer_count == 0 && load_count == 0))) {
-      propagate_mod_net = false;
-    } else {
-      propagate_mod_net = true;
-    }
-    // Corner case. If all the loads are in the same module
-    // then it is fine to propagate the modnet, no matter
-    // how many junctions
-
-    if (all_loads_in_same_module) {
-      propagate_mod_net = true;
-    }
-
-    inserted_count_
-        += exportBufferTree(area_opt_tree,
-                            db_network_->dbToSta(db_net),
-                            1,
-                            parent,
-                            drvr_op_iterm,
-                            (propagate_mod_net ? db_modnet : nullptr),
-                            "place");
+    inserted_count_ += exportBufferTree(area_opt_tree,
+                                        db_network_->dbToSta(db_net),
+                                        1,
+                                        parent,
+                                        drvr_op_iterm,
+                                        nullptr,
+                                        "place");
+
+    // Hierarchy support
+    // This is to make sure than any surviving hierarchical connections
+    // at this level of hierarchy are associated with the flat net
+    // at this level. Recall we killed any loads in the buffer tree
+    // from the modnet. The reassociateHierFlatNet will restore
+    // any flat/hier net association on the driver side of the buffer tree.
+    if (db_modnet) {
+      const Pin* pin = db_network_->dbToSta(drvr_op_iterm);
+      dbNet* driver_flat_net = db_network_->flatNet(pin);
+      odb::dbModNet* driver_hier_net = db_network_->hierNet(pin);
+      db_network_->reassociateFromDbNetView(driver_flat_net, driver_hier_net);
+    }
 
     for (auto* inst : insts) {
       resizer_->unbuffer_move_->removeBuffer(inst);
@@ -2781,81 +2486,38 @@
     db_network_->staToDb(
         drvr_pin, drvr_op_iterm, drvr_op_bterm, drvr_op_moditerm);
 
-    if (db_net && db_modnet) {
-      std::string new_name = resizer_->makeUniqueNetName();
-      db_modnet->rename(new_name.c_str());
-    }
-
-    //
-    // characterize the buffer tree here
-    //
-    bool propagate_mod_net = false;
-    bool all_loads_in_same_module = false;
-    int buffer_count = 0;
-    int load_count = 0;
-    int wire_count = 0;
-    int junction_count = 0;
-    std::set<odb::dbModule*> load_modules;
-
-    characterizeChoiceTree(db_network_,
-                           1,
-                           bnet,
-                           buffer_count,
-                           load_count,
-                           wire_count,
-                           junction_count,
-                           load_modules);
-
-    /*
-      Propagating a hierarchicial through a single buffer or serial chain
-      of buffers is fine.
-
-      However, normally we cannot propagate a hierarchical net through a
-      junction, because we cannot discriminate between the two outputs.
-
-      Specifically if there is a junction with loads or buffers we
-      cannot do the propagation. However, if there is a
-      junction which is just doing wiring (no buffers or loads) then fine.
-     */
-    odb::dbModule* source_module = nullptr;
-    odb::dbITerm* drvr_iterm = nullptr;
-    odb::dbBTerm* drvr_bterm = nullptr;
-    odb::dbModITerm* drvr_moditerm = nullptr;
-    db_network_->staToDb(drvr_pin, drvr_iterm, drvr_bterm, drvr_moditerm);
-
-    if (drvr_iterm) {
-      dbInst* drvr_inst = drvr_iterm->getInst();
-      source_module = drvr_inst->getModule();
-    }
-    // check to see if we have just one module in load set
-    // and that all loads in the source module.
-    if (load_modules.size() == 1) {
-      if (*(load_modules.begin()) == source_module) {
-        all_loads_in_same_module = true;
+    // Hierarchy support
+    //  remove any loads behind a buffer in the buffer tree
+    //  we will wire those in during construction.
+    if (db_modnet) {
+      std::unordered_set<const Pin*> buffer_tree_flat_load_pins;
+      accumulateBufferTreeFlatLoadPins(
+          false, db_network_, bnet, buffer_tree_flat_load_pins);
+      for (auto p : buffer_tree_flat_load_pins) {
+        db_network_->disconnectPin(const_cast<Pin*>(p), (Net*) db_modnet);
       }
     }
 
-    if (junction_count != 0 && (!(buffer_count == 0 && load_count == 0))) {
-      propagate_mod_net = false;
-    } else {
-      propagate_mod_net = true;
-    }
-    // Corner case. If all the loads are in the same module
-    // then it is fine to propagate the modnet, no matter
-    // how many junctions
-
-    if (all_loads_in_same_module) {
-      propagate_mod_net = true;
-    }
-
-    const int inserted_count
-        = exportBufferTree(bnet,
-                           db_network_->dbToSta(db_net),
-                           1,
-                           parent,
-                           drvr_op_iterm,
-                           (propagate_mod_net ? db_modnet : nullptr),
-                           "rebuffer");
+    const int inserted_count = exportBufferTree(bnet,
+                                                db_network_->dbToSta(db_net),
+                                                1,
+                                                parent,
+                                                drvr_op_iterm,
+                                                nullptr,
+                                                "rebuffer");
+
+    // Hierarchy support
+    // This is to make sure than any surviving hierarchical connections
+    // at this level of hierarchy are associated with the flat net
+    // at this level. Recall we killed any loads in the buffer tree
+    // from the modnet. The reassociateHierFlatNet will restore
+    // any flat/hier net association on the driver side of the buffer tree.
+    if (db_modnet) {
+      const Pin* pin = db_network_->dbToSta(drvr_op_iterm);
+      dbNet* driver_flat_net = db_network_->flatNet(pin);
+      odb::dbModNet* driver_hier_net = db_network_->hierNet(pin);
+      db_network_->reassociateFromDbNetView(driver_flat_net, driver_hier_net);
+    }
 
     if (inserted_count > 0) {
       resizer_->level_drvr_vertices_valid_ = false;

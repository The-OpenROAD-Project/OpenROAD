--- conflicted
+++ resolved
@@ -1855,8 +1855,7 @@
     }
     case BufferedNetType::via:
     case BufferedNetType::wire:
-<<<<<<< HEAD
-      debugPrint(logger_, RSZ, "rebuffer", 3, "{:{}s}wire", "", level);
+      debugPrint(logger_, RSZ, "rebuffer", 3, "{:{}s}wire/via", "", level);
       return exportBufferTreeOld(choice->ref(),
                                  net,
                                  level + 1,
@@ -1864,16 +1863,6 @@
                                  mod_net_drvr,
                                  mod_net_in,
                                  instance_base_name);
-=======
-      debugPrint(logger_, RSZ, "rebuffer", 3, "{:{}s}wire/via", "", level);
-      return exportBufferTree(choice->ref(),
-                              net,
-                              level + 1,
-                              parent,
-                              mod_net_drvr,
-                              mod_net_in,
-                              instance_base_name);
->>>>>>> 5e8f15c0
 
     case BufferedNetType::junction: {
       debugPrint(logger_, RSZ, "rebuffer", 3, "{:{}s}junction", "", level);

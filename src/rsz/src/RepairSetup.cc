/////////////////////////////////////////////////////////////////////////////
//
// Copyright (c) 2019, The Regents of the University of California
// All rights reserved.
//
// BSD 3-Clause License
//
// Redistribution and use in source and binary forms, with or without
// modification, are permitted provided that the following conditions are met:
//
// * Redistributions of source code must retain the above copyright notice, this
//   list of conditions and the following disclaimer.
//
// * Redistributions in binary form must reproduce the above copyright notice,
//   this list of conditions and the following disclaimer in the documentation
//   and/or other materials provided with the distribution.
//
// * Neither the name of the copyright holder nor the names of its
//   contributors may be used to endorse or promote products derived from
//   this software without specific prior written permission.
//
// THIS SOFTWARE IS PROVIDED BY THE COPYRIGHT HOLDERS AND CONTRIBUTORS "AS IS"
// AND ANY EXPRESS OR IMPLIED WARRANTIES, INCLUDING, BUT NOT LIMITED TO, THE
// IMPLIED WARRANTIES OF MERCHANTABILITY AND FITNESS FOR A PARTICULAR PURPOSE
// ARE DISCLAIMED. IN NO EVENT SHALL THE COPYRIGHT HOLDER OR CONTRIBUTORS BE
// LIABLE FOR ANY DIRECT, INDIRECT, INCIDENTAL, SPECIAL, EXEMPLARY, OR
// CONSEQUENTIAL DAMAGES (INCLUDING, BUT NOT LIMITED TO, PROCUREMENT OF
// SUBSTITUTE GOODS OR SERVICES; LOSS OF USE, DATA, OR PROFITS; OR BUSINESS
// INTERRUPTION) HOWEVER CAUSED AND ON ANY THEORY OF LIABILITY, WHETHER IN
// CONTRACT, STRICT LIABILITY, OR TORT (INCLUDING NEGLIGENCE OR OTHERWISE)
// ARISING IN ANY WAY OUT OF THE USE OF THIS SOFTWARE, EVEN IF ADVISED OF THE
// POSSIBILITY OF SUCH DAMAGE.
//
///////////////////////////////////////////////////////////////////////////////

#include "RepairSetup.hh"
<<<<<<< HEAD
=======

#include <sstream>

#include "rsz/Resizer.hh"
>>>>>>> 237a7087

#include "rsz/Resizer.hh"
#include "sta/Corner.hh"
#include "sta/DcalcAnalysisPt.hh"
#include "sta/Fuzzy.hh"
#include "sta/Graph.hh"
#include "sta/GraphDelayCalc.hh"
#include "sta/InputDrive.hh"
#include "sta/Liberty.hh"
#include "sta/Parasitics.hh"
#include "sta/PathExpanded.hh"
#include "sta/PathRef.hh"
#include "sta/PathVertex.hh"
#include "sta/PortDirection.hh"
#include "sta/Sdc.hh"
#include "sta/TimingArc.hh"
#include "sta/Units.hh"
#include "utl/Logger.h"

namespace rsz {

using std::max;
using std::pair;
using std::string;
using std::vector;
using utl::RSZ;

using sta::Edge;
using sta::fuzzyEqual;
using sta::fuzzyGreater;
using sta::fuzzyLess;
using sta::InstancePinIterator;
using sta::PathExpanded;
using sta::VertexOutEdgeIterator;

RepairSetup::RepairSetup(Resizer* resizer)
    : logger_(nullptr),
      sta_(nullptr),
      db_network_(nullptr),
      resizer_(resizer),
      corner_(nullptr),
      drvr_port_(nullptr),
      resize_count_(0),
      inserted_buffer_count_(0),
      split_load_buffer_count_(0),
      rebuffer_net_count_(0),
      cloned_gate_count_(0),
      swap_pin_count_(0),
      min_(MinMax::min()),
      max_(MinMax::max())
{
}

void RepairSetup::init()
{
  logger_ = resizer_->logger_;
  sta_ = resizer_->sta_;
  db_network_ = resizer_->db_network_;
  copyState(sta_);
}

void RepairSetup::repairSetup(const float setup_slack_margin,
                              const double repair_tns_end_percent,
                              const int max_passes,
                              const bool verbose,
                              const bool skip_pin_swap,
                              const bool skip_gate_cloning)
{
  init();
  constexpr int digits = 3;
  inserted_buffer_count_ = 0;
  split_load_buffer_count_ = 0;
  resize_count_ = 0;
  cloned_gate_count_ = 0;
  resizer_->buffer_moved_into_core_ = false;

  // Sort failing endpoints by slack.
  const VertexSet* endpoints = sta_->endpoints();
  VertexSeq violating_ends;
  // logger_->setDebugLevel(RSZ, "repair_setup", 2);
  // Should check here whether we can figure out the clock domain for each
  // vertex. This may be the place where we can do some round robin fun to
  // individually control each clock domain instead of just fixating on fixing
  // one.
  for (Vertex* end : *endpoints) {
    const Slack end_slack = sta_->vertexSlack(end, max_);
    if (end_slack < setup_slack_margin) {
      violating_ends.push_back(end);
    }
  }
  sort(violating_ends, [=](Vertex* end1, Vertex* end2) {
    return sta_->vertexSlack(end1, max_) < sta_->vertexSlack(end2, max_);
  });
  debugPrint(logger_,
             RSZ,
             "repair_setup",
             1,
             "Violating endpoints {}/{} {}%",
             violating_ends.size(),
             endpoints->size(),
             int(violating_ends.size() / double(endpoints->size()) * 100));

  if (!violating_ends.empty()) {
    logger_->info(RSZ,
                  94,
                  "Found {} endpoints with setup violations.",
                  violating_ends.size());
  } else {
    // nothing to repair
    logger_->metric("design__instance__count__setup_buffer", 0);
    return;
  }

  int end_index = 0;
  int max_end_count = violating_ends.size() * repair_tns_end_percent;
  // Always repair the worst endpoint, even if tns percent is zero.
  max_end_count = max(max_end_count, 1);
  swap_pin_inst_set_.clear();  // Make sure we do not swap the same pin twice.
  resizer_->incrementalParasiticsBegin();
  int print_iteration = 0;
  if (verbose) {
    printProgress(print_iteration, false, false);
  }
  for (Vertex* end : violating_ends) {
    resizer_->updateParasitics();
    sta_->findRequireds();
    Slack end_slack = sta_->vertexSlack(end, max_);
    Slack worst_slack;
    Vertex* worst_vertex;
    sta_->worstSlack(max_, worst_slack, worst_vertex);
    debugPrint(logger_,
               RSZ,
               "repair_setup",
               1,
               "{} slack = {} worst_slack = {}",
               end->name(network_),
               delayAsString(end_slack, sta_, digits),
               delayAsString(worst_slack, sta_, digits));
    end_index++;
    debugPrint(logger_,
               RSZ,
               "repair_setup",
               1,
               "Doing {} /{}",
               end_index,
               max_end_count);
    if (end_index > max_end_count) {
      break;
    }
    Slack prev_end_slack = end_slack;
    Slack prev_worst_slack = worst_slack;
    int pass = 1;
    int decreasing_slack_passes = 0;
    resizer_->journalBegin();
    while (pass <= max_passes) {
      print_iteration++;
      if (verbose) {
        printProgress(print_iteration, false, false);
      }

      if (end_slack > setup_slack_margin) {
        debugPrint(logger_,
                   RSZ,
                   "repair_setup",
                   2,
                   "Restoring best slack end slack {} worst slack {}",
                   delayAsString(prev_end_slack, sta_, digits),
                   delayAsString(prev_worst_slack, sta_, digits));
        resizer_->journalRestore(
            resize_count_, inserted_buffer_count_, cloned_gate_count_);
        break;
      }
      PathRef end_path = sta_->vertexWorstSlackPath(end, max_);
      const bool changed
          = repairPath(end_path, end_slack, skip_pin_swap, skip_gate_cloning);
      if (!changed) {
        debugPrint(logger_,
                   RSZ,
                   "repair_setup",
                   2,
                   "No change after {} decreasing slack passes.",
                   decreasing_slack_passes);
        debugPrint(logger_,
                   RSZ,
                   "repair_setup",
                   2,
                   "Restoring best slack end slack {} worst slack {}",
                   delayAsString(prev_end_slack, sta_, digits),
                   delayAsString(prev_worst_slack, sta_, digits));
        resizer_->journalRestore(
            resize_count_, inserted_buffer_count_, cloned_gate_count_);
        break;
      }
      resizer_->updateParasitics();
      sta_->findRequireds();
      end_slack = sta_->vertexSlack(end, max_);
      sta_->worstSlack(max_, worst_slack, worst_vertex);
      const bool better
          = (fuzzyGreater(worst_slack, prev_worst_slack)
             || (end_index != 1 && fuzzyEqual(worst_slack, prev_worst_slack)
                 && fuzzyGreater(end_slack, prev_end_slack)));
      debugPrint(logger_,
                 RSZ,
                 "repair_setup",
                 2,
                 "pass {} slack = {} worst_slack = {} {}",
                 pass,
                 delayAsString(end_slack, sta_, digits),
                 delayAsString(worst_slack, sta_, digits),
                 better ? "save" : "");
      if (better) {
        prev_end_slack = end_slack;
        prev_worst_slack = worst_slack;
        decreasing_slack_passes = 0;
        // Progress, Save checkpoint so we can back up to here.
        resizer_->journalBegin();
      } else {
        // Allow slack to increase to get out of local minima.
        // Do not update prev_end_slack so it saves the high water mark.
        decreasing_slack_passes++;
        if (decreasing_slack_passes > decreasing_slack_max_passes_) {
          // Undo changes that reduced slack.
          debugPrint(logger_,
                     RSZ,
                     "repair_setup",
                     2,
                     "decreasing slack for {} passes.",
                     decreasing_slack_passes);
          debugPrint(logger_,
                     RSZ,
                     "repair_setup",
                     2,
                     "Restoring best end slack {} worst slack {}",
                     delayAsString(prev_end_slack, sta_, digits),
                     delayAsString(prev_worst_slack, sta_, digits));
          resizer_->journalRestore(
              resize_count_, inserted_buffer_count_, cloned_gate_count_);
          break;
        }
      }

      if (resizer_->overMaxArea()) {
        break;
      }
      if (end_index == 1) {
        end = worst_vertex;
      }
      pass++;
    }
    if (verbose) {
      printProgress(print_iteration, true, false);
    }
  }
  if (verbose) {
    printProgress(print_iteration, true, true);
  }
  // Leave the parasitics up to date.
  resizer_->updateParasitics();
  resizer_->incrementalParasiticsEnd();

  if (inserted_buffer_count_ > 0 && split_load_buffer_count_ == 0) {
    logger_->info(RSZ, 40, "Inserted {} buffers.", inserted_buffer_count_);
  } else if (inserted_buffer_count_ > 0 && split_load_buffer_count_ > 0) {
    logger_->info(RSZ,
                  45,
                  "Inserted {} buffers, {} to split loads.",
                  inserted_buffer_count_,
                  split_load_buffer_count_);
  }
  logger_->metric("design__instance__count__setup_buffer",
                  inserted_buffer_count_);
  if (resize_count_ > 0) {
    logger_->info(RSZ, 41, "Resized {} instances.", resize_count_);
  }
  if (swap_pin_count_ > 0) {
    logger_->info(RSZ, 43, "Swapped pins on {} instances.", swap_pin_count_);
  }
  if (cloned_gate_count_ > 0) {
    logger_->info(RSZ, 49, "Cloned {} instances.", cloned_gate_count_);
  }
  const Slack worst_slack = sta_->worstSlack(max_);
  if (fuzzyLess(worst_slack, setup_slack_margin)) {
    logger_->warn(RSZ, 62, "Unable to repair all setup violations.");
  }
  if (resizer_->overMaxArea()) {
    logger_->error(RSZ, 25, "max utilization reached.");
  }
}

// For testing.
void RepairSetup::repairSetup(const Pin* end_pin)
{
  init();
  inserted_buffer_count_ = 0;
  resize_count_ = 0;
  swap_pin_count_ = 0;
  cloned_gate_count_ = 0;

  Vertex* vertex = graph_->pinLoadVertex(end_pin);
  const Slack slack = sta_->vertexSlack(vertex, max_);
  PathRef path = sta_->vertexWorstSlackPath(vertex, max_);
  resizer_->incrementalParasiticsBegin();
  repairPath(path, slack, false, false);
  // Leave the parasitices up to date.
  resizer_->updateParasitics();
  resizer_->incrementalParasiticsEnd();

  if (inserted_buffer_count_ > 0) {
    logger_->info(RSZ, 30, "Inserted {} buffers.", inserted_buffer_count_);
  }
  if (resize_count_ > 0) {
    logger_->info(RSZ, 31, "Resized {} instances.", resize_count_);
  }
  if (swap_pin_count_ > 0) {
    logger_->info(RSZ, 44, "Swapped pins on {} instances.", swap_pin_count_);
  }
}

/* This is the main routine for repairing setup violations. We have
 - upsize driver (step 1)
 - rebuffer (step 2)
 - swap pin (step 3)
 - split loads
 And they are always done in the same order. Not clear whether
 this order is the best way at all times. Also need to worry about
 actually using global routes...
 Things that can be added:
 - Intelligent rebuffering .... so if we added 2 buffers then maybe add
   two inverters instead.
 - pin swap (V0 is done)
 - Logic cloning
 - VT swap (already there via the normal resize code.... but we need to
   figure out how to deal with min implant rules to make it production
   ready)
 */
bool RepairSetup::repairPath(PathRef& path,
                             const Slack path_slack,
                             const bool skip_pin_swap,
                             const bool skip_gate_cloning)
{
  PathExpanded expanded(&path, sta_);
  bool changed = false;

  if (expanded.size() > 1) {
    const int path_length = expanded.size();
    vector<pair<int, Delay>> load_delays;
    const int start_index = expanded.startIndex();
    const DcalcAnalysisPt* dcalc_ap = path.dcalcAnalysisPt(sta_);
    const int lib_ap = dcalc_ap->libertyIndex();
    // Find load delay for each gate in the path.
    for (int i = start_index; i < path_length; i++) {
      PathRef* path = expanded.path(i);
      Vertex* path_vertex = path->vertex(sta_);
      const Pin* path_pin = path->pin(sta_);
      if (i > 0 && network_->isDriver(path_pin)
          && !network_->isTopLevelPort(path_pin)) {
        TimingArc* prev_arc = expanded.prevArc(i);
        const TimingArc* corner_arc = prev_arc->cornerArc(lib_ap);
        Edge* prev_edge = path->prevEdge(prev_arc, sta_);
        const Delay load_delay
            = graph_->arcDelay(prev_edge, prev_arc, dcalc_ap->index())
              // Remove intrinsic delay to find load dependent delay.
              - corner_arc->intrinsicDelay();
        load_delays.emplace_back(i, load_delay);
        debugPrint(logger_,
                   RSZ,
                   "repair_setup",
                   3,
                   "{} load_delay = {}",
                   path_vertex->name(network_),
                   delayAsString(load_delay, sta_, 3));
      }
    }

    sort(
        load_delays.begin(),
        load_delays.end(),
        [](pair<int, Delay> pair1, pair<int, Delay> pair2) {
          return pair1.second > pair2.second
                 || (pair1.second == pair2.second && pair1.first > pair2.first);
        });
    // Attack gates with largest load delays first.
    for (const auto& [drvr_index, ignored] : load_delays) {
      PathRef* drvr_path = expanded.path(drvr_index);
      Vertex* drvr_vertex = drvr_path->vertex(sta_);
      const Pin* drvr_pin = drvr_vertex->pin();
      const Net* net = network_->net(drvr_pin);
      LibertyPort* drvr_port = network_->libertyPort(drvr_pin);
      LibertyCell* drvr_cell = drvr_port ? drvr_port->libertyCell() : nullptr;
      const int fanout = this->fanout(drvr_vertex);
      debugPrint(logger_,
                 RSZ,
                 "repair_setup",
                 3,
                 "{} {} fanout = {}",
                 network_->pathName(drvr_pin),
                 drvr_cell ? drvr_cell->name() : "none",
                 fanout);

      if (upsizeDrvr(drvr_path, drvr_index, &expanded)) {
        changed = true;
        break;
      }

      // Pin swapping
      if (!skip_pin_swap) {
        if (swapPins(drvr_path, drvr_index, &expanded)) {
          changed = true;
          break;
        }
      }

      // For tristate nets all we can do is resize the driver.
      const bool tristate_drvr = resizer_->isTristateDriver(drvr_pin);
      dbNet* db_net = db_network_->staToDb(net);
      if (fanout > 1
          // Rebuffer blows up on large fanout nets.
          && fanout < rebuffer_max_fanout_ && !tristate_drvr
          && !resizer_->dontTouch(net) && !db_net->isConnectedByAbutment()) {
        const int rebuffer_count = rebuffer(drvr_pin);
        if (rebuffer_count > 0) {
          debugPrint(logger_,
                     RSZ,
                     "repair_setup",
                     3,
                     "rebuffer {} inserted {}",
                     network_->pathName(drvr_pin),
                     rebuffer_count);
          inserted_buffer_count_ += rebuffer_count;
          changed = true;
          break;
        }
      }

      // Gate cloning
      if (!skip_gate_cloning && fanout > split_load_min_fanout_
          && !tristate_drvr && !resizer_->dontTouch(net)
          && resizer_->inserted_buffer_set_.find(
                 db_network_->instance(drvr_pin))
                 == resizer_->inserted_buffer_set_.end()
          && cloneDriver(drvr_path, drvr_index, path_slack, &expanded)) {
        changed = true;
        break;
      }

      // Don't split loads on low fanout nets.
      if (fanout > split_load_min_fanout_ && !tristate_drvr
          && !resizer_->dontTouch(net) && !db_net->isConnectedByAbutment()) {
        const int init_buffer_count = inserted_buffer_count_;
        splitLoads(drvr_path, drvr_index, path_slack, &expanded);
        split_load_buffer_count_ = inserted_buffer_count_ - init_buffer_count;
        changed = true;
        break;
      }
    }
  }
  return changed;
}

void RepairSetup::debugCheckMultipleBuffers(PathRef& path,
                                            PathExpanded* expanded)
{
  if (expanded->size() > 1) {
    const int path_length = expanded->size();
    const int start_index = expanded->startIndex();
    for (int i = start_index; i < path_length; i++) {
      PathRef* path = expanded->path(i);
      const Pin* path_pin = path->pin(sta_);
      if (i > 0 && network_->isDriver(path_pin)
          && !network_->isTopLevelPort(path_pin)) {
        TimingArc* prev_arc = expanded->prevArc(i);
        printf("repair_setup %s: %s ---> %s \n",
               prev_arc->from()->libertyCell()->name(),
               prev_arc->from()->name(),
               prev_arc->to()->name());
      }
    }
  }
  printf("done\n");
}

bool RepairSetup::swapPins(PathRef* drvr_path,
                           const int drvr_index,
                           PathExpanded* expanded)
{
  Pin* drvr_pin = drvr_path->pin(this);
  Instance* drvr = network_->instance(drvr_pin);
  const DcalcAnalysisPt* dcalc_ap = drvr_path->dcalcAnalysisPt(sta_);
  // int lib_ap = dcalc_ap->libertyIndex(); : check cornerPort
  const float load_cap = graph_delay_calc_->loadCap(drvr_pin, dcalc_ap);
  const int in_index = drvr_index - 1;
  PathRef* in_path = expanded->path(in_index);
  Pin* in_pin = in_path->pin(sta_);

  if (!resizer_->dontTouch(drvr)) {
    // We get the driver port and the cell for that port.
    LibertyPort* drvr_port = network_->libertyPort(drvr_pin);
    LibertyPort* input_port = network_->libertyPort(in_pin);
    LibertyCell* cell = drvr_port->libertyCell();
    LibertyPort* swap_port = input_port;
    sta::LibertyPortSet ports;

    // Results for > 2 input gates are unpredictable. Only swap pins for
    // 2 input gates for now.
    int input_port_count = 0;
    sta::LibertyCellPortIterator port_iter(cell);
    while (port_iter.hasNext()) {
      LibertyPort* port = port_iter.next();
      if (port->direction()->isInput()) {
        ++input_port_count;
      }
    }
    if (input_port_count > 2) {
      return false;
    }

    // Check if we have already dealt with this instance
    // and prevent any further swaps.
    if (swap_pin_inst_set_.find(drvr) == swap_pin_inst_set_.end()) {
      swap_pin_inst_set_.insert(drvr);
    } else {
      return false;
    }

    // Find the equivalent pins for a cell (simple implementation for now)
    // stash them
    if (equiv_pin_map_.find(cell) == equiv_pin_map_.end()) {
      equivCellPins(cell, ports);
      equiv_pin_map_.insert(cell, ports);
    }
    ports = equiv_pin_map_[cell];
    if (ports.size() > 1) {
      resizer_->findSwapPinCandidate(
          input_port, drvr_port, load_cap, dcalc_ap, &swap_port);
      if (!sta::LibertyPort::equiv(swap_port, input_port)) {
        debugPrint(logger_,
                   RSZ,
                   "repair_setup",
                   3,
                   "Swap {} ({}) {} {}",
                   network_->name(drvr),
                   cell->name(),
                   input_port->name(),
                   swap_port->name());
        resizer_->swapPins(drvr, input_port, swap_port, true);
        swap_pin_count_++;
        return true;
      }
    }
  }
  return false;
}

bool RepairSetup::upsizeDrvr(PathRef* drvr_path,
                             const int drvr_index,
                             PathExpanded* expanded)
{
  Pin* drvr_pin = drvr_path->pin(this);
  Instance* drvr = network_->instance(drvr_pin);
  const DcalcAnalysisPt* dcalc_ap = drvr_path->dcalcAnalysisPt(sta_);
  const float load_cap = graph_delay_calc_->loadCap(drvr_pin, dcalc_ap);
  const int in_index = drvr_index - 1;
  PathRef* in_path = expanded->path(in_index);
  Pin* in_pin = in_path->pin(sta_);
  LibertyPort* in_port = network_->libertyPort(in_pin);
  if (!resizer_->dontTouch(drvr)
      || resizer_->cloned_inst_set_.find(drvr)
             != resizer_->cloned_inst_set_.end()) {
    float prev_drive;
    if (drvr_index >= 2) {
      const int prev_drvr_index = drvr_index - 2;
      PathRef* prev_drvr_path = expanded->path(prev_drvr_index);
      Pin* prev_drvr_pin = prev_drvr_path->pin(sta_);
      prev_drive = 0.0;
      LibertyPort* prev_drvr_port = network_->libertyPort(prev_drvr_pin);
      if (prev_drvr_port) {
        prev_drive = prev_drvr_port->driveResistance();
      }
    } else {
      prev_drive = 0.0;
    }
    LibertyPort* drvr_port = network_->libertyPort(drvr_pin);
    LibertyCell* upsize
        = upsizeCell(in_port, drvr_port, load_cap, prev_drive, dcalc_ap);
    if (upsize) {
      debugPrint(logger_,
                 RSZ,
                 "repair_setup",
                 3,
                 "resize {} {} -> {}",
                 network_->pathName(drvr_pin),
                 drvr_port->libertyCell()->name(),
                 upsize->name());
      if (!resizer_->dontTouch(drvr)
          && resizer_->replaceCell(drvr, upsize, true)) {
        resize_count_++;
        return true;
      }
    }
  }
  return false;
}

LibertyCell* RepairSetup::upsizeCell(LibertyPort* in_port,
                                     LibertyPort* drvr_port,
                                     const float load_cap,
                                     const float prev_drive,
                                     const DcalcAnalysisPt* dcalc_ap)
{
  const int lib_ap = dcalc_ap->libertyIndex();
  LibertyCell* cell = drvr_port->libertyCell();
  LibertyCellSeq* equiv_cells = sta_->equivCells(cell);
  if (equiv_cells) {
    const char* in_port_name = in_port->name();
    const char* drvr_port_name = drvr_port->name();
    sort(equiv_cells, [=](const LibertyCell* cell1, const LibertyCell* cell2) {
      LibertyPort* port1
          = cell1->findLibertyPort(drvr_port_name)->cornerPort(lib_ap);
      LibertyPort* port2
          = cell2->findLibertyPort(drvr_port_name)->cornerPort(lib_ap);
      const float drive1 = port1->driveResistance();
      const float drive2 = port2->driveResistance();
      const ArcDelay intrinsic1 = port1->intrinsicDelay(this);
      const ArcDelay intrinsic2 = port2->intrinsicDelay(this);
      return drive1 > drive2
             || ((drive1 == drive2 && intrinsic1 < intrinsic2)
                 || (intrinsic1 == intrinsic2
                     && port1->capacitance() < port2->capacitance()));
    });
    const float drive = drvr_port->cornerPort(lib_ap)->driveResistance();
    const float delay
        = resizer_->gateDelay(drvr_port, load_cap, resizer_->tgt_slew_dcalc_ap_)
          + prev_drive * in_port->cornerPort(lib_ap)->capacitance();

    for (LibertyCell* equiv : *equiv_cells) {
      LibertyCell* equiv_corner = equiv->cornerCell(lib_ap);
      LibertyPort* equiv_drvr = equiv_corner->findLibertyPort(drvr_port_name);
      LibertyPort* equiv_input = equiv_corner->findLibertyPort(in_port_name);
      const float equiv_drive = equiv_drvr->driveResistance();
      // Include delay of previous driver into equiv gate.
      const float equiv_delay
          = resizer_->gateDelay(equiv_drvr, load_cap, dcalc_ap)
            + prev_drive * equiv_input->capacitance();
      if (!resizer_->dontUse(equiv) && equiv_drive < drive
          && equiv_delay < delay) {
        return equiv;
      }
    }
  }
  return nullptr;
}

Point RepairSetup::computeCloneGateLocation(
    const Pin* drvr_pin,
    const vector<pair<Vertex*, Slack>>& fanout_slacks)
{
  int count(1);  // driver_pin counts as one

  int centroid_x = db_network_->location(drvr_pin).getX();
  int centroid_y = db_network_->location(drvr_pin).getY();

  const int split_index = fanout_slacks.size() / 2;
  for (int i = 0; i < split_index; i++) {
    const pair<Vertex*, Slack>& fanout_slack = fanout_slacks[i];
    const Vertex* load_vertex = fanout_slack.first;
    const Pin* load_pin = load_vertex->pin();
    centroid_x += db_network_->location(load_pin).getX();
    centroid_y += db_network_->location(load_pin).getY();
    ++count;
  }
  return {centroid_x / count, centroid_y / count};
}

bool RepairSetup::cloneDriver(PathRef* drvr_path,
                              const int drvr_index,
                              const Slack drvr_slack,
                              PathExpanded* expanded)
{
  Pin* drvr_pin = drvr_path->pin(this);
  PathRef* load_path = expanded->path(drvr_index + 1);
  Vertex* load_vertex = load_path->vertex(sta_);
  Pin* load_pin = load_vertex->pin();
  // Divide and conquer.
  debugPrint(logger_,
             RSZ,
             "repair_setup",
             3,
             "clone driver {} -> {}",
             network_->pathName(drvr_pin),
             network_->pathName(load_pin));

  Vertex* drvr_vertex = drvr_path->vertex(sta_);
  const RiseFall* rf = drvr_path->transition(sta_);
  // Sort fanouts of the drvr on the critical path by slack margin
  // wrt the critical path slack.
  vector<pair<Vertex*, Slack>> fanout_slacks;
  VertexOutEdgeIterator edge_iter(drvr_vertex, graph_);
  while (edge_iter.hasNext()) {
    Edge* edge = edge_iter.next();
    Vertex* fanout_vertex = edge->to(graph_);
    const Slack fanout_slack = sta_->vertexSlack(fanout_vertex, rf, max_);
    const Slack slack_margin = fanout_slack - drvr_slack;
    debugPrint(logger_,
               RSZ,
               "repair_setup",
               4,
               " fanin {} slack_margin = {}",
               network_->pathName(fanout_vertex->pin()),
               delayAsString(slack_margin, sta_, 3));
    fanout_slacks.emplace_back(fanout_vertex, slack_margin);
  }

  sort(fanout_slacks.begin(),
       fanout_slacks.end(),
       [=](const pair<Vertex*, Slack>& pair1,
           const pair<Vertex*, Slack>& pair2) {
         return (pair1.second > pair2.second
                 || (pair1.second == pair2.second
                     && network_->pathNameLess(pair1.first->pin(),
                                               pair2.first->pin())));
       });

  Instance* drvr_inst = db_network_->instance(drvr_pin);

  if (!resizer_->isSingleOutputCombinational(drvr_inst)) {
    return false;
  }

  const string buffer_name = resizer_->makeUniqueInstName("clone");
  Instance* parent = db_network_->topInstance();

  // This is the meat of the gate cloning code.
  // We need to downsize the current driver AND we need to insert another drive
  // that splits the load
  // For now we will defer the downsize to a later juncture.

  LibertyCell* original_cell = network_->libertyCell(drvr_inst);
  LibertyCell* clone_cell = resizer_->halfDrivingPowerCell(original_cell);

  if (clone_cell == nullptr) {
    clone_cell = original_cell;  // no clone available use original
  }

  Point drvr_loc = computeCloneGateLocation(drvr_pin, fanout_slacks);
  Instance* clone_inst
      = resizer_->journalCloneInstance(clone_cell,
                                       buffer_name.c_str(),
                                       network_->instance(drvr_pin),
                                       parent,
                                       drvr_loc);

  cloned_gate_count_++;

  debugPrint(logger_,
             RSZ,
             "repair_setup",
             3,
             "clone {} ({}) -> {} ({})",
             network_->pathName(drvr_pin),
             original_cell->name(),
             network_->pathName(clone_inst),
             clone_cell->name());

  Net* out_net = resizer_->makeUniqueNet();
  std::unique_ptr<InstancePinIterator> inst_pin_iter{
      network_->pinIterator(drvr_inst)};
  while (inst_pin_iter->hasNext()) {
    Pin* pin = inst_pin_iter->next();
    if (network_->direction(pin)->isInput()) {
      // Connect to all the inputs of the original cell.
      auto libPort = network_->libertyPort(
          pin);  // get the liberty port of the original inst/pin
      auto net = network_->net(pin);
      sta_->connectPin(
          clone_inst,
          libPort,
          net);  // connect the same liberty port of the new instance
      resizer_->parasiticsInvalid(net);
    }
  }

  // Get the output pin
  Pin* clone_output_pin = nullptr;
  std::unique_ptr<InstancePinIterator> clone_pin_iter{
      network_->pinIterator(clone_inst)};
  while (clone_pin_iter->hasNext()) {
    Pin* pin = clone_pin_iter->next();
    // If output pin then cache for later use.
    if (network_->direction(pin)->isOutput()) {
      clone_output_pin = pin;
      break;
    }
  }
  // Connect to the new output net we just created
  auto* clone_output_port = network_->port(clone_output_pin);
  sta_->connectPin(clone_inst, clone_output_port, out_net);

  // Divide the list of pins in half and connect them to the new net we
  // created as part of gate cloning. Skip ports connected to the original net
  int split_index = fanout_slacks.size() / 2;
  for (int i = 0; i < split_index; i++) {
    pair<Vertex*, Slack> fanout_slack = fanout_slacks[i];
    Vertex* load_vertex = fanout_slack.first;
    Pin* load_pin = load_vertex->pin();
    // Leave ports connected to original net so verilog port names are
    // preserved.
    if (!network_->isTopLevelPort(load_pin)) {
      auto* load_port = network_->port(load_pin);
      Instance* load = network_->instance(load_pin);
      sta_->disconnectPin(load_pin);
      sta_->connectPin(load, load_port, out_net);
    }
  }
  resizer_->parasiticsInvalid(out_net);
  return true;
}

void RepairSetup::splitLoads(PathRef* drvr_path,
                             const int drvr_index,
                             const Slack drvr_slack,
                             PathExpanded* expanded)
{
  Pin* drvr_pin = drvr_path->pin(this);
  PathRef* load_path = expanded->path(drvr_index + 1);
  Vertex* load_vertex = load_path->vertex(sta_);
  Pin* load_pin = load_vertex->pin();
  // Divide and conquer.
  debugPrint(logger_,
             RSZ,
             "repair_setup",
             3,
             "split loads {} -> {}",
             network_->pathName(drvr_pin),
             network_->pathName(load_pin));

  Vertex* drvr_vertex = drvr_path->vertex(sta_);
  const RiseFall* rf = drvr_path->transition(sta_);
  // Sort fanouts of the drvr on the critical path by slack margin
  // wrt the critical path slack.
  vector<pair<Vertex*, Slack>> fanout_slacks;
  VertexOutEdgeIterator edge_iter(drvr_vertex, graph_);
  while (edge_iter.hasNext()) {
    Edge* edge = edge_iter.next();
    // Watch out for problematic asap7 output->output timing arcs.
    if (edge->isWire()) {
      Vertex* fanout_vertex = edge->to(graph_);
      const Slack fanout_slack = sta_->vertexSlack(fanout_vertex, rf, max_);
      const Slack slack_margin = fanout_slack - drvr_slack;
      debugPrint(logger_,
                 RSZ,
                 "repair_setup",
                 4,
                 " fanin {} slack_margin = {}",
                 network_->pathName(fanout_vertex->pin()),
                 delayAsString(slack_margin, sta_, 3));
      fanout_slacks.emplace_back(fanout_vertex, slack_margin);
    }
  }

  sort(fanout_slacks.begin(),
       fanout_slacks.end(),
       [=](const pair<Vertex*, Slack>& pair1,
           const pair<Vertex*, Slack>& pair2) {
         return (pair1.second > pair2.second
                 || (pair1.second == pair2.second
                     && network_->pathNameLess(pair1.first->pin(),
                                               pair2.first->pin())));
       });

  Net* net = network_->net(drvr_pin);
  const string buffer_name = resizer_->makeUniqueInstName("split");
  Instance* parent = db_network_->topInstance();
  LibertyCell* buffer_cell = resizer_->buffer_lowest_drive_;
  const Point drvr_loc = db_network_->location(drvr_pin);
  Instance* buffer = resizer_->makeBuffer(
      buffer_cell, buffer_name.c_str(), parent, drvr_loc);
  inserted_buffer_count_++;

  Net* out_net = resizer_->makeUniqueNet();
  LibertyPort *input, *output;
  buffer_cell->bufferPorts(input, output);

  // Split the loads with extra slack to an inserted buffer.
  // before
  // drvr_pin -> net -> load_pins
  // after
  // drvr_pin -> net -> load_pins with low slack
  //                 -> buffer_in -> net -> rest of loads
  sta_->connectPin(buffer, input, net);
  resizer_->parasiticsInvalid(net);
  sta_->connectPin(buffer, output, out_net);
  const int split_index = fanout_slacks.size() / 2;
  for (int i = 0; i < split_index; i++) {
    pair<Vertex*, Slack> fanout_slack = fanout_slacks[i];
    Vertex* load_vertex = fanout_slack.first;
    Pin* load_pin = load_vertex->pin();
    // Leave ports connected to original net so verilog port names are
    // preserved.
    if (!network_->isTopLevelPort(load_pin)) {
      LibertyPort* load_port = network_->libertyPort(load_pin);
      Instance* load = network_->instance(load_pin);

      sta_->disconnectPin(load_pin);
      sta_->connectPin(load, load_port, out_net);
    }
  }
  Pin* buffer_out_pin = network_->findPin(buffer, output);
  resizer_->resizeToTargetSlew(buffer_out_pin);
  resizer_->parasiticsInvalid(net);
  resizer_->parasiticsInvalid(out_net);
}

int RepairSetup::fanout(Vertex* vertex)
{
  int fanout = 0;
  VertexOutEdgeIterator edge_iter(vertex, graph_);
  while (edge_iter.hasNext()) {
    edge_iter.next();
    fanout++;
  }
  return fanout;
}

<<<<<<< HEAD
void RepairSetup::getEquivPortList2(sta::FuncExpr* expr,
                                    sta::LibertyPortSet& ports,
                                    sta::FuncExpr::Operator& status)
{
  using Operator = sta::FuncExpr::Operator;
  const Operator curr_op = expr->op();

  if (curr_op == Operator::op_not) {
    getEquivPortList2(expr->left(), ports, status);
  } else if (status == Operator::op_zero
             && (curr_op == Operator::op_and || curr_op == Operator::op_or
                 || curr_op == Operator::op_xor)) {
    // Start parsing the equivalent pins (if it is simple or/and/xor)
    status = curr_op;
    getEquivPortList2(expr->left(), ports, status);
    if (status == Operator::op_port) {
      return;
    }
    getEquivPortList2(expr->right(), ports, status);
    if (status == Operator::op_port) {
      return;
    }
    status = Operator::op_one;
  } else if (status == curr_op) {
    // handle > 2 input scenarios (up to any arbitrary number)
    getEquivPortList2(expr->left(), ports, status);
    if (status == Operator::op_port) {
      return;
    }
    getEquivPortList2(expr->right(), ports, status);
    if (status == Operator::op_port) {
      return;
=======
void
RepairSetup::getEquivPortList2(sta::FuncExpr *expr,
                               sta::LibertyPortSet &ports,
                               sta::LibertyPortSet &inv_ports,
                               sta::FuncExpr::Operator &status)
{
    using Operator = sta::FuncExpr::Operator ;
    const Operator curr_op = expr->op();

    if (curr_op == Operator::op_not) {
        getEquivPortList2(expr->left(), inv_ports, ports, status);
    }
    else if (status == Operator::op_zero &&
             (curr_op == Operator::op_and ||
              curr_op == Operator::op_or ||
              curr_op == Operator::op_xor)) {
        // Start parsing the equivalent pins (if it is simple or/and/xor)
        status = curr_op;
        getEquivPortList2(expr->left(), ports, inv_ports, status);
        if (status == Operator::op_port) {
          return;
        }
        getEquivPortList2(expr->right(), ports, inv_ports, status);
        if (status == Operator::op_port) {
          return;
        }
        status = Operator::op_one;
    }
    else if (status == curr_op) {
        // handle > 2 input scenarios (up to any arbitrary number)
        getEquivPortList2(expr->left(), ports, inv_ports, status);
        if (status == Operator::op_port) {
            return;
        }
        getEquivPortList2(expr->right(), ports, inv_ports, status);
        if (status == Operator::op_port) {
            return;
        }
    }
    else if (curr_op == Operator::op_port && expr->port() != nullptr) {
        ports.insert(expr->port());
    }
    else {
        status = Operator::op_port; // moved to some other operator.
        ports.clear();
        inv_ports.clear();
>>>>>>> 237a7087
    }
  } else if (curr_op == Operator::op_port && expr->port() != nullptr) {
    ports.insert(expr->port());
  } else {
    status = Operator::op_port;  // moved to some other operator.
    ports.clear();
  }
}

void RepairSetup::getEquivPortList(sta::FuncExpr* expr,
                                   sta::LibertyPortSet& ports)
{
  sta::FuncExpr::Operator status = sta::FuncExpr::op_zero;
  ports.clear();
  getEquivPortList2(expr, ports, status);
  if (status == sta::FuncExpr::op_port) {
    ports.clear();
<<<<<<< HEAD
  }
=======
    sta::LibertyPortSet inv_ports;
    getEquivPortList2(expr, ports, inv_ports, status);
    if (inv_ports.size() > ports.size()) {
        ports = inv_ports;
    }
    if (status == sta::FuncExpr::op_port || ports.size() == 1) {
        ports.clear();
    }
>>>>>>> 237a7087
}

// Lets just look at the first list for now.
// We may want to cache this information somwhere (by building it up for the
// whole library). Or just generate it when the cell is being created (depending
// on agreement).
void RepairSetup::equivCellPins(const LibertyCell* cell,
                                sta::LibertyPortSet& ports)
{
<<<<<<< HEAD
  sta::LibertyCellPortIterator port_iter(cell);
  unsigned outputs = 0;

  // count number of output ports. Skip ports with > 1 output for now.
  while (port_iter.hasNext()) {
    LibertyPort* port = port_iter.next();
    if (port->direction()->isOutput()) {
      ++outputs;
=======
    if (cell->hasSequentials() || cell->isIsolationCell()) {
        ports.clear();
        return;
    }
    sta::LibertyCellPortIterator port_iter(cell);
    int outputs = 0;
    int inputs = 0;

    // count number of output ports. Skip ports with > 1 output for now.
    while (port_iter.hasNext()) {
        LibertyPort *port = port_iter.next();
        if (port->direction()->isOutput()) {
            ++outputs;
        } else {
          ++inputs;
        }
>>>>>>> 237a7087
    }
  }

<<<<<<< HEAD
  if (outputs == 1) {
    sta::LibertyCellPortIterator port_iter2(cell);
    while (port_iter2.hasNext()) {
      LibertyPort* port = port_iter2.next();
      sta::FuncExpr* expr = port->function();
      if (expr != nullptr) {
        getEquivPortList(expr, ports);
      }
=======
    if (outputs == 1 && inputs >= 2) {
        sta::LibertyCellPortIterator port_iter2(cell);
        while (port_iter2.hasNext()) {
            LibertyPort *port = port_iter2.next();
            sta::FuncExpr *expr = port->function();
            if (expr != nullptr) {
                getEquivPortList(expr, ports);
            }
        }
>>>>>>> 237a7087
    }
  }
}

<<<<<<< HEAD
void RepairSetup::printProgress(const int iteration,
                                const bool force,
                                const bool end) const
=======
void
RepairSetup::reportSwappablePins()
{
  init();
  std::unique_ptr<sta::LibertyLibraryIterator> iter(
    db_network_->libertyLibraryIterator());
  while (iter->hasNext()) {
    sta::LibertyLibrary* library = iter->next();
    sta::LibertyCellIterator cell_iter(library);
    while (cell_iter.hasNext()) {
      sta::LibertyCell* cell = cell_iter.next();
      sta::LibertyPortSet ports;
      equivCellPins(cell, ports);
      std::ostringstream ostr;
      for (auto port : ports) {
        ostr << ' ' << port->name();
      }
      logger_->report("{} ->{}", cell->name(), ostr.str());
    }
  }
}

void
RepairSetup::printProgress(const int iteration,
                           const bool force,
                           const bool end) const
>>>>>>> 237a7087
{
  const bool start = iteration == 0;

  if (start && !end) {
    logger_->report(
        "Iteration | Resized | Buffers | Cloned Gates | Pin Swaps |   WNS   |  "
        " TNS   | Endpoint");
    logger_->report(
        "----------------------------------------------------------------------"
        "-----------------");
  }

  if (iteration % print_interval_ == 0 || force || end) {
    Slack wns;
    Vertex* worst_vertex;
    sta_->worstSlack(max_, wns, worst_vertex);
    const Slack tns = sta_->totalNegativeSlack(max_);

    std::string itr_field = fmt::format("{}", iteration);
    if (end) {
      itr_field = "final";
    }

    logger_->report(
        "{: >9s} | {: >7d} | {: >7d} | {: >12d} | {: >9d} | {: >7s} | {: >7s} "
        "| {}",
        itr_field,
        resize_count_,
        inserted_buffer_count_ + split_load_buffer_count_ + rebuffer_net_count_,
        cloned_gate_count_,
        swap_pin_count_,
        delayAsString(wns, sta_, 3),
        delayAsString(tns, sta_, 3),
        worst_vertex != nullptr ? worst_vertex->name(network_) : "");
  }

  if (end) {
    logger_->report(
        "----------------------------------------------------------------------"
        "-----------------");
  }
}

}  // namespace rsz<|MERGE_RESOLUTION|>--- conflicted
+++ resolved
@@ -34,15 +34,11 @@
 ///////////////////////////////////////////////////////////////////////////////
 
 #include "RepairSetup.hh"
-<<<<<<< HEAD
-=======
 
 #include <sstream>
 
 #include "rsz/Resizer.hh"
->>>>>>> 237a7087
-
-#include "rsz/Resizer.hh"
+
 #include "sta/Corner.hh"
 #include "sta/DcalcAnalysisPt.hh"
 #include "sta/Fuzzy.hh"
@@ -58,23 +54,24 @@
 #include "sta/Sdc.hh"
 #include "sta/TimingArc.hh"
 #include "sta/Units.hh"
+
 #include "utl/Logger.h"
 
 namespace rsz {
 
 using std::max;
-using std::pair;
 using std::string;
 using std::vector;
+using std::pair;
 using utl::RSZ;
 
+using sta::VertexOutEdgeIterator;
 using sta::Edge;
+using sta::PathExpanded;
 using sta::fuzzyEqual;
+using sta::fuzzyLess;
 using sta::fuzzyGreater;
-using sta::fuzzyLess;
 using sta::InstancePinIterator;
-using sta::PathExpanded;
-using sta::VertexOutEdgeIterator;
 
 RepairSetup::RepairSetup(Resizer* resizer)
     : logger_(nullptr),
@@ -94,7 +91,8 @@
 {
 }
 
-void RepairSetup::init()
+void
+RepairSetup::init()
 {
   logger_ = resizer_->logger_;
   sta_ = resizer_->sta_;
@@ -102,12 +100,13 @@
   copyState(sta_);
 }
 
-void RepairSetup::repairSetup(const float setup_slack_margin,
-                              const double repair_tns_end_percent,
-                              const int max_passes,
-                              const bool verbose,
-                              const bool skip_pin_swap,
-                              const bool skip_gate_cloning)
+void
+RepairSetup::repairSetup(const float setup_slack_margin,
+                         const double repair_tns_end_percent,
+                         const int max_passes,
+                         const bool verbose,
+                         const bool skip_pin_swap,
+                         const bool skip_gate_cloning)
 {
   init();
   constexpr int digits = 3;
@@ -118,35 +117,28 @@
   resizer_->buffer_moved_into_core_ = false;
 
   // Sort failing endpoints by slack.
-  const VertexSet* endpoints = sta_->endpoints();
+  const VertexSet *endpoints = sta_->endpoints();
   VertexSeq violating_ends;
   // logger_->setDebugLevel(RSZ, "repair_setup", 2);
   // Should check here whether we can figure out the clock domain for each
   // vertex. This may be the place where we can do some round robin fun to
-  // individually control each clock domain instead of just fixating on fixing
-  // one.
-  for (Vertex* end : *endpoints) {
+  // individually control each clock domain instead of just fixating on fixing one.
+  for (Vertex *end : *endpoints) {
     const Slack end_slack = sta_->vertexSlack(end, max_);
     if (end_slack < setup_slack_margin) {
       violating_ends.push_back(end);
     }
   }
-  sort(violating_ends, [=](Vertex* end1, Vertex* end2) {
+  sort(violating_ends, [=](Vertex *end1, Vertex *end2) {
     return sta_->vertexSlack(end1, max_) < sta_->vertexSlack(end2, max_);
   });
-  debugPrint(logger_,
-             RSZ,
-             "repair_setup",
-             1,
-             "Violating endpoints {}/{} {}%",
+  debugPrint(logger_, RSZ, "repair_setup", 1, "Violating endpoints {}/{} {}%",
              violating_ends.size(),
              endpoints->size(),
              int(violating_ends.size() / double(endpoints->size()) * 100));
 
   if (!violating_ends.empty()) {
-    logger_->info(RSZ,
-                  94,
-                  "Found {} endpoints with setup violations.",
+    logger_->info(RSZ, 94, "Found {} endpoints with setup violations.",
                   violating_ends.size());
   } else {
     // nothing to repair
@@ -158,35 +150,25 @@
   int max_end_count = violating_ends.size() * repair_tns_end_percent;
   // Always repair the worst endpoint, even if tns percent is zero.
   max_end_count = max(max_end_count, 1);
-  swap_pin_inst_set_.clear();  // Make sure we do not swap the same pin twice.
+  swap_pin_inst_set_.clear(); // Make sure we do not swap the same pin twice.
   resizer_->incrementalParasiticsBegin();
   int print_iteration = 0;
   if (verbose) {
     printProgress(print_iteration, false, false);
   }
-  for (Vertex* end : violating_ends) {
+  for (Vertex *end : violating_ends) {
     resizer_->updateParasitics();
     sta_->findRequireds();
     Slack end_slack = sta_->vertexSlack(end, max_);
     Slack worst_slack;
-    Vertex* worst_vertex;
+    Vertex *worst_vertex;
     sta_->worstSlack(max_, worst_slack, worst_vertex);
-    debugPrint(logger_,
-               RSZ,
-               "repair_setup",
-               1,
-               "{} slack = {} worst_slack = {}",
+    debugPrint(logger_, RSZ, "repair_setup", 1, "{} slack = {} worst_slack = {}",
                end->name(network_),
                delayAsString(end_slack, sta_, digits),
                delayAsString(worst_slack, sta_, digits));
     end_index++;
-    debugPrint(logger_,
-               RSZ,
-               "repair_setup",
-               1,
-               "Doing {} /{}",
-               end_index,
-               max_end_count);
+    debugPrint(logger_, RSZ, "repair_setup", 1, "Doing {} /{}", end_index, max_end_count);
     if (end_index > max_end_count) {
       break;
     }
@@ -202,51 +184,39 @@
       }
 
       if (end_slack > setup_slack_margin) {
-        debugPrint(logger_,
-                   RSZ,
-                   "repair_setup",
-                   2,
+        debugPrint(logger_, RSZ, "repair_setup", 2,
                    "Restoring best slack end slack {} worst slack {}",
                    delayAsString(prev_end_slack, sta_, digits),
                    delayAsString(prev_worst_slack, sta_, digits));
-        resizer_->journalRestore(
-            resize_count_, inserted_buffer_count_, cloned_gate_count_);
+        resizer_->journalRestore(resize_count_, inserted_buffer_count_,
+				 cloned_gate_count_);
         break;
       }
       PathRef end_path = sta_->vertexWorstSlackPath(end, max_);
-      const bool changed
-          = repairPath(end_path, end_slack, skip_pin_swap, skip_gate_cloning);
+      const bool changed = repairPath(end_path, end_slack, skip_pin_swap,
+                                     skip_gate_cloning);
       if (!changed) {
-        debugPrint(logger_,
-                   RSZ,
-                   "repair_setup",
-                   2,
+        debugPrint(logger_, RSZ, "repair_setup", 2,
                    "No change after {} decreasing slack passes.",
                    decreasing_slack_passes);
-        debugPrint(logger_,
-                   RSZ,
-                   "repair_setup",
-                   2,
+        debugPrint(logger_, RSZ, "repair_setup", 2,
                    "Restoring best slack end slack {} worst slack {}",
                    delayAsString(prev_end_slack, sta_, digits),
                    delayAsString(prev_worst_slack, sta_, digits));
-        resizer_->journalRestore(
-            resize_count_, inserted_buffer_count_, cloned_gate_count_);
+        resizer_->journalRestore(resize_count_, inserted_buffer_count_,
+                                 cloned_gate_count_);
         break;
       }
       resizer_->updateParasitics();
       sta_->findRequireds();
       end_slack = sta_->vertexSlack(end, max_);
       sta_->worstSlack(max_, worst_slack, worst_vertex);
-      const bool better
-          = (fuzzyGreater(worst_slack, prev_worst_slack)
-             || (end_index != 1 && fuzzyEqual(worst_slack, prev_worst_slack)
-                 && fuzzyGreater(end_slack, prev_end_slack)));
-      debugPrint(logger_,
-                 RSZ,
-                 "repair_setup",
-                 2,
-                 "pass {} slack = {} worst_slack = {} {}",
+      const bool better = (fuzzyGreater(worst_slack, prev_worst_slack)
+                           || (end_index != 1
+                               && fuzzyEqual(worst_slack, prev_worst_slack)
+                               && fuzzyGreater(end_slack, prev_end_slack)));
+      debugPrint(logger_, RSZ,
+                 "repair_setup", 2, "pass {} slack = {} worst_slack = {} {}",
                  pass,
                  delayAsString(end_slack, sta_, digits),
                  delayAsString(worst_slack, sta_, digits),
@@ -257,27 +227,23 @@
         decreasing_slack_passes = 0;
         // Progress, Save checkpoint so we can back up to here.
         resizer_->journalBegin();
-      } else {
+      }
+      else {
         // Allow slack to increase to get out of local minima.
         // Do not update prev_end_slack so it saves the high water mark.
         decreasing_slack_passes++;
         if (decreasing_slack_passes > decreasing_slack_max_passes_) {
           // Undo changes that reduced slack.
-          debugPrint(logger_,
-                     RSZ,
-                     "repair_setup",
-                     2,
+          debugPrint(logger_, RSZ, "repair_setup", 2,
                      "decreasing slack for {} passes.",
                      decreasing_slack_passes);
-          debugPrint(logger_,
-                     RSZ,
-                     "repair_setup",
-                     2,
+          debugPrint(logger_, RSZ, "repair_setup", 2,
                      "Restoring best end slack {} worst slack {}",
                      delayAsString(prev_end_slack, sta_, digits),
                      delayAsString(prev_worst_slack, sta_, digits));
-          resizer_->journalRestore(
-              resize_count_, inserted_buffer_count_, cloned_gate_count_);
+          resizer_->journalRestore(resize_count_,
+                                   inserted_buffer_count_,
+                                   cloned_gate_count_);
           break;
         }
       }
@@ -303,15 +269,12 @@
 
   if (inserted_buffer_count_ > 0 && split_load_buffer_count_ == 0) {
     logger_->info(RSZ, 40, "Inserted {} buffers.", inserted_buffer_count_);
-  } else if (inserted_buffer_count_ > 0 && split_load_buffer_count_ > 0) {
-    logger_->info(RSZ,
-                  45,
-                  "Inserted {} buffers, {} to split loads.",
-                  inserted_buffer_count_,
-                  split_load_buffer_count_);
-  }
-  logger_->metric("design__instance__count__setup_buffer",
-                  inserted_buffer_count_);
+  }
+  else if (inserted_buffer_count_ > 0 && split_load_buffer_count_ > 0) {
+        logger_->info(RSZ, 45, "Inserted {} buffers, {} to split loads.",
+                          inserted_buffer_count_, split_load_buffer_count_);
+  }
+  logger_->metric("design__instance__count__setup_buffer", inserted_buffer_count_);
   if (resize_count_ > 0) {
     logger_->info(RSZ, 41, "Resized {} instances.", resize_count_);
   }
@@ -331,7 +294,8 @@
 }
 
 // For testing.
-void RepairSetup::repairSetup(const Pin* end_pin)
+void
+RepairSetup::repairSetup(const Pin *end_pin)
 {
   init();
   inserted_buffer_count_ = 0;
@@ -339,7 +303,7 @@
   swap_pin_count_ = 0;
   cloned_gate_count_ = 0;
 
-  Vertex* vertex = graph_->pinLoadVertex(end_pin);
+  Vertex *vertex = graph_->pinLoadVertex(end_pin);
   const Slack slack = sta_->vertexSlack(vertex, max_);
   PathRef path = sta_->vertexWorstSlackPath(vertex, max_);
   resizer_->incrementalParasiticsBegin();
@@ -354,7 +318,7 @@
   if (resize_count_ > 0) {
     logger_->info(RSZ, 31, "Resized {} instances.", resize_count_);
   }
-  if (swap_pin_count_ > 0) {
+  if (swap_pin_count_ > 0) { 
     logger_->info(RSZ, 44, "Swapped pins on {} instances.", swap_pin_count_);
   }
 }
@@ -366,20 +330,21 @@
  - split loads
  And they are always done in the same order. Not clear whether
  this order is the best way at all times. Also need to worry about
- actually using global routes...
+ actually using global routes... 
  Things that can be added:
  - Intelligent rebuffering .... so if we added 2 buffers then maybe add
    two inverters instead.
- - pin swap (V0 is done)
+ - pin swap (V0 is done) 
  - Logic cloning
  - VT swap (already there via the normal resize code.... but we need to
    figure out how to deal with min implant rules to make it production
-   ready)
+   ready) 
  */
-bool RepairSetup::repairPath(PathRef& path,
-                             const Slack path_slack,
-                             const bool skip_pin_swap,
-                             const bool skip_gate_cloning)
+bool
+RepairSetup::repairPath(PathRef &path,
+                        const Slack path_slack,
+                        const bool skip_pin_swap,
+                        const bool skip_gate_cloning)
 {
   PathExpanded expanded(&path, sta_);
   bool changed = false;
@@ -388,54 +353,47 @@
     const int path_length = expanded.size();
     vector<pair<int, Delay>> load_delays;
     const int start_index = expanded.startIndex();
-    const DcalcAnalysisPt* dcalc_ap = path.dcalcAnalysisPt(sta_);
+    const DcalcAnalysisPt *dcalc_ap = path.dcalcAnalysisPt(sta_);
     const int lib_ap = dcalc_ap->libertyIndex();
     // Find load delay for each gate in the path.
     for (int i = start_index; i < path_length; i++) {
-      PathRef* path = expanded.path(i);
-      Vertex* path_vertex = path->vertex(sta_);
-      const Pin* path_pin = path->pin(sta_);
-      if (i > 0 && network_->isDriver(path_pin)
+      PathRef *path = expanded.path(i);
+      Vertex *path_vertex = path->vertex(sta_);
+      const Pin *path_pin = path->pin(sta_);
+      if (i > 0
+          && network_->isDriver(path_pin)
           && !network_->isTopLevelPort(path_pin)) {
-        TimingArc* prev_arc = expanded.prevArc(i);
-        const TimingArc* corner_arc = prev_arc->cornerArc(lib_ap);
-        Edge* prev_edge = path->prevEdge(prev_arc, sta_);
-        const Delay load_delay
-            = graph_->arcDelay(prev_edge, prev_arc, dcalc_ap->index())
-              // Remove intrinsic delay to find load dependent delay.
-              - corner_arc->intrinsicDelay();
+        TimingArc *prev_arc = expanded.prevArc(i);
+        const TimingArc *corner_arc = prev_arc->cornerArc(lib_ap);
+        Edge *prev_edge = path->prevEdge(prev_arc, sta_);
+        const Delay load_delay = graph_->arcDelay(prev_edge, prev_arc,
+                                                  dcalc_ap->index())
+          // Remove intrinsic delay to find load dependent delay.
+          - corner_arc->intrinsicDelay();
         load_delays.emplace_back(i, load_delay);
-        debugPrint(logger_,
-                   RSZ,
-                   "repair_setup",
-                   3,
-                   "{} load_delay = {}",
+        debugPrint(logger_, RSZ, "repair_setup", 3, "{} load_delay = {}",
                    path_vertex->name(network_),
                    delayAsString(load_delay, sta_, 3));
       }
     }
 
-    sort(
-        load_delays.begin(),
-        load_delays.end(),
-        [](pair<int, Delay> pair1, pair<int, Delay> pair2) {
-          return pair1.second > pair2.second
-                 || (pair1.second == pair2.second && pair1.first > pair2.first);
-        });
+    sort(load_delays.begin(), load_delays.end(),
+         [](pair<int, Delay> pair1,
+            pair<int, Delay> pair2) {
+           return pair1.second > pair2.second
+             || (pair1.second == pair2.second
+                 && pair1.first > pair2.first);
+         });
     // Attack gates with largest load delays first.
     for (const auto& [drvr_index, ignored] : load_delays) {
-      PathRef* drvr_path = expanded.path(drvr_index);
-      Vertex* drvr_vertex = drvr_path->vertex(sta_);
-      const Pin* drvr_pin = drvr_vertex->pin();
-      const Net* net = network_->net(drvr_pin);
-      LibertyPort* drvr_port = network_->libertyPort(drvr_pin);
-      LibertyCell* drvr_cell = drvr_port ? drvr_port->libertyCell() : nullptr;
+      PathRef *drvr_path = expanded.path(drvr_index);
+      Vertex *drvr_vertex = drvr_path->vertex(sta_);
+      const Pin *drvr_pin = drvr_vertex->pin();
+      const Net *net = network_->net(drvr_pin);
+      LibertyPort *drvr_port = network_->libertyPort(drvr_pin);
+      LibertyCell *drvr_cell = drvr_port ? drvr_port->libertyCell() : nullptr;
       const int fanout = this->fanout(drvr_vertex);
-      debugPrint(logger_,
-                 RSZ,
-                 "repair_setup",
-                 3,
-                 "{} {} fanout = {}",
+      debugPrint(logger_, RSZ, "repair_setup", 3, "{} {} fanout = {}",
                  network_->pathName(drvr_pin),
                  drvr_cell ? drvr_cell->name() : "none",
                  fanout);
@@ -445,7 +403,7 @@
         break;
       }
 
-      // Pin swapping
+      // Pin swapping 
       if (!skip_pin_swap) {
         if (swapPins(drvr_path, drvr_index, &expanded)) {
           changed = true;
@@ -458,15 +416,13 @@
       dbNet* db_net = db_network_->staToDb(net);
       if (fanout > 1
           // Rebuffer blows up on large fanout nets.
-          && fanout < rebuffer_max_fanout_ && !tristate_drvr
-          && !resizer_->dontTouch(net) && !db_net->isConnectedByAbutment()) {
+          && fanout < rebuffer_max_fanout_
+          && !tristate_drvr
+          && !resizer_->dontTouch(net)
+          && !db_net->isConnectedByAbutment()) {
         const int rebuffer_count = rebuffer(drvr_pin);
         if (rebuffer_count > 0) {
-          debugPrint(logger_,
-                     RSZ,
-                     "repair_setup",
-                     3,
-                     "rebuffer {} inserted {}",
+          debugPrint(logger_, RSZ, "repair_setup", 3, "rebuffer {} inserted {}",
                      network_->pathName(drvr_pin),
                      rebuffer_count);
           inserted_buffer_count_ += rebuffer_count;
@@ -476,19 +432,19 @@
       }
 
       // Gate cloning
-      if (!skip_gate_cloning && fanout > split_load_min_fanout_
-          && !tristate_drvr && !resizer_->dontTouch(net)
-          && resizer_->inserted_buffer_set_.find(
-                 db_network_->instance(drvr_pin))
-                 == resizer_->inserted_buffer_set_.end()
-          && cloneDriver(drvr_path, drvr_index, path_slack, &expanded)) {
-        changed = true;
-        break;
-      }
-
+      if (!skip_gate_cloning && fanout > split_load_min_fanout_ &&
+          !tristate_drvr && !resizer_->dontTouch(net) &&
+          resizer_->inserted_buffer_set_.find(db_network_->instance(drvr_pin)) == resizer_->inserted_buffer_set_.end() &&
+          cloneDriver(drvr_path, drvr_index, path_slack, &expanded)) {
+          changed = true;
+          break;
+      }
+      
       // Don't split loads on low fanout nets.
-      if (fanout > split_load_min_fanout_ && !tristate_drvr
-          && !resizer_->dontTouch(net) && !db_net->isConnectedByAbutment()) {
+      if (fanout > split_load_min_fanout_
+          && !tristate_drvr
+          && !resizer_->dontTouch(net)
+          && !db_net->isConnectedByAbutment()) {
         const int init_buffer_count = inserted_buffer_count_;
         splitLoads(drvr_path, drvr_index, path_slack, &expanded);
         split_load_buffer_count_ = inserted_buffer_count_ - init_buffer_count;
@@ -500,137 +456,131 @@
   return changed;
 }
 
-void RepairSetup::debugCheckMultipleBuffers(PathRef& path,
-                                            PathExpanded* expanded)
-{
-  if (expanded->size() > 1) {
-    const int path_length = expanded->size();
-    const int start_index = expanded->startIndex();
-    for (int i = start_index; i < path_length; i++) {
-      PathRef* path = expanded->path(i);
-      const Pin* path_pin = path->pin(sta_);
-      if (i > 0 && network_->isDriver(path_pin)
-          && !network_->isTopLevelPort(path_pin)) {
-        TimingArc* prev_arc = expanded->prevArc(i);
-        printf("repair_setup %s: %s ---> %s \n",
-               prev_arc->from()->libertyCell()->name(),
-               prev_arc->from()->name(),
-               prev_arc->to()->name());
-      }
-    }
-  }
-  printf("done\n");
-}
-
-bool RepairSetup::swapPins(PathRef* drvr_path,
+void RepairSetup::debugCheckMultipleBuffers(PathRef &path,
+                                            PathExpanded *expanded)
+{
+    if (expanded->size() > 1) {
+        const int path_length = expanded->size();
+        const int start_index = expanded->startIndex();
+        for (int i = start_index; i < path_length; i++) {
+            PathRef* path = expanded->path(i);
+            const Pin* path_pin = path->pin(sta_);
+            if (i > 0 && network_->isDriver(path_pin)
+                && !network_->isTopLevelPort(path_pin)) {
+                TimingArc* prev_arc = expanded->prevArc(i);
+                printf("repair_setup %s: %s ---> %s \n",
+                       prev_arc->from()->libertyCell()->name(),
+                       prev_arc->from()->name(),
+                       prev_arc->to()->name());
+            }
+        }
+    }
+    printf("done\n");
+}
+
+bool RepairSetup::swapPins(PathRef *drvr_path,
                            const int drvr_index,
-                           PathExpanded* expanded)
-{
-  Pin* drvr_pin = drvr_path->pin(this);
-  Instance* drvr = network_->instance(drvr_pin);
-  const DcalcAnalysisPt* dcalc_ap = drvr_path->dcalcAnalysisPt(sta_);
-  // int lib_ap = dcalc_ap->libertyIndex(); : check cornerPort
+                           PathExpanded *expanded)
+{
+    Pin *drvr_pin = drvr_path->pin(this);
+    Instance *drvr = network_->instance(drvr_pin);
+    const DcalcAnalysisPt *dcalc_ap = drvr_path->dcalcAnalysisPt(sta_);
+    // int lib_ap = dcalc_ap->libertyIndex(); : check cornerPort
+    const float load_cap = graph_delay_calc_->loadCap(drvr_pin, dcalc_ap);
+    const int in_index = drvr_index - 1;
+    PathRef *in_path = expanded->path(in_index);
+    Pin *in_pin = in_path->pin(sta_);
+
+
+    if (!resizer_->dontTouch(drvr)) {
+        // We get the driver port and the cell for that port.
+        LibertyPort* drvr_port = network_->libertyPort(drvr_pin);
+        LibertyPort* input_port = network_->libertyPort(in_pin);
+        LibertyCell* cell = drvr_port->libertyCell();
+        LibertyPort *swap_port = input_port;
+        sta::LibertyPortSet ports;
+
+        // Results for > 2 input gates are unpredictable. Only swap pins for
+        // 2 input gates for now.
+        int input_port_count = 0;
+        sta::LibertyCellPortIterator port_iter(cell);
+        while (port_iter.hasNext()) {
+            LibertyPort *port = port_iter.next();
+            if (port->direction()->isInput()) {
+                ++input_port_count;
+            }
+        }
+        if (input_port_count > 2) {
+            return false;
+        }
+
+        // Check if we have already dealt with this instance
+        // and prevent any further swaps.
+        if (swap_pin_inst_set_.find(drvr) == swap_pin_inst_set_.end()) {
+            swap_pin_inst_set_.insert(drvr);
+        }
+        else {
+            return false;
+        }
+
+        // Find the equivalent pins for a cell (simple implementation for now)
+        // stash them
+        if (equiv_pin_map_.find(cell) == equiv_pin_map_.end()) {
+            equivCellPins(cell, ports);
+            equiv_pin_map_.insert(cell, ports);
+        }
+        ports = equiv_pin_map_[cell];
+        if (ports.size() > 1) {
+            resizer_->findSwapPinCandidate(input_port, drvr_port, load_cap,
+                                           dcalc_ap, &swap_port);
+            if (!sta::LibertyPort::equiv(swap_port, input_port)) {
+                debugPrint(logger_, RSZ, "repair_setup", 3,
+                           "Swap {} ({}) {} {}",
+                           network_->name(drvr), cell->name(),
+                           input_port->name(), swap_port->name());
+                resizer_->swapPins(drvr, input_port, swap_port, true);
+                swap_pin_count_++;
+                return true;
+            }
+        }
+    }
+    return false;
+}
+
+bool
+RepairSetup::upsizeDrvr(PathRef *drvr_path,
+                        const int drvr_index,
+                        PathExpanded *expanded)
+{
+  Pin *drvr_pin = drvr_path->pin(this);
+  Instance *drvr = network_->instance(drvr_pin);
+  const DcalcAnalysisPt *dcalc_ap = drvr_path->dcalcAnalysisPt(sta_);
   const float load_cap = graph_delay_calc_->loadCap(drvr_pin, dcalc_ap);
   const int in_index = drvr_index - 1;
-  PathRef* in_path = expanded->path(in_index);
-  Pin* in_pin = in_path->pin(sta_);
-
-  if (!resizer_->dontTouch(drvr)) {
-    // We get the driver port and the cell for that port.
-    LibertyPort* drvr_port = network_->libertyPort(drvr_pin);
-    LibertyPort* input_port = network_->libertyPort(in_pin);
-    LibertyCell* cell = drvr_port->libertyCell();
-    LibertyPort* swap_port = input_port;
-    sta::LibertyPortSet ports;
-
-    // Results for > 2 input gates are unpredictable. Only swap pins for
-    // 2 input gates for now.
-    int input_port_count = 0;
-    sta::LibertyCellPortIterator port_iter(cell);
-    while (port_iter.hasNext()) {
-      LibertyPort* port = port_iter.next();
-      if (port->direction()->isInput()) {
-        ++input_port_count;
-      }
-    }
-    if (input_port_count > 2) {
-      return false;
-    }
-
-    // Check if we have already dealt with this instance
-    // and prevent any further swaps.
-    if (swap_pin_inst_set_.find(drvr) == swap_pin_inst_set_.end()) {
-      swap_pin_inst_set_.insert(drvr);
-    } else {
-      return false;
-    }
-
-    // Find the equivalent pins for a cell (simple implementation for now)
-    // stash them
-    if (equiv_pin_map_.find(cell) == equiv_pin_map_.end()) {
-      equivCellPins(cell, ports);
-      equiv_pin_map_.insert(cell, ports);
-    }
-    ports = equiv_pin_map_[cell];
-    if (ports.size() > 1) {
-      resizer_->findSwapPinCandidate(
-          input_port, drvr_port, load_cap, dcalc_ap, &swap_port);
-      if (!sta::LibertyPort::equiv(swap_port, input_port)) {
-        debugPrint(logger_,
-                   RSZ,
-                   "repair_setup",
-                   3,
-                   "Swap {} ({}) {} {}",
-                   network_->name(drvr),
-                   cell->name(),
-                   input_port->name(),
-                   swap_port->name());
-        resizer_->swapPins(drvr, input_port, swap_port, true);
-        swap_pin_count_++;
-        return true;
-      }
-    }
-  }
-  return false;
-}
-
-bool RepairSetup::upsizeDrvr(PathRef* drvr_path,
-                             const int drvr_index,
-                             PathExpanded* expanded)
-{
-  Pin* drvr_pin = drvr_path->pin(this);
-  Instance* drvr = network_->instance(drvr_pin);
-  const DcalcAnalysisPt* dcalc_ap = drvr_path->dcalcAnalysisPt(sta_);
-  const float load_cap = graph_delay_calc_->loadCap(drvr_pin, dcalc_ap);
-  const int in_index = drvr_index - 1;
-  PathRef* in_path = expanded->path(in_index);
-  Pin* in_pin = in_path->pin(sta_);
-  LibertyPort* in_port = network_->libertyPort(in_pin);
-  if (!resizer_->dontTouch(drvr)
-      || resizer_->cloned_inst_set_.find(drvr)
-             != resizer_->cloned_inst_set_.end()) {
+  PathRef *in_path = expanded->path(in_index);
+  Pin *in_pin = in_path->pin(sta_);
+  LibertyPort *in_port = network_->libertyPort(in_pin);
+  if (!resizer_->dontTouch(drvr) ||
+      resizer_->cloned_inst_set_.find(drvr) != resizer_->cloned_inst_set_.end()) {
     float prev_drive;
     if (drvr_index >= 2) {
       const int prev_drvr_index = drvr_index - 2;
-      PathRef* prev_drvr_path = expanded->path(prev_drvr_index);
-      Pin* prev_drvr_pin = prev_drvr_path->pin(sta_);
+      PathRef *prev_drvr_path = expanded->path(prev_drvr_index);
+      Pin *prev_drvr_pin = prev_drvr_path->pin(sta_);
       prev_drive = 0.0;
-      LibertyPort* prev_drvr_port = network_->libertyPort(prev_drvr_pin);
+      LibertyPort *prev_drvr_port = network_->libertyPort(prev_drvr_pin);
       if (prev_drvr_port) {
         prev_drive = prev_drvr_port->driveResistance();
       }
-    } else {
+    }
+    else {
       prev_drive = 0.0;
     }
-    LibertyPort* drvr_port = network_->libertyPort(drvr_pin);
-    LibertyCell* upsize
-        = upsizeCell(in_port, drvr_port, load_cap, prev_drive, dcalc_ap);
+    LibertyPort *drvr_port = network_->libertyPort(drvr_pin);
+    LibertyCell *upsize = upsizeCell(in_port, drvr_port, load_cap,
+                                     prev_drive, dcalc_ap);
     if (upsize) {
-      debugPrint(logger_,
-                 RSZ,
-                 "repair_setup",
-                 3,
-                 "resize {} {} -> {}",
+      debugPrint(logger_, RSZ, "repair_setup", 3, "resize {} {} -> {}",
                  network_->pathName(drvr_pin),
                  drvr_port->libertyCell()->name(),
                  upsize->name());
@@ -644,47 +594,50 @@
   return false;
 }
 
-LibertyCell* RepairSetup::upsizeCell(LibertyPort* in_port,
-                                     LibertyPort* drvr_port,
-                                     const float load_cap,
-                                     const float prev_drive,
-                                     const DcalcAnalysisPt* dcalc_ap)
+LibertyCell *
+RepairSetup::upsizeCell(LibertyPort *in_port,
+                        LibertyPort *drvr_port,
+                        const float load_cap,
+                        const float prev_drive,
+                        const DcalcAnalysisPt *dcalc_ap)
 {
   const int lib_ap = dcalc_ap->libertyIndex();
-  LibertyCell* cell = drvr_port->libertyCell();
-  LibertyCellSeq* equiv_cells = sta_->equivCells(cell);
+  LibertyCell *cell = drvr_port->libertyCell();
+  LibertyCellSeq *equiv_cells = sta_->equivCells(cell);
   if (equiv_cells) {
-    const char* in_port_name = in_port->name();
-    const char* drvr_port_name = drvr_port->name();
-    sort(equiv_cells, [=](const LibertyCell* cell1, const LibertyCell* cell2) {
-      LibertyPort* port1
-          = cell1->findLibertyPort(drvr_port_name)->cornerPort(lib_ap);
-      LibertyPort* port2
-          = cell2->findLibertyPort(drvr_port_name)->cornerPort(lib_ap);
-      const float drive1 = port1->driveResistance();
-      const float drive2 = port2->driveResistance();
-      const ArcDelay intrinsic1 = port1->intrinsicDelay(this);
-      const ArcDelay intrinsic2 = port2->intrinsicDelay(this);
-      return drive1 > drive2
-             || ((drive1 == drive2 && intrinsic1 < intrinsic2)
+    const char *in_port_name = in_port->name();
+    const char *drvr_port_name = drvr_port->name();
+    sort(equiv_cells,
+         [=] (const LibertyCell *cell1,
+              const LibertyCell *cell2) {
+           LibertyPort *port1=cell1->findLibertyPort(drvr_port_name)->cornerPort(lib_ap);
+           LibertyPort *port2=cell2->findLibertyPort(drvr_port_name)->cornerPort(lib_ap);
+           const float drive1 = port1->driveResistance();
+           const float drive2 = port2->driveResistance();
+           const ArcDelay intrinsic1 = port1->intrinsicDelay(this);
+           const ArcDelay intrinsic2 = port2->intrinsicDelay(this);
+           return drive1 > drive2
+             || ((drive1 == drive2
+                  && intrinsic1 < intrinsic2)
                  || (intrinsic1 == intrinsic2
                      && port1->capacitance() < port2->capacitance()));
-    });
+         });
     const float drive = drvr_port->cornerPort(lib_ap)->driveResistance();
-    const float delay
-        = resizer_->gateDelay(drvr_port, load_cap, resizer_->tgt_slew_dcalc_ap_)
-          + prev_drive * in_port->cornerPort(lib_ap)->capacitance();
-
-    for (LibertyCell* equiv : *equiv_cells) {
-      LibertyCell* equiv_corner = equiv->cornerCell(lib_ap);
-      LibertyPort* equiv_drvr = equiv_corner->findLibertyPort(drvr_port_name);
-      LibertyPort* equiv_input = equiv_corner->findLibertyPort(in_port_name);
+    const float delay = resizer_->gateDelay(drvr_port, load_cap,
+                                            resizer_->tgt_slew_dcalc_ap_)
+      + prev_drive * in_port->cornerPort(lib_ap)->capacitance();
+
+    for (LibertyCell *equiv : *equiv_cells) {
+      LibertyCell *equiv_corner = equiv->cornerCell(lib_ap);
+      LibertyPort *equiv_drvr = equiv_corner->findLibertyPort(drvr_port_name);
+      LibertyPort *equiv_input = equiv_corner->findLibertyPort(in_port_name);
       const float equiv_drive = equiv_drvr->driveResistance();
       // Include delay of previous driver into equiv gate.
-      const float equiv_delay
-          = resizer_->gateDelay(equiv_drvr, load_cap, dcalc_ap)
-            + prev_drive * equiv_input->capacitance();
-      if (!resizer_->dontUse(equiv) && equiv_drive < drive
+      const float equiv_delay = resizer_->gateDelay(equiv_drvr, load_cap,
+                                                    dcalc_ap)
+        + prev_drive * equiv_input->capacitance();
+      if (!resizer_->dontUse(equiv)
+          && equiv_drive < drive
           && equiv_delay < delay) {
         return equiv;
       }
@@ -693,11 +646,10 @@
   return nullptr;
 }
 
-Point RepairSetup::computeCloneGateLocation(
-    const Pin* drvr_pin,
-    const vector<pair<Vertex*, Slack>>& fanout_slacks)
-{
-  int count(1);  // driver_pin counts as one
+Point RepairSetup::computeCloneGateLocation(const Pin *drvr_pin,
+                              const vector<pair<Vertex*, Slack>> &fanout_slacks)
+{
+  int count(1); // driver_pin counts as one
 
   int centroid_x = db_network_->location(drvr_pin).getX();
   int centroid_y = db_network_->location(drvr_pin).getY();
@@ -705,56 +657,48 @@
   const int split_index = fanout_slacks.size() / 2;
   for (int i = 0; i < split_index; i++) {
     const pair<Vertex*, Slack>& fanout_slack = fanout_slacks[i];
-    const Vertex* load_vertex = fanout_slack.first;
-    const Pin* load_pin = load_vertex->pin();
+    const Vertex *load_vertex = fanout_slack.first;
+    const Pin *load_pin = load_vertex->pin();
     centroid_x += db_network_->location(load_pin).getX();
     centroid_y += db_network_->location(load_pin).getY();
     ++count;
   }
-  return {centroid_x / count, centroid_y / count};
-}
-
-bool RepairSetup::cloneDriver(PathRef* drvr_path,
-                              const int drvr_index,
-                              const Slack drvr_slack,
-                              PathExpanded* expanded)
-{
-  Pin* drvr_pin = drvr_path->pin(this);
-  PathRef* load_path = expanded->path(drvr_index + 1);
-  Vertex* load_vertex = load_path->vertex(sta_);
-  Pin* load_pin = load_vertex->pin();
+  return {centroid_x/count, centroid_y/count};
+}
+
+bool
+RepairSetup::cloneDriver(PathRef* drvr_path,
+                         const int drvr_index,
+                         const Slack drvr_slack,
+                         PathExpanded *expanded)
+{
+  Pin *drvr_pin = drvr_path->pin(this);
+  PathRef *load_path = expanded->path(drvr_index + 1);
+  Vertex *load_vertex = load_path->vertex(sta_);
+  Pin *load_pin = load_vertex->pin();
   // Divide and conquer.
-  debugPrint(logger_,
-             RSZ,
-             "repair_setup",
-             3,
-             "clone driver {} -> {}",
+  debugPrint(logger_, RSZ, "repair_setup", 3, "clone driver {} -> {}",
              network_->pathName(drvr_pin),
              network_->pathName(load_pin));
 
-  Vertex* drvr_vertex = drvr_path->vertex(sta_);
-  const RiseFall* rf = drvr_path->transition(sta_);
+  Vertex *drvr_vertex = drvr_path->vertex(sta_);
+  const RiseFall *rf = drvr_path->transition(sta_);
   // Sort fanouts of the drvr on the critical path by slack margin
   // wrt the critical path slack.
   vector<pair<Vertex*, Slack>> fanout_slacks;
   VertexOutEdgeIterator edge_iter(drvr_vertex, graph_);
   while (edge_iter.hasNext()) {
-    Edge* edge = edge_iter.next();
-    Vertex* fanout_vertex = edge->to(graph_);
+    Edge *edge = edge_iter.next();
+    Vertex *fanout_vertex = edge->to(graph_);
     const Slack fanout_slack = sta_->vertexSlack(fanout_vertex, rf, max_);
     const Slack slack_margin = fanout_slack - drvr_slack;
-    debugPrint(logger_,
-               RSZ,
-               "repair_setup",
-               4,
-               " fanin {} slack_margin = {}",
+    debugPrint(logger_, RSZ, "repair_setup", 4, " fanin {} slack_margin = {}",
                network_->pathName(fanout_vertex->pin()),
                delayAsString(slack_margin, sta_, 3));
     fanout_slacks.emplace_back(fanout_vertex, slack_margin);
   }
 
-  sort(fanout_slacks.begin(),
-       fanout_slacks.end(),
+  sort(fanout_slacks.begin(), fanout_slacks.end(),
        [=](const pair<Vertex*, Slack>& pair1,
            const pair<Vertex*, Slack>& pair2) {
          return (pair1.second > pair2.second
@@ -763,69 +707,54 @@
                                                pair2.first->pin())));
        });
 
-  Instance* drvr_inst = db_network_->instance(drvr_pin);
+  Instance *drvr_inst = db_network_->instance(drvr_pin);
 
   if (!resizer_->isSingleOutputCombinational(drvr_inst)) {
     return false;
   }
 
   const string buffer_name = resizer_->makeUniqueInstName("clone");
-  Instance* parent = db_network_->topInstance();
+  Instance *parent = db_network_->topInstance();
 
   // This is the meat of the gate cloning code.
   // We need to downsize the current driver AND we need to insert another drive
   // that splits the load
   // For now we will defer the downsize to a later juncture.
 
-  LibertyCell* original_cell = network_->libertyCell(drvr_inst);
-  LibertyCell* clone_cell = resizer_->halfDrivingPowerCell(original_cell);
+  LibertyCell *original_cell = network_->libertyCell(drvr_inst);
+  LibertyCell *clone_cell = resizer_->halfDrivingPowerCell(original_cell);
 
   if (clone_cell == nullptr) {
     clone_cell = original_cell;  // no clone available use original
   }
 
   Point drvr_loc = computeCloneGateLocation(drvr_pin, fanout_slacks);
-  Instance* clone_inst
-      = resizer_->journalCloneInstance(clone_cell,
-                                       buffer_name.c_str(),
-                                       network_->instance(drvr_pin),
-                                       parent,
-                                       drvr_loc);
+  Instance *clone_inst = resizer_->journalCloneInstance(clone_cell, buffer_name.c_str(),
+                                                        network_->instance(drvr_pin), parent, drvr_loc);
 
   cloned_gate_count_++;
 
-  debugPrint(logger_,
-             RSZ,
-             "repair_setup",
-             3,
-             "clone {} ({}) -> {} ({})",
-             network_->pathName(drvr_pin),
-             original_cell->name(),
-             network_->pathName(clone_inst),
-             clone_cell->name());
-
-  Net* out_net = resizer_->makeUniqueNet();
-  std::unique_ptr<InstancePinIterator> inst_pin_iter{
-      network_->pinIterator(drvr_inst)};
+  debugPrint(logger_, RSZ, "repair_setup", 3, "clone {} ({}) -> {} ({})",
+             network_->pathName(drvr_pin), original_cell->name(),
+             network_->pathName(clone_inst), clone_cell->name());
+
+
+  Net *out_net = resizer_->makeUniqueNet();
+  std::unique_ptr<InstancePinIterator> inst_pin_iter{network_->pinIterator(drvr_inst)};
   while (inst_pin_iter->hasNext()) {
-    Pin* pin = inst_pin_iter->next();
+    Pin *pin = inst_pin_iter->next();
     if (network_->direction(pin)->isInput()) {
       // Connect to all the inputs of the original cell.
-      auto libPort = network_->libertyPort(
-          pin);  // get the liberty port of the original inst/pin
+      auto libPort = network_->libertyPort(pin); // get the liberty port of the original inst/pin
       auto net = network_->net(pin);
-      sta_->connectPin(
-          clone_inst,
-          libPort,
-          net);  // connect the same liberty port of the new instance
+      sta_->connectPin(clone_inst, libPort, net);  // connect the same liberty port of the new instance
       resizer_->parasiticsInvalid(net);
     }
   }
 
   // Get the output pin
   Pin* clone_output_pin = nullptr;
-  std::unique_ptr<InstancePinIterator> clone_pin_iter{
-      network_->pinIterator(clone_inst)};
+  std::unique_ptr<InstancePinIterator> clone_pin_iter{network_->pinIterator(clone_inst)};
   while (clone_pin_iter->hasNext()) {
     Pin* pin = clone_pin_iter->next();
     // If output pin then cache for later use.
@@ -835,7 +764,7 @@
     }
   }
   // Connect to the new output net we just created
-  auto* clone_output_port = network_->port(clone_output_pin);
+  auto *clone_output_port = network_->port(clone_output_pin);
   sta_->connectPin(clone_inst, clone_output_port, out_net);
 
   // Divide the list of pins in half and connect them to the new net we
@@ -843,13 +772,12 @@
   int split_index = fanout_slacks.size() / 2;
   for (int i = 0; i < split_index; i++) {
     pair<Vertex*, Slack> fanout_slack = fanout_slacks[i];
-    Vertex* load_vertex = fanout_slack.first;
-    Pin* load_pin = load_vertex->pin();
-    // Leave ports connected to original net so verilog port names are
-    // preserved.
+    Vertex *load_vertex = fanout_slack.first;
+    Pin *load_pin = load_vertex->pin();
+    // Leave ports connected to original net so verilog port names are preserved.
     if (!network_->isTopLevelPort(load_pin)) {
-      auto* load_port = network_->port(load_pin);
-      Instance* load = network_->instance(load_pin);
+      auto *load_port = network_->port(load_pin);
+      Instance *load = network_->instance(load_pin);
       sta_->disconnectPin(load_pin);
       sta_->connectPin(load, load_port, out_net);
     }
@@ -858,50 +786,42 @@
   return true;
 }
 
-void RepairSetup::splitLoads(PathRef* drvr_path,
-                             const int drvr_index,
-                             const Slack drvr_slack,
-                             PathExpanded* expanded)
-{
-  Pin* drvr_pin = drvr_path->pin(this);
-  PathRef* load_path = expanded->path(drvr_index + 1);
-  Vertex* load_vertex = load_path->vertex(sta_);
-  Pin* load_pin = load_vertex->pin();
+void
+RepairSetup::splitLoads(PathRef *drvr_path,
+                        const int drvr_index,
+                        const Slack drvr_slack,
+                        PathExpanded *expanded)
+{
+  Pin *drvr_pin = drvr_path->pin(this);
+  PathRef *load_path = expanded->path(drvr_index + 1);
+  Vertex *load_vertex = load_path->vertex(sta_);
+  Pin *load_pin = load_vertex->pin();
   // Divide and conquer.
-  debugPrint(logger_,
-             RSZ,
-             "repair_setup",
-             3,
-             "split loads {} -> {}",
+  debugPrint(logger_, RSZ, "repair_setup", 3, "split loads {} -> {}",
              network_->pathName(drvr_pin),
              network_->pathName(load_pin));
 
-  Vertex* drvr_vertex = drvr_path->vertex(sta_);
-  const RiseFall* rf = drvr_path->transition(sta_);
+  Vertex *drvr_vertex = drvr_path->vertex(sta_);
+  const RiseFall *rf = drvr_path->transition(sta_);
   // Sort fanouts of the drvr on the critical path by slack margin
   // wrt the critical path slack.
   vector<pair<Vertex*, Slack>> fanout_slacks;
   VertexOutEdgeIterator edge_iter(drvr_vertex, graph_);
   while (edge_iter.hasNext()) {
-    Edge* edge = edge_iter.next();
+    Edge *edge = edge_iter.next();
     // Watch out for problematic asap7 output->output timing arcs.
     if (edge->isWire()) {
-      Vertex* fanout_vertex = edge->to(graph_);
+      Vertex *fanout_vertex = edge->to(graph_);
       const Slack fanout_slack = sta_->vertexSlack(fanout_vertex, rf, max_);
       const Slack slack_margin = fanout_slack - drvr_slack;
-      debugPrint(logger_,
-                 RSZ,
-                 "repair_setup",
-                 4,
-                 " fanin {} slack_margin = {}",
+      debugPrint(logger_, RSZ, "repair_setup", 4, " fanin {} slack_margin = {}",
                  network_->pathName(fanout_vertex->pin()),
                  delayAsString(slack_margin, sta_, 3));
       fanout_slacks.emplace_back(fanout_vertex, slack_margin);
     }
   }
 
-  sort(fanout_slacks.begin(),
-       fanout_slacks.end(),
+  sort(fanout_slacks.begin(), fanout_slacks.end(),
        [=](const pair<Vertex*, Slack>& pair1,
            const pair<Vertex*, Slack>& pair2) {
          return (pair1.second > pair2.second
@@ -910,16 +830,17 @@
                                                pair2.first->pin())));
        });
 
-  Net* net = network_->net(drvr_pin);
+  Net *net = network_->net(drvr_pin);
   const string buffer_name = resizer_->makeUniqueInstName("split");
-  Instance* parent = db_network_->topInstance();
-  LibertyCell* buffer_cell = resizer_->buffer_lowest_drive_;
+  Instance *parent = db_network_->topInstance();
+  LibertyCell *buffer_cell = resizer_->buffer_lowest_drive_;
   const Point drvr_loc = db_network_->location(drvr_pin);
-  Instance* buffer = resizer_->makeBuffer(
-      buffer_cell, buffer_name.c_str(), parent, drvr_loc);
+  Instance *buffer = resizer_->makeBuffer(buffer_cell,
+                                          buffer_name.c_str(),
+                                          parent, drvr_loc);
   inserted_buffer_count_++;
 
-  Net* out_net = resizer_->makeUniqueNet();
+  Net *out_net = resizer_->makeUniqueNet();
   LibertyPort *input, *output;
   buffer_cell->bufferPorts(input, output);
 
@@ -935,25 +856,25 @@
   const int split_index = fanout_slacks.size() / 2;
   for (int i = 0; i < split_index; i++) {
     pair<Vertex*, Slack> fanout_slack = fanout_slacks[i];
-    Vertex* load_vertex = fanout_slack.first;
-    Pin* load_pin = load_vertex->pin();
-    // Leave ports connected to original net so verilog port names are
-    // preserved.
+    Vertex *load_vertex = fanout_slack.first;
+    Pin *load_pin = load_vertex->pin();
+    // Leave ports connected to original net so verilog port names are preserved.
     if (!network_->isTopLevelPort(load_pin)) {
-      LibertyPort* load_port = network_->libertyPort(load_pin);
-      Instance* load = network_->instance(load_pin);
+      LibertyPort *load_port = network_->libertyPort(load_pin);
+      Instance *load = network_->instance(load_pin);
 
       sta_->disconnectPin(load_pin);
       sta_->connectPin(load, load_port, out_net);
     }
   }
-  Pin* buffer_out_pin = network_->findPin(buffer, output);
+  Pin *buffer_out_pin = network_->findPin(buffer, output);
   resizer_->resizeToTargetSlew(buffer_out_pin);
   resizer_->parasiticsInvalid(net);
   resizer_->parasiticsInvalid(out_net);
 }
 
-int RepairSetup::fanout(Vertex* vertex)
+int
+RepairSetup::fanout(Vertex *vertex)
 {
   int fanout = 0;
   VertexOutEdgeIterator edge_iter(vertex, graph_);
@@ -964,40 +885,6 @@
   return fanout;
 }
 
-<<<<<<< HEAD
-void RepairSetup::getEquivPortList2(sta::FuncExpr* expr,
-                                    sta::LibertyPortSet& ports,
-                                    sta::FuncExpr::Operator& status)
-{
-  using Operator = sta::FuncExpr::Operator;
-  const Operator curr_op = expr->op();
-
-  if (curr_op == Operator::op_not) {
-    getEquivPortList2(expr->left(), ports, status);
-  } else if (status == Operator::op_zero
-             && (curr_op == Operator::op_and || curr_op == Operator::op_or
-                 || curr_op == Operator::op_xor)) {
-    // Start parsing the equivalent pins (if it is simple or/and/xor)
-    status = curr_op;
-    getEquivPortList2(expr->left(), ports, status);
-    if (status == Operator::op_port) {
-      return;
-    }
-    getEquivPortList2(expr->right(), ports, status);
-    if (status == Operator::op_port) {
-      return;
-    }
-    status = Operator::op_one;
-  } else if (status == curr_op) {
-    // handle > 2 input scenarios (up to any arbitrary number)
-    getEquivPortList2(expr->left(), ports, status);
-    if (status == Operator::op_port) {
-      return;
-    }
-    getEquivPortList2(expr->right(), ports, status);
-    if (status == Operator::op_port) {
-      return;
-=======
 void
 RepairSetup::getEquivPortList2(sta::FuncExpr *expr,
                                sta::LibertyPortSet &ports,
@@ -1044,27 +931,14 @@
         status = Operator::op_port; // moved to some other operator.
         ports.clear();
         inv_ports.clear();
->>>>>>> 237a7087
-    }
-  } else if (curr_op == Operator::op_port && expr->port() != nullptr) {
-    ports.insert(expr->port());
-  } else {
-    status = Operator::op_port;  // moved to some other operator.
+    }
+}
+
+void
+RepairSetup::getEquivPortList(sta::FuncExpr *expr, sta::LibertyPortSet &ports)
+{
+    sta::FuncExpr::Operator status = sta::FuncExpr::op_zero;
     ports.clear();
-  }
-}
-
-void RepairSetup::getEquivPortList(sta::FuncExpr* expr,
-                                   sta::LibertyPortSet& ports)
-{
-  sta::FuncExpr::Operator status = sta::FuncExpr::op_zero;
-  ports.clear();
-  getEquivPortList2(expr, ports, status);
-  if (status == sta::FuncExpr::op_port) {
-    ports.clear();
-<<<<<<< HEAD
-  }
-=======
     sta::LibertyPortSet inv_ports;
     getEquivPortList2(expr, ports, inv_ports, status);
     if (inv_ports.size() > ports.size()) {
@@ -1073,26 +947,15 @@
     if (status == sta::FuncExpr::op_port || ports.size() == 1) {
         ports.clear();
     }
->>>>>>> 237a7087
 }
 
 // Lets just look at the first list for now.
-// We may want to cache this information somwhere (by building it up for the
-// whole library). Or just generate it when the cell is being created (depending
-// on agreement).
-void RepairSetup::equivCellPins(const LibertyCell* cell,
-                                sta::LibertyPortSet& ports)
-{
-<<<<<<< HEAD
-  sta::LibertyCellPortIterator port_iter(cell);
-  unsigned outputs = 0;
-
-  // count number of output ports. Skip ports with > 1 output for now.
-  while (port_iter.hasNext()) {
-    LibertyPort* port = port_iter.next();
-    if (port->direction()->isOutput()) {
-      ++outputs;
-=======
+// We may want to cache this information somwhere (by building it up for the whole
+// library).
+// Or just generate it when the cell is being created (depending on agreement).
+void
+RepairSetup::equivCellPins(const LibertyCell *cell, sta::LibertyPortSet &ports)
+{
     if (cell->hasSequentials() || cell->isIsolationCell()) {
         ports.clear();
         return;
@@ -1109,20 +972,8 @@
         } else {
           ++inputs;
         }
->>>>>>> 237a7087
-    }
-  }
-
-<<<<<<< HEAD
-  if (outputs == 1) {
-    sta::LibertyCellPortIterator port_iter2(cell);
-    while (port_iter2.hasNext()) {
-      LibertyPort* port = port_iter2.next();
-      sta::FuncExpr* expr = port->function();
-      if (expr != nullptr) {
-        getEquivPortList(expr, ports);
-      }
-=======
+    }
+
     if (outputs == 1 && inputs >= 2) {
         sta::LibertyCellPortIterator port_iter2(cell);
         while (port_iter2.hasNext()) {
@@ -1132,16 +983,9 @@
                 getEquivPortList(expr, ports);
             }
         }
->>>>>>> 237a7087
-    }
-  }
-}
-
-<<<<<<< HEAD
-void RepairSetup::printProgress(const int iteration,
-                                const bool force,
-                                const bool end) const
-=======
+    }
+}
+
 void
 RepairSetup::reportSwappablePins()
 {
@@ -1168,17 +1012,12 @@
 RepairSetup::printProgress(const int iteration,
                            const bool force,
                            const bool end) const
->>>>>>> 237a7087
 {
   const bool start = iteration == 0;
 
   if (start && !end) {
-    logger_->report(
-        "Iteration | Resized | Buffers | Cloned Gates | Pin Swaps |   WNS   |  "
-        " TNS   | Endpoint");
-    logger_->report(
-        "----------------------------------------------------------------------"
-        "-----------------");
+    logger_->report("Iteration | Resized | Buffers | Cloned Gates | Pin Swaps |   WNS   |   TNS   | Endpoint");
+    logger_->report("---------------------------------------------------------------------------------------");
   }
 
   if (iteration % print_interval_ == 0 || force || end) {
@@ -1192,23 +1031,19 @@
       itr_field = "final";
     }
 
-    logger_->report(
-        "{: >9s} | {: >7d} | {: >7d} | {: >12d} | {: >9d} | {: >7s} | {: >7s} "
-        "| {}",
-        itr_field,
-        resize_count_,
-        inserted_buffer_count_ + split_load_buffer_count_ + rebuffer_net_count_,
-        cloned_gate_count_,
-        swap_pin_count_,
-        delayAsString(wns, sta_, 3),
-        delayAsString(tns, sta_, 3),
-        worst_vertex != nullptr ? worst_vertex->name(network_) : "");
+    logger_->report("{: >9s} | {: >7d} | {: >7d} | {: >12d} | {: >9d} | {: >7s} | {: >7s} | {}",
+                    itr_field,
+                    resize_count_,
+                    inserted_buffer_count_ + split_load_buffer_count_ + rebuffer_net_count_,
+                    cloned_gate_count_,
+                    swap_pin_count_,
+                    delayAsString(wns, sta_, 3),
+                    delayAsString(tns, sta_, 3),
+                    worst_vertex != nullptr ? worst_vertex->name(network_) : "");
   }
 
   if (end) {
-    logger_->report(
-        "----------------------------------------------------------------------"
-        "-----------------");
+    logger_->report("---------------------------------------------------------------------------------------");
   }
 }
 

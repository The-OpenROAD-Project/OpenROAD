--- conflicted
+++ resolved
@@ -2791,65 +2791,7 @@
     cloned_gates_.pop();
     auto original_inst = std::get<0>(element);
     auto cloned_inst = std::get<1>(element);
-<<<<<<< HEAD
-
     cloned_gate_count -= undoGateCloning(original_inst, cloned_inst);
-=======
-    debugPrint(logger_, RSZ, "journal", 1, "journal unclone {} ({}) -> {} ({})",
-               network_->pathName(original_inst),
-               network_->libertyCell(original_inst)->name(),
-               network_->pathName(cloned_inst),
-               network_->libertyCell(cloned_inst)->name());
-
-    const Pin* original_output_pin = nullptr;
-    PinVector original_pins;
-    getPins(original_inst, original_pins);
-    for (auto& pin : original_pins) {
-      if (network_->direction(pin)->isOutput()) {
-        original_output_pin = pin;
-        break;
-      }
-    }
-    Net* original_out_net = network_->net(original_output_pin);
-    Net* clone_out_net = nullptr;
-    //=========================================================================
-    // Go through the cloned instance, disconnect pins
-    PinVector clone_pins;
-    getPins(cloned_inst, clone_pins);
-    for (auto& pin : clone_pins) {
-      // Disconnect the current instance pins. Also store the output net
-      if (network_->direction(pin)->isOutput()) {
-        clone_out_net = network_->net(pin);
-      }
-      sta_->disconnectPin(const_cast<Pin*>(pin));
-    }
-    //=========================================================================
-    // Go through the cloned output net, disconnect pins, connect pins to the
-    // original output net
-    clone_pins.clear();
-    getPins(clone_out_net, clone_pins);
-    for (auto& pin : clone_pins) {
-      if (network_->direction(pin)->isOutput()) {
-        // We should never get here.
-        logger_->error(RSZ, 23, "Output pin found when none was expected.");
-      }
-      else if (network_->direction(pin)->isInput()) {
-        // Connect them to the original nets if they are inputs
-        Instance* inst = network_->instance(pin);
-        auto term_port = network_->port(pin);
-        sta_->disconnectPin(const_cast<Pin*>(pin));
-        sta_->connectPin(inst, term_port, original_out_net);
-      }
-    }
-    //=========================================================================
-    // Final cleanup
-    if (clone_out_net != nullptr) {
-      sta_->deleteNet(clone_out_net);
-    }
-    sta_->deleteInstance(cloned_inst);
-    sta_->graphDelayCalc()->delaysInvalid();
-    --cloned_gate_count;
->>>>>>> cacbeed0
   }
   cloned_inst_set_.clear();
 

--- conflicted
+++ resolved
@@ -131,43 +131,7 @@
       wire_signal_cap_(0.0),
       wire_clk_res_(0.0),
       wire_clk_cap_(0.0),
-<<<<<<< HEAD
-      max_area_(0.0),
-      logger_(nullptr),
-      stt_builder_(nullptr),
-      global_router_(nullptr),
-      incr_groute_(nullptr),
-      sta_(nullptr),
-      db_network_(nullptr),
-      db_(nullptr),
-      block_(nullptr),
-      dbu_(0),
-      debug_pin_(nullptr),
-      core_exists_(false),
-      parasitics_src_(ParasiticsSrc::none),
-      design_area_(0.0),
-      min_(MinMax::min()),
-      max_(MinMax::max()),
-      buffer_lowest_drive_(nullptr),
-      target_load_map_(nullptr),
-      level_drvr_vertices_valid_(false),
-      tgt_slews_{0.0, 0.0},
-      tgt_slew_corner_(nullptr),
-      tgt_slew_dcalc_ap_(nullptr),
-      unique_net_index_(1),
-      unique_inst_index_(1),
-      resize_count_(0),
-      inserted_buffer_count_(0),
-      cloned_gate_count_(0),
-      buffer_moved_into_core_(false),
-      max_wire_length_(0),
-      worst_slack_nets_percent_(10),
-      new_journal_(false),
-      journal_(nullptr),
-      opendp_(nullptr)
-=======
       tgt_slews_{0.0, 0.0}
->>>>>>> 7e2bdede
 {
 }
 
@@ -2758,26 +2722,18 @@
 void
 Resizer::journalInstReplaceCellBefore(Instance *inst)
 {
-<<<<<<< HEAD
   if (new_journal_) {
     journal_->instReplaceCellBefore(inst);
   }
   else {
+    LibertyCell *lib_cell = network_->libertyCell(inst);
+    debugPrint(logger_, RSZ, "journal", 1, "journal replace {} ({})",
+	       network_->pathName(inst),
+	       lib_cell->name());
     // Do not clobber an existing checkpoint cell.
-    LibertyCell* lib_cell = network_->libertyCell(inst);
-    debugPrint(logger_, RSZ, "journal", 1, "journal replace {} ({})", network_->pathName(inst), lib_cell->name());
     if (!resized_inst_map_.hasKey(inst)) {
-      resized_inst_map_[inst] = lib_cell;
-    }
-=======
-  LibertyCell *lib_cell = network_->libertyCell(inst);
-  debugPrint(logger_, RSZ, "journal", 1, "journal replace {} ({})",
-             network_->pathName(inst),
-             lib_cell->name());
-  // Do not clobber an existing checkpoint cell.
-  if (!resized_inst_map_.hasKey(inst)) {
-    resized_inst_map_[inst] = lib_cell;
->>>>>>> 7e2bdede
+      resized_inst_map_[inst] = lib_cell;      
+    }
   }
 }
 

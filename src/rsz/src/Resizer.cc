--- conflicted
+++ resolved
@@ -2617,9 +2617,7 @@
                              skip_gate_cloning);
 }
 
-<<<<<<< HEAD
-void Resizer::repairSetup(const Pin* end_pin)
-=======
+
 void Resizer::reportSwappablePins()
 {
   resizePreamble();
@@ -2628,7 +2626,7 @@
 
 void
 Resizer::repairSetup(const Pin *end_pin)
->>>>>>> 237a7087
+
 {
   resizePreamble();
   repair_setup_->repairSetup(end_pin);

// SPDX-License-Identifier: BSD-3-Clause
// Copyright (c) 2019-2025, The OpenROAD Authors

#include "rsz/Resizer.hh"

#include <algorithm>
#include <boost/functional/hash.hpp>
#include <cmath>
#include <cstddef>
#include <limits>
#include <map>
#include <memory>
#include <optional>
#include <set>
#include <string>
#include <utility>
#include <vector>

#include "AbstractSteinerRenderer.h"
#include "BufferMove.hh"
#include "BufferedNet.hh"
#include "CloneMove.hh"
<<<<<<< HEAD
#include "Rebuffer.hh"
=======
#include "ConcreteSwapArithModules.hh"
>>>>>>> 1f25bd68
#include "RecoverPower.hh"
#include "RepairDesign.hh"
#include "RepairHold.hh"
#include "RepairSetup.hh"
#include "ResizerObserver.hh"
#include "SizeDownMove.hh"
#include "SizeUpMove.hh"
#include "SplitLoadMove.hh"
#include "SwapPinsMove.hh"
#include "UnbufferMove.hh"
#include "boost/multi_array.hpp"
#include "db_sta/dbNetwork.hh"
#include "sta/ArcDelayCalc.hh"
#include "sta/Bfs.hh"
#include "sta/Corner.hh"
#include "sta/FuncExpr.hh"
#include "sta/Fuzzy.hh"
#include "sta/Graph.hh"
#include "sta/GraphDelayCalc.hh"
#include "sta/InputDrive.hh"
#include "sta/LeakagePower.hh"
#include "sta/Liberty.hh"
#include "sta/Network.hh"
#include "sta/Parasitics.hh"
#include "sta/PortDirection.hh"
#include "sta/Sdc.hh"
#include "sta/Search.hh"
#include "sta/StaMain.hh"
#include "sta/TimingArc.hh"
#include "sta/TimingModel.hh"
#include "sta/Units.hh"
#include "utl/Logger.h"
#include "utl/scope.h"

// http://vlsicad.eecs.umich.edu/BK/Slots/cache/dropzone.tamu.edu/~zhuoli/GSRC/fast_buffer_insertion.html

namespace rsz {

using std::abs;
using std::map;
using std::max;
using std::min;
using std::pair;
using std::string;
using std::vector;

using utl::RSZ;

using odb::dbBoolProperty;
using odb::dbBox;
using odb::dbDoubleProperty;
using odb::dbInst;
using odb::dbMaster;
using odb::dbPlacementStatus;
using odb::dbSet;

using sta::ConcreteLibraryCellIterator;
using sta::FindNetDrvrLoads;
using sta::FuncExpr;
using sta::InstancePinIterator;
using sta::LeafInstanceIterator;
using sta::Level;
using sta::LibertyCellIterator;
using sta::LibertyLibraryIterator;
using sta::NetConnectedPinIterator;
using sta::NetIterator;
using sta::NetPinIterator;
using sta::NetTermIterator;
using sta::NetworkEdit;
using sta::Port;
using sta::stringLess;
using sta::TimingArcSet;
using sta::TimingArcSetSeq;
using sta::TimingRole;

using sta::ArcDcalcResult;
using sta::ArcDelayCalc;
using sta::BfsBkwdIterator;
using sta::BfsFwdIterator;
using sta::BfsIndex;
using sta::ClkArrivalSearchPred;
using sta::Clock;
using sta::Corners;
using sta::Edge;
using sta::fuzzyGreaterEqual;
using sta::INF;
using sta::InputDrive;
using sta::LoadPinIndexMap;
using sta::PinConnectedPinIterator;
using sta::Sdc;
using sta::SearchPredNonReg2;
using sta::VertexIterator;
using sta::VertexOutEdgeIterator;

using sta::BufferUse;
using sta::CLOCK;
using sta::LeakagePower;
using sta::LeakagePowerSeq;

Resizer::Resizer()
<<<<<<< HEAD
    : recover_power_(new RecoverPower(this)),
      repair_design_(new RepairDesign(this)),
      repair_setup_(new RepairSetup(this)),
      repair_hold_(new RepairHold(this)),
      rebuffer_(new Rebuffer(this)),
=======
    : recover_power_(std::make_unique<RecoverPower>(this)),
      repair_design_(std::make_unique<RepairDesign>(this)),
      repair_setup_(std::make_unique<RepairSetup>(this)),
      repair_hold_(std::make_unique<RepairHold>(this)),
      swap_arith_modules_(std::make_unique<ConcreteSwapArithModules>(this)),
>>>>>>> 1f25bd68
      wire_signal_res_(0.0),
      wire_signal_cap_(0.0),
      wire_clk_res_(0.0),
      wire_clk_cap_(0.0),
      tgt_slews_{0.0, 0.0}
{
}

Resizer::~Resizer() = default;

void Resizer::init(Logger* logger,
                   dbDatabase* db,
                   dbSta* sta,
                   SteinerTreeBuilder* stt_builder,
                   GlobalRouter* global_router,
                   dpl::Opendp* opendp,
                   std::unique_ptr<AbstractSteinerRenderer> steiner_renderer)
{
  opendp_ = opendp;
  logger_ = logger;
  db_ = db;
  block_ = nullptr;
  dbStaState::init(sta);
  stt_builder_ = stt_builder;
  global_router_ = global_router;
  incr_groute_ = nullptr;
  db_network_ = sta->getDbNetwork();
  resized_multi_output_insts_ = InstanceSet(db_network_);
  steiner_renderer_ = std::move(steiner_renderer);
  db_cbk_ = std::make_unique<OdbCallBack>(this, network_, db_network_);

  db_network_->addObserver(this);

  buffer_move_ = std::make_unique<BufferMove>(this);
  clone_move_ = std::make_unique<CloneMove>(this);
  size_down_move_ = std::make_unique<SizeDownMove>(this);
  size_up_move_ = std::make_unique<SizeUpMove>(this);
  split_load_move_ = std::make_unique<SplitLoadMove>(this);
  swap_pins_move_ = std::make_unique<SwapPinsMove>(this);
  unbuffer_move_ = std::make_unique<UnbufferMove>(this);
}

////////////////////////////////////////////////////////////////

double Resizer::coreArea() const
{
  return dbuToMeters(core_.dx()) * dbuToMeters(core_.dy());
}

double Resizer::utilization()
{
  initDesignArea();
  double core_area = coreArea();
  if (core_area > 0.0) {
    return design_area_ / core_area;
  }
  return 1.0;
}

double Resizer::maxArea() const
{
  return max_area_;
}

////////////////////////////////////////////////////////////////

class VertexLevelLess
{
 public:
  VertexLevelLess(const Network* network);
  bool operator()(const Vertex* vertex1, const Vertex* vertex2) const;

 protected:
  const Network* network_;
};

VertexLevelLess::VertexLevelLess(const Network* network) : network_(network)
{
}

bool VertexLevelLess::operator()(const Vertex* vertex1,
                                 const Vertex* vertex2) const
{
  Level level1 = vertex1->level();
  Level level2 = vertex2->level();
  return (level1 < level2)
         || (level1 == level2
             // Break ties for stable results.
             && stringLess(network_->pathName(vertex1->pin()),
                           network_->pathName(vertex2->pin())));
}

////////////////////////////////////////////////////////////////
constexpr static double double_equal_tolerance
    = std::numeric_limits<double>::epsilon() * 10;
bool rszFuzzyEqual(double v1, double v2)
{
  if (v1 == v2) {
    return true;
  }
  if (v1 == 0.0 || v2 == 0.0) {
    return std::abs(v1 - v2) < double_equal_tolerance;
  }
  return std::abs(v1 - v2) < 1E-9 * std::max(std::abs(v1), std::abs(v2));
}

// block_ indicates core_, design_area_, db_network_ etc valid.
void Resizer::initBlock()
{
  if (db_->getChip() == nullptr) {
    logger_->error(RSZ, 162, "Database does not have a loaded design");
  }
  block_ = db_->getChip()->getBlock();
  if (block_ == nullptr) {
    logger_->error(RSZ, 163, "Database has no block");
  }
  core_ = block_->getCoreArea();
  core_exists_ = !(core_.xMin() == 0 && core_.xMax() == 0 && core_.yMin() == 0
                   && core_.yMax() == 0);
  dbu_ = db_->getTech()->getDbUnitsPerMicron();

  // Apply sizing restrictions
  dbDoubleProperty* area_prop
      = dbDoubleProperty::find(block_, "limit_sizing_area");
  if (area_prop) {
    if (sizing_area_limit_
        && !rszFuzzyEqual(*sizing_area_limit_, area_prop->getValue())) {
      swappable_cells_cache_.clear();
    }
    sizing_area_limit_ = area_prop->getValue();
    default_sizing_area_limit_set_ = false;
  } else {
    if (default_sizing_area_limit_set_ && sizing_area_limit_) {
      dbDoubleProperty::create(
          block_, "limit_sizing_area", *sizing_area_limit_);
    } else {
      if (sizing_area_limit_) {
        swappable_cells_cache_.clear();
      }
      sizing_area_limit_.reset();
    }
  }
  dbDoubleProperty* leakage_prop
      = dbDoubleProperty::find(block_, "limit_sizing_leakage");
  if (leakage_prop) {
    if (sizing_leakage_limit_
        && !rszFuzzyEqual(*sizing_leakage_limit_, leakage_prop->getValue())) {
      swappable_cells_cache_.clear();
    }
    sizing_leakage_limit_ = leakage_prop->getValue();
    default_sizing_leakage_limit_set_ = false;
  } else {
    if (default_sizing_leakage_limit_set_ && sizing_leakage_limit_) {
      dbDoubleProperty::create(
          block_, "limit_sizing_leakage", *sizing_leakage_limit_);
    } else {
      if (sizing_leakage_limit_) {
        swappable_cells_cache_.clear();
      }
      sizing_leakage_limit_.reset();
    }
  }
  dbBoolProperty* site_prop = dbBoolProperty::find(block_, "keep_sizing_site");
  if (site_prop) {
    if (sizing_keep_site_ != site_prop->getValue()) {
      swappable_cells_cache_.clear();
    }
    sizing_keep_site_ = site_prop->getValue();
  } else {
    if (sizing_keep_site_ != false) {
      swappable_cells_cache_.clear();
    }
    sizing_keep_site_ = false;
  }
  dbBoolProperty* vt_prop = dbBoolProperty::find(block_, "keep_sizing_vt");
  if (vt_prop) {
    if (sizing_keep_vt_ != vt_prop->getValue()) {
      swappable_cells_cache_.clear();
    }
    sizing_keep_vt_ = vt_prop->getValue();
  } else {
    if (sizing_keep_vt_ != false) {
      swappable_cells_cache_.clear();
    }
    sizing_keep_vt_ = false;
  }

  dbDoubleProperty* cap_ratio_prop
      = dbDoubleProperty::find(block_, "early_sizing_cap_ratio");
  if (cap_ratio_prop) {
    sizing_cap_ratio_ = cap_ratio_prop->getValue();
  } else {
    sizing_cap_ratio_ = default_sizing_cap_ratio_;
  }

  dbDoubleProperty* buffer_cap_ratio_prop
      = dbDoubleProperty::find(block_, "early_buffer_sizing_cap_ratio");
  if (buffer_cap_ratio_prop) {
    buffer_sizing_cap_ratio_ = buffer_cap_ratio_prop->getValue();
  } else {
    buffer_sizing_cap_ratio_ = default_buffer_sizing_cap_ratio_;
  }
}

void Resizer::init()
{
  initDesignArea();
  sta_->ensureLevelized();
  graph_ = sta_->graph();
  swappable_cells_cache_.clear();
}

// remove all buffers if no buffers are specified
void Resizer::removeBuffers(sta::InstanceSeq insts)
{
  initBlock();
  // Disable incremental timing.
  graph_delay_calc_->delaysInvalid();
  search_->arrivalsInvalid();
  IncrementalParasiticsGuard guard(this);

  if (insts.empty()) {
    // remove all the buffers
    for (dbInst* db_inst : block_->getInsts()) {
      Instance* buffer = db_network_->dbToSta(db_inst);
      if (unbuffer_move_->removeBufferIfPossible(buffer,
                                                 /* honor dont touch */ true)) {
      }
    }
  } else {
    // remove only select buffers specified by user
    InstanceSeq::Iterator inst_iter(insts);
    while (inst_iter.hasNext()) {
      Instance* buffer = const_cast<Instance*>(inst_iter.next());
      if (unbuffer_move_->removeBufferIfPossible(
              buffer, /* don't honor dont touch */ false)) {
      } else {
        logger_->warn(
            RSZ,
            97,
            "Instance {} cannot be removed because it is not a buffer, "
            "functions as a feedthrough port buffer, or is constrained",
            db_network_->name(buffer));
      }
    }
  }
  unbuffer_move_->commitMoves();
  level_drvr_vertices_valid_ = false;
  logger_->info(RSZ, 26, "Removed {} buffers.", unbuffer_move_->numMoves());
}

void Resizer::unbufferNet(Net* net)
{
  sta::InstanceSeq insts;
  std::vector<Net*> queue = {net};

  while (!queue.empty()) {
    Net* net_ = queue.back();
    sta::NetConnectedPinIterator* pin_iter
        = network_->connectedPinIterator(net_);
    queue.pop_back();

    while (pin_iter->hasNext()) {
      const Pin* pin = pin_iter->next();
      const LibertyPort* port = network_->libertyPort(pin);
      if (port && port->libertyCell()->isBuffer()) {
        LibertyPort *in, *out;
        port->libertyCell()->bufferPorts(in, out);

        if (port == in) {
          const Instance* inst = network_->instance(pin);
          insts.push_back(inst);
          const Pin* out_pin = network_->findPin(inst, out);
          if (out_pin) {
            queue.push_back(network_->net(out_pin));
          }
        }
      }
    }

    delete pin_iter;
  }

  removeBuffers(insts);
}

void Resizer::ensureLevelDrvrVertices()
{
  if (!level_drvr_vertices_valid_) {
    level_drvr_vertices_.clear();
    VertexIterator vertex_iter(graph_);
    while (vertex_iter.hasNext()) {
      Vertex* vertex = vertex_iter.next();
      if (vertex->isDriver(network_)) {
        level_drvr_vertices_.emplace_back(vertex);
      }
    }
    sort(level_drvr_vertices_, VertexLevelLess(network_));
    level_drvr_vertices_valid_ = true;
  }
}

void Resizer::balanceBin(const vector<odb::dbInst*>& bin,
                         const std::set<odb::dbSite*>& base_sites)
{
  // Maps sites to the total width of all instances using that site
  map<odb::dbSite*, uint64_t> sites;
  uint64_t total_width = 0;
  for (auto inst : bin) {
    auto master = inst->getMaster();
    sites[master->getSite()] += master->getWidth();
    total_width += master->getWidth();
  }

  // Add empty base_sites
  for (odb::dbSite* site : base_sites) {
    if (sites.find(site) == sites.end()) {
      sites[site] = 0;
    }
  }

  const double imbalance_factor = 0.8;
  const double target_lower_width
      = imbalance_factor * total_width / sites.size();
  for (auto [site, width] : sites) {
    for (auto inst : bin) {
      if (width >= target_lower_width) {
        break;
      }
      if (inst->getMaster()->getSite() == site) {
        continue;
      }
      if (inst->getPlacementStatus().isFixed() || inst->isDoNotTouch()) {
        continue;
      }
      Instance* sta_inst = db_network_->dbToSta(inst);
      LibertyCell* cell = network_->libertyCell(sta_inst);
      dbMaster* master = db_network_->staToDb(cell);
      LibertyCellSeq swappable_cells = getSwappableCells(cell);
      for (LibertyCell* target_cell : swappable_cells) {
        dbMaster* target_master = db_network_->staToDb(target_cell);
        // Pick a cell that has the matching site, the same VT type
        // and equal or less drive resistance.  swappable_cells are
        // sorted in decreasing order of drive resistance.
        if (target_master->getSite() == site
            && cellVTType(target_master).first == cellVTType(master).first
            && sta::fuzzyLessEqual(cellDriveResistance(target_cell),
                                   cellDriveResistance(cell))) {
          inst->swapMaster(target_master);
          width += target_master->getWidth();
          break;
        }
      }
    }
  }
}

void Resizer::balanceRowUsage()
{
  initBlock();
  makeEquivCells();

  // Disable incremental timing.
  graph_delay_calc_->delaysInvalid();
  search_->arrivalsInvalid();

  const int num_bins = 10;
  using Insts = vector<odb::dbInst*>;
  using InstGrid = boost::multi_array<Insts, 2>;
  InstGrid grid(boost::extents[num_bins][num_bins]);

  const int core_width = core_.dx();
  const int core_height = core_.dy();
  const int x_step = core_width / num_bins + 1;
  const int y_step = core_height / num_bins + 1;

  std::set<odb::dbSite*> base_sites;
  for (odb::dbRow* row : block_->getRows()) {
    odb::dbSite* site = row->getSite();
    if (site->hasRowPattern()) {
      continue;
    }
    base_sites.insert(site);
  }

  for (auto inst : block_->getInsts()) {
    auto master = inst->getMaster();
    auto site = master->getSite();
    // Ignore multi-height cells for now
    if (site && site->hasRowPattern()) {
      continue;
    }

    const Point origin = inst->getOrigin();
    const int x_bin = (origin.x() - core_.xMin()) / x_step;
    const int y_bin = (origin.y() - core_.yMin()) / y_step;
    grid[x_bin][y_bin].push_back(inst);
  }

  for (int x = 0; x < num_bins; ++x) {
    for (int y = 0; y < num_bins; ++y) {
      balanceBin(grid[x][y], base_sites);
    }
  }
}

////////////////////////////////////////////////////////////////

// Inspect the timing arcs on a buffer size to find the capacitance
// points on the piecewise linear delay model
static void populateBufferCapTestPoints(LibertyCell* cell,
                                        LibertyPort* in,
                                        LibertyPort* out,
                                        std::vector<float>& points)
{
  for (TimingArcSet* arc_set : cell->timingArcSets()) {
    const TimingRole* role = arc_set->role();
    if (role == TimingRole::combinational() && arc_set->from() == in
        && arc_set->to() == out) {
      for (TimingArc* arc : arc_set->arcs()) {
        auto model = dynamic_cast<sta::GateTableModel*>(arc->model());
        if (model) {
          auto dm = model->delayModel();
          for (const sta::TableAxis* axis :
               {dm->axis1(), dm->axis2(), dm->axis3()}) {
            if (axis
                && axis->variable()
                       == sta::TableAxisVariable::
                           total_output_net_capacitance) {
              points.insert(
                  points.end(), axis->values()->begin(), axis->values()->end());
            }
          }
        }
      }
    }
  }
}

bool Resizer::bufferSizeOutmatched(LibertyCell* worse,
                                   LibertyCell* better,
                                   const float max_drive_resist)
{
  LibertyPort *win, *wout, *bin, *bout;
  worse->bufferPorts(win, wout);
  better->bufferPorts(bin, bout);

  float extra_input_cap
      = std::max(bin->capacitance() - win->capacitance(), 0.0f);
  float delay_penalty = max_drive_resist * extra_input_cap;
  float wlimit = maxLoad(network_->cell(worse));

  std::vector<float> test_points;
  populateBufferCapTestPoints(worse, win, wout, test_points);
  populateBufferCapTestPoints(better, bin, bout, test_points);

  if (test_points.empty()) {
    return false;
  }

  std::sort(test_points.begin(), test_points.end());
  auto last = std::unique(test_points.begin(), test_points.end());
  test_points.erase(last, test_points.end());

  // Ignore cell timing above this C_load/C_in ratio as that is far off
  // from the target ratio we use in sizing (this cut-off helps prune the
  // list of candidate buffer sizes better)
  constexpr float cap_ratio_cutoff = 20.0f;

  for (auto p : test_points) {
    if ((wlimit == 0 || p <= wlimit)
        && p < std::min(bin->capacitance(), win->capacitance())
                   * cap_ratio_cutoff) {
      float bd = bufferDelay(better, p, tgt_slew_dcalc_ap_);
      float wd = bufferDelay(worse, p, tgt_slew_dcalc_ap_);
      if (bd + delay_penalty > wd) {
        debugPrint(logger_,
                   RSZ,
                   "gain_buffering",
                   3,
                   "{} is better than {} at {}: {} vs {} + {}",
                   worse->name(),
                   better->name(),
                   units_->capacitanceUnit()->asString(p),
                   units_->timeUnit()->asString(wd),
                   units_->timeUnit()->asString(bd),
                   units_->timeUnit()->asString(delay_penalty));
        return false;
      }
    }
  }

  // We haven't found a load amount (within bounds) for which `worse` wouldn't
  // be slower than `better`
  return true;
}

void Resizer::findFastBuffers()
{
  if (!buffer_fast_sizes_.empty()) {
    return;
  }

  float R_max = bufferDriveResistance(buffer_lowest_drive_);
  LibertyCellSeq sizes_by_inp_cap;
  sizes_by_inp_cap = buffer_cells_;
  sort(sizes_by_inp_cap,
       [](const LibertyCell* buffer1, const LibertyCell* buffer2) {
         LibertyPort *port1, *port2, *scratch;
         buffer1->bufferPorts(port1, scratch);
         buffer2->bufferPorts(port2, scratch);
         return port1->capacitance() < port2->capacitance();
       });

  LibertyCellSeq fast_buffers;
  for (auto size : sizes_by_inp_cap) {
    if (fast_buffers.empty()) {
      fast_buffers.push_back(size);
    } else {
      if (!bufferSizeOutmatched(size, fast_buffers.back(), R_max)) {
        while (!fast_buffers.empty()
               && bufferSizeOutmatched(fast_buffers.back(), size, R_max)) {
          debugPrint(logger_,
                     RSZ,
                     "resizer",
                     2,
                     "{} trumps {}",
                     size->name(),
                     fast_buffers.back()->name());
          fast_buffers.pop_back();
        }
        fast_buffers.push_back(size);
      } else {
        debugPrint(logger_,
                   RSZ,
                   "resizer",
                   2,
                   "{} trumps {}",
                   fast_buffers.back()->name(),
                   size->name());
      }
    }
  }

  debugPrint(logger_, RSZ, "resizer", 1, "pre-selected buffers:");
  for (auto size : fast_buffers) {
    debugPrint(logger_, RSZ, "resizer", 1, " - {}", size->name());
  }

  buffer_fast_sizes_ = {fast_buffers.begin(), fast_buffers.end()};
}

void Resizer::reportFastBufferSizes()
{
  resizePreamble();

  logger_->report(
      "  Name                    |   Area  | Input cap | Intrin delay | Driver "
      "resist");
  logger_->report(
      "------------------------------------------------------------------------"
      "--------");

  for (auto size : buffer_fast_sizes_) {
    LibertyPort *in, *out;
    size->bufferPorts(in, out);
    logger_->report(
        "  {: <23s} | {: >7s} | {: >9s} | {: >12s} | {: >13s}",
        size->name(),
        units_->scalarUnit()->asString(size->area(), 3),
        units_->capacitanceUnit()->asString(in->capacitance(), 3),
        delayAsString(out->intrinsicDelay(sta_), sta_, 3),
        units_->resistanceUnit()->asString(out->driveResistance(), 3));
  }
  logger_->report(
      "------------------------------------------------------------------------"
      "--------");
}

void Resizer::findBuffers()
{
  if (buffer_cells_.empty()) {
    LibertyLibraryIterator* lib_iter = network_->libertyLibraryIterator();

    while (lib_iter->hasNext()) {
      LibertyLibrary* lib = lib_iter->next();

      for (LibertyCell* buffer : *lib->buffers()) {
        if (exclude_clock_buffers_) {
          BufferUse buffer_use = sta_->getBufferUse(buffer);

          if (buffer_use == CLOCK) {
            continue;
          }
        }

        if (!dontUse(buffer) && isLinkCell(buffer)) {
          buffer_cells_.emplace_back(buffer);
        }
      }
    }

    delete lib_iter;

    if (buffer_cells_.empty()) {
      logger_->error(RSZ, 22, "no buffers found.");
    } else {
      sort(buffer_cells_,
           [this](const LibertyCell* buffer1, const LibertyCell* buffer2) {
             return bufferDriveResistance(buffer1)
                    > bufferDriveResistance(buffer2);
           });

      buffer_lowest_drive_ = buffer_cells_[0];
    }
  }
}

bool Resizer::isLinkCell(LibertyCell* cell) const
{
  return network_->findLibertyCell(cell->name()) == cell;
}

////////////////////////////////////////////////////////////////

void Resizer::bufferInputs()
{
  init();
  findBuffers();
  sta_->ensureClkNetwork();
  inserted_buffer_count_ = 0;
  buffer_moved_into_core_ = false;

  {
    IncrementalParasiticsGuard guard(this);
    std::unique_ptr<InstancePinIterator> port_iter(
        network_->pinIterator(network_->topInstance()));
    while (port_iter->hasNext()) {
      Pin* pin = port_iter->next();
      Vertex* vertex = graph_->pinDrvrVertex(pin);
      Net* net = network_->net(network_->term(pin));

      if (network_->direction(pin)->isInput() && !dontTouch(net)
          && !vertex->isConstant()
          && !sta_->isClock(pin)
          // Hands off special nets.
          && !db_network_->isSpecial(net) && hasPins(net)) {
        // repair_design will resize to target slew.
        bufferInput(pin, buffer_lowest_drive_);
      }
    }
  }

  if (inserted_buffer_count_ > 0) {
    logger_->info(
        RSZ, 27, "Inserted {} input buffers.", inserted_buffer_count_);
    level_drvr_vertices_valid_ = false;
  }
}

bool Resizer::hasPins(Net* net)
{
  NetPinIterator* pin_iter = db_network_->pinIterator(net);
  bool has_pins = pin_iter->hasNext();
  delete pin_iter;
  return has_pins;
}

void Resizer::getPins(Net* net, PinVector& pins) const
{
  auto pin_iter = network_->pinIterator(net);
  while (pin_iter->hasNext()) {
    pins.emplace_back(pin_iter->next());
  }
  delete pin_iter;
}

void Resizer::getPins(Instance* inst, PinVector& pins) const
{
  auto pin_iter = network_->pinIterator(inst);
  while (pin_iter->hasNext()) {
    pins.emplace_back(pin_iter->next());
  }
  delete pin_iter;
}

void Resizer::SwapNetNames(odb::dbITerm* iterm_to, odb::dbITerm* iterm_from)
{
  if (iterm_to && iterm_from) {
    //
    // The concept of this function is we are moving the name of the net
    // in the iterm_from to the iterm_to.  We preferentially use
    // the modnet name, if present.
    //
    dbNet* to_db_net = iterm_to->getNet();
    odb::dbModNet* to_mod_net = iterm_to->getModNet();

    odb::dbModNet* from_mod_net = iterm_from->getModNet();
    dbNet* from_db_net = iterm_from->getNet();

    std::string required_name
        = from_mod_net ? from_mod_net->getName() : from_db_net->getName();
    std::string to_name
        = to_mod_net ? to_mod_net->getName() : to_db_net->getName();

    if (from_mod_net && to_mod_net) {
      from_mod_net->rename(to_name.c_str());
      to_mod_net->rename(required_name.c_str());
    } else if (from_db_net && to_db_net) {
      to_db_net->swapNetNames(from_db_net);
    } else if (from_mod_net && to_db_net) {
      to_db_net->rename(required_name.c_str());
      from_mod_net->rename(to_name.c_str());
    } else if (to_mod_net && from_db_net) {
      to_mod_net->rename(required_name.c_str());
      from_db_net->rename(to_name.c_str());
    }
  }
}

/*
Make sure all the top pins are buffered
*/

Instance* Resizer::bufferInput(const Pin* top_pin, LibertyCell* buffer_cell)
{
  dbNet* top_pin_flat_net = db_network_->flatNet(top_pin);
  odb::dbModNet* top_pin_hier_net = db_network_->hierNet(top_pin);

  // Filter to see if we need to do anything..
  bool has_non_buffer = false;
  bool has_dont_touch = false;
  NetConnectedPinIterator* pin_iter
      = network_->connectedPinIterator(db_network_->dbToSta(top_pin_flat_net));
  while (pin_iter->hasNext()) {
    const Pin* pin = pin_iter->next();
    // Leave input port pin connected to top net
    if (pin != top_pin) {
      auto inst = network_->instance(pin);
      odb::dbInst* db_inst;
      odb::dbModInst* mod_inst;
      db_network_->staToDb(inst, db_inst, mod_inst);
      if (dontTouch(inst)) {
        has_dont_touch = true;
        // clang-format off
        logger_->warn(RSZ,
                      85,
                      "Input {} can't be buffered due to dont-touch fanout {}",
                      (top_pin_flat_net ? network_->name(
                           db_network_->dbToSta(top_pin_flat_net))
                                        : "no-input-net"),
                      network_->name(pin));
        // clang-format on
        break;
      }
      auto cell = network_->cell(inst);
      if (db_inst) {
        auto lib = network_->libertyCell(cell);
        if (lib && !lib->isBuffer()) {
          has_non_buffer = true;
        }
      } else {
        has_non_buffer = true;
      }
    }
  }
  delete pin_iter;
  // dont buffer, buffers
  if (has_dont_touch || !has_non_buffer) {
    return nullptr;
  }

  // make the buffer and its output net.
  string buffer_name = makeUniqueInstName("input");
  Instance* parent = db_network_->topInstance();
  Net* buffer_out = makeUniqueNet();
  dbNet* buffer_out_flat_net = db_network_->flatNet(buffer_out);
  Point pin_loc = db_network_->location(top_pin);
  Instance* buffer
      = makeBuffer(buffer_cell, buffer_name.c_str(), parent, pin_loc);
  inserted_buffer_count_++;

  Pin* buffer_ip_pin = nullptr;
  Pin* buffer_op_pin = nullptr;
  getBufferPins(buffer, buffer_ip_pin, buffer_op_pin);

  pin_iter
      = network_->connectedPinIterator(db_network_->dbToSta(top_pin_flat_net));
  while (pin_iter->hasNext()) {
    const Pin* pin = pin_iter->next();
    if (pin != top_pin) {
      odb::dbBTerm* dest_bterm;
      odb::dbModITerm* dest_moditerm;
      odb::dbITerm* dest_iterm;
      db_network_->staToDb(pin, dest_iterm, dest_bterm, dest_moditerm);
      odb::dbModNet* dest_modnet = db_network_->hierNet(pin);
      sta_->disconnectPin(const_cast<Pin*>(pin));
      if (dest_modnet) {
        if (dest_iterm) {
          dest_iterm->connect(dest_modnet);
        }
        if (dest_moditerm) {
          dest_moditerm->connect(dest_modnet);
        }
      }
      if (dest_iterm) {
        dest_iterm->connect(buffer_out_flat_net);
      } else if (dest_bterm) {
        dest_bterm->connect(buffer_out_flat_net);
      }
    }
  }
  delete pin_iter;

  db_network_->connectPin(buffer_ip_pin,
                          db_network_->dbToSta(top_pin_flat_net));
  db_network_->connectPin(buffer_op_pin,
                          db_network_->dbToSta(buffer_out_flat_net));
  //
  // we are going to push the top mod net into the core
  // so we rename it to avoid conflict with top level
  // name. We name it the same as the flat net used on
  // the buffer output.
  //

  if (top_pin_hier_net) {
    top_pin_hier_net->rename(buffer_out_flat_net->getName().c_str());
    db_network_->connectPin(buffer_op_pin,
                            db_network_->dbToSta(top_pin_hier_net));
  }

  //
  // Remove the top net connection to the mod net, if any
  // and make sure top pin connected to just the flat net.
  //
  if (top_pin_hier_net) {
    db_network_->disconnectPin(const_cast<Pin*>(top_pin));
    db_network_->connectPin(const_cast<Pin*>(top_pin),
                            db_network_->dbToSta(top_pin_flat_net));
  }

  return buffer;
}

void Resizer::bufferOutputs()
{
  init();
  findBuffers();
  inserted_buffer_count_ = 0;
  buffer_moved_into_core_ = false;

  {
    IncrementalParasiticsGuard guard(this);
    std::unique_ptr<InstancePinIterator> port_iter(
        network_->pinIterator(network_->topInstance()));
    while (port_iter->hasNext()) {
      Pin* pin = port_iter->next();
      Vertex* vertex = graph_->pinLoadVertex(pin);
      Net* net = network_->net(network_->term(pin));
      if (network_->direction(pin)->isOutput() && net
          && !dontTouch(net)
          // Hands off special nets.
          && !db_network_->isSpecial(net)
          // DEF does not have tristate output types so we have look at the
          // drivers.
          && !hasTristateOrDontTouchDriver(net) && !vertex->isConstant()
          && hasPins(net)) {
        bufferOutput(pin, buffer_lowest_drive_);
      }
    }
  }

  if (inserted_buffer_count_ > 0) {
    logger_->info(
        RSZ, 28, "Inserted {} output buffers.", inserted_buffer_count_);
    level_drvr_vertices_valid_ = false;
  }
}

bool Resizer::hasTristateOrDontTouchDriver(const Net* net)
{
  PinSet* drivers = network_->drivers(net);
  if (drivers) {
    for (const Pin* pin : *drivers) {
      if (isTristateDriver(pin)) {
        return true;
      }
      odb::dbITerm* iterm;
      odb::dbBTerm* bterm;
      odb::dbModITerm* moditerm;
      db_network_->staToDb(pin, iterm, bterm, moditerm);
      if (iterm && iterm->getInst()->isDoNotTouch()) {
        logger_->warn(RSZ,
                      84,
                      "Output {} can't be buffered due to dont-touch driver {}",
                      network_->name(net),
                      network_->name(pin));
        return true;
      }
    }
  }
  return false;
}

bool Resizer::isTristateDriver(const Pin* pin)
{
  // Note LEF macro PINs do not have a clue about tristates.
  LibertyPort* port = network_->libertyPort(pin);
  return port && port->direction()->isAnyTristate();
}

void Resizer::bufferOutput(const Pin* top_pin, LibertyCell* buffer_cell)
{
  NetworkEdit* network = networkEdit();

  odb::dbITerm* top_pin_op_iterm;
  odb::dbBTerm* top_pin_op_bterm;
  odb::dbModITerm* top_pin_op_moditerm;

  db_network_->staToDb(
      top_pin, top_pin_op_iterm, top_pin_op_bterm, top_pin_op_moditerm);

  odb::dbNet* flat_op_net = top_pin_op_bterm->getNet();
  odb::dbModNet* hier_op_net = top_pin_op_bterm->getModNet();

  sta_->disconnectPin(const_cast<Pin*>(top_pin));

  LibertyPort *input, *output;
  buffer_cell->bufferPorts(input, output);

  string buffer_name = makeUniqueInstName("output");
  Net* buffer_out = makeUniqueNet();
  Instance* parent = network->topInstance();

  Point pin_loc = db_network_->location(top_pin);
  // buffer made in top level.
  Instance* buffer
      = makeBuffer(buffer_cell, buffer_name.c_str(), parent, pin_loc);
  inserted_buffer_count_++;

  // connect original input (hierarchical or flat) to buffer input
  // handle hierarchy
  Pin* buffer_ip_pin = nullptr;
  Pin* buffer_op_pin = nullptr;
  getBufferPins(buffer, buffer_ip_pin, buffer_op_pin);

  // get the iterms. Note this are never null (makeBuffer properly instantiates
  // them and we know to always expect an iterm.). However, the api (flatPin)
  // truly checks to see if the pins could be moditerms & if they are returns
  // null, so coverity rationally reasons that the iterm could be null,
  // so we add some extra checking here. This is a consequence of
  //"hiding" the full api.
  //
  odb::dbITerm* buffer_op_pin_iterm = db_network_->flatPin(buffer_op_pin);
  odb::dbITerm* buffer_ip_pin_iterm = db_network_->flatPin(buffer_ip_pin);

  if (buffer_ip_pin_iterm && buffer_op_pin_iterm) {
    if (flat_op_net) {
      buffer_ip_pin_iterm->connect(flat_op_net);
    }
    if (hier_op_net) {
      buffer_ip_pin_iterm->connect(hier_op_net);
    }
    buffer_op_pin_iterm->connect(db_network_->staToDb(buffer_out));
    top_pin_op_bterm->connect(db_network_->staToDb(buffer_out));
    SwapNetNames(buffer_op_pin_iterm, buffer_ip_pin_iterm);
    // rename the mod net to match the flat net.
    if (buffer_ip_pin_iterm->getNet() && buffer_ip_pin_iterm->getModNet()) {
      buffer_ip_pin_iterm->getModNet()->rename(
          buffer_ip_pin_iterm->getNet()->getName().c_str());
    }
  }
}

////////////////////////////////////////////////////////////////

float Resizer::driveResistance(const Pin* drvr_pin)
{
  if (network_->isTopLevelPort(drvr_pin)) {
    InputDrive* drive = sdc_->findInputDrive(network_->port(drvr_pin));
    if (drive) {
      float max_res = 0;
      for (auto min_max : MinMax::range()) {
        for (auto rf : RiseFall::range()) {
          const LibertyCell* cell;
          const LibertyPort* from_port;
          float* from_slews;
          const LibertyPort* to_port;
          drive->driveCell(rf, min_max, cell, from_port, from_slews, to_port);
          if (to_port) {
            max_res = max(max_res, to_port->driveResistance());
          } else {
            float res;
            bool exists;
            drive->driveResistance(rf, min_max, res, exists);
            if (exists) {
              max_res = max(max_res, res);
            }
          }
        }
      }
      return max_res;
    }
  } else {
    LibertyPort* drvr_port = network_->libertyPort(drvr_pin);
    if (drvr_port) {
      return drvr_port->driveResistance();
    }
  }
  return 0.0;
}

float Resizer::bufferDriveResistance(const LibertyCell* buffer) const
{
  LibertyPort *input, *output;
  buffer->bufferPorts(input, output);
  return output->driveResistance();
}

// This should be exported by STA
float Resizer::cellDriveResistance(const LibertyCell* cell) const
{
  sta::LibertyCellPortBitIterator port_iter(cell);
  while (port_iter.hasNext()) {
    auto port = port_iter.next();
    if (port->direction()->isOutput()) {
      return port->driveResistance();
    }
  }
  return 0.0;
}

LibertyCell* Resizer::halfDrivingPowerCell(Instance* inst)
{
  return halfDrivingPowerCell(network_->libertyCell(inst));
}
LibertyCell* Resizer::halfDrivingPowerCell(LibertyCell* cell)
{
  return closestDriver(cell, getSwappableCells(cell), 0.5);
}

bool Resizer::isSingleOutputCombinational(Instance* inst) const
{
  dbInst* db_inst = db_network_->staToDb(inst);
  if (inst == network_->topInstance() || db_inst->isBlock()) {
    return false;
  }
  return isSingleOutputCombinational(network_->libertyCell(inst));
}

bool Resizer::isSingleOutputCombinational(LibertyCell* cell) const
{
  if (!cell) {
    return false;
  }
  auto output_pins = libraryOutputPins(cell);
  return (output_pins.size() == 1 && isCombinational(cell));
}

bool Resizer::isCombinational(LibertyCell* cell) const
{
  if (!cell) {
    return false;
  }
  return (!cell->isClockGate() && !cell->isPad() && !cell->isMacro()
          && !cell->hasSequentials());
}

std::vector<sta::LibertyPort*> Resizer::libraryOutputPins(
    LibertyCell* cell) const
{
  auto pins = libraryPins(cell);
  for (auto it = pins.begin(); it != pins.end(); it++) {
    if (!((*it)->direction()->isAnyOutput())) {
      it = pins.erase(it);
      it--;
    }
  }
  return pins;
}

std::vector<sta::LibertyPort*> Resizer::libraryPins(Instance* inst) const
{
  return libraryPins(network_->libertyCell(inst));
}

std::vector<sta::LibertyPort*> Resizer::libraryPins(LibertyCell* cell) const
{
  std::vector<sta::LibertyPort*> pins;
  sta::LibertyCellPortIterator itr(cell);
  while (itr.hasNext()) {
    auto port = itr.next();
    pins.emplace_back(port);
  }
  return pins;
}

LibertyCell* Resizer::closestDriver(LibertyCell* cell,
                                    const LibertyCellSeq& candidates,
                                    float scale)
{
  LibertyCell* closest = nullptr;
  if (candidates.empty() || !isSingleOutputCombinational(cell)) {
    return nullptr;
  }
  const auto output_pin = libraryOutputPins(cell)[0];
  const auto current_limit = scale * maxLoad(output_pin->cell());
  auto diff = sta::INF;
  for (auto& cand : candidates) {
    if (dontUse(cand)) {
      continue;
    }
    auto limit = maxLoad(libraryOutputPins(cand)[0]->cell());
    if (limit == current_limit) {
      return cand;
    }
    auto new_diff = std::fabs(limit - current_limit);
    if (new_diff < diff) {
      diff = new_diff;
      closest = cand;
    }
  }
  return closest;
}

float Resizer::maxLoad(Cell* cell)
{
  LibertyCell* lib_cell = network_->libertyCell(cell);
  auto min_max = sta::MinMax::max();
  sta::LibertyCellPortIterator itr(lib_cell);
  while (itr.hasNext()) {
    LibertyPort* port = itr.next();
    if (port->direction()->isOutput()) {
      float limit, limit1;
      bool exists, exists1;
      const sta::Corner* corner = sta_->cmdCorner();
      Sdc* sdc = sta_->sdc();
      // Default to top ("design") limit.
      Cell* top_cell = network_->cell(network_->topInstance());
      sdc->capacitanceLimit(top_cell, min_max, limit, exists);
      sdc->capacitanceLimit(cell, min_max, limit1, exists1);

      if (exists1 && (!exists || min_max->compare(limit, limit1))) {
        limit = limit1;
        exists = true;
      }
      LibertyPort* corner_port = port->cornerPort(corner, min_max);
      corner_port->capacitanceLimit(min_max, limit1, exists1);
      if (!exists1 && port->direction()->isAnyOutput()) {
        corner_port->libertyLibrary()->defaultMaxCapacitance(limit1, exists1);
      }
      if (exists1 && (!exists || min_max->compare(limit, limit1))) {
        limit = limit1;
        exists = true;
      }
      if (exists) {
        return limit;
      }
    }
  }
  return 0;
}

////////////////////////////////////////////////////////////////

bool Resizer::hasFanout(Vertex* drvr)
{
  VertexOutEdgeIterator edge_iter(drvr, graph_);
  return edge_iter.hasNext();
}

static float targetLoadDist(float load_cap, float target_load)
{
  return abs(load_cap - target_load);
}

////////////////////////////////////////////////////////////////

void Resizer::resizeDrvrToTargetSlew(const Pin* drvr_pin)
{
  resizePreamble();
  resizeToTargetSlew(drvr_pin);
}

void Resizer::resizePreamble()
{
  init();
  ensureLevelDrvrVertices();
  sta_->ensureClkNetwork();
  makeEquivCells();
  checkLibertyForAllCorners();
  findBuffers();
  findTargetLoads();
  findFastBuffers();
}

// Convert static cell leakage to std::optional.
// For state-dependent leakage, compute the average
// across all the power states.  Cache the leakage for
// runtime.
std::optional<float> Resizer::cellLeakage(LibertyCell* cell)
{
  auto it = cell_leakage_cache_.find(cell);
  if (it != cell_leakage_cache_.end()) {
    return it->second;
  }

  float leakage = 0.0;
  bool exists;
  cell->leakagePower(leakage, exists);
  if (exists) {
    cell_leakage_cache_[cell] = leakage;
    return leakage;
  }

  // Compute average leakage across power conds for state-dependent leakage
  LeakagePowerSeq* leakages = cell->leakagePowers();
  if (!leakages || leakages->empty()) {
    cell_leakage_cache_[cell] = std::nullopt;
    return std::nullopt;
  }

  float total_leakage = 0.0;
  for (LeakagePower* leak : *leakages) {
    total_leakage += leak->power();
  }
  leakage = total_leakage / leakages->size();
  cell_leakage_cache_[cell] = leakage;
  return leakage;
}

// For debugging
void Resizer::reportEquivalentCells(LibertyCell* base_cell,
                                    bool match_cell_footprint,
                                    bool report_all_cells)
{
  utl::SetAndRestore set_match_footprint(match_cell_footprint_,
                                         match_cell_footprint);
  resizePreamble();
  LibertyCellSeq equiv_cells;

  if (report_all_cells) {
    swappable_cells_cache_.clear();
    bool restrict = false;
    std::optional<double> no_limit = std::nullopt;
    utl::SetAndRestore relax_footprint(match_cell_footprint_, restrict);
    utl::SetAndRestore relax_sizing_area_limit(sizing_area_limit_, no_limit);
    utl::SetAndRestore relax_sizing_leakage_limit(sizing_leakage_limit_,
                                                  no_limit);
    utl::SetAndRestore relax_keep_site(sizing_keep_site_, restrict);
    utl::SetAndRestore relax_keep_vt(sizing_keep_vt_, restrict);
    equiv_cells = getSwappableCells(base_cell);
    swappable_cells_cache_.clear();  // SetAndRestore invalidates cache.
  } else {
    equiv_cells = getSwappableCells(base_cell);
  }

  // Identify cells that are excluded due to restrictions or cell_footprints
  std::unordered_set<LibertyCell*> excluded_cells;
  if (report_all_cells) {
    // All SetAndRestore variables are out of scope, so original restrictions
    // are in play
    LibertyCellSeq real_equiv_cells = getSwappableCells(base_cell);
    std::unordered_set<LibertyCell*> real_equiv_cells_set(
        real_equiv_cells.begin(), real_equiv_cells.end());
    for (LibertyCell* cell : equiv_cells) {
      if (real_equiv_cells_set.find(cell) == real_equiv_cells_set.end()) {
        excluded_cells.insert(cell);
      }
    }
  }

  // Sort equiv cells by ascending area and leakage
  // STA sorts them by drive resistance
  std::stable_sort(equiv_cells.begin(),
                   equiv_cells.end(),
                   [this](LibertyCell* a, LibertyCell* b) {
                     dbMaster* master_a = this->getDbNetwork()->staToDb(a);
                     dbMaster* master_b = this->getDbNetwork()->staToDb(b);
                     if (master_a && master_b) {
                       if (master_a->getArea() != master_b->getArea()) {
                         return master_a->getArea() < master_b->getArea();
                       }
                     }
                     std::optional<float> leakage_a = this->cellLeakage(a);
                     std::optional<float> leakage_b = this->cellLeakage(b);
                     // Compare leakages only if they are defined
                     if (leakage_a && leakage_b) {
                       return *leakage_a < *leakage_b;
                     }
                     // Cell 'a' has a priority as it has lower
                     // drive resistance than 'b' after STA sort
                     return leakage_a.has_value() && !leakage_b.has_value();
                   });

  logger_->report(
      "The following {} cells are equivalent to {}{}",
      equiv_cells.size(),
      base_cell->name(),
      (match_cell_footprint ? " with matching cell_footprint:" : ":"));
  odb::dbMaster* master = db_network_->staToDb(base_cell);
  double base_area = block_->dbuAreaToMicrons(master->getArea());
  std::optional<float> base_leakage = cellLeakage(base_cell);
  if (base_leakage) {
    logger_->report(
        "======================================================================"
        "=======");
    logger_->report(
        "          Cell                              Area   Area Leakage  "
        "Leakage  VT");
    logger_->report(
        "                                           (um^2)  Ratio  (W)     "
        "Ratio  Type");
    logger_->report(
        "======================================================================"
        "=======");
    for (LibertyCell* equiv_cell : equiv_cells) {
      std::string cell_name = equiv_cell->name();
      if (excluded_cells.find(equiv_cell) != excluded_cells.end()) {
        cell_name.insert(cell_name.begin(), '*');
      }
      odb::dbMaster* equiv_master = db_network_->staToDb(equiv_cell);
      double equiv_area = block_->dbuAreaToMicrons(equiv_master->getArea());
      std::optional<float> equiv_cell_leakage = cellLeakage(equiv_cell);
      if (equiv_cell_leakage) {
        logger_->report("{:<41} {:>7.3f} {:>5.2f} {:>8.2e} {:>5.2f}   {}",
                        cell_name,
                        equiv_area,
                        equiv_area / base_area,
                        *equiv_cell_leakage,
                        *equiv_cell_leakage / *base_leakage,
                        cellVTType(equiv_master).second);
      } else {
        logger_->report("{:<41} {:>7.3f} {:>5.2f}   {}",
                        cell_name,
                        equiv_area,
                        equiv_area / base_area,
                        cellVTType(equiv_master).second);
      }
    }
    logger_->report(
        "----------------------------------------------------------------------"
        "-------");
  } else {
    logger_->report(
        "==============================================================");
    logger_->report(
        "          Cell                              Area   Area    VT");
    logger_->report(
        "                                           (um^2)  Ratio  Type");
    logger_->report(
        "==============================================================");
    for (LibertyCell* equiv_cell : equiv_cells) {
      std::string cell_name = equiv_cell->name();
      if (excluded_cells.find(equiv_cell) != excluded_cells.end()) {
        cell_name.insert(cell_name.begin(), '*');
      }
      odb::dbMaster* equiv_master = db_network_->staToDb(equiv_cell);
      double equiv_area = block_->dbuAreaToMicrons(equiv_master->getArea());
      logger_->report("{:<41} {:>7.3f} {:>5.2f}   {}",
                      cell_name,
                      equiv_area,
                      equiv_area / base_area,
                      cellVTType(equiv_master).second);
    }
    logger_->report(
        "--------------------------------------------------------------");
  }
}

// Filter equivalent cells based on the following liberty attributes:
// - Footprint (Optional - Honored if enforced by user): Cells with the
//   same footprint have the same layout boundary.
// - User Function Class (Optional - Honored if found): Cells with the
//   same user_function_class are electrically compatible.
// - DontUse: Cells that are marked dont-use are not considered for
//   replacement.
// - Link Cell: Only link cells are considered for replacement.
// This function is cached for performance and reset if more cells are read.
LibertyCellSeq Resizer::getSwappableCells(LibertyCell* source_cell)
{
  if (swappable_cells_cache_.find(source_cell)
      != swappable_cells_cache_.end()) {
    return swappable_cells_cache_[source_cell];
  }

  dbMaster* master = db_network_->staToDb(source_cell);
  if (master == nullptr || !master->isCore()) {
    swappable_cells_cache_[source_cell] = {};
    return {};
  }

  LibertyCellSeq swappable_cells;
  LibertyCellSeq* equiv_cells = sta_->equivCells(source_cell);

  if (equiv_cells) {
    int64_t source_cell_area = master->getArea();
    std::optional<float> source_cell_leakage;
    if (sizing_leakage_limit_) {
      source_cell_leakage = cellLeakage(source_cell);
    }
    for (LibertyCell* equiv_cell : *equiv_cells) {
      if (dontUse(equiv_cell) || !isLinkCell(equiv_cell)) {
        continue;
      }

      dbMaster* equiv_cell_master = db_network_->staToDb(equiv_cell);
      if (!equiv_cell_master) {
        continue;
      }

      if (sizing_area_limit_.has_value() && (source_cell_area != 0)
          && (equiv_cell_master->getArea()
                  / static_cast<double>(source_cell_area)
              > sizing_area_limit_.value())) {
        continue;
      }

      if (sizing_leakage_limit_ && source_cell_leakage) {
        std::optional<float> equiv_cell_leakage = cellLeakage(equiv_cell);
        if (equiv_cell_leakage
            && (*equiv_cell_leakage / *source_cell_leakage
                > sizing_leakage_limit_.value())) {
          continue;
        }
      }

      if (sizing_keep_site_) {
        if (master->getSite() != equiv_cell_master->getSite()) {
          continue;
        }
      }

      if (sizing_keep_vt_) {
        if (cellVTType(master).first != cellVTType(equiv_cell_master).first) {
          continue;
        }
      }

      if (match_cell_footprint_) {
        const bool footprints_match = sta::stringEqIf(source_cell->footprint(),
                                                      equiv_cell->footprint());
        if (!footprints_match) {
          continue;
        }
      }

      if (source_cell->userFunctionClass()) {
        const bool user_function_classes_match = sta::stringEqIf(
            source_cell->userFunctionClass(), equiv_cell->userFunctionClass());
        if (!user_function_classes_match) {
          continue;
        }
      }

      swappable_cells.push_back(equiv_cell);
    }
  } else {
    swappable_cells.push_back(source_cell);
  }

  swappable_cells_cache_[source_cell] = swappable_cells;
  return swappable_cells;
}

void Resizer::checkLibertyForAllCorners()
{
  for (Corner* corner : *sta_->corners()) {
    int lib_ap_index = corner->libertyIndex(max_);
    LibertyLibraryIterator* lib_iter = network_->libertyLibraryIterator();
    while (lib_iter->hasNext()) {
      LibertyLibrary* lib = lib_iter->next();
      LibertyCellIterator cell_iter(lib);
      while (cell_iter.hasNext()) {
        LibertyCell* cell = cell_iter.next();
        if (isLinkCell(cell) && !dontUse(cell)) {
          LibertyCell* corner_cell = cell->cornerCell(lib_ap_index);
          if (!corner_cell) {
            logger_->warn(RSZ,
                          96,
                          "Cell {} is missing in {} and will be set dont-use",
                          cell->name(),
                          corner->name());
            setDontUse(cell, true);
            continue;
          }
        }
      }
    }
    delete lib_iter;
  }
}

void Resizer::setParasiticsSrc(ParasiticsSrc src)
{
  if (incremental_parasitics_enabled_) {
    logger_->error(
        RSZ,
        108,
        "cannot change parasitics source while incremental parasitics enabled");
  }

  parasitics_src_ = src;
}

void Resizer::makeEquivCells()
{
  LibertyLibrarySeq libs;
  LibertyLibraryIterator* lib_iter = network_->libertyLibraryIterator();
  while (lib_iter->hasNext()) {
    LibertyLibrary* lib = lib_iter->next();
    // massive kludge until makeEquivCells is fixed to only incldue link cells
    LibertyCellIterator cell_iter(lib);
    if (cell_iter.hasNext()) {
      LibertyCell* cell = cell_iter.next();
      if (isLinkCell(cell)) {
        libs.emplace_back(lib);
      }
    }
  }
  delete lib_iter;
  sta_->makeEquivCells(&libs, nullptr);
}

// When there are multiple VT layers, create a composite name
// by removing conflicting characters.
std::string mergeVTLayerNames(const std::string& new_name,
                              const std::string& curr_name)
{
  std::string merged;
  size_t len = std::max(new_name.size(), curr_name.size());

  for (size_t i = 0; i < len; ++i) {
    char c1 = (i < new_name.size()) ? new_name[i] : '\0';
    char c2 = (i < curr_name.size()) ? curr_name[i] : '\0';

    if (c1 == c2) {
      merged.push_back(c1);  // Same character, keep it
    } else if (c1 == '\0') {
      merged.push_back(c2);  // Only c2 exists, add it
    } else if (c2 == '\0') {
      merged.push_back(c1);  // Only c1 exists, add it
    }
    // If c1 and c2 are different, we do not add anything
  }

  // If there is no overlap between names, append the names
  if (merged.empty()) {
    merged = new_name + curr_name;
  }
  return merged;
}

// Make new composite VT type name more compact by stripping out VT
// and trailing underscore
// LVT => L (no VT)
// VTL_ => L (no VT, no trailing underscore)
void compressVTLayerName(std::string& name)
{
  if (name.empty()) {
    return;
  }

  // Strip out VT from name
  size_t pos;
  while ((pos = name.find("VT")) != std::string::npos) {
    name.erase(pos, 2);
  }

  // Strip out trailing underscore
  if (!name.empty() && name.back() == '_') {
    name.pop_back();
  }
}

// VT layers are typically in LEF obstruction section.
// To categorize cell VT type, hash all obstruction VT layers.
// Cells beloning to the same VT category should have identical layer
// composition, resulting in the same hash value.  VT type is 0 if there are
// no OBS VT layers.
std::pair<int, std::string> Resizer::cellVTType(dbMaster* master)
{
  // Check if VT type is already computed
  auto it = vt_map_.find(master);
  if (it != vt_map_.end()) {
    return it->second;
  }

  dbSet<dbBox> obs = master->getObstructions();
  if (obs.empty()) {
    auto [new_it, _] = vt_map_.emplace(master, std::make_pair(0, "-"));
    return new_it->second;
  }

  std::unordered_set<std::string> unique_layers;  // count each layer only once
  size_t hash1 = 0;
  std::string new_layer_name;
  for (dbBox* bbox : obs) {
    dbTechLayer* layer = bbox->getTechLayer();
    if (layer == nullptr || layer->getType() != odb::dbTechLayerType::IMPLANT) {
      continue;
    }

    std::string curr_layer_name = layer->getName();
    if (unique_layers.insert(curr_layer_name).second) {
      debugPrint(logger_,
                 RSZ,
                 "equiv",
                 1,
                 "{} has OBS implant layer {}",
                 master->getName(),
                 curr_layer_name);
      size_t hash2 = boost::hash<std::string>()(curr_layer_name);
      boost::hash_combine(hash1, hash2);
      new_layer_name = mergeVTLayerNames(new_layer_name, curr_layer_name);
    }
  }

  if (hash1 == 0) {
    auto [new_it, _] = vt_map_.emplace(master, std::make_pair(0, "-"));
    return new_it->second;
  }

  if (vt_hash_map_.find(hash1) == vt_hash_map_.end()) {
    int vt_id = vt_hash_map_.size() + 1;
    vt_hash_map_[hash1] = vt_id;
  }

  compressVTLayerName(new_layer_name);
  auto [new_it, _] = vt_map_.emplace(
      master, std::make_pair(vt_hash_map_[hash1], new_layer_name));
  debugPrint(logger_,
             RSZ,
             "equiv",
             1,
             "{} has VT type {} {}",
             master->getName(),
             vt_map_[master].first,
             vt_map_[master].second);
  return new_it->second;
}

int Resizer::resizeToTargetSlew(const Pin* drvr_pin)
{
  Instance* inst = network_->instance(drvr_pin);
  LibertyCell* cell = network_->libertyCell(inst);
  if (!network_->isTopLevelPort(drvr_pin) && !dontTouch(inst) && cell
      && isLogicStdCell(inst)) {
    bool revisiting_inst = false;
    if (hasMultipleOutputs(inst)) {
      revisiting_inst = resized_multi_output_insts_.hasKey(inst);
      debugPrint(logger_,
                 RSZ,
                 "resize",
                 2,
                 "multiple outputs{}",
                 revisiting_inst ? " - revisit" : "");
      resized_multi_output_insts_.insert(inst);
    }
    ensureWireParasitic(drvr_pin);
    // Includes net parasitic capacitance.
    float load_cap = graph_delay_calc_->loadCap(drvr_pin, tgt_slew_dcalc_ap_);
    if (load_cap > 0.0) {
      LibertyCell* target_cell
          = findTargetCell(cell, load_cap, revisiting_inst);
      if (target_cell != cell) {
        debugPrint(logger_,
                   RSZ,
                   "resize",
                   2,
                   "{} {} -> {}",
                   sdc_network_->pathName(drvr_pin),
                   cell->name(),
                   target_cell->name());
        if (replaceCell(inst, target_cell, true) && !revisiting_inst) {
          return 1;
        }
      }
    }
  }
  return 0;
}

bool Resizer::getCin(const LibertyCell* cell, float& cin)
{
  sta::LibertyCellPortIterator port_iter(cell);
  int nports = 0;
  cin = 0;
  while (port_iter.hasNext()) {
    const LibertyPort* port = port_iter.next();
    if (port->direction() == sta::PortDirection::input()) {
      cin += port->capacitance();
      nports++;
    }
  }
  if (nports) {
    cin /= nports;
    return true;
  }
  return false;
}

int Resizer::resizeToCapRatio(const Pin* drvr_pin, bool upsize_only)
{
  Instance* inst = network_->instance(drvr_pin);
  LibertyCell* cell = inst ? network_->libertyCell(inst) : nullptr;
  if (!network_->isTopLevelPort(drvr_pin) && inst && !dontTouch(inst) && cell
      && isLogicStdCell(inst)) {
    float cin, load_cap;
    ensureWireParasitic(drvr_pin);

    // Includes net parasitic capacitance.
    load_cap = graph_delay_calc_->loadCap(drvr_pin, tgt_slew_dcalc_ap_);
    if (load_cap > 0.0 && getCin(cell, cin)) {
      float cap_ratio
          = cell->isBuffer() ? buffer_sizing_cap_ratio_ : sizing_cap_ratio_;

      LibertyCellSeq equiv_cells = getSwappableCells(cell);
      LibertyCell *best = nullptr, *highest_cin_cell = nullptr;
      float highest_cin = 0;
      for (LibertyCell* size : equiv_cells) {
        float size_cin;
        if ((!cell->isBuffer() || buffer_fast_sizes_.count(size))
            && getCin(size, size_cin)) {
          if (load_cap < size_cin * cap_ratio) {
            if (upsize_only && size == cell) {
              // The current size of the cell fits the criteria, apply no
              // sizing
              return 0;
            }

            if (!best || size->area() < best->area()) {
              best = size;
            }
          }

          if (size_cin > highest_cin) {
            highest_cin = size_cin;
            highest_cin_cell = size;
          }
        }
      }

      if (best) {
        if (best != cell) {
          replaceCell(inst, best, true);
          return 1;
        }
      } else if (highest_cin_cell) {
        replaceCell(inst, highest_cin_cell, true);
        return 1;
      }
    }
  }
  return 0;
}

bool Resizer::isLogicStdCell(const Instance* inst)
{
  return !db_network_->isTopInstance(inst)
         && db_network_->staToDb(inst)->getMaster()->getType()
                == odb::dbMasterType::CORE;
}

LibertyCell* Resizer::findTargetCell(LibertyCell* cell,
                                     float load_cap,
                                     bool revisiting_inst)
{
  LibertyCell* best_cell = cell;
  LibertyCellSeq swappable_cells = getSwappableCells(cell);
  if (!swappable_cells.empty()) {
    bool is_buf_inv = cell->isBuffer() || cell->isInverter();
    float target_load = (*target_load_map_)[cell];
    float best_load = target_load;
    float best_dist = targetLoadDist(load_cap, target_load);
    float best_delay
        = is_buf_inv ? bufferDelay(cell, load_cap, tgt_slew_dcalc_ap_) : 0.0;
    debugPrint(logger_,
               RSZ,
               "resize",
               3,
               "{} load cap {} dist={:.2e} delay={}",
               cell->name(),
               units_->capacitanceUnit()->asString(load_cap),
               best_dist,
               delayAsString(best_delay, sta_, 3));
    for (LibertyCell* target_cell : swappable_cells) {
      float target_load = (*target_load_map_)[target_cell];
      float delay = 0.0;
      if (is_buf_inv) {
        delay = bufferDelay(target_cell, load_cap, tgt_slew_dcalc_ap_);
      }
      float dist = targetLoadDist(load_cap, target_load);
      debugPrint(logger_,
                 RSZ,
                 "resize",
                 3,
                 " {} dist={:.2e} delay={}",
                 target_cell->name(),
                 dist,
                 delayAsString(delay, sta_, 3));
      if (is_buf_inv
              // Library may have "delay" buffers/inverters that are
              // functionally buffers/inverters but have additional
              // intrinsic delay. Accept worse target load matching if
              // delay is reduced to avoid using them.
              ? ((delay < best_delay && dist < best_dist * 1.1)
                 || (dist < best_dist && delay < best_delay * 1.1))
              : dist < best_dist
                    // If the instance has multiple outputs (generally a
                    // register Q/QN) only allow upsizing after the first pin
                    // is visited.
                    && (!revisiting_inst || target_load > best_load)) {
        best_cell = target_cell;
        best_dist = dist;
        best_load = target_load;
        best_delay = delay;
      }
    }
  }
  return best_cell;
}

void Resizer::eraseParasitics(const Net* net)
{
  parasitics_invalid_.erase(net);
}

// Replace LEF with LEF so ports stay aligned in instance.
bool Resizer::replaceCell(Instance* inst,
                          const LibertyCell* replacement,
                          const bool journal)
{
  const char* replacement_name = replacement->name();
  dbMaster* replacement_master = db_->findMaster(replacement_name);

  if (replacement_master) {
    dbInst* dinst = db_network_->staToDb(inst);
    dbMaster* master = dinst->getMaster();
    designAreaIncr(-area(master));
    Cell* replacement_cell1 = db_network_->dbToSta(replacement_master);
    sta_->replaceCell(inst, replacement_cell1);
    designAreaIncr(area(replacement_master));

    // Legalize the position of the instance in case it leaves the die
    if (parasitics_src_ == ParasiticsSrc::global_routing
        || parasitics_src_ == ParasiticsSrc::detailed_routing) {
      opendp_->legalCellPos(db_network_->staToDb(inst));
    }
    return true;
  }
  return false;
}

bool Resizer::hasMultipleOutputs(const Instance* inst)
{
  int output_count = 0;
  std::unique_ptr<InstancePinIterator> pin_iter(network_->pinIterator(inst));
  while (pin_iter->hasNext()) {
    const Pin* pin = pin_iter->next();
    if (network_->direction(pin)->isAnyOutput() && network_->net(pin)) {
      output_count++;
      if (output_count > 1) {
        return true;
      }
    }
  }
  return false;
}

////////////////////////////////////////////////////////////////

// API for timing driven placement.

void Resizer::resizeSlackPreamble()
{
  resizePreamble();
  // Save max_wire_length for multiple repairDesign calls.
  max_wire_length_ = findMaxWireLength1();
}

// Run repair_design to repair long wires and max slew, capacitance and fanout
// violations. Find the slacks, and then undo all changes to the netlist.
void Resizer::findResizeSlacks(bool run_journal_restore)
{
  IncrementalParasiticsGuard guard(this);
  if (run_journal_restore)
    journalBegin();
  estimateWireParasitics();
  int repaired_net_count, slew_violations, cap_violations;
  int fanout_violations, length_violations;
  repair_design_->repairDesign(max_wire_length_,
                               0.0,
                               0.0,
                               0.0,
                               false,
                               repaired_net_count,
                               slew_violations,
                               cap_violations,
                               fanout_violations,
                               length_violations);
  repair_design_->reportViolationCounters(false,
                                          slew_violations,
                                          cap_violations,
                                          fanout_violations,
                                          length_violations,
                                          repaired_net_count);
  fullyRebuffer(nullptr);
  ensureLevelDrvrVertices();

  findResizeSlacks1();
  if (run_journal_restore)
    journalRestore();
}

void Resizer::findResizeSlacks1()
{
  // Use driver pin slacks rather than Sta::netSlack to save visiting
  // the net pins and min'ing the slack.
  net_slack_map_.clear();
  for (int i = level_drvr_vertices_.size() - 1; i >= 0; i--) {
    Vertex* drvr = level_drvr_vertices_[i];
    Pin* drvr_pin = drvr->pin();
    Net* net = network_->isTopLevelPort(drvr_pin)
                   ? network_->net(network_->term(drvr_pin))
                   : network_->net(drvr_pin);
    if (net
        && !drvr->isConstant()
        // Hands off special nets.
        && !db_network_->isSpecial(net) && !sta_->isClock(drvr_pin)) {
      net_slack_map_[net] = sta_->vertexSlack(drvr, max_);
    }
  }
}

NetSeq Resizer::resizeWorstSlackNets()
{
  // Find the nets with the worst slack.
  NetSeq nets;
  for (auto pair : net_slack_map_) {
    nets.push_back(pair.first);
  }
  sort(nets, [this](const Net* net1, const Net* net2) {
    return resizeNetSlack(net1) < resizeNetSlack(net2);
  });

  int nworst_nets = std::ceil(nets.size() * worst_slack_nets_percent_ / 100.0);
  if (nets.size() > nworst_nets) {
    nets.resize(nworst_nets);
  }
  return nets;
}

std::optional<Slack> Resizer::resizeNetSlack(const Net* net)
{
  auto it = net_slack_map_.find(net);
  if (it == net_slack_map_.end()) {
    return {};
  }
  return it->second;
}

std::optional<Slack> Resizer::resizeNetSlack(const dbNet* db_net)
{
  const Net* net = db_network_->dbToSta(db_net);
  return resizeNetSlack(net);
}

////////////////////////////////////////////////////////////////

// API for logic resynthesis
PinSet Resizer::findFaninFanouts(PinSet& end_pins)
{
  // Abbreviated copyState
  sta_->ensureLevelized();
  graph_ = sta_->graph();

  VertexSet ends(graph_);
  for (const Pin* pin : end_pins) {
    Vertex* end = graph_->pinLoadVertex(pin);
    ends.insert(end);
  }
  PinSet fanin_fanout_pins(db_network_);
  VertexSet fanin_fanouts = findFaninFanouts(ends);
  for (Vertex* vertex : fanin_fanouts) {
    fanin_fanout_pins.insert(vertex->pin());
  }
  return fanin_fanout_pins;
}

VertexSet Resizer::findFaninFanouts(VertexSet& ends)
{
  // Search backwards from ends to fanin register outputs and input ports.
  VertexSet fanin_roots = findFaninRoots(ends);
  // Search forward from register outputs.
  VertexSet fanouts = findFanouts(fanin_roots);
  return fanouts;
}

// Find source pins for logic fanin of ends.
PinSet Resizer::findFanins(PinSet& end_pins)
{
  // Abbreviated copyState
  sta_->ensureLevelized();
  graph_ = sta_->graph();

  VertexSet ends(graph_);
  for (const Pin* pin : end_pins) {
    Vertex* end = graph_->pinLoadVertex(pin);
    ends.insert(end);
  }

  SearchPredNonReg2 pred(sta_);
  BfsBkwdIterator iter(BfsIndex::other, &pred, this);
  for (Vertex* vertex : ends) {
    iter.enqueueAdjacentVertices(vertex);
  }

  PinSet fanins(db_network_);
  while (iter.hasNext()) {
    Vertex* vertex = iter.next();
    if (isRegOutput(vertex) || network_->isTopLevelPort(vertex->pin())) {
      continue;
    }
    iter.enqueueAdjacentVertices(vertex);
    fanins.insert(vertex->pin());
  }
  return fanins;
}

// Find roots for logic fanin of ends.
VertexSet Resizer::findFaninRoots(VertexSet& ends)
{
  SearchPredNonReg2 pred(sta_);
  BfsBkwdIterator iter(BfsIndex::other, &pred, this);
  for (Vertex* vertex : ends) {
    iter.enqueueAdjacentVertices(vertex);
  }

  VertexSet roots(graph_);
  while (iter.hasNext()) {
    Vertex* vertex = iter.next();
    if (isRegOutput(vertex) || network_->isTopLevelPort(vertex->pin())) {
      roots.insert(vertex);
    } else {
      iter.enqueueAdjacentVertices(vertex);
    }
  }
  return roots;
}

bool Resizer::isRegOutput(Vertex* vertex)
{
  LibertyPort* port = network_->libertyPort(vertex->pin());
  if (port) {
    LibertyCell* cell = port->libertyCell();
    for (TimingArcSet* arc_set : cell->timingArcSets(nullptr, port)) {
      if (arc_set->role()->genericRole() == TimingRole::regClkToQ()) {
        return true;
      }
    }
  }
  return false;
}

VertexSet Resizer::findFanouts(VertexSet& reg_outs)
{
  VertexSet fanouts(graph_);
  sta::SearchPredNonLatch2 pred(sta_);
  BfsFwdIterator iter(BfsIndex::other, &pred, this);
  for (Vertex* reg_out : reg_outs) {
    iter.enqueueAdjacentVertices(reg_out);
  }

  while (iter.hasNext()) {
    Vertex* vertex = iter.next();
    if (!isRegister(vertex)) {
      fanouts.insert(vertex);
      iter.enqueueAdjacentVertices(vertex);
    }
  }
  return fanouts;
}

bool Resizer::isRegister(Vertex* vertex)
{
  LibertyPort* port = network_->libertyPort(vertex->pin());
  if (port) {
    LibertyCell* cell = port->libertyCell();
    return cell && cell->hasSequentials();
  }
  return false;
}

////////////////////////////////////////////////////////////////

double Resizer::area(Cell* cell)
{
  return area(db_network_->staToDb(cell));
}

double Resizer::area(dbMaster* master)
{
  if (!master->isCoreAutoPlaceable()) {
    return 0;
  }
  return dbuToMeters(master->getWidth()) * dbuToMeters(master->getHeight());
}

double Resizer::dbuToMeters(int dist) const
{
  return dist / (dbu_ * 1e+6);
}

int Resizer::metersToDbu(double dist) const
{
  if (dist < 0) {
    logger_->error(
        RSZ, 86, "metersToDbu({}) cannot convert negative distances", dist);
  }
  // sta::INF is passed to this function in some cases. Protect against
  // overflow conditions.
  double distance = dist * dbu_ * 1e+6;
  return static_cast<int>(std::lround(distance)
                          & std::numeric_limits<int>::max());
}

void Resizer::setMaxUtilization(double max_utilization)
{
  max_area_ = coreArea() * max_utilization;
}

bool Resizer::overMaxArea()
{
  return max_area_ && fuzzyGreaterEqual(design_area_, max_area_);
}

void Resizer::setDontUse(LibertyCell* cell, bool dont_use)
{
  if (dont_use) {
    dont_use_.insert(cell);
  } else {
    dont_use_.erase(cell);
  }

  // Reset buffer set and swappable cells cache to ensure they honor dont_use_
  buffer_cells_.clear();
  buffer_lowest_drive_ = nullptr;
  swappable_cells_cache_.clear();
}

void Resizer::resetDontUse()
{
  dont_use_.clear();

  // Reset buffer set and swappable cells cache to ensure they honor dont_use_
  buffer_cells_.clear();
  buffer_lowest_drive_ = nullptr;
  swappable_cells_cache_.clear();

  // recopy in liberty cell dont uses
  copyDontUseFromLiberty();
}

bool Resizer::dontUse(const LibertyCell* cell)
{
  return dont_use_.hasKey(const_cast<LibertyCell*>(cell));
}

void Resizer::reportDontUse() const
{
  logger_->report("Don't Use Cells:");

  if (dont_use_.empty()) {
    logger_->report("  none");
  } else {
    for (auto* cell : dont_use_) {
      if (!isLinkCell(cell)) {
        continue;
      }
      logger_->report("  {}", cell->name());
    }
  }
}

void Resizer::setDontTouch(const Instance* inst, bool dont_touch)
{
  dbInst* db_inst = db_network_->staToDb(inst);
  db_inst->setDoNotTouch(dont_touch);
}

bool Resizer::dontTouch(const Instance* inst)
{
  dbInst* db_inst = db_network_->staToDb(inst);
  if (!db_inst) {
    return false;
  }
  return db_inst->isDoNotTouch();
}

void Resizer::setDontTouch(const Net* net, bool dont_touch)
{
  dbNet* db_net = db_network_->staToDb(net);
  db_net->setDoNotTouch(dont_touch);
}

bool Resizer::dontTouch(const Net* net)
{
  dbNet* db_net = db_network_->staToDb(net);
  if (db_net == nullptr) {
    return false;
  }
  return db_net->isDoNotTouch();
}

bool Resizer::dontTouch(const Pin* pin)
{
  return dontTouch(network_->instance(pin)) || dontTouch(network_->net(pin));
}

void Resizer::reportDontTouch()
{
  initBlock();

  std::set<odb::dbInst*> insts;
  std::set<odb::dbNet*> nets;

  for (auto* inst : block_->getInsts()) {
    if (inst->isDoNotTouch()) {
      insts.insert(inst);
    }
  }

  for (auto* net : block_->getNets()) {
    if (net->isDoNotTouch()) {
      nets.insert(net);
    }
  }

  logger_->report("Don't Touch Instances:");

  if (insts.empty()) {
    logger_->report("  none");
  } else {
    for (auto* inst : insts) {
      logger_->report("  {}", inst->getName());
    }
  }

  logger_->report("Don't Touch Nets:");
  if (nets.empty()) {
    logger_->report("  none");
  } else {
    for (auto* net : nets) {
      logger_->report("  {}", net->getName());
    }
  }
}

////////////////////////////////////////////////////////////////

// Find a target slew for the libraries and then
// a target load for each cell that gives the target slew.
void Resizer::findTargetLoads()
{
  if (target_load_map_ == nullptr) {
    // Find target slew across all buffers in the libraries.
    findBufferTargetSlews();

    target_load_map_ = std::make_unique<CellTargetLoadMap>();
    // Find target loads at the tgt_slew_corner.
    int lib_ap_index = tgt_slew_corner_->libertyIndex(max_);
    LibertyLibraryIterator* lib_iter = network_->libertyLibraryIterator();
    while (lib_iter->hasNext()) {
      LibertyLibrary* lib = lib_iter->next();
      LibertyCellIterator cell_iter(lib);
      while (cell_iter.hasNext()) {
        LibertyCell* cell = cell_iter.next();
        if (isLinkCell(cell) && !dontUse(cell)) {
          LibertyCell* corner_cell = cell->cornerCell(lib_ap_index);
          float tgt_load;
          bool exists;
          target_load_map_->findKey(corner_cell, tgt_load, exists);
          if (!exists) {
            tgt_load = findTargetLoad(corner_cell);
            (*target_load_map_)[corner_cell] = tgt_load;
          }
          // Map link cell to corner cell target load.
          if (cell != corner_cell) {
            (*target_load_map_)[cell] = tgt_load;
          }
        }
      }
    }
    delete lib_iter;
  }
}

float Resizer::targetLoadCap(LibertyCell* cell)
{
  float load_cap = 0.0;
  bool exists;
  target_load_map_->findKey(cell, load_cap, exists);
  if (!exists) {
    logger_->error(RSZ, 68, "missing target load cap.");
  }
  return load_cap;
}

float Resizer::findTargetLoad(LibertyCell* cell)
{
  float target_load_sum = 0.0;
  int arc_count = 0;
  for (TimingArcSet* arc_set : cell->timingArcSets()) {
    const TimingRole* role = arc_set->role();
    if (!role->isTimingCheck() && role != TimingRole::tristateDisable()
        && role != TimingRole::tristateEnable()
        && role != TimingRole::clockTreePathMin()
        && role != TimingRole::clockTreePathMax()) {
      for (TimingArc* arc : arc_set->arcs()) {
        int in_rf_index = arc->fromEdge()->asRiseFall()->index();
        int out_rf_index = arc->toEdge()->asRiseFall()->index();
        float arc_target_load = findTargetLoad(
            cell, arc, tgt_slews_[in_rf_index], tgt_slews_[out_rf_index]);
        debugPrint(logger_,
                   RSZ,
                   "target_load",
                   3,
                   "{} {} -> {} {} target_load = {:.2e}",
                   cell->name(),
                   arc->from()->name(),
                   arc->to()->name(),
                   arc->toEdge()->to_string(),
                   arc_target_load);
        target_load_sum += arc_target_load;
        arc_count++;
      }
    }
  }
  float target_load = arc_count ? target_load_sum / arc_count : 0.0;
  debugPrint(logger_,
             RSZ,
             "target_load",
             2,
             "{} target_load = {:.2e}",
             cell->name(),
             target_load);
  return target_load;
}

// Find the load capacitance that will cause the output slew
// to be equal to out_slew.
float Resizer::findTargetLoad(LibertyCell* cell,
                              TimingArc* arc,
                              Slew in_slew,
                              Slew out_slew)
{
  GateTimingModel* model = dynamic_cast<GateTimingModel*>(arc->model());
  if (model) {
    // load_cap1 lower bound
    // load_cap2 upper bound
    double load_cap1 = 0.0;
    double load_cap2 = 1.0e-12;  // 1pF
    double tol = .01;            // 1%
    double diff1 = gateSlewDiff(cell, arc, model, in_slew, load_cap1, out_slew);
    if (diff1 > 0.0) {
      // Zero load cap out_slew is higher than the target.
      return 0.0;
    }
    double diff2 = gateSlewDiff(cell, arc, model, in_slew, load_cap2, out_slew);
    // binary search for diff = 0.
    while (abs(load_cap1 - load_cap2) > max(load_cap1, load_cap2) * tol) {
      if (diff2 < 0.0) {
        load_cap1 = load_cap2;
        load_cap2 *= 2;
        diff2 = gateSlewDiff(cell, arc, model, in_slew, load_cap2, out_slew);
      } else {
        double load_cap3 = (load_cap1 + load_cap2) / 2.0;
        const double diff3
            = gateSlewDiff(cell, arc, model, in_slew, load_cap3, out_slew);
        if (diff3 < 0.0) {
          load_cap1 = load_cap3;
        } else {
          load_cap2 = load_cap3;
          diff2 = diff3;
        }
      }
    }
    return load_cap1;
  }
  return 0.0;
}

// objective function
Slew Resizer::gateSlewDiff(LibertyCell* cell,
                           TimingArc* arc,
                           GateTimingModel* model,
                           Slew in_slew,
                           float load_cap,
                           Slew out_slew)

{
  const Pvt* pvt = tgt_slew_dcalc_ap_->operatingConditions();
  ArcDelay arc_delay;
  Slew arc_slew;
  model->gateDelay(pvt, in_slew, load_cap, false, arc_delay, arc_slew);
  return arc_slew - out_slew;
}

////////////////////////////////////////////////////////////////

Slew Resizer::targetSlew(const RiseFall* rf)
{
  return tgt_slews_[rf->index()];
}

// Find target slew across all buffers in the libraries.
void Resizer::findBufferTargetSlews()
{
  tgt_slews_ = {0.0};
  tgt_slew_corner_ = nullptr;

  for (Corner* corner : *sta_->corners()) {
    int lib_ap_index = corner->libertyIndex(max_);
    const DcalcAnalysisPt* dcalc_ap = corner->findDcalcAnalysisPt(max_);
    const Pvt* pvt = dcalc_ap->operatingConditions();
    // Average slews across buffers at corner.
    Slew slews[RiseFall::index_count]{0.0};
    int counts[RiseFall::index_count]{0};
    for (LibertyCell* buffer : buffer_cells_) {
      LibertyCell* corner_buffer = buffer->cornerCell(lib_ap_index);
      findBufferTargetSlews(corner_buffer, pvt, slews, counts);
    }
    Slew slew_rise
        = slews[RiseFall::riseIndex()] / counts[RiseFall::riseIndex()];
    Slew slew_fall
        = slews[RiseFall::fallIndex()] / counts[RiseFall::fallIndex()];
    // Use the target slews from the slowest corner,
    // and resize using that corner.
    if (slew_rise > tgt_slews_[RiseFall::riseIndex()]) {
      tgt_slews_[RiseFall::riseIndex()] = slew_rise;
      tgt_slews_[RiseFall::fallIndex()] = slew_fall;
      tgt_slew_corner_ = corner;
      tgt_slew_dcalc_ap_ = corner->findDcalcAnalysisPt(max_);
    }
  }

  debugPrint(logger_,
             RSZ,
             "target_load",
             1,
             "target slew corner {} = {}/{}",
             tgt_slew_corner_->name(),
             delayAsString(tgt_slews_[RiseFall::riseIndex()], sta_, 3),
             delayAsString(tgt_slews_[RiseFall::fallIndex()], sta_, 3));
}

void Resizer::findBufferTargetSlews(LibertyCell* buffer,
                                    const Pvt* pvt,
                                    // Return values.
                                    Slew slews[],
                                    int counts[])
{
  LibertyPort *input, *output;
  buffer->bufferPorts(input, output);
  for (TimingArcSet* arc_set : buffer->timingArcSets(input, output)) {
    for (TimingArc* arc : arc_set->arcs()) {
      GateTimingModel* model = dynamic_cast<GateTimingModel*>(arc->model());
      if (model != nullptr) {
        const RiseFall* in_rf = arc->fromEdge()->asRiseFall();
        const RiseFall* out_rf = arc->toEdge()->asRiseFall();
        float in_cap = input->capacitance(in_rf, max_);
        float load_cap = in_cap * tgt_slew_load_cap_factor;
        ArcDelay arc_delay;
        Slew arc_slew;
        model->gateDelay(pvt, 0.0, load_cap, false, arc_delay, arc_slew);
        model->gateDelay(pvt, arc_slew, load_cap, false, arc_delay, arc_slew);
        slews[out_rf->index()] += arc_slew;
        counts[out_rf->index()]++;
      }
    }
  }
}

////////////////////////////////////////////////////////////////

// Repair tie hi/low net driver fanout by duplicating the
// tie hi/low instances for every pin connected to tie hi/low instances.
void Resizer::repairTieFanout(LibertyPort* tie_port,
                              double separation,  // meters
                              bool verbose)
{
  initDesignArea();
  Instance* top_inst = network_->topInstance();
  LibertyCell* tie_cell = tie_port->libertyCell();
  InstanceSeq insts;
  findCellInstances(tie_cell, insts);
  int tie_count = 0;
  int separation_dbu = metersToDbu(separation);
  for (const Instance* inst : insts) {
    if (!dontTouch(inst)) {
      Pin* drvr_pin = network_->findPin(inst, tie_port);
      if (drvr_pin) {
        dbNet* db_net = db_network_->flatNet(drvr_pin);
        if (!db_net) {
          continue;
        }
        Net* net = db_network_->dbToSta(db_net);
        if (net && !dontTouch(net)) {
          NetConnectedPinIterator* pin_iter
              = network_->connectedPinIterator(net);
          bool keep_tie = false;
          while (pin_iter->hasNext()) {
            const Pin* load = pin_iter->next();
            if (!(db_network_->isFlat(load))) {
              continue;
            }

            Instance* load_inst = network_->instance(load);
            if (dontTouch(load_inst)) {
              keep_tie = true;
            } else if (load != drvr_pin) {
              // Make tie inst.
              Point tie_loc = tieLocation(load, separation_dbu);
              const char* inst_name = network_->name(load_inst);
              string tie_name = makeUniqueInstName(inst_name, true);
              Instance* tie
                  = makeInstance(tie_cell, tie_name.c_str(), top_inst, tie_loc);

              // Put the tie cell instance in the same module with the load
              // it drives.
              if (!network_->isTopInstance(load_inst)) {
                dbInst* load_inst_odb = db_network_->staToDb(load_inst);
                dbInst* tie_odb = db_network_->staToDb(tie);
                load_inst_odb->getModule()->addInst(tie_odb);
              }

              // Make tie output net.
              Net* load_net = makeUniqueNet();

              // Connect tie inst output.
              sta_->connectPin(tie, tie_port, load_net);

              // Connect load to tie output net.
              sta_->disconnectPin(const_cast<Pin*>(load));
              Port* load_port = network_->port(load);
              sta_->connectPin(load_inst, load_port, load_net);

              designAreaIncr(area(db_network_->cell(tie_cell)));
              tie_count++;
            }
          }
          delete pin_iter;

          if (keep_tie) {
            continue;
          }

          // Delete inst output net.
          Pin* tie_pin = network_->findPin(inst, tie_port);
          dbNet* tie_flat_net = db_network_->flatNet(tie_pin);
          Net* tie_net = db_network_->dbToSta(tie_flat_net);

          // network_->net(tie_pin);
          sta_->deleteNet(tie_net);
          parasitics_invalid_.erase(tie_net);
          // Delete the tie instance if no other ports are in use.
          // A tie cell can have both tie hi and low outputs.
          bool has_other_fanout = false;
          std::unique_ptr<InstancePinIterator> inst_pin_iter{
              network_->pinIterator(inst)};
          while (inst_pin_iter->hasNext()) {
            Pin* pin = inst_pin_iter->next();
            if (pin != drvr_pin) {
              // hier fix
              Net* net = db_network_->dbToSta(db_network_->flatNet(pin));
              if (net && !network_->isPower(net) && !network_->isGround(net)) {
                has_other_fanout = true;
                break;
              }
            }
          }
          if (!has_other_fanout) {
            sta_->deleteInstance(const_cast<Instance*>(inst));
          }
        }
      }
    }
  }

  if (tie_count > 0) {
    logger_->info(
        RSZ, 42, "Inserted {} tie {} instances.", tie_count, tie_cell->name());
    level_drvr_vertices_valid_ = false;
  }
}

void Resizer::findCellInstances(LibertyCell* cell,
                                // Return value.
                                InstanceSeq& insts)
{
  LeafInstanceIterator* inst_iter = network_->leafInstanceIterator();
  while (inst_iter->hasNext()) {
    Instance* inst = inst_iter->next();
    if (network_->libertyCell(inst) == cell) {
      insts.emplace_back(inst);
    }
  }
  delete inst_iter;
}

// Place the tie instance on the side of the load pin.
Point Resizer::tieLocation(const Pin* load, int separation)
{
  Point load_loc = db_network_->location(load);
  int load_x = load_loc.getX();
  int load_y = load_loc.getY();
  int tie_x = load_x;
  int tie_y = load_y;
  if (!(network_->isTopLevelPort(load) || !db_network_->isFlat(load))) {
    dbInst* db_inst = db_network_->staToDb(network_->instance(load));
    dbBox* bbox = db_inst->getBBox();
    int left_dist = abs(load_x - bbox->xMin());
    int right_dist = abs(load_x - bbox->xMax());
    int bot_dist = abs(load_y - bbox->yMin());
    int top_dist = abs(load_y - bbox->yMax());
    if (left_dist < right_dist && left_dist < bot_dist
        && left_dist < top_dist) {
      // left
      tie_x -= separation;
    }
    if (right_dist < left_dist && right_dist < bot_dist
        && right_dist < top_dist) {
      // right
      tie_x += separation;
    }
    if (bot_dist < left_dist && bot_dist < right_dist && bot_dist < top_dist) {
      // bot
      tie_y -= separation;
    }
    if (top_dist < left_dist && top_dist < right_dist && top_dist < bot_dist) {
      // top
      tie_y += separation;
    }
  }
  return Point(tie_x, tie_y);
}

////////////////////////////////////////////////////////////////

void Resizer::reportLongWires(int count, int digits)
{
  initBlock();
  graph_ = sta_->ensureGraph();
  sta_->ensureClkNetwork();
  VertexSeq drvrs;
  findLongWires(drvrs);
  logger_->report("Driver    length delay");
  const Corner* corner = sta_->cmdCorner();
  double wire_res = wireSignalResistance(corner);
  double wire_cap = wireSignalCapacitance(corner);
  int i = 0;
  for (Vertex* drvr : drvrs) {
    Pin* drvr_pin = drvr->pin();
    double wire_length = dbuToMeters(maxLoadManhattenDistance(drvr));
    double steiner_length = dbuToMeters(findMaxSteinerDist(drvr, corner));
    double delay = (wire_length * wire_res) * (wire_length * wire_cap) * 0.5;
    logger_->report("{} manhtn {} steiner {} {}",
                    sdc_network_->pathName(drvr_pin),
                    units_->distanceUnit()->asString(wire_length, 1),
                    units_->distanceUnit()->asString(steiner_length, 1),
                    delayAsString(delay, sta_, digits));
    if (i == count) {
      break;
    }
    i++;
  }
}

using DrvrDist = std::pair<Vertex*, int>;

void Resizer::findLongWires(VertexSeq& drvrs)
{
  Vector<DrvrDist> drvr_dists;
  VertexIterator vertex_iter(graph_);
  while (vertex_iter.hasNext()) {
    Vertex* vertex = vertex_iter.next();
    if (vertex->isDriver(network_)) {
      Pin* pin = vertex->pin();
      // Hands off the clock nets.
      if (!sta_->isClock(pin) && !vertex->isConstant()
          && !vertex->isDisabledConstraint()) {
        drvr_dists.emplace_back(
            DrvrDist(vertex, maxLoadManhattenDistance(vertex)));
      }
    }
  }
  sort(drvr_dists, [](const DrvrDist& drvr_dist1, const DrvrDist& drvr_dist2) {
    return drvr_dist1.second > drvr_dist2.second;
  });
  drvrs.reserve(drvr_dists.size());
  for (DrvrDist& drvr_dist : drvr_dists) {
    drvrs.emplace_back(drvr_dist.first);
  }
}

// Find the maximum distance along steiner tree branches from
// the driver to loads (in dbu).
int Resizer::findMaxSteinerDist(Vertex* drvr, const Corner* corner)

{
  Pin* drvr_pin = drvr->pin();
  BufferedNetPtr bnet = makeBufferedNetSteiner(drvr_pin, corner);
  if (bnet) {
    return bnet->maxLoadWireLength();
  }
  return 0;
}

double Resizer::maxLoadManhattenDistance(const Net* net)
{
  NetPinIterator* pin_iter = network_->pinIterator(net);
  int max_dist = 0;
  while (pin_iter->hasNext()) {
    const Pin* pin = pin_iter->next();
    if (network_->isDriver(pin)) {
      Vertex* drvr = graph_->pinDrvrVertex(pin);
      if (drvr) {
        int dist = maxLoadManhattenDistance(drvr);
        max_dist = max(max_dist, dist);
      }
    }
  }
  delete pin_iter;
  return dbuToMeters(max_dist);
}

int Resizer::maxLoadManhattenDistance(Vertex* drvr)
{
  int max_dist = 0;
  Point drvr_loc = db_network_->location(drvr->pin());
  VertexOutEdgeIterator edge_iter(drvr, graph_);
  while (edge_iter.hasNext()) {
    Edge* edge = edge_iter.next();
    Vertex* load = edge->to(graph_);
    Point load_loc = db_network_->location(load->pin());
    int dist = Point::manhattanDistance(drvr_loc, load_loc);
    max_dist = max(max_dist, dist);
  }
  return max_dist;
}

////////////////////////////////////////////////////////////////

NetSeq* Resizer::findFloatingNets()
{
  NetSeq* floating_nets = new NetSeq;
  NetIterator* net_iter = network_->netIterator(network_->topInstance());
  while (net_iter->hasNext()) {
    Net* net = net_iter->next();
    PinSeq loads;
    PinSeq drvrs;
    PinSet visited_drvrs(db_network_);
    FindNetDrvrLoads visitor(nullptr, visited_drvrs, loads, drvrs, network_);
    network_->visitConnectedPins(net, visitor);
    if (drvrs.empty() && !loads.empty()) {
      floating_nets->emplace_back(net);
    }
  }
  delete net_iter;
  sort(floating_nets, sta::NetPathNameLess(network_));
  return floating_nets;
}

PinSet* Resizer::findFloatingPins()
{
  PinSet* floating_pins = new PinSet(network_);

  // Find instances with inputs without a net
  LeafInstanceIterator* leaf_iter = network_->leafInstanceIterator();
  while (leaf_iter->hasNext()) {
    const Instance* inst = leaf_iter->next();
    InstancePinIterator* pin_iter = network_->pinIterator(inst);
    while (pin_iter->hasNext()) {
      Pin* pin = pin_iter->next();
      if (network_->direction(pin) != sta::PortDirection::input()) {
        continue;
      }
      if (network_->net(pin) != nullptr) {
        continue;
      }
      floating_pins->insert(pin);
    }
    delete pin_iter;
  }
  delete leaf_iter;

  return floating_pins;
}

NetSeq* Resizer::findOverdrivenNets(bool include_parallel_driven)
{
  NetSeq* overdriven_nets = new NetSeq;
  std::unique_ptr<NetIterator> net_iter(
      network_->netIterator(network_->topInstance()));
  while (net_iter->hasNext()) {
    Net* net = net_iter->next();
    PinSeq loads;
    PinSeq drvrs;
    PinSet visited_drvrs(db_network_);
    FindNetDrvrLoads visitor(nullptr, visited_drvrs, loads, drvrs, network_);
    network_->visitConnectedPins(net, visitor);
    if (drvrs.size() > 1) {
      bool all_tristate = true;
      for (const Pin* drvr : drvrs) {
        if (!isTristateDriver(drvr)) {
          all_tristate = false;
        }
      }

      if (all_tristate) {
        continue;
      }

      if (!include_parallel_driven) {
        bool allowed = true;
        bool has_buffers = false;
        bool has_inverters = false;
        std::set<sta::Net*> input_nets;

        for (const Pin* drvr : drvrs) {
          const Instance* inst = network_->instance(drvr);
          const LibertyCell* cell = network_->libertyCell(inst);
          if (cell == nullptr) {
            allowed = false;
            break;
          }
          if (cell->isBuffer()) {
            has_buffers = true;
          }
          if (cell->isInverter()) {
            has_inverters = true;
          }

          std::unique_ptr<InstancePinIterator> inst_pin_iter(
              network_->pinIterator(inst));
          while (inst_pin_iter->hasNext()) {
            Pin* inst_pin = inst_pin_iter->next();
            sta::PortDirection* dir = network_->direction(inst_pin);
            if (dir->isAnyInput()) {
              input_nets.insert(network_->net(inst_pin));
            }
          }
        }

        if (has_inverters && has_buffers) {
          allowed = false;
        }

        if (input_nets.size() > 1) {
          allowed = false;
        }

        if (allowed) {
          continue;
        }
      }
      overdriven_nets->emplace_back(net);
    }
  }
  sort(overdriven_nets, sta::NetPathNameLess(network_));
  return overdriven_nets;
}

////////////////////////////////////////////////////////////////

// TODO:
//----
// when making a unique net name search within the scope of the
// containing module only (parent scope module)which is passed in.
// This requires scoping nets in the module in hierarchical mode
//(as was done with dbInsts) and will require changing the
// method: dbNetwork::name).
// Currently all nets are scoped within a dbBlock.
//

string Resizer::makeUniqueNetName(Instance* parent_scope)
{
  string node_name;
  bool prefix_name = false;
  if (parent_scope && parent_scope != network_->topInstance()) {
    prefix_name = true;
  }
  Instance* top_inst = prefix_name ? parent_scope : network_->topInstance();
  do {
    if (prefix_name) {
      std::string parent_name = network_->name(parent_scope);
      node_name = fmt::format("{}/net{}", parent_name, unique_net_index_++);
    } else {
      node_name = fmt::format("net{}", unique_net_index_++);
    }
  } while (network_->findNet(top_inst, node_name.c_str()));
  return node_name;
}

Net* Resizer::makeUniqueNet()
{
  string net_name = makeUniqueNetName();
  Instance* parent = db_network_->topInstance();
  return db_network_->makeNet(net_name.c_str(), parent);
}

string Resizer::makeUniqueInstName(const char* base_name)
{
  return makeUniqueInstName(base_name, false);
}

string Resizer::makeUniqueInstName(const char* base_name, bool underscore)
{
  string inst_name;
  do {
    // sta::stringPrint can lead to string overflow and fatal
    if (underscore) {
      inst_name = fmt::format("{}_{}", base_name, unique_inst_index_++);
    } else {
      inst_name = fmt::format("{}{}", base_name, unique_inst_index_++);
    }
    //
    // NOTE: TODO: The scoping should be within
    // the dbModule scope for the instance, not the whole network.
    // dbInsts are already scoped within a dbModule
    // To get the dbModule for a dbInst used inst -> getModule
    // then search within that scope. That way the instance name
    // does not have to be some massive string like root/X/Y/U1.
    //
  } while (network_->findInstance(inst_name.c_str()));
  return inst_name;
}

float Resizer::portFanoutLoad(LibertyPort* port) const
{
  float fanout_load;
  bool exists;
  port->fanoutLoad(fanout_load, exists);
  if (!exists) {
    LibertyLibrary* lib = port->libertyLibrary();
    lib->defaultFanoutLoad(fanout_load, exists);
  }
  if (exists) {
    return fanout_load;
  }
  return 0.0;
}

float Resizer::bufferDelay(LibertyCell* buffer_cell,
                           const RiseFall* rf,
                           float load_cap,
                           const DcalcAnalysisPt* dcalc_ap)
{
  LibertyPort *input, *output;
  buffer_cell->bufferPorts(input, output);
  ArcDelay gate_delays[RiseFall::index_count];
  Slew slews[RiseFall::index_count];
  gateDelays(output, load_cap, dcalc_ap, gate_delays, slews);
  return gate_delays[rf->index()];
}

float Resizer::bufferDelay(LibertyCell* buffer_cell,
                           float load_cap,
                           const DcalcAnalysisPt* dcalc_ap)
{
  LibertyPort *input, *output;
  buffer_cell->bufferPorts(input, output);
  ArcDelay gate_delays[RiseFall::index_count];
  Slew slews[RiseFall::index_count];
  gateDelays(output, load_cap, dcalc_ap, gate_delays, slews);
  return max(gate_delays[RiseFall::riseIndex()],
             gate_delays[RiseFall::fallIndex()]);
}

void Resizer::bufferDelays(LibertyCell* buffer_cell,
                           float load_cap,
                           const DcalcAnalysisPt* dcalc_ap,
                           // Return values.
                           ArcDelay delays[RiseFall::index_count],
                           Slew slews[RiseFall::index_count])
{
  LibertyPort *input, *output;
  buffer_cell->bufferPorts(input, output);
  gateDelays(output, load_cap, dcalc_ap, delays, slews);
}

// Rise/fall delays across all timing arcs into drvr_port.
// Uses target slew for input slew.
void Resizer::gateDelays(const LibertyPort* drvr_port,
                         const float load_cap,
                         const DcalcAnalysisPt* dcalc_ap,
                         // Return values.
                         ArcDelay delays[RiseFall::index_count],
                         Slew slews[RiseFall::index_count])
{
  for (int rf_index : RiseFall::rangeIndex()) {
    delays[rf_index] = -INF;
    slews[rf_index] = -INF;
  }
  LibertyCell* cell = drvr_port->libertyCell();
  for (TimingArcSet* arc_set : cell->timingArcSets()) {
    if (arc_set->to() == drvr_port && !arc_set->role()->isTimingCheck()) {
      for (TimingArc* arc : arc_set->arcs()) {
        const RiseFall* in_rf = arc->fromEdge()->asRiseFall();
        int out_rf_index = arc->toEdge()->asRiseFall()->index();
        // use annotated slews if available
        LibertyPort* port = arc->from();
        float in_slew = 0.0;
        auto it = input_slew_map_.find(port);
        if (it != input_slew_map_.end()) {
          const InputSlews& slew = it->second;
          in_slew = slew[in_rf->index()];
        } else {
          in_slew = tgt_slews_[in_rf->index()];
        }
        LoadPinIndexMap load_pin_index_map(network_);
        ArcDcalcResult dcalc_result
            = arc_delay_calc_->gateDelay(nullptr,
                                         arc,
                                         in_slew,
                                         load_cap,
                                         nullptr,
                                         load_pin_index_map,
                                         dcalc_ap);

        const ArcDelay& gate_delay = dcalc_result.gateDelay();
        const Slew& drvr_slew = dcalc_result.drvrSlew();
        delays[out_rf_index] = max(delays[out_rf_index], gate_delay);
        slews[out_rf_index] = max(slews[out_rf_index], drvr_slew);
      }
    }
  }
}

// Rise/fall delays across all timing arcs into drvr_port.
// Takes input slews and load cap
void Resizer::gateDelays(const LibertyPort* drvr_port,
                         const float load_cap,
                         const Slew in_slews[RiseFall::index_count],
                         const DcalcAnalysisPt* dcalc_ap,
                         // Return values.
                         ArcDelay delays[RiseFall::index_count],
                         Slew out_slews[RiseFall::index_count])
{
  for (int rf_index : RiseFall::rangeIndex()) {
    delays[rf_index] = -INF;
    out_slews[rf_index] = -INF;
  }
  LibertyCell* cell = drvr_port->libertyCell();
  for (TimingArcSet* arc_set : cell->timingArcSets()) {
    if (arc_set->to() == drvr_port && !arc_set->role()->isTimingCheck()) {
      for (TimingArc* arc : arc_set->arcs()) {
        const RiseFall* in_rf = arc->fromEdge()->asRiseFall();
        int out_rf_index = arc->toEdge()->asRiseFall()->index();
        LoadPinIndexMap load_pin_index_map(network_);
        ArcDcalcResult dcalc_result
            = arc_delay_calc_->gateDelay(nullptr,
                                         arc,
                                         in_slews[in_rf->index()],
                                         load_cap,
                                         nullptr,
                                         load_pin_index_map,
                                         dcalc_ap);

        const ArcDelay& gate_delay = dcalc_result.gateDelay();
        const Slew& drvr_slew = dcalc_result.drvrSlew();
        delays[out_rf_index] = max(delays[out_rf_index], gate_delay);
        out_slews[out_rf_index] = max(out_slews[out_rf_index], drvr_slew);
      }
    }
  }
}

ArcDelay Resizer::gateDelay(const LibertyPort* drvr_port,
                            const RiseFall* rf,
                            const float load_cap,
                            const DcalcAnalysisPt* dcalc_ap)
{
  ArcDelay delays[RiseFall::index_count];
  Slew slews[RiseFall::index_count];
  gateDelays(drvr_port, load_cap, dcalc_ap, delays, slews);
  return delays[rf->index()];
}

ArcDelay Resizer::gateDelay(const LibertyPort* drvr_port,
                            const float load_cap,
                            const DcalcAnalysisPt* dcalc_ap)
{
  ArcDelay delays[RiseFall::index_count];
  Slew slews[RiseFall::index_count];
  gateDelays(drvr_port, load_cap, dcalc_ap, delays, slews);
  return max(delays[RiseFall::riseIndex()], delays[RiseFall::fallIndex()]);
}

////////////////////////////////////////////////////////////////

double Resizer::findMaxWireLength(bool issue_error)
{
  init();
  checkLibertyForAllCorners();
  findBuffers();
  findTargetLoads();
  return findMaxWireLength1(issue_error);
}

double Resizer::findMaxWireLength1(bool issue_error)
{
  std::optional<double> max_length;
  for (const Corner* corner : *sta_->corners()) {
    if (wireSignalResistance(corner) <= 0.0) {
      if (issue_error) {
        logger_->warn(RSZ,
                      88,
                      "Corner: {} has no wire signal resistance value.",
                      corner->name());
      }
      continue;
    }

    // buffer_cells_ is required to be non-empty.
    for (LibertyCell* buffer_cell : buffer_cells_) {
      const double buffer_length = findMaxWireLength(buffer_cell, corner);
      max_length = min(max_length.value_or(INF), buffer_length);
      debugPrint(logger_,
                 RSZ,
                 "max_wire_length",
                 1,
                 "Buffer {} has max_wire_length {}",
                 buffer_cell->name(),
                 units_->distanceUnit()->asString(buffer_length));
    }
  }

  if (!max_length.has_value()) {
    if (issue_error) {
      logger_->error(RSZ,
                     89,
                     "Could not find a resistance value for any corner. Cannot "
                     "evaluate max wire length for buffer. Check over your "
                     "`set_wire_rc` configuration");
    } else {
      max_length = -std::numeric_limits<double>::infinity();
    }
  }

  return max_length.value();
}

// Find the max wire length before it is faster to split the wire
// in half with a buffer (in meters).
double Resizer::findMaxWireLength(LibertyCell* buffer_cell,
                                  const Corner* corner)
{
  initBlock();
  LibertyPort *load_port, *drvr_port;
  buffer_cell->bufferPorts(load_port, drvr_port);
  return findMaxWireLength(drvr_port, corner);
}

double Resizer::findMaxWireLength(LibertyPort* drvr_port, const Corner* corner)
{
  LibertyCell* cell = drvr_port->libertyCell();
  if (db_network_->staToDb(cell) == nullptr) {
    logger_->error(RSZ, 70, "no LEF cell for {}.", cell->name());
  }
  // Make a (hierarchical) block to use as a scratchpad.
  dbBlock* block
      = dbBlock::create(block_, "wire_delay", block_->getTech(), '/');
  std::unique_ptr<dbSta> sta = sta_->makeBlockSta(block);

  const double drvr_r = drvr_port->driveResistance();
  // wire_length_low - lower bound
  // wire_length_high - upper bound
  double wire_length_low = 0.0;
  // Initial guess with wire resistance same as driver resistance.
  double wire_length_high = drvr_r / wireSignalResistance(corner);
  const double tol = .01;  // 1%
  double diff_ub = splitWireDelayDiff(wire_length_high, cell, sta);
  // binary search for diff = 0.
  while (abs(wire_length_low - wire_length_high)
         > max(wire_length_low, wire_length_high) * tol) {
    if (diff_ub < 0.0) {  // unbuffered < 2 * buffered
      wire_length_low = wire_length_high;
      wire_length_high *= 2;
      diff_ub = splitWireDelayDiff(wire_length_high, cell, sta);
    } else {  // unbuffered > 2 * buffered
      const double wire_length_mid = (wire_length_low + wire_length_high) / 2.0;
      const double diff_mid = splitWireDelayDiff(wire_length_mid, cell, sta);
      if (diff_mid < 0.0) {
        wire_length_low = wire_length_mid;
      } else {
        wire_length_high = wire_length_mid;
        diff_ub = diff_mid;
      }
    }
  }
  dbBlock::destroy(block);
  return wire_length_low;
}

// objective function
double Resizer::splitWireDelayDiff(double wire_length,
                                   LibertyCell* buffer_cell,
                                   std::unique_ptr<dbSta>& sta)
{
  Delay delay1, delay2;
  Slew slew1, slew2;
  bufferWireDelay(buffer_cell, wire_length, sta, delay1, slew1);
  bufferWireDelay(buffer_cell, wire_length / 2, sta, delay2, slew2);
  return delay1 - delay2 * 2;
}

// For tcl accessor.
void Resizer::bufferWireDelay(LibertyCell* buffer_cell,
                              double wire_length,  // meters
                              // Return values.
                              Delay& delay,
                              Slew& slew)
{
  // Make a (hierarchical) block to use as a scratchpad.
  dbBlock* block
      = dbBlock::create(block_, "wire_delay", block_->getTech(), '/');
  std::unique_ptr<dbSta> sta = sta_->makeBlockSta(block);
  bufferWireDelay(buffer_cell, wire_length, sta, delay, slew);
  dbBlock::destroy(block);
}

void Resizer::bufferWireDelay(LibertyCell* buffer_cell,
                              double wire_length,  // meters
                              std::unique_ptr<dbSta>& sta,
                              // Return values.
                              Delay& delay,
                              Slew& slew)
{
  LibertyPort *load_port, *drvr_port;
  buffer_cell->bufferPorts(load_port, drvr_port);
  return cellWireDelay(drvr_port, load_port, wire_length, sta, delay, slew);
}

// Cell delay plus wire delay.
// Use target slew for input slew.
// drvr_port and load_port do not have to be the same liberty cell.
void Resizer::cellWireDelay(LibertyPort* drvr_port,
                            LibertyPort* load_port,
                            double wire_length,  // meters
                            std::unique_ptr<dbSta>& sta,
                            // Return values.
                            Delay& delay,
                            Slew& slew)
{
  Parasitics* parasitics = sta->parasitics();
  Network* network = sta->network();
  ArcDelayCalc* arc_delay_calc = sta->arcDelayCalc();
  Corners* corners = sta->corners();
  corners->copy(sta_->corners());
  sta->sdc()->makeCornersAfter(corners);

  Instance* top_inst = network->topInstance();
  // Tmp net for parasitics to live on.
  Net* net = sta->makeNet("wire", top_inst);
  LibertyCell* drvr_cell = drvr_port->libertyCell();
  LibertyCell* load_cell = load_port->libertyCell();
  Instance* drvr = sta->makeInstance("drvr", drvr_cell, top_inst);
  Instance* load = sta->makeInstance("load", load_cell, top_inst);
  sta->connectPin(drvr, drvr_port, net);
  sta->connectPin(load, load_port, net);
  Pin* drvr_pin = network->findPin(drvr, drvr_port);
  Pin* load_pin = network->findPin(load, load_port);

  // Max rise/fall delays.
  delay = -INF;
  slew = -INF;

  LoadPinIndexMap load_pin_index_map(network_);
  load_pin_index_map[load_pin] = 0;
  for (Corner* corner : *corners) {
    const DcalcAnalysisPt* dcalc_ap = corner->findDcalcAnalysisPt(max_);
    makeWireParasitic(net, drvr_pin, load_pin, wire_length, corner, parasitics);

    for (TimingArcSet* arc_set : drvr_cell->timingArcSets()) {
      if (arc_set->to() == drvr_port) {
        for (TimingArc* arc : arc_set->arcs()) {
          const RiseFall* in_rf = arc->fromEdge()->asRiseFall();
          const RiseFall* drvr_rf = arc->toEdge()->asRiseFall();
          double in_slew = tgt_slews_[in_rf->index()];
          Parasitic* drvr_parasitic
              = arc_delay_calc->findParasitic(drvr_pin, drvr_rf, dcalc_ap);
          float load_cap = parasitics_->capacitance(drvr_parasitic);
          ArcDcalcResult dcalc_result
              = arc_delay_calc->gateDelay(drvr_pin,
                                          arc,
                                          in_slew,
                                          load_cap,
                                          drvr_parasitic,
                                          load_pin_index_map,
                                          dcalc_ap);
          ArcDelay gate_delay = dcalc_result.gateDelay();
          // Only one load pin, so load_idx is 0.
          ArcDelay wire_delay = dcalc_result.wireDelay(0);
          ArcDelay load_slew = dcalc_result.loadSlew(0);
          delay = max(delay, gate_delay + wire_delay);
          slew = max(slew, load_slew);
        }
      }
    }
    arc_delay_calc->finishDrvrPin();
    parasitics->deleteParasitics(net, dcalc_ap->parasiticAnalysisPt());
  }

  // Cleanup the temporaries.
  sta->deleteInstance(drvr);
  sta->deleteInstance(load);
  sta->deleteNet(net);
}

void Resizer::makeWireParasitic(Net* net,
                                Pin* drvr_pin,
                                Pin* load_pin,
                                double wire_length,  // meters
                                const Corner* corner,
                                Parasitics* parasitics)
{
  const ParasiticAnalysisPt* parasitics_ap
      = corner->findParasiticAnalysisPt(max_);
  Parasitic* parasitic
      = parasitics->makeParasiticNetwork(net, false, parasitics_ap);
  ParasiticNode* n1
      = parasitics->ensureParasiticNode(parasitic, drvr_pin, network_);
  ParasiticNode* n2
      = parasitics->ensureParasiticNode(parasitic, load_pin, network_);
  double wire_cap = wire_length * wireSignalCapacitance(corner);
  double wire_res = wire_length * wireSignalResistance(corner);
  parasitics->incrCap(n1, wire_cap / 2.0);
  parasitics->makeResistor(parasitic, 1, wire_res, n1, n2);
  parasitics->incrCap(n2, wire_cap / 2.0);
}

////////////////////////////////////////////////////////////////

double Resizer::designArea()
{
  initBlock();
  initDesignArea();
  return design_area_;
}

void Resizer::designAreaIncr(float delta)
{
  design_area_ += delta;
}

double Resizer::computeDesignArea()
{
  double design_area = 0.0;
  for (dbInst* inst : block_->getInsts()) {
    dbMaster* master = inst->getMaster();
    // Don't count fillers otherwise you'll always get 100% utilization
    if (!master->isFiller()
        && master->getType() != odb::dbMasterType::CORE_WELLTAP
        && !master->isEndCap()) {
      design_area += area(master);
    }
  }
  return design_area;
}

void Resizer::initDesignArea()
{
  initBlock();
  design_area_ = computeDesignArea();
}

bool Resizer::isFuncOneZero(const Pin* drvr_pin)
{
  LibertyPort* port = network_->libertyPort(drvr_pin);
  if (port) {
    FuncExpr* func = port->function();
    return func
           && (func->op() == FuncExpr::op_zero
               || func->op() == FuncExpr::op_one);
  }
  return false;
}

////////////////////////////////////////////////////////////////

void Resizer::repairDesign(double max_wire_length,
                           double slew_margin,
                           double cap_margin,
                           double buffer_gain,
                           bool match_cell_footprint,
                           bool verbose)
{
  utl::SetAndRestore set_match_footprint(match_cell_footprint_,
                                         match_cell_footprint);
  resizePreamble();
  if (parasitics_src_ == ParasiticsSrc::global_routing
      || parasitics_src_ == ParasiticsSrc::detailed_routing) {
    opendp_->initMacrosAndGrid();
  }
  repair_design_->repairDesign(
      max_wire_length, slew_margin, cap_margin, buffer_gain, verbose);
}

int Resizer::repairDesignBufferCount() const
{
  return repair_design_->insertedBufferCount();
}

void Resizer::repairNet(Net* net,
                        double max_wire_length,
                        double slew_margin,
                        double cap_margin)
{
  resizePreamble();
  repair_design_->repairNet(net, max_wire_length, slew_margin, cap_margin);
}

void Resizer::repairClkNets(double max_wire_length)
{
  resizePreamble();
  utl::SetAndRestore set_buffers(buffer_cells_, clk_buffers_);

  repair_design_->repairClkNets(max_wire_length);
}

////////////////////////////////////////////////////////////////

// Find inverters in the clock network and clone them next to the
// each register they drive.
void Resizer::repairClkInverters()
{
  initDesignArea();
  sta_->ensureLevelized();
  graph_ = sta_->graph();
  for (const Instance* inv : findClkInverters()) {
    if (!dontTouch(inv)) {
      cloneClkInverter(const_cast<Instance*>(inv));
    }
  }
}

InstanceSeq Resizer::findClkInverters()
{
  InstanceSeq clk_inverters;
  ClkArrivalSearchPred srch_pred(this);
  BfsFwdIterator bfs(BfsIndex::other, &srch_pred, this);
  for (Clock* clk : sdc_->clks()) {
    for (const Pin* pin : clk->leafPins()) {
      Vertex* vertex = graph_->pinDrvrVertex(pin);
      bfs.enqueue(vertex);
    }
  }
  while (bfs.hasNext()) {
    Vertex* vertex = bfs.next();
    const Pin* pin = vertex->pin();
    Instance* inst = network_->instance(pin);
    LibertyCell* lib_cell = network_->libertyCell(inst);
    if (vertex->isDriver(network_) && lib_cell && lib_cell->isInverter()) {
      clk_inverters.emplace_back(inst);
      debugPrint(logger_,
                 RSZ,
                 "repair_clk_inverters",
                 2,
                 "inverter {}",
                 network_->pathName(inst));
    }
    if (!vertex->isRegClk()) {
      bfs.enqueueAdjacentVertices(vertex);
    }
  }
  return clk_inverters;
}

void Resizer::cloneClkInverter(Instance* inv)
{
  LibertyCell* inv_cell = network_->libertyCell(inv);
  LibertyPort *in_port, *out_port;
  inv_cell->bufferPorts(in_port, out_port);
  Pin* in_pin = network_->findPin(inv, in_port);
  Pin* out_pin = network_->findPin(inv, out_port);
  Net* in_net = network_->net(in_pin);
  dbNet* in_net_db = db_network_->staToDb(in_net);
  Net* out_net = network_->isTopLevelPort(out_pin)
                     ? network_->net(network_->term(out_pin))
                     : network_->net(out_pin);
  if (out_net) {
    const char* inv_name = network_->name(inv);
    Instance* top_inst = network_->topInstance();
    NetConnectedPinIterator* load_iter = network_->pinIterator(out_net);
    while (load_iter->hasNext()) {
      const Pin* load_pin = load_iter->next();
      if (load_pin != out_pin) {
        string clone_name = makeUniqueInstName(inv_name, true);
        Point clone_loc = db_network_->location(load_pin);
        Instance* clone
            = makeInstance(inv_cell, clone_name.c_str(), top_inst, clone_loc);
        journalMakeBuffer(clone);

        Net* clone_out_net = makeUniqueNet();
        dbNet* clone_out_net_db = db_network_->staToDb(clone_out_net);
        clone_out_net_db->setSigType(in_net_db->getSigType());

        Instance* load = network_->instance(load_pin);
        sta_->connectPin(clone, in_port, in_net);
        sta_->connectPin(clone, out_port, clone_out_net);

        // Connect load to clone
        sta_->disconnectPin(const_cast<Pin*>(load_pin));
        Port* load_port = network_->port(load_pin);
        sta_->connectPin(load, load_port, clone_out_net);
      }
    }
    delete load_iter;

    bool has_term = false;
    NetTermIterator* term_iter = network_->termIterator(out_net);
    while (term_iter->hasNext()) {
      has_term = true;
      break;
    }
    delete term_iter;

    if (!has_term) {
      // Delete inv
      sta_->disconnectPin(in_pin);
      sta_->disconnectPin(out_pin);
      sta_->deleteNet(out_net);
      parasitics_invalid_.erase(out_net);
      sta_->deleteInstance(inv);
    }
  }
}

////////////////////////////////////////////////////////////////

bool Resizer::repairSetup(double setup_margin,
                          double repair_tns_end_percent,
                          int max_passes,
                          int max_repairs_per_pass,
                          bool match_cell_footprint,
                          bool verbose,
                          const std::vector<MoveType>& sequence,
                          bool skip_pin_swap,
                          bool skip_gate_cloning,
                          bool skip_size_down,
                          bool skip_buffering,
                          bool skip_buffer_removal,
                          bool skip_last_gasp)
{
  utl::SetAndRestore set_match_footprint(match_cell_footprint_,
                                         match_cell_footprint);
  resizePreamble();
  if (parasitics_src_ == ParasiticsSrc::global_routing
      || parasitics_src_ == ParasiticsSrc::detailed_routing) {
    opendp_->initMacrosAndGrid();
  }
  return repair_setup_->repairSetup(setup_margin,
                                    repair_tns_end_percent,
                                    max_passes,
                                    max_repairs_per_pass,
                                    verbose,
                                    sequence,
                                    skip_pin_swap,
                                    skip_gate_cloning,
                                    skip_size_down,
                                    skip_buffering,
                                    skip_buffer_removal,
                                    skip_last_gasp);
}

void Resizer::reportSwappablePins()
{
  resizePreamble();
  swap_pins_move_->reportSwappablePins();
}

void Resizer::repairSetup(const Pin* end_pin)
{
  resizePreamble();
  repair_setup_->repairSetup(end_pin);
}

void Resizer::rebufferNet(const Pin* drvr_pin)
{
  resizePreamble();
  buffer_move_->rebufferNet(drvr_pin);
}

////////////////////////////////////////////////////////////////

bool Resizer::repairHold(
    double setup_margin,
    double hold_margin,
    bool allow_setup_violations,
    // Max buffer count as percent of design instance count.
    float max_buffer_percent,
    int max_passes,
    bool match_cell_footprint,
    bool verbose)
{
  utl::SetAndRestore set_match_footprint(match_cell_footprint_,
                                         match_cell_footprint);
  // Some technologies such as nangate45 don't have delay cells. Hence,
  // until we have a better approach, it's better to consider clock buffers
  // for hold violation repairing as these buffers' delay may be slighty
  // higher and we'll need fewer insertions.
  // Obs: We need to clear the buffer list for the preamble to select
  // buffers again excluding the clock ones.
  utl::SetAndRestore set_exclude_clk_buffers(exclude_clock_buffers_, false);
  utl::SetAndRestore set_buffers(buffer_cells_, LibertyCellSeq());

  resizePreamble();
  if (parasitics_src_ == ParasiticsSrc::global_routing
      || parasitics_src_ == ParasiticsSrc::detailed_routing) {
    opendp_->initMacrosAndGrid();
  }
  return repair_hold_->repairHold(setup_margin,
                                  hold_margin,
                                  allow_setup_violations,
                                  max_buffer_percent,
                                  max_passes,
                                  verbose);
}

void Resizer::repairHold(const Pin* end_pin,
                         double setup_margin,
                         double hold_margin,
                         bool allow_setup_violations,
                         float max_buffer_percent,
                         int max_passes)
{
  // See comment on the method above.
  utl::SetAndRestore set_exclude_clk_buffers(exclude_clock_buffers_, false);
  utl::SetAndRestore set_buffers(buffer_cells_, LibertyCellSeq());

  resizePreamble();
  repair_hold_->repairHold(end_pin,
                           setup_margin,
                           hold_margin,
                           allow_setup_violations,
                           max_buffer_percent,
                           max_passes);
}

int Resizer::holdBufferCount() const
{
  return repair_hold_->holdBufferCount();
}

////////////////////////////////////////////////////////////////
bool Resizer::recoverPower(float recover_power_percent,
                           bool match_cell_footprint,
                           bool verbose)
{
  utl::SetAndRestore set_match_footprint(match_cell_footprint_,
                                         match_cell_footprint);
  resizePreamble();
  if (parasitics_src_ == ParasiticsSrc::global_routing
      || parasitics_src_ == ParasiticsSrc::detailed_routing) {
    opendp_->initMacrosAndGrid();
  }
  return recover_power_->recoverPower(recover_power_percent, verbose);
}
////////////////////////////////////////////////////////////////
void Resizer::swapArithModules(int path_count,
                               const std::string& target,
                               float slack_margin)
{
  resizePreamble();
  if (parasitics_src_ == ParasiticsSrc::global_routing
      || parasitics_src_ == ParasiticsSrc::detailed_routing) {
    opendp_->initMacrosAndGrid();
  }
  swap_arith_modules_->replaceArithModules(path_count, target, slack_margin);
}
////////////////////////////////////////////////////////////////
// Journal to roll back changes
void Resizer::journalBegin()
{
  debugPrint(logger_, RSZ, "journal", 1, "journal begin");
  odb::dbDatabase::beginEco(block_);

  buffer_move_->undoMoves();
  size_down_move_->undoMoves();
  size_up_move_->undoMoves();
  clone_move_->undoMoves();
  split_load_move_->undoMoves();
  swap_pins_move_->undoMoves();
  unbuffer_move_->undoMoves();
}

void Resizer::journalEnd()
{
  debugPrint(logger_, RSZ, "journal", 1, "journal end");
  if (!odb::dbDatabase::ecoEmpty(block_)) {
    updateParasitics();
    sta_->findRequireds();
  }
  odb::dbDatabase::endEco(block_);

  int move_count_ = 0;
  move_count_ += size_up_move_->numPendingMoves();
  move_count_ += size_down_move_->numPendingMoves();
  move_count_ += buffer_move_->numPendingMoves();
  move_count_ += clone_move_->numPendingMoves();
  move_count_ += swap_pins_move_->numPendingMoves();
  move_count_ += unbuffer_move_->numPendingMoves();

  debugPrint(
      logger_,
      RSZ,
      "opt_moves",
      2,
      "COMMIT {} moves: up {} down {} buffer {} clone {} swap {} unbuf {}",
      move_count_,
      size_up_move_->numPendingMoves(),
      size_down_move_->numPendingMoves(),
      buffer_move_->numPendingMoves(),
      clone_move_->numPendingMoves(),
      swap_pins_move_->numPendingMoves(),
      unbuffer_move_->numPendingMoves());

  accepted_move_count_ += move_count_;

  buffer_move_->commitMoves();
  size_up_move_->commitMoves();
  size_down_move_->commitMoves();
  clone_move_->commitMoves();
  split_load_move_->commitMoves();
  swap_pins_move_->commitMoves();
  unbuffer_move_->commitMoves();

  debugPrint(logger_,
             RSZ,
             "opt_moves",
             1,
             "TOTAL {} moves (acc {} rej {}):  up {} down {} buffer {} clone "
             "{} swap {} unbuf {}",
             accepted_move_count_ + rejected_move_count_,
             accepted_move_count_,
             rejected_move_count_,
             size_up_move_->numCommittedMoves(),
             size_down_move_->numCommittedMoves(),
             buffer_move_->numCommittedMoves(),
             clone_move_->numCommittedMoves(),
             swap_pins_move_->numCommittedMoves(),
             unbuffer_move_->numCommittedMoves());
}

void Resizer::journalMakeBuffer(Instance* buffer)
{
  debugPrint(logger_,
             RSZ,
             "journal",
             1,
             "journal make_buffer {}",
             network_->pathName(buffer));
}

// This restores previously saved checkpoint by
// using odb undoEco.  Parasitics on relevant nets
// are invalidated and parasitics are updated.
// STA findRequireds() is performed also.
void Resizer::journalRestore()
{
  debugPrint(logger_, RSZ, "journal", 1, "journal restore starts >>>");
  init();

  if (odb::dbDatabase::ecoEmpty(block_)) {
    odb::dbDatabase::endEco(block_);
    debugPrint(logger_,
               RSZ,
               "journal",
               1,
               "journal restore ends due to empty ECO >>>");
    return;
  }

  // Odb callbacks invalidate parasitics
  odb::dbDatabase::endEco(block_);
  odb::dbDatabase::undoEco(block_);

  updateParasitics();
  sta_->findRequireds();

  // Update transform counts
  debugPrint(
      logger_,
      RSZ,
      "journal",
      1,
      "Undid {} sizing {} buffering {} cloning {} swaps {} buf removal",
      size_up_move_->numPendingMoves() + size_down_move_->numPendingMoves(),
      buffer_move_->numPendingMoves(),
      clone_move_->numPendingMoves(),
      swap_pins_move_->numPendingMoves(),
      unbuffer_move_->numPendingMoves());

  int move_count_ = 0;
  move_count_ += size_down_move_->numPendingMoves();
  move_count_ += size_up_move_->numPendingMoves();
  move_count_ += buffer_move_->numPendingMoves();
  move_count_ += clone_move_->numPendingMoves();
  move_count_ += swap_pins_move_->numPendingMoves();
  move_count_ += unbuffer_move_->numPendingMoves();

  debugPrint(logger_,
             RSZ,
             "opt_moves",
             2,
             "UNDO {} moves: up {} down {} buffer {} clone {} swap {} unbuf {}",
             move_count_,
             size_up_move_->numPendingMoves(),
             size_down_move_->numPendingMoves(),
             buffer_move_->numPendingMoves(),
             clone_move_->numPendingMoves(),
             swap_pins_move_->numPendingMoves(),
             unbuffer_move_->numPendingMoves());

  rejected_move_count_ += move_count_;

  size_down_move_->undoMoves();
  size_up_move_->undoMoves();
  buffer_move_->undoMoves();
  clone_move_->undoMoves();
  split_load_move_->undoMoves();
  swap_pins_move_->undoMoves();
  unbuffer_move_->undoMoves();

  debugPrint(logger_,
             RSZ,
             "opt_moves",
             1,
             "TOTAL {} moves (acc {} rej {}):  up {} down {} buffer {} clone "
             "{} swap {} unbuf {}",
             accepted_move_count_ + rejected_move_count_,
             accepted_move_count_,
             rejected_move_count_,
             size_up_move_->numCommittedMoves(),
             size_down_move_->numCommittedMoves(),
             buffer_move_->numCommittedMoves(),
             clone_move_->numCommittedMoves(),
             swap_pins_move_->numCommittedMoves(),
             unbuffer_move_->numCommittedMoves());

  debugPrint(logger_, RSZ, "journal", 1, "journal restore ends <<<");
}

////////////////////////////////////////////////////////////////
void Resizer::journalBeginTest()
{
  journalBegin();
}

void Resizer::journalRestoreTest()
{
  int resize_count_old = size_up_move_->numMoves();
  int inserted_buffer_count_old = buffer_move_->numMoves();
  int cloned_gate_count_old = clone_move_->numMoves();
  int swap_pin_count_old = swap_pins_move_->numMoves();
  int removed_buffer_count_old = unbuffer_move_->numMoves();

  journalRestore();

  logger_->report(
      "journalRestoreTest restored {} sizing, {} buffering, {} "
      "cloning, {} pin swaps, {} buffer removal",
      resize_count_old - size_up_move_->numMoves(),
      inserted_buffer_count_old - buffer_move_->numMoves(),
      cloned_gate_count_old - clone_move_->numMoves(),
      swap_pin_count_old - swap_pins_move_->numMoves(),
      removed_buffer_count_old - unbuffer_move_->numMoves());
}

void Resizer::getBufferPins(Instance* buffer, Pin*& ip, Pin*& op)
{
  ip = nullptr;
  op = nullptr;
  auto pin_iter
      = std::unique_ptr<InstancePinIterator>(network_->pinIterator(buffer));
  while (pin_iter->hasNext()) {
    Pin* pin = pin_iter->next();
    sta::PortDirection* dir = network_->direction(pin);
    if (dir->isAnyOutput()) {
      op = pin;
    }
    if (dir->isAnyInput()) {
      ip = pin;
    }
  }
}

////////////////////////////////////////////////////////////////
Instance* Resizer::makeBuffer(LibertyCell* cell,
                              const char* name,
                              Instance* parent,
                              const Point& loc)
{
  Instance* inst = makeInstance(cell, name, parent, loc);
  journalMakeBuffer(inst);
  return inst;
}

Instance* Resizer::makeInstance(LibertyCell* cell,
                                const char* name,
                                Instance* parent,
                                const Point& loc)
{
  debugPrint(logger_, RSZ, "make_instance", 1, "make instance {}", name);
  Instance* inst = db_network_->makeInstance(cell, name, parent);
  dbInst* db_inst = db_network_->staToDb(inst);
  db_inst->setSourceType(odb::dbSourceType::TIMING);
  setLocation(db_inst, loc);
  // Legalize the position of the instance in case it leaves the die
  if (parasitics_src_ == ParasiticsSrc::global_routing
      || parasitics_src_ == ParasiticsSrc::detailed_routing) {
    opendp_->legalCellPos(db_inst);
  }
  designAreaIncr(area(db_inst->getMaster()));
  return inst;
}

void Resizer::setLocation(dbInst* db_inst, const Point& pt)
{
  int x = pt.x();
  int y = pt.y();
  // Stay inside the lines.
  if (core_exists_) {
    dbMaster* master = db_inst->getMaster();
    int width = master->getWidth();
    if (x < core_.xMin()) {
      x = core_.xMin();
      buffer_moved_into_core_ = true;
    } else if (x > core_.xMax() - width) {
      // Make sure the instance is entirely inside core.
      x = core_.xMax() - width;
      buffer_moved_into_core_ = true;
    }

    int height = master->getHeight();
    if (y < core_.yMin()) {
      y = core_.yMin();
      buffer_moved_into_core_ = true;
    } else if (y > core_.yMax() - height) {
      y = core_.yMax() - height;
      buffer_moved_into_core_ = true;
    }
  }

  db_inst->setPlacementStatus(dbPlacementStatus::PLACED);
  db_inst->setLocation(x, y);
}

float Resizer::portCapacitance(LibertyPort* input, const Corner* corner) const
{
  const DcalcAnalysisPt* dcalc_ap = corner->findDcalcAnalysisPt(max_);
  int lib_ap = dcalc_ap->libertyIndex();
  LibertyPort* corner_input = input->cornerPort(lib_ap);
  return corner_input->capacitance();
}

float Resizer::bufferSlew(LibertyCell* buffer_cell,
                          float load_cap,
                          const DcalcAnalysisPt* dcalc_ap)
{
  LibertyPort *input, *output;
  buffer_cell->bufferPorts(input, output);
  ArcDelay gate_delays[RiseFall::index_count];
  Slew slews[RiseFall::index_count];
  gateDelays(output, load_cap, dcalc_ap, gate_delays, slews);
  return max(slews[RiseFall::riseIndex()], slews[RiseFall::fallIndex()]);
}

float Resizer::maxInputSlew(const LibertyPort* input,
                            const Corner* corner) const
{
  float limit;
  bool exists;
  sta_->findSlewLimit(input, corner, MinMax::max(), limit, exists);
  if (!exists || limit == 0.0) {
    // Fixup for nangate45: This library doesn't specify any max transition on
    // input pins which indirectly causes issues for the resizer when repairing
    // driver pin transitions.
    //
    // To address, if there's no max tran on the port directly, use the library
    // default (the default only applies to output pins per the Liberty spec,
    // as a workaround we apply it to input pins too).
    input->libertyLibrary()->defaultMaxSlew(limit, exists);
    if (!exists) {
      limit = INF;
    }
  }
  return limit;
}

void Resizer::checkLoadSlews(const Pin* drvr_pin,
                             double slew_margin,
                             // Return values.
                             Slew& slew,
                             float& limit,
                             float& slack,
                             const Corner*& corner)
{
  slack = INF;
  limit = INF;
  PinConnectedPinIterator* pin_iter = network_->connectedPinIterator(drvr_pin);
  while (pin_iter->hasNext()) {
    const Pin* pin = pin_iter->next();
    if (pin != drvr_pin) {
      const Corner* corner1;
      const RiseFall* tr1;
      Slew slew1;
      float limit1, slack1;
      sta_->checkSlew(
          pin, nullptr, max_, false, corner1, tr1, slew1, limit1, slack1);
      if (!corner1) {
        // Fixup for nangate45: see comment in maxInputSlew
        if (!corner1) {
          LibertyPort* port = network_->libertyPort(pin);
          if (port) {
            bool exists;
            port->libertyLibrary()->defaultMaxSlew(limit1, exists);
            if (exists) {
              slew1 = 0.0;
              corner1 = tgt_slew_corner_;
              for (const RiseFall* rf : RiseFall::range()) {
                const DcalcAnalysisPt* dcalc_ap
                    = corner1->findDcalcAnalysisPt(max_);
                const Vertex* vertex = graph_->pinLoadVertex(pin);
                Slew slew2 = sta_->graph()->slew(vertex, rf, dcalc_ap->index());
                if (slew2 > slew1) {
                  slew1 = slew2;
                }
              }
            }
          }
        }
      }
      if (corner1) {
        limit1 *= (1.0 - slew_margin / 100.0);
        limit = min(limit, limit1);
        slack1 = limit1 - slew1;
        if (slack1 < slack) {
          slew = slew1;
          slack = slack1;
          corner = corner1;
        }
      }
    }
  }
  delete pin_iter;
}

void Resizer::warnBufferMovedIntoCore()
{
  if (buffer_moved_into_core_) {
    logger_->warn(RSZ, 77, "some buffers were moved inside the core.");
  }
}

void Resizer::setDebugPin(const Pin* pin)
{
  debug_pin_ = pin;
}

void Resizer::setWorstSlackNetsPercent(float percent)
{
  worst_slack_nets_percent_ = percent;
}

void Resizer::annotateInputSlews(Instance* inst,
                                 const DcalcAnalysisPt* dcalc_ap)
{
  input_slew_map_.clear();
  std::unique_ptr<InstancePinIterator> inst_pin_iter{
      network_->pinIterator(inst)};
  while (inst_pin_iter->hasNext()) {
    Pin* pin = inst_pin_iter->next();
    if (network_->direction(pin)->isInput()) {
      LibertyPort* port = network_->libertyPort(pin);
      if (port) {
        Vertex* vertex = graph_->pinDrvrVertex(pin);
        InputSlews slews;
        slews[RiseFall::rise()->index()]
            = sta_->vertexSlew(vertex, RiseFall::rise(), dcalc_ap);
        slews[RiseFall::fall()->index()]
            = sta_->vertexSlew(vertex, RiseFall::fall(), dcalc_ap);
        input_slew_map_.emplace(port, slews);
      }
    }
  }
}

void Resizer::resetInputSlews()
{
  input_slew_map_.clear();
}

void Resizer::eliminateDeadLogic(bool clean_nets)
{
  std::vector<const Instance*> queue;
  std::set<const Instance*> kept_instances;

  auto keepInst = [&](const Instance* inst) {
    if (!kept_instances.count(inst)) {
      kept_instances.insert(inst);
      queue.push_back(inst);
    }
  };

  auto keepPinDriver = [&](Pin* pin) {
    PinSet* drivers = network_->drivers(pin);
    if (drivers) {
      for (const Pin* drvr_pin : *drivers) {
        if (auto inst = network_->instance(drvr_pin)) {
          keepInst(inst);
        }
      }
    }
  };

  auto top_inst = network_->topInstance();
  if (top_inst) {
    auto iter = network_->pinIterator(top_inst);
    while (iter->hasNext()) {
      Pin* pin = iter->next();
      Net* net = network_->net(network_->term(pin));
      PinSet* drivers = network_->drivers(net);
      if (drivers) {
        for (const Pin* drvr_pin : *drivers) {
          if (auto inst = network_->instance(drvr_pin)) {
            keepInst(inst);
          }
        }
      }
    }
    delete iter;
  }

  for (auto inst : network_->leafInstances()) {
    if (!isLogicStdCell(inst) || dontTouch(inst)) {
      keepInst(inst);
    } else {
      auto iter = network_->pinIterator(inst);
      while (iter->hasNext()) {
        Pin* pin = iter->next();
        Net* net = network_->net(pin);
        if (net && dontTouch(net)) {
          keepInst(inst);
        }
      }
      delete iter;
    }
  }

  while (!queue.empty()) {
    const Instance* inst = queue.back();
    queue.pop_back();
    auto iter = network_->pinIterator(inst);
    while (iter->hasNext()) {
      keepPinDriver(iter->next());
    }
    delete iter;
  }

  int remove_inst_count = 0, remove_net_count = 0;
  for (auto inst : network_->leafInstances()) {
    if (!kept_instances.count(inst)) {
      sta_->deleteInstance((Instance*) inst);
      remove_inst_count++;
    }
  }

  if (clean_nets) {
    auto nets = db_network_->block()->getNets();
    for (auto it = nets.begin(); it != nets.end();) {
      if (!dontTouch(db_network_->dbToSta(*it)) && !it->isSpecial()
          && it->getITerms().empty() && it->getBTerms().empty()) {
        it = dbNet::destroy(it);
        remove_net_count++;
      } else {
        it++;
      }
    }
  }

  logger_->report("Removed {} unused instances and {} unused nets.",
                  remove_inst_count,
                  remove_net_count);
}

void Resizer::postReadLiberty()
{
  copyDontUseFromLiberty();
  swappable_cells_cache_.clear();
}

void Resizer::copyDontUseFromLiberty()
{
  std::unique_ptr<LibertyLibraryIterator> itr(
      db_network_->libertyLibraryIterator());

  while (itr->hasNext()) {
    sta::LibertyLibrary* lib = itr->next();

    std::unique_ptr<ConcreteLibraryCellIterator> cells(lib->cellIterator());

    while (cells->hasNext()) {
      LibertyCell* lib_cell = cells->next()->libertyCell();
      if (lib_cell == nullptr) {
        continue;
      }

      if (lib_cell->dontUse()) {
        setDontUse(lib_cell, true);
      }
    }
  }
}

void Resizer::fullyRebuffer(Pin* user_pin)
{
  resizePreamble();
  rebuffer_->fullyRebuffer(user_pin);
}

void Resizer::setDebugGraphics(std::shared_ptr<ResizerObserver> graphics)
{
  repair_design_->setDebugGraphics(graphics);
  graphics_ = std::move(graphics);
}

MoveType Resizer::parseMove(const std::string& s)
{
  std::string lower = s;
  std::transform(lower.begin(), lower.end(), lower.begin(), ::tolower);
  if (lower == "buffer") {
    return rsz::MoveType::BUFFER;
  }
  if (lower == "unbuffer") {
    return rsz::MoveType::UNBUFFER;
  }
  if (lower == "swap") {
    return rsz::MoveType::SWAP;
  }
  if (lower == "size") {
    return rsz::MoveType::SIZE;
  }
  if (lower == "sizeup") {
    return rsz::MoveType::SIZEUP;
  }
  if (lower == "sizedown") {
    return rsz::MoveType::SIZEDOWN;
  }
  if (lower == "clone") {
    return rsz::MoveType::CLONE;
  }
  if (lower == "split") {
    return rsz::MoveType::SPLIT;
  }
  throw std::invalid_argument("Invalid move type: " + s);
}

std::vector<rsz::MoveType> Resizer::parseMoveSequence(
    const std::string& sequence)
{
  std::vector<rsz::MoveType> result;
  std::stringstream ss(sequence);
  std::string item;
  while (std::getline(ss, item, ',')) {
    result.push_back(parseMove(item));
  }
  return result;
}

IncrementalParasiticsGuard::IncrementalParasiticsGuard(Resizer* resizer)
    : resizer_(resizer), need_unregister_(false)
{
  // check to allow reentrancy
  if (!resizer_->incremental_parasitics_enabled_) {
    if (!resizer_->block_) {
      resizer_->logger_->error(
          RSZ, 101, "incremental parasitics require an initialized block");
    }

    if (!resizer_->parasitics_invalid_.empty()) {
      resizer_->logger_->error(RSZ, 104, "inconsistent parasitics state");
    }

    switch (resizer_->parasitics_src_) {
      case ParasiticsSrc::placement:
        break;
      case ParasiticsSrc::global_routing:
      case ParasiticsSrc::detailed_routing:
        // TODO: add IncrementalDRoute
        resizer_->incr_groute_
            = new IncrementalGRoute(resizer_->global_router_, resizer_->block_);
        // Don't print verbose messages for incremental routing
        resizer_->global_router_->setVerbose(false);
        break;
      case ParasiticsSrc::none:
        break;
    }

    resizer_->incremental_parasitics_enabled_ = true;
    resizer_->db_cbk_->addOwner(resizer_->block_);
    need_unregister_ = true;
  }
}

IncrementalParasiticsGuard::~IncrementalParasiticsGuard()
{
  if (need_unregister_) {
    resizer_->db_cbk_->removeOwner();
    resizer_->updateParasitics();

    switch (resizer_->parasitics_src_) {
      case ParasiticsSrc::placement:
        break;
      case ParasiticsSrc::global_routing:
      case ParasiticsSrc::detailed_routing:
        // TODO: add IncrementalDRoute
        delete resizer_->incr_groute_;
        resizer_->incr_groute_ = nullptr;
        break;
      case ParasiticsSrc::none:
        break;
    }

    resizer_->incremental_parasitics_enabled_ = false;
  }
}

}  // namespace rsz<|MERGE_RESOLUTION|>--- conflicted
+++ resolved
@@ -20,11 +20,8 @@
 #include "BufferMove.hh"
 #include "BufferedNet.hh"
 #include "CloneMove.hh"
-<<<<<<< HEAD
+#include "ConcreteSwapArithModules.hh"
 #include "Rebuffer.hh"
-=======
-#include "ConcreteSwapArithModules.hh"
->>>>>>> 1f25bd68
 #include "RecoverPower.hh"
 #include "RepairDesign.hh"
 #include "RepairHold.hh"
@@ -125,19 +122,12 @@
 using sta::LeakagePowerSeq;
 
 Resizer::Resizer()
-<<<<<<< HEAD
-    : recover_power_(new RecoverPower(this)),
-      repair_design_(new RepairDesign(this)),
-      repair_setup_(new RepairSetup(this)),
-      repair_hold_(new RepairHold(this)),
-      rebuffer_(new Rebuffer(this)),
-=======
     : recover_power_(std::make_unique<RecoverPower>(this)),
       repair_design_(std::make_unique<RepairDesign>(this)),
       repair_setup_(std::make_unique<RepairSetup>(this)),
       repair_hold_(std::make_unique<RepairHold>(this)),
       swap_arith_modules_(std::make_unique<ConcreteSwapArithModules>(this)),
->>>>>>> 1f25bd68
+      rebuffer_(std::make_unique<Rebuffer>(this)),
       wire_signal_res_(0.0),
       wire_signal_cap_(0.0),
       wire_clk_res_(0.0),

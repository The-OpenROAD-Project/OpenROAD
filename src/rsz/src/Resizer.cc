--- conflicted
+++ resolved
@@ -105,6 +105,7 @@
 using sta::TimingArcSetSeq;
 using sta::TimingRole;
 ;
+using sta::ArcDcalcResult;
 using sta::ArcDelayCalc;
 using sta::BfsBkwdIterator;
 using sta::BfsFwdIterator;
@@ -116,17 +117,13 @@
 using sta::fuzzyGreaterEqual;
 using sta::INF;
 using sta::InputDrive;
+using sta::LoadPinIndexMap;
 using sta::PinConnectedPinIterator;
-<<<<<<< HEAD
 using sta::Sdc;
 using sta::SearchPredNonReg2;
 using sta::stringPrint;
 using sta::VertexIterator;
 using sta::VertexOutEdgeIterator;
-=======
-using sta::ArcDcalcResult;
-using sta::LoadPinIndexMap;
->>>>>>> 200ff70d
 
 Resizer::Resizer()
     : recover_power_(new RecoverPower(this)),
@@ -766,7 +763,7 @@
 
 bool Resizer::isSingleOutputCombinational(Instance* inst) const
 {
-  dbInst *db_inst = db_network_->staToDb(inst);
+  dbInst* db_inst = db_network_->staToDb(inst);
   if (inst == network_->topInstance() || db_inst->isBlock()) {
     return false;
   }
@@ -1546,22 +1543,13 @@
 {
   float target_load_sum = 0.0;
   int arc_count = 0;
-<<<<<<< HEAD
   for (TimingArcSet* arc_set : cell->timingArcSets()) {
     TimingRole* role = arc_set->role();
     if (!role->isTimingCheck() && role != TimingRole::tristateDisable()
-        && role != TimingRole::tristateEnable()) {
-      for (TimingArc* arc : arc_set->arcs()) {
-=======
-  for (TimingArcSet *arc_set : cell->timingArcSets()) {
-    TimingRole *role = arc_set->role();
-    if (!role->isTimingCheck()
-        && role != TimingRole::tristateDisable()
         && role != TimingRole::tristateEnable()
         && role != TimingRole::clockTreePathMin()
         && role != TimingRole::clockTreePathMax()) {
-      for (TimingArc *arc : arc_set->arcs()) {
->>>>>>> 200ff70d
+      for (TimingArc* arc : arc_set->arcs()) {
         int in_rf_index = arc->fromEdge()->asRiseFall()->index();
         int out_rf_index = arc->toEdge()->asRiseFall()->index();
         float arc_target_load = findTargetLoad(
@@ -1647,12 +1635,7 @@
   const Pvt* pvt = tgt_slew_dcalc_ap_->operatingConditions();
   ArcDelay arc_delay;
   Slew arc_slew;
-<<<<<<< HEAD
-  model->gateDelay(pvt, in_slew, load_cap, 0.0, false, arc_delay, arc_slew);
-=======
-  model->gateDelay(pvt, in_slew, load_cap, false,
-                   arc_delay, arc_slew);
->>>>>>> 200ff70d
+  model->gateDelay(pvt, in_slew, load_cap, false, arc_delay, arc_slew);
   return arc_slew - out_slew;
 }
 
@@ -1722,16 +1705,8 @@
         float load_cap = in_cap * tgt_slew_load_cap_factor;
         ArcDelay arc_delay;
         Slew arc_slew;
-<<<<<<< HEAD
-        model->gateDelay(pvt, 0.0, load_cap, 0.0, false, arc_delay, arc_slew);
-        model->gateDelay(
-            pvt, arc_slew, load_cap, 0.0, false, arc_delay, arc_slew);
-=======
-        model->gateDelay(pvt, 0.0, load_cap, false,
-                        arc_delay, arc_slew);
-        model->gateDelay(pvt, arc_slew, load_cap, false,
-                        arc_delay, arc_slew);
->>>>>>> 200ff70d
+        model->gateDelay(pvt, 0.0, load_cap, false, arc_delay, arc_slew);
+        model->gateDelay(pvt, arc_slew, load_cap, false, arc_delay, arc_slew);
         slews[out_rf->index()] += arc_slew;
         counts[out_rf->index()]++;
       }
@@ -2390,58 +2365,33 @@
   delay = -INF;
   slew = -INF;
 
-<<<<<<< HEAD
+  LoadPinIndexMap load_pin_index_map(network_);
+  load_pin_index_map[load_pin] = 0;
   for (Corner* corner : *corners) {
     const DcalcAnalysisPt* dcalc_ap = corner->findDcalcAnalysisPt(max_);
-    const Pvt* pvt = dcalc_ap->operatingConditions();
-
     makeWireParasitic(net, drvr_pin, load_pin, wire_length, corner, parasitics);
-    // Let delay calc reduce parasitic network as it sees fit.
-    Parasitic* drvr_parasitic
-        = arc_delay_calc->findParasitic(drvr_pin, RiseFall::rise(), dcalc_ap);
+
     for (TimingArcSet* arc_set : drvr_cell->timingArcSets()) {
       if (arc_set->to() == drvr_port) {
         for (TimingArc* arc : arc_set->arcs()) {
           RiseFall* in_rf = arc->fromEdge()->asRiseFall();
+          RiseFall* drvr_rf = arc->toEdge()->asRiseFall();
           double in_slew = tgt_slews_[in_rf->index()];
-          ArcDelay gate_delay;
-          Slew drvr_slew;
-          arc_delay_calc->gateDelay(arc,
-                                    in_slew,
-                                    0.0,
-                                    drvr_parasitic,
-                                    0.0,
-                                    pvt,
-                                    dcalc_ap,
-                                    gate_delay,
-                                    drvr_slew);
-          ArcDelay wire_delay;
-          Slew load_slew;
-          arc_delay_calc->loadDelay(load_pin, wire_delay, load_slew);
-=======
-  LoadPinIndexMap load_pin_index_map(network_);
-  load_pin_index_map[load_pin] = 0;
-  for (Corner *corner : *corners) {
-    const DcalcAnalysisPt *dcalc_ap = corner->findDcalcAnalysisPt(max_);
-    makeWireParasitic(net, drvr_pin, load_pin, wire_length, corner, parasitics);
-
-    for (TimingArcSet *arc_set : drvr_cell->timingArcSets()) {
-      if (arc_set->to() == drvr_port) {
-        for (TimingArc *arc : arc_set->arcs()) {
-          RiseFall *in_rf = arc->fromEdge()->asRiseFall();
-          RiseFall *drvr_rf = arc->toEdge()->asRiseFall();
-          double in_slew = tgt_slews_[in_rf->index()];
-          Parasitic *drvr_parasitic =
-            arc_delay_calc->findParasitic(drvr_pin, drvr_rf, dcalc_ap);
+          Parasitic* drvr_parasitic
+              = arc_delay_calc->findParasitic(drvr_pin, drvr_rf, dcalc_ap);
           float load_cap = parasitics_->capacitance(drvr_parasitic);
-          ArcDcalcResult dcalc_result =
-            arc_delay_calc->gateDelay(drvr_pin, arc, in_slew, load_cap,
-                                      drvr_parasitic, load_pin_index_map, dcalc_ap);
+          ArcDcalcResult dcalc_result
+              = arc_delay_calc->gateDelay(drvr_pin,
+                                          arc,
+                                          in_slew,
+                                          load_cap,
+                                          drvr_parasitic,
+                                          load_pin_index_map,
+                                          dcalc_ap);
           ArcDelay gate_delay = dcalc_result.gateDelay();
           // Only one load pin, so load_idx is 0.
           ArcDelay wire_delay = dcalc_result.wireDelay(0);
           ArcDelay load_slew = dcalc_result.loadSlew(0);
->>>>>>> 200ff70d
           delay = max(delay, gate_delay + wire_delay);
           slew = max(slew, load_slew);
         }
@@ -2458,7 +2408,6 @@
   dbBlock::destroy(block);
 }
 
-<<<<<<< HEAD
 void Resizer::makeWireParasitic(Net* net,
                                 Pin* drvr_pin,
                                 Pin* load_pin,
@@ -2470,24 +2419,10 @@
       = corner->findParasiticAnalysisPt(max_);
   Parasitic* parasitic
       = parasitics->makeParasiticNetwork(net, false, parasitics_ap);
-  ParasiticNode* n1 = parasitics->ensureParasiticNode(parasitic, drvr_pin);
-  ParasiticNode* n2 = parasitics->ensureParasiticNode(parasitic, load_pin);
-=======
-void
-Resizer::makeWireParasitic(Net *net,
-                           Pin *drvr_pin,
-                           Pin *load_pin,
-                           double wire_length, // meters
-                           const Corner *corner,
-                           Parasitics *parasitics)
-{
-  const ParasiticAnalysisPt *parasitics_ap =
-    corner->findParasiticAnalysisPt(max_);
-  Parasitic *parasitic = parasitics->makeParasiticNetwork(net, false,
-                                                          parasitics_ap);
-  ParasiticNode *n1 = parasitics->ensureParasiticNode(parasitic, drvr_pin, network_);
-  ParasiticNode *n2 = parasitics->ensureParasiticNode(parasitic, load_pin, network_);
->>>>>>> 200ff70d
+  ParasiticNode* n1
+      = parasitics->ensureParasiticNode(parasitic, drvr_pin, network_);
+  ParasiticNode* n2
+      = parasitics->ensureParasiticNode(parasitic, load_pin, network_);
   double wire_cap = wire_length * wireSignalCapacitance(corner);
   double wire_res = wire_length * wireSignalResistance(corner);
   parasitics->incrCap(n1, wire_cap / 2.0);
@@ -2704,7 +2639,6 @@
 }
 
 void Resizer::repairSetup(const Pin* end_pin)
-
 {
   resizePreamble();
   repair_setup_->repairSetup(end_pin);

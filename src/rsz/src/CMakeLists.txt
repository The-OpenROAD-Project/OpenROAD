############################################################################
##
## BSD 3-Clause License
##
## Copyright (c) 2019, James Cherry, Parallax Software, Inc.
## All rights reserved.
##
## Redistribution and use in source and binary forms, with or without
## modification, are permitted provided that the following conditions are met:
##
## * Redistributions of source code must retain the above copyright notice, this
##   list of conditions and the following disclaimer.
##
## * Redistributions in binary form must reproduce the above copyright notice,
##   this list of conditions and the following disclaimer in the documentation
##   and/or other materials provided with the distribution.
##
## * Neither the name of the copyright holder nor the names of its
##   contributors may be used to endorse or promote products derived from
##   this software without specific prior written permission.
##
## THIS SOFTWARE IS PROVIDED BY THE COPYRIGHT HOLDERS AND CONTRIBUTORS "AS IS"
## AND ANY EXPRESS OR IMPLIED WARRANTIES, INCLUDING, BUT NOT LIMITED TO, THE
## IMPLIED WARRANTIES OF MERCHANTABILITY AND FITNESS FOR A PARTICULAR PURPOSE
## ARE DISCLAIMED. IN NO EVENT SHALL THE COPYRIGHT HOLDER OR CONTRIBUTORS BE
## LIABLE FOR ANY DIRECT, INDIRECT, INCIDENTAL, SPECIAL, EXEMPLARY, OR
## CONSEQUENTIAL DAMAGES (INCLUDING, BUT NOT LIMITED TO, PROCUREMENT OF
## SUBSTITUTE GOODS OR SERVICES; LOSS OF USE, DATA, OR PROFITS; OR BUSINESS
## INTERRUPTION) HOWEVER CAUSED AND ON ANY THEORY OF LIABILITY, WHETHER IN
## CONTRACT, STRICT LIABILITY, OR TORT (INCLUDING NEGLIGENCE OR OTHERWISE)
## ARISING IN ANY WAY OUT OF THE USE OF THIS SOFTWARE, EVEN IF ADVISED OF THE
## POSSIBILITY OF SUCH DAMAGE.
##
############################################################################

include("openroad")

swig_lib(NAME      rsz
         NAMESPACE rsz
         I_FILE    Resizer.i
         SCRIPTS   Resizer.tcl
)

add_library(rsz_lib
    BufferedNet.cc
    PreChecks.cc      
    RecoverPower.cc    
    RepairDesign.cc
    RepairHold.cc
    RepairSetup.cc
    Rebuffer.cc
    SpefWriter.cc
    SteinerTree.cc
    EstimateWireParasitics.cc
    Resizer.cc
    OdbCallBack.cc
)

target_sources(rsz
  PRIVATE
    MakeResizer.cc
    SteinerRenderer.cc
)

target_include_directories(rsz
  PUBLIC
    ../include
)

target_include_directories(rsz_lib
  PUBLIC
    ../include
)

target_link_libraries(rsz_lib
  PUBLIC
    stt_lib
    odb
    OpenSTA
    dbSta_lib
    grt_lib
    rcx_lib
    utl_lib
)

target_link_libraries(rsz
  PUBLIC
    rsz_lib
    stt
    odb
    OpenSTA
    dbSta
    grt
    gui
<<<<<<< HEAD
    rcx
    utl
=======
    utl_lib
>>>>>>> 40757a98
)

messages(
  TARGET rsz
  OUTPUT_DIR ..
)<|MERGE_RESOLUTION|>--- conflicted
+++ resolved
@@ -92,12 +92,8 @@
     dbSta
     grt
     gui
-<<<<<<< HEAD
     rcx
-    utl
-=======
     utl_lib
->>>>>>> 40757a98
 )
 
 messages(

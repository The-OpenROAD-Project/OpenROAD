// SPDX-License-Identifier: BSD-3-Clause
// Copyright (c) 2019-2025, The OpenROAD Authors

#pragma once

#include <array>
#include <optional>
#include <string>
#include <vector>

#include "db_sta/dbNetwork.hh"
#include "db_sta/dbSta.hh"
#include "dpl/Opendp.h"
#include "grt/GlobalRouter.h"
#include "rsz/OdbCallBack.hh"
#include "sta/Path.hh"
#include "sta/UnorderedSet.hh"
#include "utl/Logger.h"

namespace grt {
class GlobalRouter;
class IncrementalGRoute;
}  // namespace grt

namespace stt {
class SteinerTreeBuilder;
}

namespace sta {
class SpefWriter;
}

namespace rsz {

using utl::Logger;

using odb::dbBlock;
using odb::dbDatabase;
using odb::dbInst;
using odb::dbMaster;
using odb::dbNet;
using odb::dbTechLayer;
using odb::Point;
using odb::Rect;

using stt::SteinerTreeBuilder;

using grt::GlobalRouter;
using grt::IncrementalGRoute;

using sta::ArcDelay;
using sta::Cell;
using sta::Corner;
using sta::dbNetwork;
using sta::dbNetworkObserver;
using sta::dbSta;
using sta::dbStaState;
using sta::DcalcAnalysisPt;
using sta::Delay;
using sta::GateTimingModel;
using sta::Instance;
using sta::InstanceSeq;
using sta::InstanceSet;
using sta::LibertyCell;
using sta::LibertyCellSeq;
using sta::LibertyCellSet;
using sta::LibertyLibrary;
using sta::LibertyLibrarySeq;
using sta::LibertyPort;
using sta::Map;
using sta::MinMax;
using sta::Net;
using sta::NetSeq;
using sta::Parasitic;
using sta::ParasiticAnalysisPt;
using sta::ParasiticNode;
using sta::Parasitics;
using sta::Pin;
using sta::PinSeq;
using sta::PinSet;
using sta::Pvt;
using sta::Required;
using sta::RiseFall;
using sta::Slack;
using sta::Slew;
using sta::SpefWriter;
using sta::TimingArc;
using sta::UnorderedSet;
using sta::Vector;
using sta::Vertex;
using sta::VertexSeq;
using sta::VertexSet;

using LibertyPortTuple = std::tuple<LibertyPort*, LibertyPort*>;
using InstanceTuple = std::tuple<Instance*, Instance*>;
using InputSlews = std::array<Slew, RiseFall::index_count>;

class AbstractSteinerRenderer;
class SteinerTree;
using SteinerPt = int;

class BufferedNet;
using BufferedNetPtr = std::shared_ptr<BufferedNet>;

using PinPtr = const sta::Pin*;
using PinVector = std::vector<PinPtr>;

class RecoverPower;
class RepairDesign;
class RepairSetup;
class RepairHold;
class ResizerObserver;
class SwapArithModules;

class CloneMove;
class BufferMove;
class SplitLoadMove;
class SizeDownMove;
class SizeUpMove;
class SwapPinsMove;
class UnbufferMove;
class RegisterOdbCallbackGuard;

class NetHash
{
 public:
  size_t operator()(const Net* net) const { return hashPtr(net); }
};

using CellTargetLoadMap = Map<LibertyCell*, float>;
using TgtSlews = std::array<Slew, RiseFall::index_count>;

enum class ParasiticsSrc
{
  none,
  placement,
  global_routing,
  detailed_routing
};

struct ParasiticsResistance
{
  double h_res;
  double v_res;
};

struct ParasiticsCapacitance
{
  double h_cap;
  double v_cap;
};

enum class MoveType
{
  BUFFER,
  UNBUFFER,
  SWAP,
  SIZE,
  SIZEUP,
  SIZEDOWN,
  CLONE,
  SPLIT
};

class OdbCallBack;

class Resizer : public dbStaState, public dbNetworkObserver
{
 public:
  Resizer();
  ~Resizer() override;
  void init(Logger* logger,
            dbDatabase* db,
            dbSta* sta,
            SteinerTreeBuilder* stt_builder,
            GlobalRouter* global_router,
            dpl::Opendp* opendp,
            std::unique_ptr<AbstractSteinerRenderer> steiner_renderer);
  void setLayerRC(dbTechLayer* layer,
                  const Corner* corner,
                  double res,
                  double cap);
  void layerRC(dbTechLayer* layer,
               const Corner* corner,
               // Return values.
               double& res,
               double& cap) const;
  // Set the resistance and capacitance used for horizontal parasitics on signal
  // nets.
  void setHWireSignalRC(const Corner* corner,
                        double res,   // ohms/meter
                        double cap);  // farads/meter
  // Set the resistance and capacitance used for vertical wires parasitics on
  // signal nets.
  void setVWireSignalRC(const Corner* corner,
                        double res,   // ohms/meter
                        double cap);  // farads/meter
  // Set the resistance and capacitance used for parasitics on clock nets.
  void setHWireClkRC(const Corner* corner,
                     double res,
                     double cap);  // farads/meter
  // Set the resistance and capacitance used for parasitics on clock nets.
  void setVWireClkRC(const Corner* corner,
                     double res,
                     double cap);  // farads/meter
  // ohms/meter, farads/meter
  void wireSignalRC(const Corner* corner,
                    // Return values.
                    double& res,
                    double& cap) const;
  double wireSignalResistance(const Corner* corner) const;
  double wireSignalHResistance(const Corner* corner) const;
  double wireSignalVResistance(const Corner* corner) const;
  double wireClkResistance(const Corner* corner) const;
  double wireClkHResistance(const Corner* corner) const;
  double wireClkVResistance(const Corner* corner) const;
  // farads/meter
  double wireSignalCapacitance(const Corner* corner) const;
  double wireSignalHCapacitance(const Corner* corner) const;
  double wireSignalVCapacitance(const Corner* corner) const;
  double wireClkCapacitance(const Corner* corner) const;
  double wireClkHCapacitance(const Corner* corner) const;
  double wireClkVCapacitance(const Corner* corner) const;
  void estimateParasitics(ParasiticsSrc src);
  void estimateParasitics(ParasiticsSrc src,
                          std::map<Corner*, std::ostream*>& spef_streams_);
  void estimateWireParasitics(SpefWriter* spef_writer = nullptr);
  void estimateWireParasitic(const Net* net, SpefWriter* spef_writer = nullptr);
  void estimateWireParasitic(const Pin* drvr_pin,
                             const Net* net,
                             SpefWriter* spef_writer = nullptr);
  bool haveEstimatedParasitics() const;
  void parasiticsInvalid(const Net* net);
  void parasiticsInvalid(const dbNet* net);
  bool parasiticsValid() const;

  // Core area (meters).
  double coreArea() const;
  // 0.0 - 1.0 (100%) of core size.
  double utilization();
  // Maximum utilizable area (core area * utilization)
  double maxArea() const;

  void setDontUse(LibertyCell* cell, bool dont_use);
  void resetDontUse();
  bool dontUse(const LibertyCell* cell);
  void reportDontUse() const;
  void setDontTouch(const Instance* inst, bool dont_touch);
  bool dontTouch(const Instance* inst);
  void setDontTouch(const Net* net, bool dont_touch);
  bool dontTouch(const Net* net);
  bool dontTouch(const Pin* pin);
  void reportDontTouch();

  void reportFastBufferSizes();

  void setMaxUtilization(double max_utilization);
  // Remove all or selected buffers from the netlist.
  void removeBuffers(InstanceSeq insts);
  void unbufferNet(Net* net);
  void bufferInputs();
  void bufferOutputs();

  // from sta::dbNetworkObserver callbacks
  void postReadLiberty() override;

  // Balance the usage of hybrid rows
  void balanceRowUsage();

  // Resize drvr_pin instance to target slew.
  void resizeDrvrToTargetSlew(const Pin* drvr_pin);
  // Accessor for debugging.
  Slew targetSlew(const RiseFall* rf);
  // Accessor for debugging.
  float targetLoadCap(LibertyCell* cell);

  ////////////////////////////////////////////////////////////////
  bool repairSetup(double setup_margin,
                   double repair_tns_end_percent,
                   int max_passes,
                   int max_repairs_per_pass,
                   bool match_cell_footprint,
                   bool verbose,
                   const std::vector<MoveType>& sequence,
                   bool skip_pin_swap,
                   bool skip_gate_cloning,
                   bool skip_size_down,
                   bool skip_buffering,
                   bool skip_buffer_removal,
                   bool skip_last_gasp);
  // For testing.
  void repairSetup(const Pin* end_pin);
  // For testing.
  void reportSwappablePins();
  // Rebuffer one net (for testing).
  // resizerPreamble() required.
  void rebufferNet(const Pin* drvr_pin);

  ////////////////////////////////////////////////////////////////

  bool repairHold(double setup_margin,
                  double hold_margin,
                  bool allow_setup_violations,
                  // Max buffer count as percent of design instance count.
                  float max_buffer_percent,
                  int max_passes,
                  bool match_cell_footprint,
                  bool verbose);
  void repairHold(const Pin* end_pin,
                  double setup_margin,
                  double hold_margin,
                  bool allow_setup_violations,
                  float max_buffer_percent,
                  int max_passes);
  int holdBufferCount() const;

  ////////////////////////////////////////////////////////////////
  bool recoverPower(float recover_power_percent,
                    bool match_cell_footprint,
                    bool verbose);

  ////////////////////////////////////////////////////////////////
  void swapArithModules(int path_count,
                        const std::string& target,
                        float slack_margin);

  ////////////////////////////////////////////////////////////////

  // Area of the design in meter^2.
  double designArea();
  // Increment design_area
  void designAreaIncr(float delta);
  // Caller owns return value.
  NetSeq* findFloatingNets();
  PinSet* findFloatingPins();
  NetSeq* findOverdrivenNets(bool include_parallel_driven);
  void repairTieFanout(LibertyPort* tie_port,
                       double separation,  // meters
                       bool verbose);
  void bufferWireDelay(LibertyCell* buffer_cell,
                       double wire_length,  // meters
                       Delay& delay,
                       Slew& slew);
  void setDebugPin(const Pin* pin);
  void setWorstSlackNetsPercent(float);
  void annotateInputSlews(Instance* inst, const DcalcAnalysisPt* dcalc_ap);
  void resetInputSlews();

  ////////////////////////////////////////////////////////////////

  // Repair long wires, max fanout violations.
  void repairDesign(
      double max_wire_length,  // max_wire_length zero for none (meters)
      double slew_margin,      // 0.0-1.0
      double cap_margin,       // 0.0-1.0
      double buffer_gain,
      bool match_cell_footprint,
      bool verbose);
  int repairDesignBufferCount() const;
  // for debugging
  void repairNet(Net* net,
                 double max_wire_length,  // meters
                 double slew_margin,
                 double cap_margin);

  // Repair long wires from clock input pins to clock tree root buffer
  // because CTS ignores the issue.
  // no max_fanout/max_cap checks.
  // Use max_wire_length zero for none (meters)
  void repairClkNets(
      double max_wire_length);  // max_wire_length zero for none (meters)
  void setClockBuffersList(const LibertyCellSeq& clk_buffers)
  {
    clk_buffers_ = clk_buffers;
  }
  // Clone inverters next to the registers they drive to remove them
  // from the clock network.
  // yosys is too stupid to use the inverted clock registers
  // and TritonCTS is too stupid to balance clock networks with inverters.
  void repairClkInverters();

  void reportLongWires(int count, int digits);
  // Find the max wire length before it is faster to split the wire
  // in half with a buffer (in meters).
  double findMaxWireLength();
  double findMaxWireLength(LibertyCell* buffer_cell, const Corner* corner);
  double findMaxWireLength(LibertyPort* drvr_port, const Corner* corner);
  // Longest driver to load wire (in meters).
  double maxLoadManhattenDistance(const Net* net);

  ////////////////////////////////////////////////////////////////
  // API for timing driven placement.
  // Each pass (findResizeSlacks)
  //  estiimate parasitics
  //  repair design
  //  save slacks
  //  remove inserted buffers
  //  restore resized gates
  // resizeSlackPreamble must be called before the first findResizeSlacks.
  void resizeSlackPreamble();
  void findResizeSlacks(bool run_journal_restore);
  // Return nets with worst slack.
  NetSeq& resizeWorstSlackNets();
  // Return net slack, if any (indicated by the bool).
  std::optional<Slack> resizeNetSlack(const Net* net);
  // db flavor
  std::vector<dbNet*> resizeWorstSlackDbNets();
  std::optional<Slack> resizeNetSlack(const dbNet* db_net);

  ////////////////////////////////////////////////////////////////
  // API for logic resynthesis
  PinSet findFaninFanouts(PinSet& end_pins);
  PinSet findFanins(PinSet& end_pins);

  ////////////////////////////////////////////////////////////////
  void highlightSteiner(const Pin* drvr);

  dbNetwork* getDbNetwork() { return db_network_; }
  ParasiticsSrc getParasiticsSrc() { return parasitics_src_; }
  void setParasiticsSrc(ParasiticsSrc src);
  dbBlock* getDbBlock() { return block_; };
  double dbuToMeters(int dist) const;
  int metersToDbu(double dist) const;
  void makeEquivCells();
  std::pair<int, std::string> cellVTType(dbMaster* master);

  ////////////////////////////////////////////////////////////////
  void initBlock();
  void journalBeginTest();
  void journalRestoreTest();
  Logger* logger() const { return logger_; }
  void eraseParasitics(const Net* net);
  void eliminateDeadLogic(bool clean_nets);
  std::optional<float> cellLeakage(LibertyCell* cell);
  // For debugging - calls getSwappableCells
  void reportEquivalentCells(LibertyCell* base_cell,
                             bool match_cell_footprint,
                             bool report_all_cells);
  void setDebugGraphics(std::shared_ptr<ResizerObserver> graphics);

  static MoveType parseMove(const std::string& s);
  static std::vector<MoveType> parseMoveSequence(const std::string& sequence);

 protected:
  void init();
  double computeDesignArea();
  void initDesignArea();
  void ensureLevelDrvrVertices();
  Instance* bufferInput(const Pin* top_pin, LibertyCell* buffer_cell);
  void bufferOutput(const Pin* top_pin, LibertyCell* buffer_cell);
  bool hasTristateOrDontTouchDriver(const Net* net);
  bool isTristateDriver(const Pin* pin);
  void checkLibertyForAllCorners();
  void copyDontUseFromLiberty();
  bool bufferSizeOutmatched(LibertyCell* worse,
                            LibertyCell* better,
                            float max_drive_resist);
  void findBuffers();
  void findFastBuffers();
  bool isLinkCell(LibertyCell* cell) const;
  void findTargetLoads();
  void balanceBin(const std::vector<odb::dbInst*>& bin,
                  const std::set<odb::dbSite*>& base_sites);

  //==============================
  // APIs for gate cloning
  LibertyCell* halfDrivingPowerCell(Instance* inst);
  LibertyCell* halfDrivingPowerCell(LibertyCell* cell);
  LibertyCell* closestDriver(LibertyCell* cell,
                             const LibertyCellSeq& candidates,
                             float scale);
  std::vector<sta::LibertyPort*> libraryPins(Instance* inst) const;
  std::vector<sta::LibertyPort*> libraryPins(LibertyCell* cell) const;
  bool isSingleOutputCombinational(Instance* inst) const;
  bool isSingleOutputCombinational(LibertyCell* cell) const;
  bool isCombinational(LibertyCell* cell) const;
  std::vector<sta::LibertyPort*> libraryOutputPins(LibertyCell* cell) const;
  float maxLoad(Cell* cell);
  //==============================
  float findTargetLoad(LibertyCell* cell);
  float findTargetLoad(LibertyCell* cell,
                       TimingArc* arc,
                       Slew in_slew,
                       Slew out_slew);
  Slew gateSlewDiff(LibertyCell* cell,
                    TimingArc* arc,
                    GateTimingModel* model,
                    Slew in_slew,
                    float load_cap,
                    Slew out_slew);
  void findBufferTargetSlews();
  void findBufferTargetSlews(LibertyCell* buffer,
                             const Pvt* pvt,
                             // Return values.
                             Slew slews[],
                             int counts[]);
  bool hasMultipleOutputs(const Instance* inst);

  void resizePreamble();
  LibertyCellSeq getSwappableCells(LibertyCell* source_cell);

  bool getCin(const LibertyCell* cell, float& cin);
  // Resize drvr_pin instance to target slew.
  // Return 1 if resized.
  int resizeToTargetSlew(const Pin* drvr_pin);

  // Resize drvr_pin instance to target cap ratio.
  // Return 1 if resized.
  int resizeToCapRatio(const Pin* drvr_pin, bool upsize_only);

  ////////////////////////////////////////////////////////////////

  void findLongWires(VertexSeq& drvrs);
  int findMaxSteinerDist(Vertex* drvr, const Corner* corner);
  float driveResistance(const Pin* drvr_pin);
  float bufferDriveResistance(const LibertyCell* buffer) const;
  float cellDriveResistance(const LibertyCell* cell) const;

  // Max distance from driver to load (in dbu).
  int maxLoadManhattenDistance(Vertex* drvr);

  double findMaxWireLength1();
  float portFanoutLoad(LibertyPort* port) const;
  float portCapacitance(LibertyPort* input, const Corner* corner) const;
  float pinCapacitance(const Pin* pin, const DcalcAnalysisPt* dcalc_ap) const;
  void swapPins(Instance* inst,
                LibertyPort* port1,
                LibertyPort* port2,
                bool journal);
  void findSwapPinCandidate(LibertyPort* input_port,
                            LibertyPort* drvr_port,
                            const sta::LibertyPortSet& equiv_ports,
                            float load_cap,
                            const DcalcAnalysisPt* dcalc_ap,
                            // Return value
                            LibertyPort** swap_port);
  void gateDelays(const LibertyPort* drvr_port,
                  float load_cap,
                  const DcalcAnalysisPt* dcalc_ap,
                  // Return values.
                  ArcDelay delays[RiseFall::index_count],
                  Slew slews[RiseFall::index_count]);
  void gateDelays(const LibertyPort* drvr_port,
                  float load_cap,
                  const Slew in_slews[RiseFall::index_count],
                  const DcalcAnalysisPt* dcalc_ap,
                  // Return values.
                  ArcDelay delays[RiseFall::index_count],
                  Slew out_slews[RiseFall::index_count]);
  ArcDelay gateDelay(const LibertyPort* drvr_port,
                     float load_cap,
                     const DcalcAnalysisPt* dcalc_ap);
  ArcDelay gateDelay(const LibertyPort* drvr_port,
                     const RiseFall* rf,
                     float load_cap,
                     const DcalcAnalysisPt* dcalc_ap);
  float bufferDelay(LibertyCell* buffer_cell,
                    float load_cap,
                    const DcalcAnalysisPt* dcalc_ap);
  float bufferDelay(LibertyCell* buffer_cell,
                    const RiseFall* rf,
                    float load_cap,
                    const DcalcAnalysisPt* dcalc_ap);
  void bufferDelays(LibertyCell* buffer_cell,
                    float load_cap,
                    const DcalcAnalysisPt* dcalc_ap,
                    // Return values.
                    ArcDelay delays[RiseFall::index_count],
                    Slew slews[RiseFall::index_count]);
  void cellWireDelay(LibertyPort* drvr_port,
                     LibertyPort* load_port,
                     double wire_length,  // meters
                     std::unique_ptr<dbSta>& sta,
                     // Return values.
                     Delay& delay,
                     Slew& slew);
  void makeWireParasitic(Net* net,
                         Pin* drvr_pin,
                         Pin* load_pin,
                         double wire_length,  // meters
                         const Corner* corner,
                         Parasitics* parasitics);
  std::string makeUniqueNetName(Instance* parent = nullptr);
  Net* makeUniqueNet();
  std::string makeUniqueInstName(const char* base_name);
  std::string makeUniqueInstName(const char* base_name, bool underscore);
  bool overMaxArea();
  bool bufferBetweenPorts(Instance* buffer);
  bool hasPort(const Net* net);
  Point location(Instance* inst);
  double area(dbMaster* master);
  double area(Cell* cell);
  double splitWireDelayDiff(double wire_length,
                            LibertyCell* buffer_cell,
                            std::unique_ptr<dbSta>& sta);
  double maxSlewWireDiff(LibertyPort* drvr_port,
                         LibertyPort* load_port,
                         double wire_length,
                         double max_slew);
  void bufferWireDelay(LibertyCell* buffer_cell,
                       double wire_length,  // meters
                       std::unique_ptr<dbSta>& sta,
                       Delay& delay,
                       Slew& slew);
  void findCellInstances(LibertyCell* cell,
                         // Return value.
                         InstanceSeq& insts);
  void findLoads(Pin* drvr_pin, PinSeq& loads);
  bool isFuncOneZero(const Pin* drvr_pin);
  bool hasPins(Net* net);
  void getPins(Net* net, PinVector& pins) const;
  void getPins(Instance* inst, PinVector& pins) const;
  void SwapNetNames(odb::dbITerm* iterm_to, odb::dbITerm* iterm_from);
  Point tieLocation(const Pin* load, int separation);
  bool hasFanout(Vertex* drvr);
  InstanceSeq findClkInverters();
  void cloneClkInverter(Instance* inv);

  void incrementalParasiticsBegin();
  void incrementalParasiticsEnd();
  void ensureParasitics();
  void updateParasitics(bool save_guides = false);
  void ensureWireParasitic(const Pin* drvr_pin);
  void ensureWireParasitic(const Pin* drvr_pin, const Net* net);
  void estimateWireParasiticSteiner(const Pin* drvr_pin,
                                    const Net* net,
                                    SpefWriter* spef_writer);
  float totalLoad(SteinerTree* tree) const;
  float subtreeLoad(SteinerTree* tree,
                    float cap_per_micron,
                    SteinerPt pt) const;
  void makePadParasitic(const Net* net, SpefWriter* spef_writer);
  bool isPadNet(const Net* net) const;
  bool isPadPin(const Pin* pin) const;
  bool isPad(const Instance* inst) const;
  void net2Pins(const Net* net, const Pin*& pin1, const Pin*& pin2) const;
  void parasiticNodeConnectPins(Parasitic* parasitic,
                                ParasiticNode* node,
                                SteinerTree* tree,
                                SteinerPt pt,
                                size_t& resistor_id);

  bool replaceCell(Instance* inst,
                   const LibertyCell* replacement,
                   bool journal);

  void findResizeSlacks1();
  bool removeBufferIfPossible(Instance* buffer,
                              bool honorDontTouchFixed = true,
                              bool recordJournal = false);
  bool canRemoveBuffer(Instance* buffer, bool honorDontTouchFixed = true);
  void removeBuffer(Instance* buffer, bool recordJournal = false);
  Instance* makeInstance(LibertyCell* cell,
                         const char* name,
                         Instance* parent,
                         const Point& loc);
  void getBufferPins(Instance* buffer, Pin*& ip_pin, Pin*& op_pin);

  Instance* makeBuffer(LibertyCell* cell,
                       const char* name,
                       Instance* parent,
                       const Point& loc);
  void setLocation(dbInst* db_inst, const Point& pt);
  LibertyCell* findTargetCell(LibertyCell* cell,
                              float load_cap,
                              bool revisiting_inst);
  // Returns nullptr if net has less than 2 pins or any pin is not placed.
  SteinerTree* makeSteinerTree(const Pin* drvr_pin);
  BufferedNetPtr makeBufferedNet(const Pin* drvr_pin, const Corner* corner);
  BufferedNetPtr makeBufferedNetSteiner(const Pin* drvr_pin,
                                        const Corner* corner);
  BufferedNetPtr makeBufferedNetGroute(const Pin* drvr_pin,
                                       const Corner* corner);
  float bufferSlew(LibertyCell* buffer_cell,
                   float load_cap,
                   const DcalcAnalysisPt* dcalc_ap);
  float maxInputSlew(const LibertyPort* input, const Corner* corner) const;
  void checkLoadSlews(const Pin* drvr_pin,
                      double slew_margin,
                      // Return values.
                      Slew& slew,
                      float& limit,
                      float& slack,
                      const Corner*& corner);
  void warnBufferMovedIntoCore();
  bool isLogicStdCell(const Instance* inst);
  ////////////////////////////////////////////////////////////////
  // Jounalling support for checkpointing and backing out changes
  // during repair timing.
  void journalBegin();
  void journalEnd();
  void journalRestore();
  void journalMakeBuffer(Instance* buffer);

  ////////////////////////////////////////////////////////////////
  // API for logic resynthesis
  VertexSet findFaninFanouts(VertexSet& ends);
  VertexSet findFaninRoots(VertexSet& ends);
  VertexSet findFanouts(VertexSet& reg_outs);
  bool isRegOutput(Vertex* vertex);
  bool isRegister(Vertex* vertex);
  ////////////////////////////////////////////////////////////////

  // Components
  RecoverPower* recover_power_;
  RepairDesign* repair_design_;
  RepairSetup* repair_setup_;
  RepairHold* repair_hold_;
  SwapArithModules* swap_arith_modules_;
  std::unique_ptr<AbstractSteinerRenderer> steiner_renderer_;

  // Layer RC per wire length indexed by layer->getNumber(), corner->index
  std::vector<std::vector<double>> layer_res_;  // ohms/meter
  std::vector<std::vector<double>> layer_cap_;  // Farads/meter
  // Signal wire RC indexed by corner->index
  std::vector<ParasiticsResistance> wire_signal_res_;   // ohms/metre
  std::vector<ParasiticsCapacitance> wire_signal_cap_;  // Farads/meter
  // Clock wire RC.
  std::vector<ParasiticsResistance> wire_clk_res_;   // ohms/metre
  std::vector<ParasiticsCapacitance> wire_clk_cap_;  // Farads/meter
  LibertyCellSet dont_use_;
  double max_area_ = 0.0;

  Logger* logger_ = nullptr;
  SteinerTreeBuilder* stt_builder_ = nullptr;
  GlobalRouter* global_router_ = nullptr;
  IncrementalGRoute* incr_groute_ = nullptr;
  dbNetwork* db_network_ = nullptr;
  dbDatabase* db_ = nullptr;
  dbBlock* block_ = nullptr;
  int dbu_ = 0;
  const Pin* debug_pin_ = nullptr;

  Rect core_;
  bool core_exists_ = false;

  ParasiticsSrc parasitics_src_ = ParasiticsSrc::none;
  UnorderedSet<const Net*, NetHash> parasitics_invalid_;
  bool incremental_parasitics_enabled_ = false;

  double design_area_ = 0.0;
  const MinMax* min_ = MinMax::min();
  const MinMax* max_ = MinMax::max();
  LibertyCellSeq buffer_cells_;
  LibertyCell* buffer_lowest_drive_ = nullptr;
  std::set<LibertyCell*> buffer_fast_sizes_;
  // Buffer list created by CTS kept here so that we use the
  // exact same buffers when reparing clock nets.
  LibertyCellSeq clk_buffers_;

  // Cache results of getSwappableCells() as this is expensive for large PDKs.
  std::unordered_map<LibertyCell*, LibertyCellSeq> swappable_cells_cache_;

  CellTargetLoadMap* target_load_map_ = nullptr;
  VertexSeq level_drvr_vertices_;
  bool level_drvr_vertices_valid_ = false;
  TgtSlews tgt_slews_;
  Corner* tgt_slew_corner_ = nullptr;
  const DcalcAnalysisPt* tgt_slew_dcalc_ap_ = nullptr;
  // Instances with multiple output ports that have been resized.
  InstanceSet resized_multi_output_insts_;
  int unique_net_index_ = 1;
  int unique_inst_index_ = 1;
  int inserted_buffer_count_ = 0;
  int cloned_gate_count_ = 0;
  int swap_pin_count_ = 0;
  int removed_buffer_count_ = 0;
  bool exclude_clock_buffers_ = true;
  bool buffer_moved_into_core_ = false;
  bool match_cell_footprint_ = false;
  // Slack map variables.
  // This is the minimum length of wire that is worth while to split and
  // insert a buffer in the middle of. Theoretically computed using the smallest
  // drive cell (because larger ones would give us a longer length).
  float max_wire_length_ = 0;
  float worst_slack_nets_percent_ = 10;
  Map<const Net*, Slack> net_slack_map_;
  NetSeq worst_slack_nets_;

  std::unordered_map<LibertyCell*, std::optional<float>> cell_leakage_cache_;

  InstanceSet inserted_buffer_set_;
  InstanceSet all_inserted_buffer_set_;
  InstanceSet removed_buffer_set_;

  dpl::Opendp* opendp_ = nullptr;

  // "factor debatable"
  static constexpr float tgt_slew_load_cap_factor = 10.0;

  // Use actual input slews for accurate delay/slew estimation
  sta::UnorderedMap<LibertyPort*, InputSlews> input_slew_map_;

  std::unique_ptr<OdbCallBack> db_cbk_;

  // Restrict default sizing such that one sizing move cannot increase area or
  // leakage by more than 4X.  Subsequent sizing moves can exceed the 4X limit.
  std::optional<double> sizing_area_limit_ = 4.0;
  std::optional<double> sizing_leakage_limit_ = 4.0;
  bool default_sizing_area_limit_set_ = true;
  bool default_sizing_leakage_limit_set_ = true;
  bool sizing_keep_site_ = false;
  bool sizing_keep_vt_ = false;

  // Sizing
  const double default_sizing_cap_ratio_ = 4.0;
  const double default_buffer_sizing_cap_ratio_ = 9.0;
  double sizing_cap_ratio_;
  double buffer_sizing_cap_ratio_;

  // VT layer hash
  std::unordered_map<dbMaster*, std::pair<int, std::string>> vt_map_;
  std::unordered_map<size_t, int>
      vt_hash_map_;  // maps hash value to unique int

  std::shared_ptr<ResizerObserver> graphics_;

  // Optimization moves
  // Will eventually be replaced with a getter method and some "recipes"
  CloneMove* clone_move = nullptr;
  SplitLoadMove* split_load_move = nullptr;
  BufferMove* buffer_move = nullptr;
  SizeDownMove* size_down_move = nullptr;
  SizeUpMove* size_up_move = nullptr;
  SwapPinsMove* swap_pins_move = nullptr;
  UnbufferMove* unbuffer_move = nullptr;
  int accepted_move_count_ = 0;
  int rejected_move_count_ = 0;

  friend class BufferedNet;
  friend class GateCloner;
  friend class PreChecks;
  friend class RecoverPower;
  friend class RepairDesign;
  friend class RepairSetup;
  friend class RepairHold;
  friend class SteinerTree;
  friend class BaseMove;
  friend class BufferMove;
  friend class SizeDownMove;
  friend class SizeUpMove;
  friend class SplitLoadMove;
  friend class CloneMove;
  friend class SwapPinsMove;
  friend class UnbufferMove;
<<<<<<< HEAD
  friend class SwapArithModules;
=======
  friend class IncrementalParasiticsGuard;
};

class IncrementalParasiticsGuard
{
 public:
  IncrementalParasiticsGuard(Resizer* resizer);
  ~IncrementalParasiticsGuard();

 private:
  Resizer* resizer_;
  bool need_unregister_;
>>>>>>> cd121c09
};

}  // namespace rsz<|MERGE_RESOLUTION|>--- conflicted
+++ resolved
@@ -843,9 +843,7 @@
   friend class CloneMove;
   friend class SwapPinsMove;
   friend class UnbufferMove;
-<<<<<<< HEAD
   friend class SwapArithModules;
-=======
   friend class IncrementalParasiticsGuard;
 };
 
@@ -858,7 +856,6 @@
  private:
   Resizer* resizer_;
   bool need_unregister_;
->>>>>>> cd121c09
 };
 
 }  // namespace rsz
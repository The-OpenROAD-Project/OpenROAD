--- conflicted
+++ resolved
@@ -516,11 +516,7 @@
                                 ParasiticNode* node,
                                 SteinerTree* tree,
                                 SteinerPt pt,
-<<<<<<< HEAD
-                                const ParasiticAnalysisPt* parasitics_ap);
-=======
-                                size_t &resistor_id);
->>>>>>> 200ff70d
+                                size_t& resistor_id);
 
   bool replaceCell(Instance* inst, LibertyCell* replacement, bool journal);
 

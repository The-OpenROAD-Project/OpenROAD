--- conflicted
+++ resolved
@@ -1386,15 +1386,16 @@
   Point legal_pt = pointOffMacro(cell);      // return real position
   Point new_pos = legalPt(&cell, legal_pt);  // return real position
 
-<<<<<<< HEAD
-  int row_height = getRowHeight(&cell);
-=======
   if (legal_pt == new_pos) {
     return;
   }
 
-  int row_height = row_height_;
->>>>>>> 8bf1215e
+  if (legal_pt == new_pos) {
+    return;
+  }
+
+  int row_height = getRowHeight(&cell);
+
   int site_width = site_width_;
   // transform to grid Pos for align
   Point legal_grid_pt = Point(gridX(new_pos.getX(), site_width),

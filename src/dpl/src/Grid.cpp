--- conflicted
+++ resolved
@@ -749,7 +749,6 @@
     }
     int layer_x = map_coordinates(grid_x, site_width, site_width);
     int layer_x_end = map_coordinates(x_end, site_width, site_width);
-<<<<<<< HEAD
     int layer_y = map_coordinates(grid_y, row_height, layer.first.cell_height);
     int layer_y_end
         = map_coordinates(y_end, row_height, layer.first.cell_height);
@@ -789,10 +788,6 @@
         y_end,
         layer_x_end,
         layer_y_end);
-=======
-    int layer_y = map_coordinates(grid_y, row_height, layer.first);
-    int layer_y_end = map_coordinates(y_end, row_height, layer.first);
->>>>>>> 9cf9cbf5
 
     if (layer_x_end == layer_x) {
       ++layer_x_end;
@@ -802,6 +797,26 @@
       ++layer_y_end;
       debugPrint(
           logger_, DPL, "detailed", 1, "added 1 go layer_end {}", layer_y_end);
+    }
+
+    if (layer_y_end > layer.second.row_count) {
+      logger_->error(DPL,
+                     49,
+                     "Cannot paint grid index: {} because it is out of bounds. "
+                     "Calculated (row end {}) > (rows {}). This is a bug",
+                     layer.first,
+                     layer_y_end,
+                     layer.second.row_count);
+    }
+
+    if (layer_y_end > layer.second.row_count) {
+      logger_->error(DPL,
+                     49,
+                     "Cannot paint grid index: {} because it is out of bounds. "
+                     "Calculated (row end {}) > (rows {}). This is a bug",
+                     layer.first,
+                     layer_y_end,
+                     layer.second.row_count);
     }
 
     if (layer_y_end > layer.second.row_count) {

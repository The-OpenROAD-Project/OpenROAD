--- conflicted
+++ resolved
@@ -822,23 +822,12 @@
           logger_, DPL, "detailed", 1, "added 1 go layer_end {}", layer_y_end);
     }
 
-<<<<<<< HEAD
     if (layer_y_end > layer.second.getRowCount()) {
-      logger_->error(DPL,
-                     49,
-                     "Cannot paint grid index: {} because it is out of bounds. "
-                     "Calculated (row end {}) > (rows {}). This is a bug",
-                     layer.second.getGridIndex(),
-                     layer_y_end,
-                     layer.second.getRowCount());
-=======
-    if (layer_y_end > layer.second.row_count) {
       // If there's an uneven number of single row height cells, say 21.
       // The above layer mapping coordinates on double height rows will
       // round up, because they don't know if there's 11 or 10 rows of
       // double height cells. This just caps it to the right amount.
-      layer_y_end = layer.second.row_count;
->>>>>>> ecc03c29
+      layer_y_end = layer.second.getRowCount();
     }
 
     for (int x = layer_x; x < layer_x_end; x++) {

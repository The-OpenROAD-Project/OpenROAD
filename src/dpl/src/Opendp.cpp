--- conflicted
+++ resolved
@@ -113,12 +113,7 @@
 void Opendp::detailedPlacement(const int max_displacement_x,
                                const int max_displacement_y,
                                const std::string& report_file_name,
-<<<<<<< HEAD
-                               bool disallow_one_site_gaps,
-                               bool abacus)
-=======
                                const bool disallow_one_site_gaps)
->>>>>>> bac76428
 {
   importDb();
 
@@ -147,28 +142,24 @@
   }
   odb::WireLengthEvaluator eval(block_);
   hpwl_before_ = eval.hpwl();
-  if (!abacus) {
-    detailedPlacement();
-    // Save displacement stats before updating instance DB locations.
-    findDisplacementStats();
-    updateDbInstLocations();
-    if (!placement_failures_.empty()) {
-      logger_->info(DPL,
-                    34,
-                    "Detailed placement failed on the following {} instances:",
-                    placement_failures_.size());
-      for (auto cell : placement_failures_) {
-        logger_->info(DPL, 35, " {}", cell->name());
-      }
-
-      if (!report_file_name.empty()) {
-        writeJsonReport(
-            report_file_name, {}, {}, {}, {}, {}, {}, placement_failures_);
-      }
-      logger_->error(DPL, 36, "Detailed placement failed.");
-    }
-  } else {
-    runAbacus();
+  detailedPlacement();
+  // Save displacement stats before updating instance DB locations.
+  findDisplacementStats();
+  updateDbInstLocations();
+  if (!placement_failures_.empty()) {
+    logger_->info(DPL,
+                  34,
+                  "Detailed placement failed on the following {} instances:",
+                  placement_failures_.size());
+    for (auto cell : placement_failures_) {
+      logger_->info(DPL, 35, " {}", cell->name());
+    }
+
+    if (!report_file_name.empty()) {
+      writeJsonReport(
+          report_file_name, {}, {}, {}, {}, {}, {}, placement_failures_);
+    }
+    logger_->error(DPL, 36, "Detailed placement failed.");
   }
 }
 

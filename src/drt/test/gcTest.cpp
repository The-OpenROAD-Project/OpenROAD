--- conflicted
+++ resolved
@@ -398,7 +398,6 @@
 BOOST_DATA_TEST_CASE(design_rule_width, bdata::make({true, false}), legal)
 {
   // Setup
-<<<<<<< HEAD
   auto dbLayer = db_tech->findLayer("m1");
   dbLayer->initTwoWidths(2);
   dbLayer->addTwoWidthsIndexEntry(90);
@@ -407,21 +406,6 @@
   dbLayer->addTwoWidthsSpacingTableEntry(0, 1, 50);
   dbLayer->addTwoWidthsSpacingTableEntry(1, 0, 50);
   dbLayer->addTwoWidthsSpacingTableEntry(1, 1, 150);
-  frTechObject* db_tech = design->getTech();
-  frLayer* layer = db_tech->getLayer(2);
-=======
-  auto dbLayer = odb::dbTechLayer::create(tech, "m1", odb::dbTechLayerType::ROUTING);
-  dbLayer->initTwoWidths(2);
-  dbLayer->addTwoWidthsIndexEntry(90);
-  dbLayer->addTwoWidthsIndexEntry(190);
-  dbLayer->addTwoWidthsSpacingTableEntry(0,0,0);
-  dbLayer->addTwoWidthsSpacingTableEntry(0,1,50);
-  dbLayer->addTwoWidthsSpacingTableEntry(1,0,50);
-  dbLayer->addTwoWidthsSpacingTableEntry(1,1,150);
-  frTechObject* tech = design->getTech();
-  frLayer* layer = tech->getLayer(2);
->>>>>>> bf529ad4
-  layer->setDbLayer(dbLayer);
   makeSpacingTableTwConstraint(2, {90, 190}, {-1, -1}, {{0, 50}, {50, 100}});
   /*
   WIDTH  90     0      50
@@ -603,7 +587,6 @@
 BOOST_AUTO_TEST_CASE(spacing_table_twowidth)
 {
   // Setup
-<<<<<<< HEAD
   auto dbLayer = db_tech->findLayer("m1");
   dbLayer->initTwoWidths(2);
   dbLayer->addTwoWidthsIndexEntry(90);
@@ -612,19 +595,6 @@
   dbLayer->addTwoWidthsSpacingTableEntry(0, 1, 50);
   dbLayer->addTwoWidthsSpacingTableEntry(1, 0, 50);
   dbLayer->addTwoWidthsSpacingTableEntry(1, 1, 150);
-=======
-  auto dbLayer = odb::dbTechLayer::create(tech, "m1", odb::dbTechLayerType::ROUTING);
-  dbLayer->initTwoWidths(2);
-  dbLayer->addTwoWidthsIndexEntry(90);
-  dbLayer->addTwoWidthsIndexEntry(190);
-  dbLayer->addTwoWidthsSpacingTableEntry(0,0,0);
-  dbLayer->addTwoWidthsSpacingTableEntry(0,1,50);
-  dbLayer->addTwoWidthsSpacingTableEntry(1,0,50);
-  dbLayer->addTwoWidthsSpacingTableEntry(1,1,150);
-  frTechObject* tech = design->getTech();
-  frLayer* layer = tech->getLayer(2);
-  layer->setDbLayer(dbLayer);
->>>>>>> bf529ad4
   makeSpacingTableTwConstraint(2, {90, 190}, {-1, -1}, {{0, 50}, {50, 100}});
 
   frNet* n1 = makeNet("n1");

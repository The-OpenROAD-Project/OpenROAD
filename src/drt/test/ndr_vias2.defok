VERSION 5.8 ;
DIVIDERCHAR "/" ;
BUSBITCHARS "[]" ;
DESIGN gcd ;
UNITS DISTANCE MICRONS 1000 ;
DIEAREA ( 0 0 ) ( 299960 300130 ) ;
ROW ROW_0 unithd 10120 10880 N DO 608 BY 1 STEP 460 0 ;
ROW ROW_1 unithd 10120 13600 FS DO 608 BY 1 STEP 460 0 ;
ROW ROW_2 unithd 10120 16320 N DO 608 BY 1 STEP 460 0 ;
ROW ROW_3 unithd 10120 19040 FS DO 608 BY 1 STEP 460 0 ;
ROW ROW_4 unithd 10120 21760 N DO 608 BY 1 STEP 460 0 ;
ROW ROW_5 unithd 10120 24480 FS DO 608 BY 1 STEP 460 0 ;
ROW ROW_6 unithd 10120 27200 N DO 608 BY 1 STEP 460 0 ;
ROW ROW_7 unithd 10120 29920 FS DO 608 BY 1 STEP 460 0 ;
ROW ROW_8 unithd 10120 32640 N DO 608 BY 1 STEP 460 0 ;
ROW ROW_9 unithd 10120 35360 FS DO 608 BY 1 STEP 460 0 ;
ROW ROW_10 unithd 10120 38080 N DO 608 BY 1 STEP 460 0 ;
ROW ROW_11 unithd 10120 40800 FS DO 608 BY 1 STEP 460 0 ;
ROW ROW_12 unithd 10120 43520 N DO 608 BY 1 STEP 460 0 ;
ROW ROW_13 unithd 10120 46240 FS DO 608 BY 1 STEP 460 0 ;
ROW ROW_14 unithd 10120 48960 N DO 608 BY 1 STEP 460 0 ;
ROW ROW_15 unithd 10120 51680 FS DO 608 BY 1 STEP 460 0 ;
ROW ROW_16 unithd 10120 54400 N DO 608 BY 1 STEP 460 0 ;
ROW ROW_17 unithd 10120 57120 FS DO 608 BY 1 STEP 460 0 ;
ROW ROW_18 unithd 10120 59840 N DO 608 BY 1 STEP 460 0 ;
ROW ROW_19 unithd 10120 62560 FS DO 608 BY 1 STEP 460 0 ;
ROW ROW_20 unithd 10120 65280 N DO 608 BY 1 STEP 460 0 ;
ROW ROW_21 unithd 10120 68000 FS DO 608 BY 1 STEP 460 0 ;
ROW ROW_22 unithd 10120 70720 N DO 608 BY 1 STEP 460 0 ;
ROW ROW_23 unithd 10120 73440 FS DO 608 BY 1 STEP 460 0 ;
ROW ROW_24 unithd 10120 76160 N DO 608 BY 1 STEP 460 0 ;
ROW ROW_25 unithd 10120 78880 FS DO 608 BY 1 STEP 460 0 ;
ROW ROW_26 unithd 10120 81600 N DO 608 BY 1 STEP 460 0 ;
ROW ROW_27 unithd 10120 84320 FS DO 608 BY 1 STEP 460 0 ;
ROW ROW_28 unithd 10120 87040 N DO 608 BY 1 STEP 460 0 ;
ROW ROW_29 unithd 10120 89760 FS DO 608 BY 1 STEP 460 0 ;
ROW ROW_30 unithd 10120 92480 N DO 608 BY 1 STEP 460 0 ;
ROW ROW_31 unithd 10120 95200 FS DO 608 BY 1 STEP 460 0 ;
ROW ROW_32 unithd 10120 97920 N DO 608 BY 1 STEP 460 0 ;
ROW ROW_33 unithd 10120 100640 FS DO 608 BY 1 STEP 460 0 ;
ROW ROW_34 unithd 10120 103360 N DO 608 BY 1 STEP 460 0 ;
ROW ROW_35 unithd 10120 106080 FS DO 608 BY 1 STEP 460 0 ;
ROW ROW_36 unithd 10120 108800 N DO 608 BY 1 STEP 460 0 ;
ROW ROW_37 unithd 10120 111520 FS DO 608 BY 1 STEP 460 0 ;
ROW ROW_38 unithd 10120 114240 N DO 608 BY 1 STEP 460 0 ;
ROW ROW_39 unithd 10120 116960 FS DO 608 BY 1 STEP 460 0 ;
ROW ROW_40 unithd 10120 119680 N DO 608 BY 1 STEP 460 0 ;
ROW ROW_41 unithd 10120 122400 FS DO 608 BY 1 STEP 460 0 ;
ROW ROW_42 unithd 10120 125120 N DO 608 BY 1 STEP 460 0 ;
ROW ROW_43 unithd 10120 127840 FS DO 608 BY 1 STEP 460 0 ;
ROW ROW_44 unithd 10120 130560 N DO 608 BY 1 STEP 460 0 ;
ROW ROW_45 unithd 10120 133280 FS DO 608 BY 1 STEP 460 0 ;
ROW ROW_46 unithd 10120 136000 N DO 608 BY 1 STEP 460 0 ;
ROW ROW_47 unithd 10120 138720 FS DO 608 BY 1 STEP 460 0 ;
ROW ROW_48 unithd 10120 141440 N DO 608 BY 1 STEP 460 0 ;
ROW ROW_49 unithd 10120 144160 FS DO 608 BY 1 STEP 460 0 ;
ROW ROW_50 unithd 10120 146880 N DO 608 BY 1 STEP 460 0 ;
ROW ROW_51 unithd 10120 149600 FS DO 608 BY 1 STEP 460 0 ;
ROW ROW_52 unithd 10120 152320 N DO 608 BY 1 STEP 460 0 ;
ROW ROW_53 unithd 10120 155040 FS DO 608 BY 1 STEP 460 0 ;
ROW ROW_54 unithd 10120 157760 N DO 608 BY 1 STEP 460 0 ;
ROW ROW_55 unithd 10120 160480 FS DO 608 BY 1 STEP 460 0 ;
ROW ROW_56 unithd 10120 163200 N DO 608 BY 1 STEP 460 0 ;
ROW ROW_57 unithd 10120 165920 FS DO 608 BY 1 STEP 460 0 ;
ROW ROW_58 unithd 10120 168640 N DO 608 BY 1 STEP 460 0 ;
ROW ROW_59 unithd 10120 171360 FS DO 608 BY 1 STEP 460 0 ;
ROW ROW_60 unithd 10120 174080 N DO 608 BY 1 STEP 460 0 ;
ROW ROW_61 unithd 10120 176800 FS DO 608 BY 1 STEP 460 0 ;
ROW ROW_62 unithd 10120 179520 N DO 608 BY 1 STEP 460 0 ;
ROW ROW_63 unithd 10120 182240 FS DO 608 BY 1 STEP 460 0 ;
ROW ROW_64 unithd 10120 184960 N DO 608 BY 1 STEP 460 0 ;
ROW ROW_65 unithd 10120 187680 FS DO 608 BY 1 STEP 460 0 ;
ROW ROW_66 unithd 10120 190400 N DO 608 BY 1 STEP 460 0 ;
ROW ROW_67 unithd 10120 193120 FS DO 608 BY 1 STEP 460 0 ;
ROW ROW_68 unithd 10120 195840 N DO 608 BY 1 STEP 460 0 ;
ROW ROW_69 unithd 10120 198560 FS DO 608 BY 1 STEP 460 0 ;
ROW ROW_70 unithd 10120 201280 N DO 608 BY 1 STEP 460 0 ;
ROW ROW_71 unithd 10120 204000 FS DO 608 BY 1 STEP 460 0 ;
ROW ROW_72 unithd 10120 206720 N DO 608 BY 1 STEP 460 0 ;
ROW ROW_73 unithd 10120 209440 FS DO 608 BY 1 STEP 460 0 ;
ROW ROW_74 unithd 10120 212160 N DO 608 BY 1 STEP 460 0 ;
ROW ROW_75 unithd 10120 214880 FS DO 608 BY 1 STEP 460 0 ;
ROW ROW_76 unithd 10120 217600 N DO 608 BY 1 STEP 460 0 ;
ROW ROW_77 unithd 10120 220320 FS DO 608 BY 1 STEP 460 0 ;
ROW ROW_78 unithd 10120 223040 N DO 608 BY 1 STEP 460 0 ;
ROW ROW_79 unithd 10120 225760 FS DO 608 BY 1 STEP 460 0 ;
ROW ROW_80 unithd 10120 228480 N DO 608 BY 1 STEP 460 0 ;
ROW ROW_81 unithd 10120 231200 FS DO 608 BY 1 STEP 460 0 ;
ROW ROW_82 unithd 10120 233920 N DO 608 BY 1 STEP 460 0 ;
ROW ROW_83 unithd 10120 236640 FS DO 608 BY 1 STEP 460 0 ;
ROW ROW_84 unithd 10120 239360 N DO 608 BY 1 STEP 460 0 ;
ROW ROW_85 unithd 10120 242080 FS DO 608 BY 1 STEP 460 0 ;
ROW ROW_86 unithd 10120 244800 N DO 608 BY 1 STEP 460 0 ;
ROW ROW_87 unithd 10120 247520 FS DO 608 BY 1 STEP 460 0 ;
ROW ROW_88 unithd 10120 250240 N DO 608 BY 1 STEP 460 0 ;
ROW ROW_89 unithd 10120 252960 FS DO 608 BY 1 STEP 460 0 ;
ROW ROW_90 unithd 10120 255680 N DO 608 BY 1 STEP 460 0 ;
ROW ROW_91 unithd 10120 258400 FS DO 608 BY 1 STEP 460 0 ;
ROW ROW_92 unithd 10120 261120 N DO 608 BY 1 STEP 460 0 ;
ROW ROW_93 unithd 10120 263840 FS DO 608 BY 1 STEP 460 0 ;
ROW ROW_94 unithd 10120 266560 N DO 608 BY 1 STEP 460 0 ;
ROW ROW_95 unithd 10120 269280 FS DO 608 BY 1 STEP 460 0 ;
ROW ROW_96 unithd 10120 272000 N DO 608 BY 1 STEP 460 0 ;
ROW ROW_97 unithd 10120 274720 FS DO 608 BY 1 STEP 460 0 ;
ROW ROW_98 unithd 10120 277440 N DO 608 BY 1 STEP 460 0 ;
ROW ROW_99 unithd 10120 280160 FS DO 608 BY 1 STEP 460 0 ;
ROW ROW_100 unithd 10120 282880 N DO 608 BY 1 STEP 460 0 ;
ROW ROW_101 unithd 10120 285600 FS DO 608 BY 1 STEP 460 0 ;
TRACKS X 230 DO 652 STEP 460 LAYER li1 ;
TRACKS Y 170 DO 882 STEP 340 LAYER li1 ;
TRACKS X 170 DO 882 STEP 340 LAYER met1 ;
TRACKS Y 170 DO 883 STEP 340 LAYER met1 ;
TRACKS X 230 DO 652 STEP 460 LAYER met2 ;
TRACKS Y 230 DO 652 STEP 460 LAYER met2 ;
TRACKS X 340 DO 441 STEP 680 LAYER met3 ;
TRACKS Y 340 DO 441 STEP 680 LAYER met3 ;
TRACKS X 460 DO 326 STEP 920 LAYER met4 ;
TRACKS Y 460 DO 326 STEP 920 LAYER met4 ;
TRACKS X 1700 DO 88 STEP 3400 LAYER met5 ;
TRACKS Y 1700 DO 88 STEP 3400 LAYER met5 ;
GCELLGRID X 0 DO 43 STEP 6900 ;
GCELLGRID Y 0 DO 43 STEP 6900 ;
VIAS 4 ;
    - via2_3_1600_480_1_5_320_320 + VIARULE M1M2_PR + CUTSIZE 150 150  + LAYERS met1 via met2  + CUTSPACING 170 170  + ENCLOSURE 85 165 55 85  + ROWCOL 1 5  ;
    - via3_4_1600_480_1_4_400_400 + VIARULE M2M3_PR + CUTSIZE 200 200  + LAYERS met2 via2 met3  + CUTSPACING 200 200  + ENCLOSURE 40 85 65 65  + ROWCOL 1 4  ;
    - via4_5_1600_480_1_4_400_400 + VIARULE M3M4_PR + CUTSIZE 200 200  + LAYERS met3 via3 met4  + CUTSPACING 200 200  + ENCLOSURE 90 60 100 65  + ROWCOL 1 4  ;
    - via5_6_1600_1600_1_1_1600_1600 + VIARULE M4M5_PR + CUTSIZE 800 800  + LAYERS met4 via4 met5  + CUTSPACING 800 800  + ENCLOSURE 400 190 310 400  ;
END VIAS
NONDEFAULTRULES 1 ;
    - NDR_3W_3S
      + LAYER li1 WIDTH 510 SPACING 510
      + LAYER met1 WIDTH 420 SPACING 420
      + LAYER met2 WIDTH 420 SPACING 420
      + LAYER met3 WIDTH 900 SPACING 900
      + LAYER met4 WIDTH 900 SPACING 900
      + LAYER met5 WIDTH 4800 SPACING 4800
      + VIA L1M1_PR_R
      + VIA M1M2_PR_R
      + VIA M2M3_PR_R
      + VIA M3M4_PR_R
      + VIA M4M5_PR_R
    ;
END NONDEFAULTRULES
COMPONENTS 66 ;
    - _279_ sky130_fd_sc_hd__nand2_1 + PLACED ( 156860 212160 ) N ;
    - _282_ sky130_fd_sc_hd__nand2_1 + PLACED ( 143520 212160 ) N ;
    - _283_ sky130_fd_sc_hd__o22ai_1 + PLACED ( 154100 206720 ) N ;
    - _284_ sky130_fd_sc_hd__nor2_8 + PLACED ( 156860 198560 ) FS ;
    - _285_ sky130_fd_sc_hd__and2_1 + PLACED ( 170200 204000 ) FS ;
    - _286_ sky130_fd_sc_hd__inv_8 + PLACED ( 109020 201280 ) N ;
    - _288_ sky130_fd_sc_hd__a21oi_1 + PLACED ( 164220 212160 ) N ;
    - _289_ sky130_fd_sc_hd__o21ai_0 + PLACED ( 140300 206720 ) N ;
    - _290_ sky130_fd_sc_hd__a32o_1 + PLACED ( 164220 206720 ) N ;
    - _291_ sky130_fd_sc_hd__nand2_2 + PLACED ( 117760 16320 ) N ;
    - _292_ sky130_fd_sc_hd__o311a_2 + PLACED ( 127420 103360 ) N ;
    - _293_ sky130_fd_sc_hd__or2_4 + PLACED ( 156860 190400 ) N ;
    - _295_ sky130_fd_sc_hd__o31ai_4 + PLACED ( 116840 97920 ) N ;
    - _297_ sky130_fd_sc_hd__nand2_8 + PLACED ( 162380 193120 ) FS ;
    - _298_ sky130_fd_sc_hd__o21ba_4 + PLACED ( 112700 100640 ) FS ;
    - _400_ sky130_fd_sc_hd__nor2_1 + PLACED ( 195960 95200 ) FS ;
    - _401_ sky130_fd_sc_hd__a21oi_1 + PLACED ( 199180 95200 ) FS ;
    - _402_ sky130_fd_sc_hd__o21ai_0 + PLACED ( 148120 125120 ) N ;
    - _403_ sky130_fd_sc_hd__a22oi_1 + PLACED ( 143520 106080 ) FS ;
    - _404_ sky130_fd_sc_hd__nor2_1 + PLACED ( 152720 114240 ) N ;
    - _405_ sky130_fd_sc_hd__a21oi_1 + PLACED ( 150420 116960 ) FS ;
    - _406_ sky130_fd_sc_hd__nand2_1 + PLACED ( 103500 103360 ) N ;
    - _407_ sky130_fd_sc_hd__o21ai_0 + PLACED ( 96600 89760 ) FS ;
    - _408_ sky130_fd_sc_hd__inv_1 + PLACED ( 96140 106080 ) FS ;
    - _409_ sky130_fd_sc_hd__or4_1 + PLACED ( 97980 100640 ) FS ;
    - _410_ sky130_fd_sc_hd__a32oi_1 + PLACED ( 98440 103360 ) N ;
    - _411_ sky130_fd_sc_hd__dfxtp_4 + PLACED ( 137540 209440 ) FS ;
    - _412_ sky130_fd_sc_hd__dfxtp_1 + PLACED ( 163760 209440 ) FS ;
    - _413_ sky130_fd_sc_hd__dfxtp_4 + PLACED ( 150420 209440 ) FS ;
    - _414_ sky130_fd_sc_hd__dfxtp_2 + PLACED ( 110860 133280 ) FS ;
    - _415_ sky130_fd_sc_hd__dfxtp_1 + PLACED ( 96600 184960 ) N ;
    - _416_ sky130_fd_sc_hd__dfxtp_1 + PLACED ( 143520 157760 ) N ;
    - _417_ sky130_fd_sc_hd__dfxtp_2 + PLACED ( 140760 174080 ) N ;
    - _418_ sky130_fd_sc_hd__dfxtp_1 + PLACED ( 110860 119680 ) N ;
    - _419_ sky130_fd_sc_hd__dfxtp_2 + PLACED ( 207000 176800 ) FS ;
    - _420_ sky130_fd_sc_hd__dfxtp_2 + PLACED ( 205620 193120 ) FS ;
    - _421_ sky130_fd_sc_hd__dfxtp_1 + PLACED ( 111320 198560 ) FS ;
    - _422_ sky130_fd_sc_hd__dfxtp_2 + PLACED ( 172960 174080 ) N ;
    - _423_ sky130_fd_sc_hd__dfxtp_1 + PLACED ( 152720 146880 ) N ;
    - _424_ sky130_fd_sc_hd__dfxtp_2 + PLACED ( 206080 127840 ) FS ;
    - _425_ sky130_fd_sc_hd__dfxtp_2 + PLACED ( 164220 87040 ) N ;
    - _426_ sky130_fd_sc_hd__dfxtp_2 + PLACED ( 157780 100640 ) FS ;
    - _427_ sky130_fd_sc_hd__dfxtp_1 + PLACED ( 206080 111520 ) FS ;
    - _428_ sky130_fd_sc_hd__dfxtp_1 + PLACED ( 146280 87040 ) N ;
    - _429_ sky130_fd_sc_hd__dfxtp_1 + PLACED ( 92920 119680 ) N ;
    - _430_ sky130_fd_sc_hd__dfxtp_1 + PLACED ( 99820 149600 ) FS ;
    - _431_ sky130_fd_sc_hd__dfxtp_1 + PLACED ( 109020 182240 ) FS ;
    - _432_ sky130_fd_sc_hd__dfxtp_1 + PLACED ( 136620 146880 ) N ;
    - _433_ sky130_fd_sc_hd__dfxtp_1 + PLACED ( 125580 182240 ) FS ;
    - _434_ sky130_fd_sc_hd__dfxtp_1 + PLACED ( 125120 119680 ) N ;
    - _435_ sky130_fd_sc_hd__dfxtp_1 + PLACED ( 201020 163200 ) N ;
    - _436_ sky130_fd_sc_hd__dfxtp_1 + PLACED ( 191820 190400 ) N ;
    - _437_ sky130_fd_sc_hd__dfxtp_1 + PLACED ( 126040 198560 ) FS ;
    - _438_ sky130_fd_sc_hd__dfxtp_2 + PLACED ( 154560 176800 ) FS ;
    - _439_ sky130_fd_sc_hd__dfxtp_1 + PLACED ( 191820 152320 ) N ;
    - _440_ sky130_fd_sc_hd__dfxtp_1 + PLACED ( 199180 136000 ) N ;
    - _441_ sky130_fd_sc_hd__dfxtp_1 + PLACED ( 178480 89760 ) FS ;
    - _442_ sky130_fd_sc_hd__dfxtp_2 + PLACED ( 155940 127840 ) FS ;
    - _443_ sky130_fd_sc_hd__dfxtp_1 + PLACED ( 205620 95200 ) FS ;
    - _444_ sky130_fd_sc_hd__dfxtp_1 + PLACED ( 143520 114240 ) N ;
    - _445_ sky130_fd_sc_hd__dfxtp_1 + PLACED ( 89240 103360 ) N ;
    - clkbuf_0_clk sky130_fd_sc_hd__clkbuf_4 + SOURCE TIMING + PLACED ( 150420 149600 ) FS ;
    - clkbuf_2_0__f_clk sky130_fd_sc_hd__clkbuf_4 + SOURCE TIMING + PLACED ( 115920 116960 ) FS ;
    - clkbuf_2_1__f_clk sky130_fd_sc_hd__clkbuf_4 + SOURCE TIMING + PLACED ( 168820 116960 ) FS ;
    - clkbuf_2_2__f_clk sky130_fd_sc_hd__clkbuf_4 + SOURCE TIMING + PLACED ( 130180 171360 ) FS ;
    - clkbuf_2_3__f_clk sky130_fd_sc_hd__clkbuf_4 + SOURCE TIMING + PLACED ( 168820 168640 ) N ;
END COMPONENTS
PINS 1 ;
    - clk + NET clk + DIRECTION INPUT + USE SIGNAL
      + PORT
        + LAYER met2 ( -70 -242 ) ( 70 243 )
        + PLACED ( 89470 242 ) N ;
END PINS
NETS 8 ;
    - clk ( PIN clk ) ( clkbuf_0_clk A ) + USE CLOCK + NONDEFAULTRULE NDR_3W_3S
      + ROUTED met2 ( 89470 340 0 ) ( * 13940 210 )
      NEW met3 ( 89470 13940 450 ) ( 94300 * 450 )
      NEW met4 ( 94300 13940 450 ) ( * 18700 450 )
      NEW met5 ( 94300 18700 2400 ) ( 151340 * 2400 )
      NEW met4 ( 149500 82800 450 ) ( 151340 * 450 )
      NEW met4 ( 151340 18700 450 ) ( * 82800 450 )
      NEW met3 ( 149500 145180 450 ) ( 151110 * 450 )
      NEW met2 ( 151110 145180 210 ) ( * 151130 210 )
      NEW met4 ( 149500 82800 450 ) ( * 145180 450 )
      NEW met2 ( 89470 13940 ) M2M3_PR_R
      NEW met3 ( 94300 13940 ) M3M4_PR_R
      NEW met4 ( 94300 18700 ) M4M5_PR_R
      NEW met4 ( 151340 18700 ) M4M5_PR_R
      NEW met3 ( 149500 145180 ) M3M4_PR_R
      NEW met2 ( 151110 145180 ) M2M3_PR_R
      NEW li1 TAPER ( 151110 151130 ) L1M1_PR_R
      NEW met1 TAPER ( 151110 151130 ) M1M2_PR_R
      NEW met1 TAPER ( 151110 151130 ) RECT ( -355 -70 0 70 )  ;
    - clknet_0_clk ( clkbuf_2_3__f_clk A ) ( clkbuf_2_2__f_clk A ) ( clkbuf_2_1__f_clk A ) ( clkbuf_2_0__f_clk A ) ( clkbuf_0_clk X ) + USE CLOCK + NONDEFAULTRULE NDR_3W_3S
<<<<<<< HEAD
      + ROUTED met5 ( 132940 171700 2400 ) ( * 175100 2400 )
=======
      + ROUTED met2 ( 169510 118830 210 ) ( * 120700 210 )
      NEW met2 ( 165830 160820 210 ) ( * 169830 210 )
      NEW met1 ( 165830 169830 210 ) ( 167900 * 210 )
      NEW met1 TAPER ( 167900 169830 ) ( 169510 * )
      NEW met3 ( 165830 171700 450 ) ( 166060 * 450 )
      NEW met2 ( 165830 169830 210 ) ( * 171700 210 )
      NEW met3 ( 158700 160820 450 ) ( 165830 * 450 )
      NEW met5 ( 132940 171700 2400 ) ( * 175100 2400 )
>>>>>>> ec214a37
      NEW met5 ( 131100 175100 2400 ) ( 132940 * 2400 )
      NEW met4 ( 131100 173060 450 ) ( * 175100 450 )
      NEW met3 ( 130870 173060 450 ) ( 131100 * 450 )
      NEW met2 ( 130870 172890 210 ) ( * 173060 210 )
<<<<<<< HEAD
      NEW met2 ( 116610 118830 210 ) ( * 121380 210 )
      NEW met5 ( 132940 171700 2400 ) ( 138000 * 2400 )
      NEW met1 ( 138230 169830 210 ) ( 167900 * 210 )
      NEW met1 TAPER ( 167900 169830 ) ( 169510 * )
      NEW met2 ( 138230 169830 210 ) ( * 171700 210 )
      NEW met2 ( 138000 171700 210 ) ( 138230 * 210 )
      NEW met2 ( 152950 151130 210 ) ( * 169830 210 )
      NEW met4 ( 154100 141100 450 ) ( 155020 * 450 )
      NEW met4 ( 155020 141100 450 ) ( * 149940 450 )
      NEW met3 ( 152950 149940 450 ) ( 155020 * 450 )
      NEW met2 ( 152950 149940 210 ) ( * 151130 210 )
      NEW met3 ( 116610 121380 450 ) ( 124200 * 450 )
      NEW met3 ( 154100 121380 450 ) ( 169510 * 450 )
      NEW met2 ( 169510 118830 210 ) ( * 121380 210 )
      NEW met3 ( 124200 120700 450 ) ( * 121380 450 )
      NEW met3 ( 124200 120700 450 ) ( 154100 * 450 )
      NEW met3 ( 154100 120700 450 ) ( * 121380 450 )
      NEW met4 ( 154100 121380 450 ) ( * 141100 450 )
=======
      NEW met5 ( 132940 171700 2400 ) ( 166060 * 2400 )
      NEW met3 ( 158700 120700 450 ) ( 169510 * 450 )
      NEW met4 ( 158700 158700 450 ) ( * 160820 450 )
      NEW met3 ( 158700 120700 450 ) ( * 121380 450 )
      NEW met3 ( 116610 121380 450 ) ( 158700 * 450 )
      NEW met2 ( 116610 118830 210 ) ( * 121380 210 )
      NEW met2 ( 152490 149940 210 ) ( * 150790 210 )
      NEW met3 ( 152260 149940 450 ) ( 152490 * 450 )
      NEW met4 ( 152260 121380 450 ) ( * 149940 450 )
      NEW met4 ( 157780 158700 450 ) ( 158700 * 450 )
      NEW met4 ( 157780 149940 450 ) ( * 158700 450 )
      NEW met3 ( 152490 149940 450 ) ( 157780 * 450 )
      NEW met2 ( 169510 120700 ) M2M3_PR_R
      NEW li1 TAPER ( 169510 118830 ) L1M1_PR_R
      NEW met1 TAPER ( 169510 118830 ) M1M2_PR_R
      NEW met2 ( 165830 160820 ) M2M3_PR_R
      NEW met1 ( 165830 169830 ) M1M2_PR_R
      NEW li1 TAPER ( 169510 169830 ) L1M1_PR_R
      NEW met3 ( 166060 171700 ) M3M4_PR_R
      NEW met4 ( 166060 171700 ) M4M5_PR_R
      NEW met2 ( 165830 171700 ) M2M3_PR_R
>>>>>>> ec214a37
      NEW met4 ( 131100 175100 ) M4M5_PR_R
      NEW met3 ( 131100 173060 ) M3M4_PR_R
      NEW met2 ( 130870 173060 ) M2M3_PR_R
      NEW li1 TAPER ( 130870 172890 ) L1M1_PR_R
      NEW met1 TAPER ( 130870 172890 ) M1M2_PR_R
<<<<<<< HEAD
      NEW met2 ( 116610 121380 ) M2M3_PR_R
      NEW li1 TAPER ( 116610 118830 ) L1M1_PR_R
      NEW met1 TAPER ( 116610 118830 ) M1M2_PR_R
      NEW li1 TAPER ( 169510 169830 ) L1M1_PR_R
      NEW met1 ( 138230 169830 ) M1M2_PR_R
      NEW met2 ( 138000 171700 ) M2M3_PR_R
      NEW met3 ( 138000 171700 ) M3M4_PR_R
      NEW met4 ( 138000 171700 ) M4M5_PR_R
      NEW li1 TAPER ( 152950 151130 ) L1M1_PR_R
      NEW met1 TAPER ( 152950 151130 ) M1M2_PR_R
      NEW met1 ( 152950 169830 ) M1M2_PR_R
      NEW met3 ( 155020 149940 ) M3M4_PR_R
      NEW met2 ( 152950 149940 ) M2M3_PR_R
      NEW met3 ( 154100 121380 ) M3M4_PR_R
      NEW met2 ( 169510 121380 ) M2M3_PR_R
      NEW li1 TAPER ( 169510 118830 ) L1M1_PR_R
      NEW met1 TAPER ( 169510 118830 ) M1M2_PR_R
      NEW met3 TAPER ( 131100 173060 ) RECT ( 0 -150 435 150 ) 
      NEW met1 TAPER ( 130870 172890 ) RECT ( -355 -70 0 70 ) 
      NEW met1 TAPER ( 116610 118830 ) RECT ( -355 -70 0 70 ) 
      NEW met3 TAPER ( 138000 171700 ) RECT ( 0 -150 640 150 ) 
      NEW met4 TAPER ( 138000 171700 ) RECT ( -150 -600 150 0 ) 
      NEW met1 TAPER ( 152950 151130 ) RECT ( -355 -70 0 70 ) 
      NEW met1 TAPER ( 152950 169830 ) RECT ( -490 -70 0 70 ) 
      NEW met1 TAPER ( 169510 118830 ) RECT ( -355 -70 0 70 )  ;
=======
      NEW met3 ( 158700 160820 ) M3M4_PR_R
      NEW met2 ( 116610 121380 ) M2M3_PR_R
      NEW li1 TAPER ( 116610 118830 ) L1M1_PR_R
      NEW met1 TAPER ( 116610 118830 ) M1M2_PR_R
      NEW li1 TAPER ( 152490 150790 ) L1M1_PR_R
      NEW met1 TAPER ( 152490 150790 ) M1M2_PR_R
      NEW met2 ( 152490 149940 ) M2M3_PR_R
      NEW met3 ( 152260 149940 ) M3M4_PR_R
      NEW met3 ( 152260 121380 ) M3M4_PR_R
      NEW met3 ( 157780 149940 ) M3M4_PR_R
      NEW met1 TAPER ( 169510 118830 ) RECT ( -355 -70 0 70 ) 
      NEW met4 TAPER ( 166060 171700 ) RECT ( -150 -600 150 0 ) 
      NEW met3 TAPER ( 166060 171700 ) RECT ( 0 -150 435 150 ) 
      NEW met3 TAPER ( 131100 173060 ) RECT ( 0 -150 435 150 ) 
      NEW met1 TAPER ( 130870 172890 ) RECT ( -355 -70 0 70 ) 
      NEW met1 TAPER ( 116610 118830 ) RECT ( -355 -70 0 70 ) 
      NEW met1 TAPER ( 152490 150790 ) RECT ( -355 -70 0 70 ) 
      NEW met3 TAPER ( 152490 149940 ) RECT ( 0 -150 445 150 ) 
      NEW met3 TAPER ( 152260 121380 ) RECT ( -630 -150 0 150 )  ;
>>>>>>> ec214a37
    - clknet_2_0__leaf_clk ( _414_ CLK ) ( _418_ CLK ) ( _428_ CLK ) ( _429_ CLK ) ( _432_ CLK ) ( _434_ CLK ) ( _444_ CLK )
      ( _445_ CLK ) ( clkbuf_2_0__f_clk X ) + USE CLOCK + NONDEFAULTRULE NDR_3W_3S
      + ROUTED met2 ( 136850 144500 210 ) ( * 148070 210 )
      NEW met3 ( 136620 144500 450 ) ( 136850 * 450 )
      NEW met1 ( 89470 120870 210 ) ( 91540 * 210 )
      NEW met1 TAPER ( 91540 120870 ) ( 93150 * )
<<<<<<< HEAD
      NEW met2 ( 89470 104890 210 ) ( * 120870 210 )
      NEW met1 TAPER ( 109710 121210 ) ( 111090 * )
      NEW met1 TAPER ( 109710 121210 ) ( * 122910 )
      NEW met1 ( 109710 122910 210 ) ( * 123590 210 )
      NEW met1 ( 93150 123590 210 ) ( 109710 * 210 )
      NEW met2 ( 93150 120870 210 ) ( * 123590 210 )
      NEW met1 TAPER ( 115690 118150 ) ( 117990 * )
      NEW met1 TAPER ( 115690 118150 ) ( * 118490 )
      NEW met1 ( 111090 118490 210 ) ( 115460 * 210 )
      NEW met1 TAPER ( 115460 118490 ) ( 115690 * )
      NEW met2 ( 111090 118490 210 ) ( * 121210 210 )
      NEW met1 ( 118450 121210 210 ) ( 123740 * 210 )
      NEW met1 ( 118450 120870 210 ) ( * 121210 210 )
      NEW met2 ( 118450 118150 210 ) ( * 120870 210 )
      NEW met1 TAPER ( 117990 118150 ) ( 118450 * )
      NEW met1 TAPER ( 118450 118150 ) ( 120060 * )
      NEW met2 ( 111090 121210 210 ) ( * 134470 210 )
      NEW met1 TAPER ( 123740 121210 ) ( 125350 * )
      NEW met2 ( 146510 88570 210 ) ( * 118150 210 )
      NEW met2 ( 143750 115770 210 ) ( * 118150 210 )
      NEW met4 ( 136390 124200 450 ) ( 136620 * 450 )
      NEW met4 ( 136390 124200 450 ) ( * 124780 450 )
      NEW met2 ( 136390 118150 210 ) ( * 124780 210 )
      NEW met1 ( 120060 118150 210 ) ( 146510 * 210 )
      NEW met4 ( 136620 124200 450 ) ( * 144500 450 )
      NEW li1 TAPER ( 136850 148070 ) L1M1_PR_R
      NEW met1 TAPER ( 136850 148070 ) M1M2_PR_R
      NEW met2 ( 136850 144500 ) M2M3_PR_R
      NEW met3 ( 136620 144500 ) M3M4_PR_R
      NEW li1 TAPER ( 111090 134470 ) L1M1_PR_R
      NEW met1 TAPER ( 111090 134470 ) M1M2_PR_R
=======
      NEW met2 ( 90390 117300 210 ) ( * 120870 210 )
      NEW met2 ( 89470 117300 210 ) ( 90390 * 210 )
      NEW met2 ( 89470 104890 210 ) ( * 117300 210 )
      NEW met2 ( 93150 120700 210 ) ( * 120870 210 )
      NEW met3 ( 144900 89420 450 ) ( 146510 * 450 )
      NEW met2 ( 146510 88570 210 ) ( * 89420 210 )
      NEW met1 TAPER ( 117990 118150 ) ( 118910 * )
      NEW met2 ( 118910 96900 210 ) ( * 118150 210 )
      NEW met3 ( 118910 96900 450 ) ( 144900 * 450 )
      NEW met2 ( 143750 96900 210 ) ( * 115430 210 )
      NEW met1 ( 118910 120870 210 ) ( 123740 * 210 )
      NEW met1 TAPER ( 123740 120870 ) ( 125350 * )
      NEW met2 ( 118910 118150 210 ) ( * 120870 210 )
      NEW met2 ( 111090 118150 210 ) ( * 134810 210 )
      NEW met1 ( 111090 118150 210 ) ( 115460 * 210 )
      NEW met1 TAPER ( 115460 118150 ) ( 117990 * )
      NEW met1 ( 136850 115430 210 ) ( 142140 * 210 )
      NEW met1 TAPER ( 142140 115430 ) ( 143750 * )
      NEW met3 ( 93150 120700 450 ) ( 111090 * 450 )
      NEW met2 ( 136850 115430 210 ) ( * 148070 210 )
      NEW met4 ( 144900 89420 450 ) ( * 96900 450 )
>>>>>>> ec214a37
      NEW li1 TAPER ( 93150 120870 ) L1M1_PR_R
      NEW met1 ( 89470 120870 ) M1M2_PR_R
      NEW li1 TAPER ( 89470 104890 ) L1M1_PR_R
      NEW met1 TAPER ( 89470 104890 ) M1M2_PR_R
      NEW li1 TAPER ( 111090 121210 ) L1M1_PR_R
      NEW met1 ( 93150 123590 ) M1M2_PR_R
      NEW met1 TAPER ( 93150 120870 ) M1M2_PR_R
      NEW li1 TAPER ( 117990 118150 ) L1M1_PR_R
      NEW met1 ( 111090 118490 ) M1M2_PR_R
      NEW met1 TAPER ( 111090 121210 ) M1M2_PR_R
      NEW met1 ( 118450 120870 ) M1M2_PR_R
      NEW met1 TAPER ( 118450 118150 ) M1M2_PR_R
      NEW li1 TAPER ( 125350 121210 ) L1M1_PR_R
      NEW met1 ( 146510 118150 ) M1M2_PR_R
      NEW li1 TAPER ( 146510 88570 ) L1M1_PR_R
      NEW met1 TAPER ( 146510 88570 ) M1M2_PR_R
<<<<<<< HEAD
      NEW li1 TAPER ( 143750 115770 ) L1M1_PR_R
      NEW met1 TAPER ( 143750 115770 ) M1M2_PR_R
      NEW met1 ( 143750 118150 ) M1M2_PR_R
      NEW met2 ( 136390 124780 ) M2M3_PR_R
      NEW met3 ( 136390 124780 ) M3M4_PR_R
      NEW met1 ( 136390 118150 ) M1M2_PR_R
      NEW met1 TAPER ( 136850 148070 ) RECT ( -355 -70 0 70 ) 
      NEW met3 TAPER ( 136850 144500 ) RECT ( 0 -150 445 150 ) 
      NEW met1 TAPER ( 111090 134470 ) RECT ( -355 -70 0 70 ) 
=======
      NEW li1 TAPER ( 136850 148070 ) L1M1_PR_R
      NEW met1 TAPER ( 136850 148070 ) M1M2_PR_R
      NEW li1 TAPER ( 117990 118150 ) L1M1_PR_R
      NEW met1 TAPER ( 118910 118150 ) M1M2_PR_R
      NEW met2 ( 118910 96900 ) M2M3_PR_R
      NEW met3 ( 144900 96900 ) M3M4_PR_R
      NEW li1 TAPER ( 143750 115430 ) L1M1_PR_R
      NEW met1 TAPER ( 143750 115430 ) M1M2_PR_R
      NEW met2 ( 143750 96900 ) M2M3_PR_R
      NEW li1 TAPER ( 125350 120870 ) L1M1_PR_R
      NEW met1 ( 118910 120870 ) M1M2_PR_R
      NEW li1 TAPER ( 111090 134810 ) L1M1_PR_R
      NEW met1 TAPER ( 111090 134810 ) M1M2_PR_R
      NEW met1 ( 111090 118150 ) M1M2_PR_R
      NEW li1 TAPER ( 111090 121210 ) L1M1_PR_R
      NEW met1 TAPER ( 111090 121210 ) M1M2_PR_R
      NEW met1 ( 136850 115430 ) M1M2_PR_R
      NEW met2 ( 111090 120700 ) M2M3_PR_R
>>>>>>> ec214a37
      NEW met1 TAPER ( 89470 104890 ) RECT ( -355 -70 0 70 ) 
      NEW met1 TAPER ( 93150 120870 ) RECT ( -490 -70 0 70 ) 
      NEW met1 TAPER ( 111090 121210 ) RECT ( -490 -70 0 70 ) 
      NEW met1 TAPER ( 118450 118150 ) RECT ( 0 -70 135 70 ) 
      NEW met1 TAPER ( 146510 88570 ) RECT ( -355 -70 0 70 ) 
<<<<<<< HEAD
      NEW met1 TAPER ( 143750 115770 ) RECT ( -355 -70 0 70 ) 
      NEW met1 TAPER ( 143750 118150 ) RECT ( -490 -70 0 70 ) 
      NEW met3 TAPER ( 136390 124780 ) RECT ( -630 -150 0 150 ) 
      NEW met1 TAPER ( 136390 118150 ) RECT ( -490 -70 0 70 )  ;
=======
      NEW met1 TAPER ( 136850 148070 ) RECT ( -355 -70 0 70 ) 
      NEW met1 TAPER ( 143750 115430 ) RECT ( -355 -70 0 70 ) 
      NEW met3 TAPER ( 143750 96900 ) RECT ( -705 -150 0 150 ) 
      NEW met1 TAPER ( 111090 134810 ) RECT ( -355 -70 0 70 ) 
      NEW met1 TAPER ( 111090 121210 ) RECT ( -355 -70 0 70 ) 
      NEW met2 TAPER ( 111090 121210 ) RECT ( -70 -305 70 0 )  ;
>>>>>>> ec214a37
    - clknet_2_1__leaf_clk ( _423_ CLK ) ( _424_ CLK ) ( _425_ CLK ) ( _426_ CLK ) ( _427_ CLK ) ( _440_ CLK ) ( _441_ CLK )
      ( _442_ CLK ) ( _443_ CLK ) ( clkbuf_2_1__f_clk X ) + USE CLOCK + NONDEFAULTRULE NDR_3W_3S
      + ROUTED met1 TAPER ( 205850 112710 ) ( 206310 * )
      NEW met2 ( 205850 110500 210 ) ( * 112710 210 )
      NEW met1 TAPER ( 198490 137190 ) ( 199410 * )
      NEW met2 ( 198490 131580 210 ) ( * 137190 210 )
      NEW met3 ( 198490 131580 450 ) ( 200100 * 450 )
      NEW met4 ( 200100 110500 450 ) ( * 131580 450 )
      NEW met1 ( 198490 129370 210 ) ( 204700 * 210 )
      NEW met1 TAPER ( 204700 129370 ) ( 206310 * )
<<<<<<< HEAD
      NEW met2 ( 198490 129370 210 ) ( * 131580 210 )
      NEW met2 ( 205850 96730 210 ) ( * 110500 210 )
      NEW met1 TAPER ( 177100 91290 ) ( 178710 * )
      NEW met2 ( 164450 88570 210 ) ( * 91290 210 )
      NEW met1 ( 164450 91290 210 ) ( 177100 * 210 )
=======
      NEW met1 ( 200790 113050 210 ) ( 204700 * 210 )
      NEW met1 TAPER ( 204700 113050 ) ( 206310 * )
      NEW met2 ( 200790 113050 210 ) ( * 117300 210 )
      NEW met3 ( 199180 117300 450 ) ( 200790 * 450 )
      NEW met2 ( 200330 129370 210 ) ( * 131100 210 )
      NEW met4 ( 199180 117300 450 ) ( * 131100 450 )
      NEW met2 ( 199410 131100 210 ) ( 200330 * 210 )
      NEW met2 ( 199410 131100 210 ) ( * 137190 210 )
      NEW met3 ( 199180 131100 450 ) ( 199410 * 450 )
      NEW met5 ( 179400 117300 2400 ) ( 199180 * 2400 )
      NEW met2 ( 171350 117300 210 ) ( * 118490 210 )
      NEW met3 ( 171350 117300 450 ) ( 179400 * 450 )
      NEW met1 TAPER ( 157090 102170 ) ( 158135 * )
      NEW met2 ( 157090 102170 210 ) ( * 105740 210 )
      NEW met3 ( 156860 105740 450 ) ( 157090 * 450 )
      NEW met4 ( 178940 117300 450 ) ( 179400 * 450 )
      NEW met2 ( 205850 96730 210 ) ( * 113050 210 )
>>>>>>> ec214a37
      NEW met1 ( 152950 129370 210 ) ( 154330 * 210 )
      NEW met1 TAPER ( 154330 129370 ) ( 156170 * )
      NEW met1 ( 156170 117810 210 ) ( 168130 * 210 )
      NEW met1 TAPER ( 168130 117810 ) ( 170430 * )
      NEW met2 ( 156170 117810 210 ) ( * 129370 210 )
      NEW met1 ( 156170 102170 210 ) ( 156295 * 210 )
      NEW met1 TAPER ( 156295 102170 ) ( 158010 * )
      NEW met2 ( 156170 102170 210 ) ( * 117810 210 )
      NEW met1 TAPER ( 170430 117810 ) ( 173190 * )
      NEW met1 ( 173190 117810 210 ) ( 178710 * 210 )
      NEW met2 ( 152950 129370 210 ) ( * 148070 210 )
<<<<<<< HEAD
      NEW met2 ( 178710 91290 210 ) ( * 117810 210 )
      NEW met3 ( 178710 110500 450 ) ( 205850 * 450 )
      NEW li1 TAPER ( 205850 96730 ) L1M1_PR_R
      NEW met1 TAPER ( 205850 96730 ) M1M2_PR_R
      NEW met2 ( 205850 110500 ) M2M3_PR_R
      NEW li1 TAPER ( 206310 112710 ) L1M1_PR_R
      NEW met1 TAPER ( 205850 112710 ) M1M2_PR_R
      NEW li1 TAPER ( 199410 137190 ) L1M1_PR_R
      NEW met1 TAPER ( 198490 137190 ) M1M2_PR_R
      NEW met2 ( 198490 131580 ) M2M3_PR_R
      NEW met3 ( 200100 131580 ) M3M4_PR_R
      NEW met3 ( 200100 110500 ) M3M4_PR_R
      NEW li1 TAPER ( 206310 129370 ) L1M1_PR_R
      NEW met1 ( 198490 129370 ) M1M2_PR_R
=======
      NEW met2 ( 156170 117300 210 ) ( * 129370 210 )
      NEW met4 ( 156860 105740 450 ) ( * 117300 450 )
      NEW met3 ( 156170 117300 450 ) ( 171350 * 450 )
      NEW met1 ( 164450 90950 210 ) ( 177100 * 210 )
      NEW met1 TAPER ( 177100 90950 ) ( 178710 * )
      NEW met2 ( 164450 88570 210 ) ( * 90950 210 )
      NEW met3 ( 178710 92140 450 ) ( 178940 * 450 )
      NEW met2 ( 178710 90950 210 ) ( * 92140 210 )
      NEW met4 ( 178940 92140 450 ) ( * 117300 450 )
      NEW met4 ( 199180 117300 ) M4M5_PR_R
      NEW li1 TAPER ( 206310 129370 ) L1M1_PR_R
      NEW met1 ( 200330 129370 ) M1M2_PR_R
      NEW li1 TAPER ( 206310 113050 ) L1M1_PR_R
      NEW met1 ( 200790 113050 ) M1M2_PR_R
      NEW met2 ( 200790 117300 ) M2M3_PR_R
      NEW met3 ( 199180 117300 ) M3M4_PR_R
      NEW met1 TAPER ( 205850 113050 ) M1M2_PR_R
      NEW li1 TAPER ( 199410 137190 ) L1M1_PR_R
      NEW met1 TAPER ( 199410 137190 ) M1M2_PR_R
      NEW met3 ( 199180 131100 ) M3M4_PR_R
      NEW met2 ( 199410 131100 ) M2M3_PR_R
      NEW li1 TAPER ( 171350 118490 ) L1M1_PR_R
      NEW met1 TAPER ( 171350 118490 ) M1M2_PR_R
      NEW met2 ( 171350 117300 ) M2M3_PR_R
      NEW met3 ( 179400 117300 ) M3M4_PR_R
      NEW met4 ( 179400 117300 ) M4M5_PR_R
      NEW li1 TAPER ( 158135 102170 ) L1M1_PR_R
      NEW met1 TAPER ( 157090 102170 ) M1M2_PR_R
      NEW met2 ( 157090 105740 ) M2M3_PR_R
      NEW met3 ( 156860 105740 ) M3M4_PR_R
      NEW li1 TAPER ( 205850 96730 ) L1M1_PR_R
      NEW met1 TAPER ( 205850 96730 ) M1M2_PR_R
      NEW li1 TAPER ( 156170 129370 ) L1M1_PR_R
      NEW met1 ( 152950 129370 ) M1M2_PR_R
>>>>>>> ec214a37
      NEW li1 TAPER ( 152950 148070 ) L1M1_PR_R
      NEW met1 TAPER ( 152950 148070 ) M1M2_PR_R
      NEW li1 TAPER ( 178710 91290 ) L1M1_PR_R
      NEW met1 TAPER ( 178710 91290 ) M1M2_PR_R
      NEW met1 ( 164450 91290 ) M1M2_PR_R
      NEW li1 TAPER ( 164450 88570 ) L1M1_PR_R
      NEW met1 TAPER ( 164450 88570 ) M1M2_PR_R
<<<<<<< HEAD
      NEW li1 TAPER ( 156170 129370 ) L1M1_PR_R
      NEW met1 ( 152950 129370 ) M1M2_PR_R
      NEW li1 TAPER ( 170430 117810 ) L1M1_PR_R
      NEW met1 ( 156170 117810 ) M1M2_PR_R
      NEW met1 TAPER ( 156170 129370 ) M1M2_PR_R
      NEW li1 TAPER ( 158010 102170 ) L1M1_PR_R
      NEW met1 ( 156170 102170 ) M1M2_PR_R
      NEW met1 ( 178710 117810 ) M1M2_PR_R
      NEW met2 ( 178710 110500 ) M2M3_PR_R
=======
      NEW met3 ( 178940 92140 ) M3M4_PR_R
      NEW met2 ( 178710 92140 ) M2M3_PR_R
      NEW met1 TAPER ( 178710 90950 ) M1M2_PR_R
      NEW met4 TAPER ( 199180 117300 ) RECT ( -150 -620 150 0 ) 
      NEW met1 TAPER ( 205850 113050 ) RECT ( -490 -70 0 70 ) 
      NEW met1 TAPER ( 199410 137190 ) RECT ( -355 -70 0 70 ) 
      NEW met3 TAPER ( 199180 131100 ) RECT ( -435 -150 0 150 ) 
      NEW met1 TAPER ( 171350 118490 ) RECT ( -355 -70 0 70 ) 
      NEW met4 TAPER ( 179400 117300 ) RECT ( -150 -600 150 0 ) 
      NEW met3 TAPER ( 157090 105740 ) RECT ( 0 -150 445 150 ) 
>>>>>>> ec214a37
      NEW met1 TAPER ( 205850 96730 ) RECT ( -355 -70 0 70 ) 
      NEW met3 TAPER ( 200100 110500 ) RECT ( -630 -150 0 150 ) 
      NEW met1 TAPER ( 152950 148070 ) RECT ( -355 -70 0 70 ) 
      NEW met1 TAPER ( 178710 91290 ) RECT ( -355 -70 0 70 ) 
      NEW met1 TAPER ( 164450 88570 ) RECT ( -355 -70 0 70 ) 
      NEW met1 TAPER ( 156170 129370 ) RECT ( -490 -70 0 70 )  ;
    - clknet_2_2__leaf_clk ( _411_ CLK ) ( _413_ CLK ) ( _415_ CLK ) ( _416_ CLK ) ( _417_ CLK ) ( _421_ CLK ) ( _430_ CLK )
      ( _431_ CLK ) ( _433_ CLK ) ( _437_ CLK ) ( clkbuf_2_2__f_clk X ) + USE CLOCK + NONDEFAULTRULE NDR_3W_3S
      + ROUTED met2 ( 96830 151130 210 ) ( * 186150 210 )
      NEW met1 ( 96830 151130 210 ) ( 98210 * 210 )
      NEW met1 TAPER ( 98210 151130 ) ( 100050 * )
      NEW met1 ( 96830 183430 210 ) ( 107410 * 210 )
      NEW met1 TAPER ( 107410 183430 ) ( 109250 * )
<<<<<<< HEAD
      NEW met2 ( 109250 183430 210 ) ( * 186300 210 )
      NEW met1 ( 143750 210630 210 ) ( 148810 * 210 )
      NEW met1 TAPER ( 148810 210630 ) ( 150650 * )
      NEW met2 ( 137770 208250 210 ) ( * 210630 210 )
      NEW met1 ( 137770 208250 210 ) ( 143750 * 210 )
      NEW met2 ( 132710 159290 210 ) ( * 172890 210 )
      NEW met1 ( 132710 159290 210 ) ( 142140 * 210 )
      NEW met1 TAPER ( 142140 159290 ) ( 143750 * )
      NEW met1 ( 132710 175270 210 ) ( 139380 * 210 )
      NEW met1 TAPER ( 139380 175270 ) ( 140990 * )
      NEW met2 ( 132710 172890 210 ) ( * 175270 210 )
      NEW met2 ( 125810 175270 210 ) ( * 183430 210 )
      NEW met1 ( 125810 175270 210 ) ( 132710 * 210 )
      NEW met2 ( 111550 197030 210 ) ( * 199750 210 )
      NEW met1 ( 111550 197030 210 ) ( 125810 * 210 )
      NEW met2 ( 125810 183430 210 ) ( * 197030 210 )
      NEW met2 ( 111090 186300 210 ) ( * 186660 210 )
      NEW met2 ( 111090 186660 210 ) ( 111550 * 210 )
      NEW met2 ( 111550 186660 210 ) ( * 197030 210 )
      NEW met1 ( 125810 197030 210 ) ( 143750 * 210 )
      NEW met1 TAPER ( 125810 199750 ) ( 126270 * )
      NEW met2 ( 125810 197030 210 ) ( * 199750 210 )
      NEW met2 ( 109250 186300 210 ) ( 111090 * 210 )
      NEW met2 ( 143750 197030 210 ) ( * 210630 210 )
=======
      NEW met2 ( 109250 193200 210 ) ( 110630 * 210 )
      NEW met2 ( 109250 183430 210 ) ( * 193200 210 )
      NEW met1 ( 119370 183430 210 ) ( 123970 * 210 )
      NEW met1 TAPER ( 123970 183430 ) ( 125810 * )
      NEW met1 ( 119370 183430 210 ) ( * 183770 210 )
      NEW met2 ( 119370 183770 210 ) ( * 186150 210 )
      NEW met1 ( 109250 186150 210 ) ( 119370 * 210 )
      NEW met1 ( 125810 172210 210 ) ( 129490 * 210 )
      NEW met1 TAPER ( 129490 172210 ) ( 131790 * )
      NEW met2 ( 125810 172210 210 ) ( * 183430 210 )
      NEW met2 ( 140990 172210 210 ) ( * 175270 210 )
      NEW met1 TAPER ( 131790 172210 ) ( 134550 * )
      NEW met1 ( 134550 172210 210 ) ( 140990 * 210 )
      NEW met1 ( 140990 159290 210 ) ( 142140 * 210 )
      NEW met1 TAPER ( 142140 159290 ) ( 143750 * )
      NEW met2 ( 140990 159290 210 ) ( * 172210 210 )
      NEW met1 ( 126270 207230 ) M1M2_PR_R
      NEW li1 TAPER ( 137770 210630 ) L1M1_PR_R
      NEW met1 TAPER ( 137770 210630 ) M1M2_PR_R
      NEW met2 ( 137770 210460 ) M2M3_PR_R
      NEW met2 ( 150650 210460 ) M2M3_PR_R
      NEW li1 TAPER ( 150650 210630 ) L1M1_PR_R
      NEW met1 TAPER ( 150650 210630 ) M1M2_PR_R
      NEW met1 ( 137770 207230 ) M1M2_PR_R
      NEW li1 TAPER ( 111550 199750 ) L1M1_PR_R
      NEW met1 TAPER ( 110630 199750 ) M1M2_PR_R
      NEW li1 TAPER ( 126270 199750 ) L1M1_PR_R
      NEW met1 ( 117070 199750 ) M1M2_PR_R
      NEW met1 ( 117070 197030 ) M1M2_PR_R
      NEW met1 ( 110630 197030 ) M1M2_PR_R
      NEW met1 TAPER ( 126270 199750 ) M1M2_PR_R
>>>>>>> ec214a37
      NEW li1 TAPER ( 96830 186150 ) L1M1_PR_R
      NEW met1 TAPER ( 96830 186150 ) M1M2_PR_R
      NEW met1 ( 96830 151130 ) M1M2_PR_R
      NEW li1 TAPER ( 100050 151130 ) L1M1_PR_R
      NEW li1 TAPER ( 109250 183430 ) L1M1_PR_R
      NEW met1 ( 96830 183430 ) M1M2_PR_R
      NEW met1 TAPER ( 109250 183430 ) M1M2_PR_R
<<<<<<< HEAD
      NEW li1 TAPER ( 150650 210630 ) L1M1_PR_R
      NEW met1 ( 143750 210630 ) M1M2_PR_R
      NEW li1 TAPER ( 137770 210630 ) L1M1_PR_R
      NEW met1 TAPER ( 137770 210630 ) M1M2_PR_R
      NEW met1 ( 137770 208250 ) M1M2_PR_R
      NEW met1 ( 143750 208250 ) M1M2_PR_R
      NEW li1 TAPER ( 132710 172890 ) L1M1_PR_R
      NEW met1 TAPER ( 132710 172890 ) M1M2_PR_R
      NEW met1 ( 132710 159290 ) M1M2_PR_R
      NEW li1 TAPER ( 143750 159290 ) L1M1_PR_R
      NEW li1 TAPER ( 140990 175270 ) L1M1_PR_R
      NEW met1 ( 132710 175270 ) M1M2_PR_R
=======
>>>>>>> ec214a37
      NEW li1 TAPER ( 125810 183430 ) L1M1_PR_R
      NEW met1 ( 119370 183770 ) M1M2_PR_R
      NEW met1 ( 119370 186150 ) M1M2_PR_R
      NEW met1 ( 109250 186150 ) M1M2_PR_R
      NEW li1 TAPER ( 131790 172210 ) L1M1_PR_R
      NEW met1 ( 125810 172210 ) M1M2_PR_R
      NEW met1 TAPER ( 125810 183430 ) M1M2_PR_R
<<<<<<< HEAD
      NEW met1 ( 125810 175270 ) M1M2_PR_R
      NEW li1 TAPER ( 111550 199750 ) L1M1_PR_R
      NEW met1 TAPER ( 111550 199750 ) M1M2_PR_R
      NEW met1 ( 111550 197030 ) M1M2_PR_R
      NEW met1 ( 125810 197030 ) M1M2_PR_R
      NEW met1 ( 143750 197030 ) M1M2_PR_R
      NEW li1 TAPER ( 126270 199750 ) L1M1_PR_R
      NEW met1 TAPER ( 125810 199750 ) M1M2_PR_R
      NEW met1 TAPER ( 96830 186150 ) RECT ( -355 -70 0 70 ) 
      NEW met2 TAPER ( 96830 183430 ) RECT ( -70 -305 70 0 ) 
      NEW met1 TAPER ( 109250 183430 ) RECT ( -490 -70 0 70 ) 
      NEW met1 TAPER ( 137770 210630 ) RECT ( -355 -70 0 70 ) 
      NEW met2 TAPER ( 143750 208250 ) RECT ( -70 -305 70 0 ) 
      NEW met1 TAPER ( 132710 172890 ) RECT ( -355 -70 0 70 ) 
      NEW met1 TAPER ( 125810 183430 ) RECT ( -355 -70 0 70 ) 
      NEW met1 TAPER ( 111550 199750 ) RECT ( -355 -70 0 70 )  ;
=======
      NEW li1 TAPER ( 140990 175270 ) L1M1_PR_R
      NEW met1 TAPER ( 140990 175270 ) M1M2_PR_R
      NEW met1 ( 140990 172210 ) M1M2_PR_R
      NEW li1 TAPER ( 143750 159290 ) L1M1_PR_R
      NEW met1 ( 140990 159290 ) M1M2_PR_R
      NEW met1 TAPER ( 137770 210630 ) RECT ( -355 -70 0 70 ) 
      NEW met1 TAPER ( 150650 210630 ) RECT ( -355 -70 0 70 ) 
      NEW met2 TAPER ( 110630 197030 ) RECT ( -70 -305 70 0 ) 
      NEW met1 TAPER ( 126270 199750 ) RECT ( -490 -70 0 70 ) 
      NEW met1 TAPER ( 96830 186150 ) RECT ( 0 -70 355 70 ) 
      NEW met2 TAPER ( 96830 183430 ) RECT ( -70 -305 70 0 ) 
      NEW met1 TAPER ( 109250 183430 ) RECT ( -490 -70 0 70 ) 
      NEW met2 TAPER ( 109250 186150 ) RECT ( -70 -305 70 0 ) 
      NEW met1 TAPER ( 125810 183430 ) RECT ( -490 -70 0 70 ) 
      NEW met1 TAPER ( 140990 175270 ) RECT ( 0 -70 355 70 )  ;
>>>>>>> ec214a37
    - clknet_2_3__leaf_clk ( _412_ CLK ) ( _419_ CLK ) ( _420_ CLK ) ( _422_ CLK ) ( _435_ CLK ) ( _436_ CLK ) ( _438_ CLK )
      ( _439_ CLK ) ( clkbuf_2_3__f_clk X ) + USE CLOCK + NONDEFAULTRULE NDR_3W_3S
      + ROUTED met3 ( 163990 207060 450 ) ( 164220 * 450 )
      NEW met2 ( 163990 207060 210 ) ( * 210630 210 )
      NEW met1 ( 200330 159290 210 ) ( 206770 * 210 )
      NEW met2 ( 206770 159290 210 ) ( * 178330 210 )
      NEW met1 TAPER ( 200330 164390 ) ( 201250 * )
      NEW met2 ( 200330 159290 210 ) ( * 164390 210 )
      NEW met2 ( 200330 157930 210 ) ( * 159290 210 )
      NEW met2 ( 206770 178330 210 ) ( 207230 * 210 )
      NEW met2 ( 206770 178330 210 ) ( * 193200 210 )
      NEW met1 TAPER ( 204010 194310 ) ( 205850 * )
      NEW met2 ( 205850 193200 210 ) ( 206770 * 210 )
      NEW met2 ( 205850 193200 210 ) ( * 194310 210 )
      NEW met1 ( 192050 194310 210 ) ( 204010 * 210 )
      NEW met2 ( 192050 153850 210 ) ( * 157930 210 )
      NEW met3 ( 164220 192100 450 ) ( 192050 * 450 )
      NEW met2 ( 173190 175610 210 ) ( * 192100 210 )
      NEW met1 TAPER ( 170890 170170 ) ( 173135 * )
      NEW met1 ( 173135 170170 210 ) ( 173190 * 210 )
      NEW met2 ( 173190 170170 210 ) ( * 175610 210 )
      NEW met2 ( 154790 175610 210 ) ( * 177990 210 )
      NEW met1 ( 154790 175610 210 ) ( 171580 * 210 )
      NEW met1 TAPER ( 171580 175610 ) ( 173190 * )
      NEW met4 ( 164220 192100 450 ) ( * 207060 450 )
      NEW met2 ( 192050 191930 210 ) ( * 194310 210 )
      NEW met1 ( 192050 157930 210 ) ( 200330 * 210 )
      NEW met3 ( 164220 207060 ) M3M4_PR_R
      NEW met2 ( 163990 207060 ) M2M3_PR_R
      NEW li1 TAPER ( 163990 210630 ) L1M1_PR_R
      NEW met1 TAPER ( 163990 210630 ) M1M2_PR_R
      NEW met1 ( 192050 194310 ) M1M2_PR_R
      NEW met1 ( 200330 159290 ) M1M2_PR_R
      NEW met1 ( 206770 159290 ) M1M2_PR_R
      NEW li1 TAPER ( 201250 164390 ) L1M1_PR_R
      NEW met1 TAPER ( 200330 164390 ) M1M2_PR_R
      NEW met1 ( 200330 157930 ) M1M2_PR_R
      NEW li1 TAPER ( 207230 178330 ) L1M1_PR_R
      NEW met1 TAPER ( 207230 178330 ) M1M2_PR_R
      NEW li1 TAPER ( 205850 194310 ) L1M1_PR_R
      NEW met1 TAPER ( 205850 194310 ) M1M2_PR_R
      NEW met1 ( 192050 157930 ) M1M2_PR_R
      NEW li1 TAPER ( 192050 153850 ) L1M1_PR_R
      NEW met1 TAPER ( 192050 153850 ) M1M2_PR_R
      NEW li1 TAPER ( 192050 191930 ) L1M1_PR_R
      NEW met1 TAPER ( 192050 191930 ) M1M2_PR_R
      NEW met3 ( 164220 192100 ) M3M4_PR_R
      NEW met2 ( 192050 192100 ) M2M3_PR_R
      NEW li1 TAPER ( 173190 175610 ) L1M1_PR_R
      NEW met1 TAPER ( 173190 175610 ) M1M2_PR_R
      NEW met2 ( 173190 192100 ) M2M3_PR_R
      NEW li1 TAPER ( 170890 170170 ) L1M1_PR_R
      NEW met1 ( 173190 170170 ) M1M2_PR_R
      NEW li1 TAPER ( 154790 177990 ) L1M1_PR_R
      NEW met1 TAPER ( 154790 177990 ) M1M2_PR_R
      NEW met1 ( 154790 175610 ) M1M2_PR_R
      NEW met3 TAPER ( 164220 207060 ) RECT ( 0 -150 435 150 ) 
      NEW met1 TAPER ( 163990 210630 ) RECT ( -355 -70 0 70 ) 
      NEW met1 TAPER ( 207230 178330 ) RECT ( 0 -70 355 70 ) 
      NEW met1 TAPER ( 205850 194310 ) RECT ( -490 -70 0 70 ) 
      NEW met1 TAPER ( 192050 153850 ) RECT ( -355 -70 0 70 ) 
      NEW met1 TAPER ( 192050 191930 ) RECT ( -355 -70 0 70 ) 
      NEW met1 TAPER ( 173190 175610 ) RECT ( -355 -70 0 70 ) 
      NEW met3 TAPER ( 173190 192100 ) RECT ( -705 -150 0 150 ) 
      NEW met1 TAPER ( 154790 177990 ) RECT ( -355 -70 0 70 )  ;
    - ctrl.state.out\[1\] ( _412_ Q ) ( _290_ B2 ) ( _285_ A ) + USE SIGNAL
      + ROUTED met1 ( 167670 207910 ) ( 170890 * )
      NEW met2 ( 170890 205530 ) ( * 209950 )
      NEW li1 ( 170890 209950 ) L1M1_PR_MR
      NEW met1 ( 170890 209950 ) M1M2_PR
      NEW li1 ( 167670 207910 ) L1M1_PR_MR
      NEW met1 ( 170890 207910 ) M1M2_PR
      NEW li1 ( 170890 205530 ) L1M1_PR_MR
      NEW met1 ( 170890 205530 ) M1M2_PR ;
    - ctrl.state.out\[2\] ( _413_ Q ) ( _297_ A ) ( _293_ A ) ( _290_ A1 ) ( _284_ A ) ( _279_ A ) + USE SIGNAL
      + ROUTED met1 ( 165830 207570 ) ( 166290 * )
      NEW met2 ( 165830 207060 ) ( * 207570 )
      NEW met2 ( 165370 207060 ) ( 165830 * )
      NEW met1 ( 160310 192610 ) ( * 193630 )
      NEW met1 ( 160310 193630 ) ( 167210 * )
      NEW met1 ( 167210 193630 ) ( * 194650 )
      NEW met1 ( 160310 200090 ) ( * 200430 )
      NEW met1 ( 160310 200430 ) ( 165830 * )
      NEW met1 ( 165830 200090 ) ( * 200430 )
      NEW met2 ( 165830 193630 ) ( * 200090 )
      NEW met1 ( 158930 200430 ) ( 160310 * )
      NEW met2 ( 165370 200260 ) ( 165830 * )
      NEW met2 ( 165830 200090 ) ( * 200260 )
      NEW met2 ( 158930 200430 ) ( * 207060 )
      NEW met2 ( 165370 200260 ) ( * 207060 )
      NEW met1 ( 158700 192610 ) ( 160310 * )
      NEW met1 ( 158700 191590 ) ( * 192610 )
      NEW met1 ( 158010 191590 ) ( 158700 * )
      NEW met2 ( 158470 207060 ) ( * 209950 )
      NEW met1 ( 158010 213350 ) ( 158470 * )
      NEW met1 ( 158470 212670 ) ( * 213350 )
      NEW met2 ( 158470 209950 ) ( * 212670 )
      NEW met2 ( 158470 207060 ) ( 158930 * )
      NEW li1 ( 166290 207570 ) L1M1_PR_MR
      NEW met1 ( 165830 207570 ) M1M2_PR
      NEW li1 ( 167210 194650 ) L1M1_PR_MR
      NEW li1 ( 160310 200090 ) L1M1_PR_MR
      NEW met1 ( 165830 200090 ) M1M2_PR
      NEW met1 ( 165830 193630 ) M1M2_PR
      NEW met1 ( 158930 200430 ) M1M2_PR
      NEW li1 ( 158010 191590 ) L1M1_PR_MR
      NEW li1 ( 158470 209950 ) L1M1_PR_MR
      NEW met1 ( 158470 209950 ) M1M2_PR
      NEW li1 ( 158010 213350 ) L1M1_PR_MR
      NEW met1 ( 158470 212670 ) M1M2_PR ;
END NETS
END DESIGN<|MERGE_RESOLUTION|>--- conflicted
+++ resolved
@@ -236,9 +236,6 @@
       NEW met1 TAPER ( 151110 151130 ) M1M2_PR_R
       NEW met1 TAPER ( 151110 151130 ) RECT ( -355 -70 0 70 )  ;
     - clknet_0_clk ( clkbuf_2_3__f_clk A ) ( clkbuf_2_2__f_clk A ) ( clkbuf_2_1__f_clk A ) ( clkbuf_2_0__f_clk A ) ( clkbuf_0_clk X ) + USE CLOCK + NONDEFAULTRULE NDR_3W_3S
-<<<<<<< HEAD
-      + ROUTED met5 ( 132940 171700 2400 ) ( * 175100 2400 )
-=======
       + ROUTED met2 ( 169510 118830 210 ) ( * 120700 210 )
       NEW met2 ( 165830 160820 210 ) ( * 169830 210 )
       NEW met1 ( 165830 169830 210 ) ( 167900 * 210 )
@@ -247,31 +244,10 @@
       NEW met2 ( 165830 169830 210 ) ( * 171700 210 )
       NEW met3 ( 158700 160820 450 ) ( 165830 * 450 )
       NEW met5 ( 132940 171700 2400 ) ( * 175100 2400 )
->>>>>>> ec214a37
       NEW met5 ( 131100 175100 2400 ) ( 132940 * 2400 )
       NEW met4 ( 131100 173060 450 ) ( * 175100 450 )
       NEW met3 ( 130870 173060 450 ) ( 131100 * 450 )
       NEW met2 ( 130870 172890 210 ) ( * 173060 210 )
-<<<<<<< HEAD
-      NEW met2 ( 116610 118830 210 ) ( * 121380 210 )
-      NEW met5 ( 132940 171700 2400 ) ( 138000 * 2400 )
-      NEW met1 ( 138230 169830 210 ) ( 167900 * 210 )
-      NEW met1 TAPER ( 167900 169830 ) ( 169510 * )
-      NEW met2 ( 138230 169830 210 ) ( * 171700 210 )
-      NEW met2 ( 138000 171700 210 ) ( 138230 * 210 )
-      NEW met2 ( 152950 151130 210 ) ( * 169830 210 )
-      NEW met4 ( 154100 141100 450 ) ( 155020 * 450 )
-      NEW met4 ( 155020 141100 450 ) ( * 149940 450 )
-      NEW met3 ( 152950 149940 450 ) ( 155020 * 450 )
-      NEW met2 ( 152950 149940 210 ) ( * 151130 210 )
-      NEW met3 ( 116610 121380 450 ) ( 124200 * 450 )
-      NEW met3 ( 154100 121380 450 ) ( 169510 * 450 )
-      NEW met2 ( 169510 118830 210 ) ( * 121380 210 )
-      NEW met3 ( 124200 120700 450 ) ( * 121380 450 )
-      NEW met3 ( 124200 120700 450 ) ( 154100 * 450 )
-      NEW met3 ( 154100 120700 450 ) ( * 121380 450 )
-      NEW met4 ( 154100 121380 450 ) ( * 141100 450 )
-=======
       NEW met5 ( 132940 171700 2400 ) ( 166060 * 2400 )
       NEW met3 ( 158700 120700 450 ) ( 169510 * 450 )
       NEW met4 ( 158700 158700 450 ) ( * 160820 450 )
@@ -293,39 +269,11 @@
       NEW met3 ( 166060 171700 ) M3M4_PR_R
       NEW met4 ( 166060 171700 ) M4M5_PR_R
       NEW met2 ( 165830 171700 ) M2M3_PR_R
->>>>>>> ec214a37
       NEW met4 ( 131100 175100 ) M4M5_PR_R
       NEW met3 ( 131100 173060 ) M3M4_PR_R
       NEW met2 ( 130870 173060 ) M2M3_PR_R
       NEW li1 TAPER ( 130870 172890 ) L1M1_PR_R
       NEW met1 TAPER ( 130870 172890 ) M1M2_PR_R
-<<<<<<< HEAD
-      NEW met2 ( 116610 121380 ) M2M3_PR_R
-      NEW li1 TAPER ( 116610 118830 ) L1M1_PR_R
-      NEW met1 TAPER ( 116610 118830 ) M1M2_PR_R
-      NEW li1 TAPER ( 169510 169830 ) L1M1_PR_R
-      NEW met1 ( 138230 169830 ) M1M2_PR_R
-      NEW met2 ( 138000 171700 ) M2M3_PR_R
-      NEW met3 ( 138000 171700 ) M3M4_PR_R
-      NEW met4 ( 138000 171700 ) M4M5_PR_R
-      NEW li1 TAPER ( 152950 151130 ) L1M1_PR_R
-      NEW met1 TAPER ( 152950 151130 ) M1M2_PR_R
-      NEW met1 ( 152950 169830 ) M1M2_PR_R
-      NEW met3 ( 155020 149940 ) M3M4_PR_R
-      NEW met2 ( 152950 149940 ) M2M3_PR_R
-      NEW met3 ( 154100 121380 ) M3M4_PR_R
-      NEW met2 ( 169510 121380 ) M2M3_PR_R
-      NEW li1 TAPER ( 169510 118830 ) L1M1_PR_R
-      NEW met1 TAPER ( 169510 118830 ) M1M2_PR_R
-      NEW met3 TAPER ( 131100 173060 ) RECT ( 0 -150 435 150 ) 
-      NEW met1 TAPER ( 130870 172890 ) RECT ( -355 -70 0 70 ) 
-      NEW met1 TAPER ( 116610 118830 ) RECT ( -355 -70 0 70 ) 
-      NEW met3 TAPER ( 138000 171700 ) RECT ( 0 -150 640 150 ) 
-      NEW met4 TAPER ( 138000 171700 ) RECT ( -150 -600 150 0 ) 
-      NEW met1 TAPER ( 152950 151130 ) RECT ( -355 -70 0 70 ) 
-      NEW met1 TAPER ( 152950 169830 ) RECT ( -490 -70 0 70 ) 
-      NEW met1 TAPER ( 169510 118830 ) RECT ( -355 -70 0 70 )  ;
-=======
       NEW met3 ( 158700 160820 ) M3M4_PR_R
       NEW met2 ( 116610 121380 ) M2M3_PR_R
       NEW li1 TAPER ( 116610 118830 ) L1M1_PR_R
@@ -345,46 +293,12 @@
       NEW met1 TAPER ( 152490 150790 ) RECT ( -355 -70 0 70 ) 
       NEW met3 TAPER ( 152490 149940 ) RECT ( 0 -150 445 150 ) 
       NEW met3 TAPER ( 152260 121380 ) RECT ( -630 -150 0 150 )  ;
->>>>>>> ec214a37
     - clknet_2_0__leaf_clk ( _414_ CLK ) ( _418_ CLK ) ( _428_ CLK ) ( _429_ CLK ) ( _432_ CLK ) ( _434_ CLK ) ( _444_ CLK )
       ( _445_ CLK ) ( clkbuf_2_0__f_clk X ) + USE CLOCK + NONDEFAULTRULE NDR_3W_3S
       + ROUTED met2 ( 136850 144500 210 ) ( * 148070 210 )
       NEW met3 ( 136620 144500 450 ) ( 136850 * 450 )
       NEW met1 ( 89470 120870 210 ) ( 91540 * 210 )
       NEW met1 TAPER ( 91540 120870 ) ( 93150 * )
-<<<<<<< HEAD
-      NEW met2 ( 89470 104890 210 ) ( * 120870 210 )
-      NEW met1 TAPER ( 109710 121210 ) ( 111090 * )
-      NEW met1 TAPER ( 109710 121210 ) ( * 122910 )
-      NEW met1 ( 109710 122910 210 ) ( * 123590 210 )
-      NEW met1 ( 93150 123590 210 ) ( 109710 * 210 )
-      NEW met2 ( 93150 120870 210 ) ( * 123590 210 )
-      NEW met1 TAPER ( 115690 118150 ) ( 117990 * )
-      NEW met1 TAPER ( 115690 118150 ) ( * 118490 )
-      NEW met1 ( 111090 118490 210 ) ( 115460 * 210 )
-      NEW met1 TAPER ( 115460 118490 ) ( 115690 * )
-      NEW met2 ( 111090 118490 210 ) ( * 121210 210 )
-      NEW met1 ( 118450 121210 210 ) ( 123740 * 210 )
-      NEW met1 ( 118450 120870 210 ) ( * 121210 210 )
-      NEW met2 ( 118450 118150 210 ) ( * 120870 210 )
-      NEW met1 TAPER ( 117990 118150 ) ( 118450 * )
-      NEW met1 TAPER ( 118450 118150 ) ( 120060 * )
-      NEW met2 ( 111090 121210 210 ) ( * 134470 210 )
-      NEW met1 TAPER ( 123740 121210 ) ( 125350 * )
-      NEW met2 ( 146510 88570 210 ) ( * 118150 210 )
-      NEW met2 ( 143750 115770 210 ) ( * 118150 210 )
-      NEW met4 ( 136390 124200 450 ) ( 136620 * 450 )
-      NEW met4 ( 136390 124200 450 ) ( * 124780 450 )
-      NEW met2 ( 136390 118150 210 ) ( * 124780 210 )
-      NEW met1 ( 120060 118150 210 ) ( 146510 * 210 )
-      NEW met4 ( 136620 124200 450 ) ( * 144500 450 )
-      NEW li1 TAPER ( 136850 148070 ) L1M1_PR_R
-      NEW met1 TAPER ( 136850 148070 ) M1M2_PR_R
-      NEW met2 ( 136850 144500 ) M2M3_PR_R
-      NEW met3 ( 136620 144500 ) M3M4_PR_R
-      NEW li1 TAPER ( 111090 134470 ) L1M1_PR_R
-      NEW met1 TAPER ( 111090 134470 ) M1M2_PR_R
-=======
       NEW met2 ( 90390 117300 210 ) ( * 120870 210 )
       NEW met2 ( 89470 117300 210 ) ( 90390 * 210 )
       NEW met2 ( 89470 104890 210 ) ( * 117300 210 )
@@ -406,7 +320,6 @@
       NEW met3 ( 93150 120700 450 ) ( 111090 * 450 )
       NEW met2 ( 136850 115430 210 ) ( * 148070 210 )
       NEW met4 ( 144900 89420 450 ) ( * 96900 450 )
->>>>>>> ec214a37
       NEW li1 TAPER ( 93150 120870 ) L1M1_PR_R
       NEW met1 ( 89470 120870 ) M1M2_PR_R
       NEW li1 TAPER ( 89470 104890 ) L1M1_PR_R
@@ -423,17 +336,6 @@
       NEW met1 ( 146510 118150 ) M1M2_PR_R
       NEW li1 TAPER ( 146510 88570 ) L1M1_PR_R
       NEW met1 TAPER ( 146510 88570 ) M1M2_PR_R
-<<<<<<< HEAD
-      NEW li1 TAPER ( 143750 115770 ) L1M1_PR_R
-      NEW met1 TAPER ( 143750 115770 ) M1M2_PR_R
-      NEW met1 ( 143750 118150 ) M1M2_PR_R
-      NEW met2 ( 136390 124780 ) M2M3_PR_R
-      NEW met3 ( 136390 124780 ) M3M4_PR_R
-      NEW met1 ( 136390 118150 ) M1M2_PR_R
-      NEW met1 TAPER ( 136850 148070 ) RECT ( -355 -70 0 70 ) 
-      NEW met3 TAPER ( 136850 144500 ) RECT ( 0 -150 445 150 ) 
-      NEW met1 TAPER ( 111090 134470 ) RECT ( -355 -70 0 70 ) 
-=======
       NEW li1 TAPER ( 136850 148070 ) L1M1_PR_R
       NEW met1 TAPER ( 136850 148070 ) M1M2_PR_R
       NEW li1 TAPER ( 117990 118150 ) L1M1_PR_R
@@ -452,25 +354,17 @@
       NEW met1 TAPER ( 111090 121210 ) M1M2_PR_R
       NEW met1 ( 136850 115430 ) M1M2_PR_R
       NEW met2 ( 111090 120700 ) M2M3_PR_R
->>>>>>> ec214a37
       NEW met1 TAPER ( 89470 104890 ) RECT ( -355 -70 0 70 ) 
       NEW met1 TAPER ( 93150 120870 ) RECT ( -490 -70 0 70 ) 
       NEW met1 TAPER ( 111090 121210 ) RECT ( -490 -70 0 70 ) 
       NEW met1 TAPER ( 118450 118150 ) RECT ( 0 -70 135 70 ) 
       NEW met1 TAPER ( 146510 88570 ) RECT ( -355 -70 0 70 ) 
-<<<<<<< HEAD
-      NEW met1 TAPER ( 143750 115770 ) RECT ( -355 -70 0 70 ) 
-      NEW met1 TAPER ( 143750 118150 ) RECT ( -490 -70 0 70 ) 
-      NEW met3 TAPER ( 136390 124780 ) RECT ( -630 -150 0 150 ) 
-      NEW met1 TAPER ( 136390 118150 ) RECT ( -490 -70 0 70 )  ;
-=======
       NEW met1 TAPER ( 136850 148070 ) RECT ( -355 -70 0 70 ) 
       NEW met1 TAPER ( 143750 115430 ) RECT ( -355 -70 0 70 ) 
       NEW met3 TAPER ( 143750 96900 ) RECT ( -705 -150 0 150 ) 
       NEW met1 TAPER ( 111090 134810 ) RECT ( -355 -70 0 70 ) 
       NEW met1 TAPER ( 111090 121210 ) RECT ( -355 -70 0 70 ) 
       NEW met2 TAPER ( 111090 121210 ) RECT ( -70 -305 70 0 )  ;
->>>>>>> ec214a37
     - clknet_2_1__leaf_clk ( _423_ CLK ) ( _424_ CLK ) ( _425_ CLK ) ( _426_ CLK ) ( _427_ CLK ) ( _440_ CLK ) ( _441_ CLK )
       ( _442_ CLK ) ( _443_ CLK ) ( clkbuf_2_1__f_clk X ) + USE CLOCK + NONDEFAULTRULE NDR_3W_3S
       + ROUTED met1 TAPER ( 205850 112710 ) ( 206310 * )
@@ -481,13 +375,6 @@
       NEW met4 ( 200100 110500 450 ) ( * 131580 450 )
       NEW met1 ( 198490 129370 210 ) ( 204700 * 210 )
       NEW met1 TAPER ( 204700 129370 ) ( 206310 * )
-<<<<<<< HEAD
-      NEW met2 ( 198490 129370 210 ) ( * 131580 210 )
-      NEW met2 ( 205850 96730 210 ) ( * 110500 210 )
-      NEW met1 TAPER ( 177100 91290 ) ( 178710 * )
-      NEW met2 ( 164450 88570 210 ) ( * 91290 210 )
-      NEW met1 ( 164450 91290 210 ) ( 177100 * 210 )
-=======
       NEW met1 ( 200790 113050 210 ) ( 204700 * 210 )
       NEW met1 TAPER ( 204700 113050 ) ( 206310 * )
       NEW met2 ( 200790 113050 210 ) ( * 117300 210 )
@@ -505,7 +392,6 @@
       NEW met3 ( 156860 105740 450 ) ( 157090 * 450 )
       NEW met4 ( 178940 117300 450 ) ( 179400 * 450 )
       NEW met2 ( 205850 96730 210 ) ( * 113050 210 )
->>>>>>> ec214a37
       NEW met1 ( 152950 129370 210 ) ( 154330 * 210 )
       NEW met1 TAPER ( 154330 129370 ) ( 156170 * )
       NEW met1 ( 156170 117810 210 ) ( 168130 * 210 )
@@ -517,22 +403,6 @@
       NEW met1 TAPER ( 170430 117810 ) ( 173190 * )
       NEW met1 ( 173190 117810 210 ) ( 178710 * 210 )
       NEW met2 ( 152950 129370 210 ) ( * 148070 210 )
-<<<<<<< HEAD
-      NEW met2 ( 178710 91290 210 ) ( * 117810 210 )
-      NEW met3 ( 178710 110500 450 ) ( 205850 * 450 )
-      NEW li1 TAPER ( 205850 96730 ) L1M1_PR_R
-      NEW met1 TAPER ( 205850 96730 ) M1M2_PR_R
-      NEW met2 ( 205850 110500 ) M2M3_PR_R
-      NEW li1 TAPER ( 206310 112710 ) L1M1_PR_R
-      NEW met1 TAPER ( 205850 112710 ) M1M2_PR_R
-      NEW li1 TAPER ( 199410 137190 ) L1M1_PR_R
-      NEW met1 TAPER ( 198490 137190 ) M1M2_PR_R
-      NEW met2 ( 198490 131580 ) M2M3_PR_R
-      NEW met3 ( 200100 131580 ) M3M4_PR_R
-      NEW met3 ( 200100 110500 ) M3M4_PR_R
-      NEW li1 TAPER ( 206310 129370 ) L1M1_PR_R
-      NEW met1 ( 198490 129370 ) M1M2_PR_R
-=======
       NEW met2 ( 156170 117300 210 ) ( * 129370 210 )
       NEW met4 ( 156860 105740 450 ) ( * 117300 450 )
       NEW met3 ( 156170 117300 450 ) ( 171350 * 450 )
@@ -567,7 +437,6 @@
       NEW met1 TAPER ( 205850 96730 ) M1M2_PR_R
       NEW li1 TAPER ( 156170 129370 ) L1M1_PR_R
       NEW met1 ( 152950 129370 ) M1M2_PR_R
->>>>>>> ec214a37
       NEW li1 TAPER ( 152950 148070 ) L1M1_PR_R
       NEW met1 TAPER ( 152950 148070 ) M1M2_PR_R
       NEW li1 TAPER ( 178710 91290 ) L1M1_PR_R
@@ -575,17 +444,6 @@
       NEW met1 ( 164450 91290 ) M1M2_PR_R
       NEW li1 TAPER ( 164450 88570 ) L1M1_PR_R
       NEW met1 TAPER ( 164450 88570 ) M1M2_PR_R
-<<<<<<< HEAD
-      NEW li1 TAPER ( 156170 129370 ) L1M1_PR_R
-      NEW met1 ( 152950 129370 ) M1M2_PR_R
-      NEW li1 TAPER ( 170430 117810 ) L1M1_PR_R
-      NEW met1 ( 156170 117810 ) M1M2_PR_R
-      NEW met1 TAPER ( 156170 129370 ) M1M2_PR_R
-      NEW li1 TAPER ( 158010 102170 ) L1M1_PR_R
-      NEW met1 ( 156170 102170 ) M1M2_PR_R
-      NEW met1 ( 178710 117810 ) M1M2_PR_R
-      NEW met2 ( 178710 110500 ) M2M3_PR_R
-=======
       NEW met3 ( 178940 92140 ) M3M4_PR_R
       NEW met2 ( 178710 92140 ) M2M3_PR_R
       NEW met1 TAPER ( 178710 90950 ) M1M2_PR_R
@@ -596,7 +454,6 @@
       NEW met1 TAPER ( 171350 118490 ) RECT ( -355 -70 0 70 ) 
       NEW met4 TAPER ( 179400 117300 ) RECT ( -150 -600 150 0 ) 
       NEW met3 TAPER ( 157090 105740 ) RECT ( 0 -150 445 150 ) 
->>>>>>> ec214a37
       NEW met1 TAPER ( 205850 96730 ) RECT ( -355 -70 0 70 ) 
       NEW met3 TAPER ( 200100 110500 ) RECT ( -630 -150 0 150 ) 
       NEW met1 TAPER ( 152950 148070 ) RECT ( -355 -70 0 70 ) 
@@ -610,32 +467,6 @@
       NEW met1 TAPER ( 98210 151130 ) ( 100050 * )
       NEW met1 ( 96830 183430 210 ) ( 107410 * 210 )
       NEW met1 TAPER ( 107410 183430 ) ( 109250 * )
-<<<<<<< HEAD
-      NEW met2 ( 109250 183430 210 ) ( * 186300 210 )
-      NEW met1 ( 143750 210630 210 ) ( 148810 * 210 )
-      NEW met1 TAPER ( 148810 210630 ) ( 150650 * )
-      NEW met2 ( 137770 208250 210 ) ( * 210630 210 )
-      NEW met1 ( 137770 208250 210 ) ( 143750 * 210 )
-      NEW met2 ( 132710 159290 210 ) ( * 172890 210 )
-      NEW met1 ( 132710 159290 210 ) ( 142140 * 210 )
-      NEW met1 TAPER ( 142140 159290 ) ( 143750 * )
-      NEW met1 ( 132710 175270 210 ) ( 139380 * 210 )
-      NEW met1 TAPER ( 139380 175270 ) ( 140990 * )
-      NEW met2 ( 132710 172890 210 ) ( * 175270 210 )
-      NEW met2 ( 125810 175270 210 ) ( * 183430 210 )
-      NEW met1 ( 125810 175270 210 ) ( 132710 * 210 )
-      NEW met2 ( 111550 197030 210 ) ( * 199750 210 )
-      NEW met1 ( 111550 197030 210 ) ( 125810 * 210 )
-      NEW met2 ( 125810 183430 210 ) ( * 197030 210 )
-      NEW met2 ( 111090 186300 210 ) ( * 186660 210 )
-      NEW met2 ( 111090 186660 210 ) ( 111550 * 210 )
-      NEW met2 ( 111550 186660 210 ) ( * 197030 210 )
-      NEW met1 ( 125810 197030 210 ) ( 143750 * 210 )
-      NEW met1 TAPER ( 125810 199750 ) ( 126270 * )
-      NEW met2 ( 125810 197030 210 ) ( * 199750 210 )
-      NEW met2 ( 109250 186300 210 ) ( 111090 * 210 )
-      NEW met2 ( 143750 197030 210 ) ( * 210630 210 )
-=======
       NEW met2 ( 109250 193200 210 ) ( 110630 * 210 )
       NEW met2 ( 109250 183430 210 ) ( * 193200 210 )
       NEW met1 ( 119370 183430 210 ) ( 123970 * 210 )
@@ -667,7 +498,6 @@
       NEW met1 ( 117070 197030 ) M1M2_PR_R
       NEW met1 ( 110630 197030 ) M1M2_PR_R
       NEW met1 TAPER ( 126270 199750 ) M1M2_PR_R
->>>>>>> ec214a37
       NEW li1 TAPER ( 96830 186150 ) L1M1_PR_R
       NEW met1 TAPER ( 96830 186150 ) M1M2_PR_R
       NEW met1 ( 96830 151130 ) M1M2_PR_R
@@ -675,21 +505,6 @@
       NEW li1 TAPER ( 109250 183430 ) L1M1_PR_R
       NEW met1 ( 96830 183430 ) M1M2_PR_R
       NEW met1 TAPER ( 109250 183430 ) M1M2_PR_R
-<<<<<<< HEAD
-      NEW li1 TAPER ( 150650 210630 ) L1M1_PR_R
-      NEW met1 ( 143750 210630 ) M1M2_PR_R
-      NEW li1 TAPER ( 137770 210630 ) L1M1_PR_R
-      NEW met1 TAPER ( 137770 210630 ) M1M2_PR_R
-      NEW met1 ( 137770 208250 ) M1M2_PR_R
-      NEW met1 ( 143750 208250 ) M1M2_PR_R
-      NEW li1 TAPER ( 132710 172890 ) L1M1_PR_R
-      NEW met1 TAPER ( 132710 172890 ) M1M2_PR_R
-      NEW met1 ( 132710 159290 ) M1M2_PR_R
-      NEW li1 TAPER ( 143750 159290 ) L1M1_PR_R
-      NEW li1 TAPER ( 140990 175270 ) L1M1_PR_R
-      NEW met1 ( 132710 175270 ) M1M2_PR_R
-=======
->>>>>>> ec214a37
       NEW li1 TAPER ( 125810 183430 ) L1M1_PR_R
       NEW met1 ( 119370 183770 ) M1M2_PR_R
       NEW met1 ( 119370 186150 ) M1M2_PR_R
@@ -697,24 +512,6 @@
       NEW li1 TAPER ( 131790 172210 ) L1M1_PR_R
       NEW met1 ( 125810 172210 ) M1M2_PR_R
       NEW met1 TAPER ( 125810 183430 ) M1M2_PR_R
-<<<<<<< HEAD
-      NEW met1 ( 125810 175270 ) M1M2_PR_R
-      NEW li1 TAPER ( 111550 199750 ) L1M1_PR_R
-      NEW met1 TAPER ( 111550 199750 ) M1M2_PR_R
-      NEW met1 ( 111550 197030 ) M1M2_PR_R
-      NEW met1 ( 125810 197030 ) M1M2_PR_R
-      NEW met1 ( 143750 197030 ) M1M2_PR_R
-      NEW li1 TAPER ( 126270 199750 ) L1M1_PR_R
-      NEW met1 TAPER ( 125810 199750 ) M1M2_PR_R
-      NEW met1 TAPER ( 96830 186150 ) RECT ( -355 -70 0 70 ) 
-      NEW met2 TAPER ( 96830 183430 ) RECT ( -70 -305 70 0 ) 
-      NEW met1 TAPER ( 109250 183430 ) RECT ( -490 -70 0 70 ) 
-      NEW met1 TAPER ( 137770 210630 ) RECT ( -355 -70 0 70 ) 
-      NEW met2 TAPER ( 143750 208250 ) RECT ( -70 -305 70 0 ) 
-      NEW met1 TAPER ( 132710 172890 ) RECT ( -355 -70 0 70 ) 
-      NEW met1 TAPER ( 125810 183430 ) RECT ( -355 -70 0 70 ) 
-      NEW met1 TAPER ( 111550 199750 ) RECT ( -355 -70 0 70 )  ;
-=======
       NEW li1 TAPER ( 140990 175270 ) L1M1_PR_R
       NEW met1 TAPER ( 140990 175270 ) M1M2_PR_R
       NEW met1 ( 140990 172210 ) M1M2_PR_R
@@ -730,7 +527,6 @@
       NEW met2 TAPER ( 109250 186150 ) RECT ( -70 -305 70 0 ) 
       NEW met1 TAPER ( 125810 183430 ) RECT ( -490 -70 0 70 ) 
       NEW met1 TAPER ( 140990 175270 ) RECT ( 0 -70 355 70 )  ;
->>>>>>> ec214a37
     - clknet_2_3__leaf_clk ( _412_ CLK ) ( _419_ CLK ) ( _420_ CLK ) ( _422_ CLK ) ( _435_ CLK ) ( _436_ CLK ) ( _438_ CLK )
       ( _439_ CLK ) ( clkbuf_2_3__f_clk X ) + USE CLOCK + NONDEFAULTRULE NDR_3W_3S
       + ROUTED met3 ( 163990 207060 450 ) ( 164220 * 450 )

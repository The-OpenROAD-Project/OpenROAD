--- conflicted
+++ resolved
@@ -1,11 +1,7 @@
 #!/usr/bin/tclsh
 
 set run_dir "$::env(HOME)/ispd/runs"
-<<<<<<< HEAD
-set parallel_jobs 1
-=======
 set parallel_jobs 2
->>>>>>> 66ba9bbc
 
 
 proc genFiles { run_dir ispd_year design drv } {

// SPDX-License-Identifier: BSD-3-Clause
// Copyright (c) 2019-2025, The OpenROAD Authors

#include <omp.h>

#include <chrono>
#include <fstream>
#include <iostream>
#include <limits>
#include <memory>
#include <sstream>
#include <string>
#include <utility>
#include <vector>

#include "FlexPA.h"
#include "db/infra/frTime.h"
#include "distributed/PinAccessJobDescription.h"
#include "distributed/frArchive.h"
#include "dst/Distributed.h"
#include "dst/JobMessage.h"
#include "frProfileTask.h"
#include "gc/FlexGC.h"
#include "serialization.h"
#include "utl/exception.h"

namespace drt {

using utl::ThreadException;

static inline void serializeInstRows(
    const std::vector<std::vector<frInst*>>& inst_rows,
    const std::string& file_name)
{
  paUpdate update;
  update.setInstRows(inst_rows);
  paUpdate::serialize(update, file_name);
}

std::vector<std::vector<frInst*>> FlexPA::computeInstRows()
{
  // prep pattern for each row
  std::vector<std::vector<frInst*>> inst_rows;
  std::vector<frInst*> row_insts;

  buildInstsSet();

  // gen rows of insts
  int prev_y_coord = INT_MIN;
  int prev_x_end_coord = INT_MIN;
  for (auto inst : insts_set_) {
    Point origin = inst->getBoundaryBBox().ll();
    if (origin.y() != prev_y_coord || origin.x() > prev_x_end_coord) {
      if (!row_insts.empty()) {
        inst_rows.push_back(row_insts);
        row_insts.clear();
      }
    }
    row_insts.push_back(inst);
    prev_y_coord = origin.y();
    Rect inst_boundary_box = inst->getBoundaryBBox();
    prev_x_end_coord = inst_boundary_box.xMax();
  }
  if (!row_insts.empty()) {
    inst_rows.push_back(row_insts);
  }
  return inst_rows;
}

<<<<<<< HEAD
frInst* FlexPA::getAdjacentInstance(frInst* inst, bool left) const
{
  frInst* adjacent_inst = nullptr;
  frInst* left_inst = nullptr;
  frInst* right_inst = nullptr;
  auto inst_it = insts_set_.find(inst);
  if (left && inst_it != insts_set_.begin()) {
    adjacent_inst = *std::prev(inst_it);
    left_inst = adjacent_inst;
    right_inst = inst;
  } else if (inst_it != insts_set_.end()) {
    adjacent_inst = *std::next(inst_it);
    left_inst = inst;
    right_inst = adjacent_inst;
  } else {
    return nullptr;
  }

  if (left_inst->getBoundaryBBox().xMax() != right_inst->getOrigin().getX()) {
    return nullptr;
  }

  if (left_inst->getOrigin().getY() != right_inst->getOrigin().getY()) {
    return nullptr;
  }
  return adjacent_inst;
=======
bool FlexPA::instancesAreAbuting(frInst* inst_1, frInst* inst_2) const
{
  if (inst_1->getOrigin().getY() != inst_2->getOrigin().getY()) {
    return false;
  }
  frInst *left_inst, *right_inst;
  if (inst_1->getOrigin().getX() < inst_2->getOrigin().getX()) {
    left_inst = inst_1;
    right_inst = inst_2;
  } else {
    left_inst = inst_2;
    right_inst = inst_1;
  }

  if (left_inst->getBoundaryBBox().xMax()
      != right_inst->getBoundaryBBox().xMin()) {
    return false;
  }

  return true;
>>>>>>> bcfd59a9
}

std::vector<frInst*> FlexPA::getAdjacentInstancesCluster(frInst* inst) const
{
<<<<<<< HEAD
  const bool left = true;
  const bool right = false;
  std::vector<frInst*> adj_inst_cluster;

  frInst* left_inst = getAdjacentInstance(inst, left);
  while (left_inst != nullptr) {
    adj_inst_cluster.push_back(left_inst);
    // the right instance can be ignored, since it was added in the line above
    left_inst = getAdjacentInstance(left_inst, left);
  }

  std::reverse(adj_inst_cluster.begin(), adj_inst_cluster.end());
  adj_inst_cluster.push_back(inst);

  frInst* right_inst = getAdjacentInstance(inst, right);
  while (right_inst != nullptr) {
    adj_inst_cluster.push_back(right_inst);
    // the left instance can be ignored, since it was added in the line above
    right_inst = getAdjacentInstance(right_inst, right);
=======
  const auto inst_it = insts_set_.find(inst);
  std::vector<frInst*> adj_inst_cluster;

  adj_inst_cluster.push_back(inst);

  if (inst_it != insts_set_.begin()) {
    auto current_inst_it = inst_it;
    auto prev_inst_it = std::prev(inst_it);
    while (prev_inst_it != insts_set_.begin()
           && instancesAreAbuting(*current_inst_it, *prev_inst_it)) {
      adj_inst_cluster.push_back(*prev_inst_it);
      current_inst_it--;
      prev_inst_it--;
    }
  }

  std::reverse(adj_inst_cluster.begin(), adj_inst_cluster.end());
  if (inst_it != insts_set_.end()) {
    auto current_inst_it = inst_it;
    auto next_inst_it = std::next(inst_it);
    while (next_inst_it != insts_set_.end()
           && instancesAreAbuting(*current_inst_it, *next_inst_it)) {
      adj_inst_cluster.push_back(*next_inst_it);
      current_inst_it++;
      next_inst_it++;
    }
>>>>>>> bcfd59a9
  }

  return adj_inst_cluster;
}

void FlexPA::prepPatternInstRows(std::vector<std::vector<frInst*>> inst_rows)
{
  ThreadException exception;
  int cnt = 0;
  if (isDistributed()) {
    omp_set_num_threads(cloud_sz_);
    const int batch_size = inst_rows.size() / cloud_sz_;
    paUpdate all_updates;
#pragma omp parallel for schedule(dynamic)
    for (int i = 0; i < cloud_sz_; i++) {
      try {
        std::vector<std::vector<frInst*>>::const_iterator start
            = inst_rows.begin() + (i * batch_size);
        std::vector<std::vector<frInst*>>::const_iterator end
            = (i == cloud_sz_ - 1) ? inst_rows.end() : start + batch_size;
        std::vector<std::vector<frInst*>> batch(start, end);
        std::string path = fmt::format("{}/batch_{}.bin", shared_vol_, i);
        serializeInstRows(batch, path);
        dst::JobMessage msg(dst::JobMessage::PIN_ACCESS,
                            dst::JobMessage::UNICAST),
            result;
        std::unique_ptr<PinAccessJobDescription> uDesc
            = std::make_unique<PinAccessJobDescription>();
        uDesc->setPath(path);
        uDesc->setType(PinAccessJobDescription::INST_ROWS);
        msg.setJobDescription(std::move(uDesc));
        const bool ok
            = dist_->sendJob(msg, remote_host_.c_str(), remote_port_, result);
        if (!ok) {
          logger_->error(utl::DRT, 329, "Error sending INST_ROWS Job to cloud");
        }
        auto desc
            = static_cast<PinAccessJobDescription*>(result.getJobDescription());
        paUpdate update;
        paUpdate::deserialize(design_, update, desc->getPath());
        for (const auto& [term, aps] : update.getGroupResults()) {
          term->setAccessPoints(aps);
        }
#pragma omp critical
        {
          for (const auto& res : update.getGroupResults()) {
            all_updates.addGroupResult(res);
          }
          for (i = 0; i < batch.size(); i++) {
            cnt++;
            if (router_cfg_->VERBOSE > 0) {
              if (cnt % (cnt > 100000 ? 100000 : 10000) == 0) {
                logger_->info(DRT, 110, "  Complete {} groups.", cnt);
              }
            }
          }
        }
      } catch (...) {
        exception.capture();
      }
    }
    // send updates back to workers
    dst::JobMessage msg(dst::JobMessage::PIN_ACCESS,
                        dst::JobMessage::BROADCAST),
        result;
    const std::string updates_path
        = fmt::format("{}/final_updates.bin", shared_vol_);
    paUpdate::serialize(all_updates, updates_path);
    std::unique_ptr<PinAccessJobDescription> uDesc
        = std::make_unique<PinAccessJobDescription>();
    uDesc->setPath(updates_path);
    uDesc->setType(PinAccessJobDescription::UPDATE_PA);
    msg.setJobDescription(std::move(uDesc));
    const bool ok
        = dist_->sendJob(msg, remote_host_.c_str(), remote_port_, result);
    if (!ok) {
      logger_->error(utl::DRT, 332, "Error sending UPDATE_PA Job to cloud");
    }
  } else {
    omp_set_num_threads(router_cfg_->MAX_THREADS);
    // choose access pattern of a row of insts
#pragma omp parallel for schedule(dynamic)
    for (auto& inst_row : inst_rows) {  // NOLINT
      try {
        genInstRowPattern(inst_row);
#pragma omp critical
        {
          cnt++;
          if (router_cfg_->VERBOSE > 0) {
            if (cnt % (cnt > 100000 ? 100000 : 10000) == 0) {
              logger_->info(DRT, 82, "  Complete {} groups.", cnt);
            }
          }
        }
      } catch (...) {
        exception.capture();
      }
    }
  }
  exception.rethrow();
  if (router_cfg_->VERBOSE > 0) {
    logger_->info(DRT, 84, "  Complete {} groups.", cnt);
  }
}

// calculate which pattern to be used for each inst
// the insts must be in the same row and sorted from left to right
void FlexPA::genInstRowPattern(std::vector<frInst*>& insts)
{
  if (insts.empty()) {
    return;
  }

  std::vector<std::vector<std::unique_ptr<FlexDPNode>>> nodes(insts.size() + 2);

  genInstRowPatternInit(nodes, insts);
  genInstRowPatternPerform(nodes, insts);
  genInstRowPatternCommit(nodes, insts);
}

// init dp node array for valid access patterns
void FlexPA::genInstRowPatternInit(
    std::vector<std::vector<std::unique_ptr<FlexDPNode>>>& nodes,
    const std::vector<frInst*>& insts)
{
  // init virtual nodes
  const int source_node_idx = insts.size() + 1;
  nodes[source_node_idx] = std::vector<std::unique_ptr<FlexDPNode>>(1);
  nodes[source_node_idx][0] = std::make_unique<FlexDPNode>();
  nodes[source_node_idx][0]->setNodeCost(0);
  nodes[source_node_idx][0]->setPathCost(0);
  nodes[source_node_idx][0]->setIdx({insts.size() + 1, 0});
  nodes[source_node_idx][0]->setAsSource();

  const int sink_node_idx = insts.size();
  nodes[sink_node_idx] = std::vector<std::unique_ptr<FlexDPNode>>(1);
  nodes[sink_node_idx][0] = std::make_unique<FlexDPNode>();
  nodes[sink_node_idx][0]->setNodeCost(0);
  nodes[sink_node_idx][0]->setIdx({insts.size(), 0});
  nodes[sink_node_idx][0]->setAsSink();

  // init inst nodes
  for (int inst_idx = 0; inst_idx < (int) insts.size(); inst_idx++) {
    auto& inst = insts[inst_idx];
    auto unique_inst = unique_insts_.getUnique(inst);
    auto& inst_patterns = unique_inst_patterns_[unique_inst];
    nodes[inst_idx]
        = std::vector<std::unique_ptr<FlexDPNode>>(inst_patterns.size());
    for (int acc_pattern_idx = 0; acc_pattern_idx < (int) inst_patterns.size();
         acc_pattern_idx++) {
      nodes[inst_idx][acc_pattern_idx] = std::make_unique<FlexDPNode>();
      auto access_pattern = inst_patterns[acc_pattern_idx].get();
      nodes[inst_idx][acc_pattern_idx]->setNodeCost(access_pattern->getCost());
      nodes[inst_idx][acc_pattern_idx]->setIdx({inst_idx, acc_pattern_idx});
    }
  }
}

void FlexPA::genInstRowPatternPerform(
    std::vector<std::vector<std::unique_ptr<FlexDPNode>>>& nodes,
    const std::vector<frInst*>& insts)
{
  const int source_node_idx = insts.size() + 1;
  for (int curr_inst_idx = 0; curr_inst_idx <= (int) insts.size();
       curr_inst_idx++) {
    for (int curr_acc_pattern_idx = 0;
         curr_acc_pattern_idx < nodes[curr_inst_idx].size();
         curr_acc_pattern_idx++) {
      FlexDPNode* curr_node = nodes[curr_inst_idx][curr_acc_pattern_idx].get();
      if (curr_node->getNodeCost() == std::numeric_limits<int>::max()) {
        continue;
      }
      const int prev_inst_idx
          = curr_inst_idx > 0 ? curr_inst_idx - 1 : source_node_idx;
      for (int prev_acc_pattern_idx = 0;
           prev_acc_pattern_idx < nodes[prev_inst_idx].size();
           prev_acc_pattern_idx++) {
        FlexDPNode* prev_node
            = nodes[prev_inst_idx][prev_acc_pattern_idx].get();
        if (prev_node->getPathCost() == std::numeric_limits<int>::max()) {
          continue;
        }

        const int edge_cost = getEdgeCost(prev_node, curr_node, insts);
        if (curr_node->getPathCost() == std::numeric_limits<int>::max()
            || curr_node->getPathCost()
                   > prev_node->getPathCost() + edge_cost) {
          curr_node->setPathCost(prev_node->getPathCost() + edge_cost);
          curr_node->setPrevNode(prev_node);
        }
      }
    }
  }
}

void FlexPA::genInstRowPatternCommit(
    std::vector<std::vector<std::unique_ptr<FlexDPNode>>>& nodes,
    const std::vector<frInst*>& insts)
{
  const bool is_debug_mode = false;

  const FlexDPNode* source_node = nodes[insts.size() + 1][0].get();
  const FlexDPNode* sink_node = nodes[insts.size()][0].get();

  FlexDPNode* curr_node = sink_node->getPrevNode();
  std::vector<int> inst_access_pattern_idx(insts.size(), -1);
  while (curr_node != source_node) {
    if (!curr_node) {
      std::string inst_names;
      for (frInst* inst : insts) {
        inst_names += '\n' + inst->getName();
      }
      logger_->error(DRT,
                     85,
                     "Valid access pattern combination not found for {}",
                     inst_names);
    }

    // non-virtual node
    auto [curr_inst_idx, curr_acc_patterns_idx] = curr_node->getIdx();
    inst_access_pattern_idx[curr_inst_idx] = curr_acc_patterns_idx;

    frInst* inst = insts[curr_inst_idx];
    int access_point_idx = 0;
    frInst* unique_inst = unique_insts_.getUnique(inst);
    auto access_pattern
        = unique_inst_patterns_[unique_inst][curr_acc_patterns_idx].get();
    auto& access_points = access_pattern->getPattern();

    // update inst_term ap
    for (auto& inst_term : inst->getInstTerms()) {
      if (isSkipInstTerm(inst_term.get())) {
        continue;
      }

      // to avoid unused variable warning in GCC
      for (int pin_idx = 0; pin_idx < inst_term->getTerm()->getPins().size();
           pin_idx++) {
        frAccessPoint* access_point = access_points[access_point_idx];
        inst_term->setAccessPoint(pin_idx, access_point);
        access_point_idx++;
      }
    }
    curr_node = curr_node->getPrevNode();
  }

  if (is_debug_mode) {
    genInstRowPatternPrint(nodes, insts);
  }
}

void FlexPA::genInstRowPatternPrint(
    std::vector<std::vector<std::unique_ptr<FlexDPNode>>>& nodes,
    const std::vector<frInst*>& insts)
{
  FlexDPNode* curr_node = nodes[insts.size()][0].get();
  int inst_cnt = insts.size();
  std::vector<int> inst_access_pattern_idx(insts.size(), -1);

  while (curr_node->hasPrevNode()) {
    // non-virtual node
    if (inst_cnt != (int) insts.size()) {
      auto [curr_inst_idx, curr_acc_pattern_idx] = curr_node->getIdx();
      inst_access_pattern_idx[curr_inst_idx] = curr_acc_pattern_idx;

      // print debug information
      auto& inst = insts[curr_inst_idx];
      int access_point_idx = 0;
      auto unique_inst = unique_insts_.getUnique(inst);
      auto access_pattern
          = unique_inst_patterns_[unique_inst][curr_acc_pattern_idx].get();
      auto& access_points = access_pattern->getPattern();

      for (auto& inst_term : inst->getInstTerms()) {
        if (isSkipInstTerm(inst_term.get())) {
          continue;
        }

        // for (auto &pin: inst_term->getTerm()->getPins()) {
        //  to avoid unused variable warning in GCC
        for (int i = 0; i < (int) (inst_term->getTerm()->getPins().size());
             i++) {
          auto& access_point = access_points[access_point_idx];
          if (access_point) {
            const Point& pt(access_point->getPoint());
            if (inst_term->hasNet()) {
              std::cout << " gcclean2via " << inst->getName() << " "
                        << inst_term->getTerm()->getName() << " "
                        << access_point->getViaDef()->getName() << " " << pt.x()
                        << " " << pt.y() << " " << inst->getOrient().getString()
                        << "\n";
              inst_term_valid_via_ap_cnt_++;
            }
          }
          access_point_idx++;
        }
      }
    }
    curr_node = curr_node->getPrevNode();
    inst_cnt--;
  }

  std::cout << std::flush;

  if (inst_cnt != -1) {
    logger_->error(DRT, 276, "Valid access pattern combination not found.");
  }
}

int FlexPA::getEdgeCost(FlexDPNode* prev_node,
                        FlexDPNode* curr_node,
                        const std::vector<frInst*>& insts)
{
  int edge_cost = 0;
  auto [prev_inst_idx, prev_acc_pattern_idx] = prev_node->getIdx();
  auto [curr_inst_idx, curr_acc_pattern_idx] = curr_node->getIdx();
  if (prev_node->isSource() || curr_node->isSink()) {
    return edge_cost;
  }

  // check DRC
  std::vector<std::unique_ptr<frVia>> temp_vias;
  std::vector<std::pair<frConnFig*, frBlockObject*>> objs;
  // push the vias from prev inst access pattern and curr inst access pattern
  const auto prev_inst = insts[prev_inst_idx];
  const auto prev_unique_inst = unique_insts_.getUnique(prev_inst);
  const auto curr_inst = insts[curr_inst_idx];
  const auto curr_unique_inst = unique_insts_.getUnique(curr_inst);
  const auto prev_pin_access_pattern
      = unique_inst_patterns_[prev_unique_inst][prev_acc_pattern_idx].get();
  const auto curr_pin_access_pattern
      = unique_inst_patterns_[curr_unique_inst][curr_acc_pattern_idx].get();
  addAccessPatternObj(
      prev_inst, prev_pin_access_pattern, objs, temp_vias, true);
  addAccessPatternObj(
      curr_inst, curr_pin_access_pattern, objs, temp_vias, false);

  const bool has_vio = !genPatternsGC({prev_inst, curr_inst}, objs, Edge);
  if (!has_vio) {
    const int prev_node_cost = prev_node->getNodeCost();
    const int curr_node_cost = curr_node->getNodeCost();
    edge_cost = (prev_node_cost + curr_node_cost) / 2;
  } else {
    edge_cost = 1000;
  }

  return edge_cost;
}

void FlexPA::addAccessPatternObj(
    frInst* inst,
    FlexPinAccessPattern* access_pattern,
    std::vector<std::pair<frConnFig*, frBlockObject*>>& objs,
    std::vector<std::unique_ptr<frVia>>& vias,
    const bool isPrev)
{
  const dbTransform xform = inst->getNoRotationTransform();
  int access_point_idx = 0;
  auto& access_points = access_pattern->getPattern();

  for (auto& inst_term : inst->getInstTerms()) {
    if (isSkipInstTerm(inst_term.get())) {
      continue;
    }

    // to avoid unused variable warning in GCC
    for (int i = 0; i < (int) (inst_term->getTerm()->getPins().size()); i++) {
      auto& access_point = access_points[access_point_idx];
      if (!access_point
          || (isPrev && access_point != access_pattern->getBoundaryAP(false))) {
        access_point_idx++;
        continue;
      }
      if ((!isPrev) && access_point != access_pattern->getBoundaryAP(true)) {
        access_point_idx++;
        continue;
      }
      if (access_point->hasAccess(frDirEnum::U)) {
        auto via = std::make_unique<frVia>(access_point->getViaDef());
        Point pt(access_point->getPoint());
        xform.apply(pt);
        via->setOrigin(pt);
        auto rvia = via.get();
        if (inst_term->hasNet()) {
          objs.emplace_back(rvia, inst_term->getNet());
        } else {
          objs.emplace_back(rvia, inst_term.get());
        }
        vias.push_back(std::move(via));
      }
      access_point_idx++;
    }
  }
}

}  // namespace drt<|MERGE_RESOLUTION|>--- conflicted
+++ resolved
@@ -67,34 +67,6 @@
   return inst_rows;
 }
 
-<<<<<<< HEAD
-frInst* FlexPA::getAdjacentInstance(frInst* inst, bool left) const
-{
-  frInst* adjacent_inst = nullptr;
-  frInst* left_inst = nullptr;
-  frInst* right_inst = nullptr;
-  auto inst_it = insts_set_.find(inst);
-  if (left && inst_it != insts_set_.begin()) {
-    adjacent_inst = *std::prev(inst_it);
-    left_inst = adjacent_inst;
-    right_inst = inst;
-  } else if (inst_it != insts_set_.end()) {
-    adjacent_inst = *std::next(inst_it);
-    left_inst = inst;
-    right_inst = adjacent_inst;
-  } else {
-    return nullptr;
-  }
-
-  if (left_inst->getBoundaryBBox().xMax() != right_inst->getOrigin().getX()) {
-    return nullptr;
-  }
-
-  if (left_inst->getOrigin().getY() != right_inst->getOrigin().getY()) {
-    return nullptr;
-  }
-  return adjacent_inst;
-=======
 bool FlexPA::instancesAreAbuting(frInst* inst_1, frInst* inst_2) const
 {
   if (inst_1->getOrigin().getY() != inst_2->getOrigin().getY()) {
@@ -115,32 +87,10 @@
   }
 
   return true;
->>>>>>> bcfd59a9
 }
 
 std::vector<frInst*> FlexPA::getAdjacentInstancesCluster(frInst* inst) const
 {
-<<<<<<< HEAD
-  const bool left = true;
-  const bool right = false;
-  std::vector<frInst*> adj_inst_cluster;
-
-  frInst* left_inst = getAdjacentInstance(inst, left);
-  while (left_inst != nullptr) {
-    adj_inst_cluster.push_back(left_inst);
-    // the right instance can be ignored, since it was added in the line above
-    left_inst = getAdjacentInstance(left_inst, left);
-  }
-
-  std::reverse(adj_inst_cluster.begin(), adj_inst_cluster.end());
-  adj_inst_cluster.push_back(inst);
-
-  frInst* right_inst = getAdjacentInstance(inst, right);
-  while (right_inst != nullptr) {
-    adj_inst_cluster.push_back(right_inst);
-    // the left instance can be ignored, since it was added in the line above
-    right_inst = getAdjacentInstance(right_inst, right);
-=======
   const auto inst_it = insts_set_.find(inst);
   std::vector<frInst*> adj_inst_cluster;
 
@@ -167,7 +117,6 @@
       current_inst_it++;
       next_inst_it++;
     }
->>>>>>> bcfd59a9
   }
 
   return adj_inst_cluster;
@@ -196,7 +145,6 @@
             result;
         std::unique_ptr<PinAccessJobDescription> uDesc
             = std::make_unique<PinAccessJobDescription>();
-        uDesc->setPath(path);
         uDesc->setType(PinAccessJobDescription::INST_ROWS);
         msg.setJobDescription(std::move(uDesc));
         const bool ok

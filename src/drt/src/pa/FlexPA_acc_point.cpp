// SPDX-License-Identifier: BSD-3-Clause
// Copyright (c) 2019-2025, The OpenROAD Authors

#include <omp.h>

#include <algorithm>
#include <map>
#include <memory>
#include <set>
#include <utility>
#include <vector>

#include "AbstractPAGraphics.h"
#include "FlexPA.h"
#include "frProfileTask.h"
#include "gc/FlexGC.h"
#include "utl/exception.h"

namespace drt {

using utl::ThreadException;

/**
 *
 * @details This follows the Tao of PAO paper cost structure.
 * On track and half track are the preffered access points,
 * this function is responsible for generating them.
 * It iterates over every track coord in the range [low, high]
 * and inserts one of its coordinates on the coords map.
 * if use_nearby_grid is true it changes the access point cost to it.
 *
 * TODO:
 * This function doesn't seem to be getting the best access point.
 * it iterates through every track contained between low and high
 * and takes the first one (closest to low) not the best one (lowest cost).
 * note that std::map.insert() will not override and entry.
 * it should prioritize OnGrid access points
 */
void FlexPA::genAPOnTrack(
    std::map<frCoord, frAccessPointEnum>& coords,
    const std::map<frCoord, frAccessPointEnum>& track_coords,
    const frCoord low,
    const frCoord high,
    const bool use_nearby_grid)
{
  for (auto it = track_coords.lower_bound(low); it != track_coords.end();
       it++) {
    auto& [coord, cost] = *it;
    if (coord > high) {
      break;
    }
    if (use_nearby_grid) {
      coords.insert({coord, frAccessPointEnum::NearbyGrid});
    } else {
      coords.insert(*it);
    }
  }
}

// will not generate center for wider edge
/**
 * @details This follows the Tao of PAO paper cost structure.
 * First it iterates through the range [low, high] to check if there are
 * at least 3 possible OnTrack access points as those take priority.
 * If false it created and access points in the middle point between [low, high]
 */

void FlexPA::genAPCentered(std::map<frCoord, frAccessPointEnum>& coords,
                           const frLayerNum layer_num,
                           const frCoord low,
                           const frCoord high)
{
  // if touching two tracks, then no center??
  int candidates_on_grid = 0;
  for (auto it = coords.lower_bound(low); it != coords.end(); it++) {
    auto& [coordinate, cost] = *it;
    if (coordinate > high) {
      break;
    }
    if (cost == frAccessPointEnum::OnGrid) {
      candidates_on_grid++;
    }
  }
  if (candidates_on_grid >= 3) {
    return;
  }

  // If there are less than 3 coords OnGrid will create a Centered Access Point
  frCoord manu_grid = getDesign()->getTech()->getManufacturingGrid();
  frCoord coord = (low + high) / 2 / manu_grid * manu_grid;

  if (coords.find(coord) == coords.end()) {
    coords.insert(std::make_pair(coord, frAccessPointEnum::Center));
  } else {
    coords[coord] = std::min(coords[coord], frAccessPointEnum::Center);
  }
}

void FlexPA::genViaEnclosedCoords(std::map<frCoord, frAccessPointEnum>& coords,
                                  const gtl::rectangle_data<frCoord>& rect,
                                  const frViaDef* via_def,
                                  const frLayerNum layer_num,
                                  const bool is_curr_layer_horz)
{
  const auto rect_width = gtl::delta(rect, gtl::HORIZONTAL);
  const auto rect_height = gtl::delta(rect, gtl::VERTICAL);
  frVia via(via_def);
  const Rect box = via.getLayer1BBox();
  const auto via_width = box.dx();
  const auto via_height = box.dy();
  if (via_width > rect_width || via_height > rect_height) {
    return;
  }
  const int coord_top = is_curr_layer_horz ? gtl::yh(rect) - box.yMax()
                                           : gtl::xh(rect) - box.xMax();
  const int coord_low = is_curr_layer_horz ? gtl::yl(rect) - box.yMin()
                                           : gtl::xl(rect) - box.xMin();
  for (const int coord : {coord_top, coord_low}) {
    if (coords.find(coord) == coords.end()) {
      coords.insert(std::make_pair(coord, frAccessPointEnum::EncOpt));
    } else {
      coords[coord] = std::min(coords[coord], frAccessPointEnum::EncOpt);
    }
  }
}

/**
 * @details This follows the Tao of PAO paper cost structure.
 * Enclosed Boundary APs satisfy via-in-pin requirement.
 * This is the worst access point adressed in the paper
 */

void FlexPA::genAPEnclosedBoundary(std::map<frCoord, frAccessPointEnum>& coords,
                                   const gtl::rectangle_data<frCoord>& rect,
                                   const frLayerNum layer_num,
                                   const bool is_curr_layer_horz)
{
  if (layer_num + 1 > getDesign()->getTech()->getTopLayerNum()) {
    return;
  }
  // hardcode first two single vias
  const int max_num_via_trial = 2;
  int cnt = 0;
  for (auto& [tup, via] : layer_num_to_via_defs_[layer_num + 1][1]) {
    genViaEnclosedCoords(coords, rect, via, layer_num, is_curr_layer_horz);
    cnt++;
    if (cnt >= max_num_via_trial) {
      break;
    }
  }
}

void FlexPA::genAPCosted(
    const frAccessPointEnum cost,
    std::map<frCoord, frAccessPointEnum>& coords,
    const std::map<frCoord, frAccessPointEnum>& track_coords,
    const frLayerNum base_layer_num,
    const frLayerNum layer_num,
    const gtl::rectangle_data<frCoord>& rect,
    const int offset)
{
  auto layer = getDesign()->getTech()->getLayer(layer_num);
  const bool is_curr_layer_horz = layer->isHorizontal();
  const auto min_width_layer = layer->getMinWidth();
  const int rect_min = is_curr_layer_horz ? gtl::yl(rect) : gtl::xl(rect);
  const int rect_max = is_curr_layer_horz ? gtl::yh(rect) : gtl::xh(rect);

  switch (cost) {
    case (frAccessPointEnum::OnGrid):
      genAPOnTrack(coords, track_coords, rect_min + offset, rect_max - offset);
      break;

      // frAccessPointEnum::Halfgrid not defined

    case (frAccessPointEnum::Center):
      genAPCentered(
          coords, base_layer_num, rect_min + offset, rect_max - offset);
      break;

    case (frAccessPointEnum::EncOpt):
      genAPEnclosedBoundary(coords, rect, base_layer_num, is_curr_layer_horz);
      break;

    case (frAccessPointEnum::NearbyGrid):
      genAPOnTrack(
          coords, track_coords, rect_min - min_width_layer, rect_min, true);
      genAPOnTrack(
          coords, track_coords, rect_max, rect_max + min_width_layer, true);
      break;

    default:
      logger_->error(DRT, 257, "Invalid frAccessPointEnum type");
  }
}

// Responsible for checking if an AP is valid and configuring it
void FlexPA::createSingleAccessPoint(
    std::vector<std::unique_ptr<frAccessPoint>>& aps,
    std::set<std::pair<Point, frLayerNum>>& apset,
    const gtl::rectangle_data<frCoord>& maxrect,
    const frCoord x,
    const frCoord y,
    const frLayerNum layer_num,
    const bool allow_planar,
    const bool allow_via,
    const frAccessPointEnum lower_type,
    const frAccessPointEnum upper_type)
{
  gtl::point_data<frCoord> pt(x, y);
  if (!gtl::contains(maxrect, pt) && lower_type != frAccessPointEnum::NearbyGrid
      && upper_type != frAccessPointEnum::NearbyGrid) {
    return;
  }
  Point fpt(x, y);
  if (apset.find(std::make_pair(fpt, layer_num)) != apset.end()) {
    return;
  }
  auto ap = std::make_unique<frAccessPoint>(fpt, layer_num);

  ap->setMultipleAccesses(frDirEnumPlanar, allow_planar);

  if (allow_planar) {
    const auto lower_layer = getDesign()->getTech()->getLayer(layer_num);
    // rectonly forbid wrongway planar access
    // rightway on grid only forbid off track rightway planar access
    // horz layer
    if (lower_layer->getDir() == dbTechLayerDir::HORIZONTAL) {
      if (lower_layer->isUnidirectional() || !router_cfg_->USENONPREFTRACKS) {
        ap->setMultipleAccesses(frDirEnumVert, false);
      }
      if (lower_layer->getLef58RightWayOnGridOnlyConstraint()
          && lower_type != frAccessPointEnum::OnGrid) {
        ap->setMultipleAccesses(frDirEnumHorz, false);
      }
    }
    // vert layer
    if (lower_layer->getDir() == dbTechLayerDir::VERTICAL) {
      if (lower_layer->isUnidirectional() || !router_cfg_->USENONPREFTRACKS) {
        ap->setMultipleAccesses(frDirEnumHorz, false);
      }
      if (lower_layer->getLef58RightWayOnGridOnlyConstraint()
          && lower_type != frAccessPointEnum::OnGrid) {
        ap->setMultipleAccesses(frDirEnumVert, false);
      }
    }
  }

  ap->setAllowVia(allow_via);
  ap->setType((frAccessPointEnum) lower_type, true);
  ap->setType((frAccessPointEnum) upper_type, false);
  if ((lower_type == frAccessPointEnum::NearbyGrid
       || upper_type == frAccessPointEnum::NearbyGrid)) {
    Point end;
    const int hwidth
        = design_->getTech()->getLayer(ap->getLayerNum())->getMinWidth() / 2;

    end.setX(std::clamp(
        fpt.x(), gtl::xl(maxrect) + hwidth, gtl::xh(maxrect) - hwidth));
    end.setY(std::clamp(
        fpt.y(), gtl::yl(maxrect) + hwidth, gtl::yh(maxrect) - hwidth));

    Point e = fpt;
    if (fpt.x() != end.x()) {
      e.setX(end.x());
    } else if (fpt.y() != end.y()) {
      e.setY(end.y());
    }
    if (e != fpt) {
      frPathSeg ps;
      ps.setPoints_safe(fpt, e);
      if (ps.getBeginPoint() == end) {
        ps.setBeginStyle(frEndStyle(frcTruncateEndStyle));
      } else if (ps.getEndPoint() == end) {
        ps.setEndStyle(frEndStyle(frcTruncateEndStyle));
      }
      ap->addPathSeg(ps);
      if (e != end) {
        fpt = e;
        ps.setPoints_safe(fpt, end);
        if (ps.getBeginPoint() == end) {
          ps.setBeginStyle(frEndStyle(frcTruncateEndStyle));
        } else {
          ps.setEndStyle(frEndStyle(frcTruncateEndStyle));
        }
        ap->addPathSeg(ps);
      }
    }
  }
  aps.push_back(std::move(ap));
  apset.insert(std::make_pair(fpt, layer_num));
}

void FlexPA::createMultipleAccessPoints(
    frInstTerm* inst_term,
    std::vector<std::unique_ptr<frAccessPoint>>& aps,
    std::set<std::pair<Point, frLayerNum>>& apset,
    const gtl::rectangle_data<frCoord>& rect,
    const frLayerNum layer_num,
    const std::map<frCoord, frAccessPointEnum>& x_coords,
    const std::map<frCoord, frAccessPointEnum>& y_coords,
    const frAccessPointEnum lower_type,
    const frAccessPointEnum upper_type)
{
  auto layer = getDesign()->getTech()->getLayer(layer_num);
  bool allow_via = !isIOTerm(inst_term);
  bool allow_planar = true;
  //  only VIA_ACCESS_LAYERNUM layer can have via access
  if (isStdCellTerm(inst_term)) {
    if ((layer_num >= router_cfg_->VIAINPIN_BOTTOMLAYERNUM
         && layer_num <= router_cfg_->VIAINPIN_TOPLAYERNUM)
        || layer_num <= router_cfg_->VIA_ACCESS_LAYERNUM) {
      allow_planar = false;
    }
  }
  const int aps_size_before = aps.size();
  // build points;
  for (auto& [x_coord, cost_x] : x_coords) {
    for (auto& [y_coord, cost_y] : y_coords) {
      // lower full/half/center
      auto& low_layer_type = layer->isHorizontal() ? cost_y : cost_x;
      auto& up_layer_type = layer->isVertical() ? cost_y : cost_x;
      if (low_layer_type == lower_type && up_layer_type == upper_type) {
        createSingleAccessPoint(aps,
                                apset,
                                rect,
                                x_coord,
                                y_coord,
                                layer_num,
                                allow_planar,
                                allow_via,
                                lower_type,
                                upper_type);
      }
    }
  }
  const int new_aps_size = aps.size() - aps_size_before;
  if (inst_term && isStdCell(inst_term->getInst())) {
#pragma omp atomic
    std_cell_pin_gen_ap_cnt_ += new_aps_size;
  }
  if (inst_term && isMacroCell(inst_term->getInst())) {
#pragma omp atomic
    macro_cell_pin_gen_ap_cnt_ += new_aps_size;
  }
}

/**
 * @details Generates all necessary access points from a rectangle shape
 * In this case a rectangle is one of the pin shapes of the pin
 */
void FlexPA::genAPsFromRect(const gtl::rectangle_data<frCoord>& rect,
                            const frLayerNum layer_num,
                            std::map<frCoord, frAccessPointEnum>& x_coords,
                            std::map<frCoord, frAccessPointEnum>& y_coords,
                            const frAccessPointEnum lower_type,
                            const frAccessPointEnum upper_type,
                            const bool is_macro_cell_pin)
{
  if (OnlyAllowOnGridAccess(layer_num, is_macro_cell_pin)
      && upper_type != frAccessPointEnum::OnGrid) {
    return;
  }
  frLayer* layer = getDesign()->getTech()->getLayer(layer_num);
  const auto min_width_layer1 = layer->getMinWidth();
  if (std::min(gtl::delta(rect, gtl::HORIZONTAL),
               gtl::delta(rect, gtl::VERTICAL))
      < min_width_layer1) {
    return;
  }
  frLayerNum second_layer_num = 0;
  if (layer_num + 2 <= getDesign()->getTech()->getTopLayerNum()) {
    second_layer_num = layer_num + 2;
  } else if (layer_num - 2 >= getDesign()->getTech()->getBottomLayerNum()) {
    second_layer_num = layer_num - 2;
  } else {
    logger_->error(DRT, 68, "genAPsFromRect cannot find second_layer_num.");
  }
  auto& layer1_track_coords = track_coords_[layer_num];
  auto& layer2_track_coords = track_coords_[second_layer_num];
  const bool is_layer1_horz = layer->isHorizontal();

  int hwidth = layer->getWidth() / 2;
  bool use_center_line = false;
  if (is_macro_cell_pin && !layer->getLef58RightWayOnGridOnlyConstraint()) {
    auto rect_dir = gtl::guess_orientation(rect);
    if ((rect_dir == gtl::HORIZONTAL && is_layer1_horz)
        || (rect_dir == gtl::VERTICAL && !is_layer1_horz)) {
      auto layer_width = layer->getWidth();
      if ((rect_dir == gtl::HORIZONTAL
           && gtl::delta(rect, gtl::VERTICAL) < 2 * layer_width)
          || (rect_dir == gtl::VERTICAL
              && gtl::delta(rect, gtl::HORIZONTAL) < 2 * layer_width)) {
        use_center_line = true;
      }
    }
  }

  // gen all full/half grid coords
  /** offset used to only be used after an if (!is_macro_cell_pin ||
   * !use_center_line), so this logic was combined with offset is_macro_cell_pin
   * ? hwidth : 0;
   */
  const int offset = is_macro_cell_pin && !use_center_line ? hwidth : 0;
  const int layer1_rect_min = is_layer1_horz ? gtl::yl(rect) : gtl::xl(rect);
  const int layer1_rect_max = is_layer1_horz ? gtl::yh(rect) : gtl::xh(rect);
  auto& layer1_coords = is_layer1_horz ? y_coords : x_coords;
  auto& layer2_coords = is_layer1_horz ? x_coords : y_coords;

  const frAccessPointEnum frDirEnums[] = {frAccessPointEnum::OnGrid,
                                          frAccessPointEnum::Center,
                                          frAccessPointEnum::EncOpt,
                                          frAccessPointEnum::NearbyGrid};

  for (const auto cost : frDirEnums) {
    if (upper_type >= cost) {
      genAPCosted(cost,
                  layer2_coords,
                  layer2_track_coords,
                  layer_num,
                  second_layer_num,
                  rect,
                  offset);
    }
  }
  if (!use_center_line) {
    for (const auto cost : frDirEnums) {
      if (lower_type >= cost) {
        genAPCosted(cost,
                    layer1_coords,
                    layer1_track_coords,
                    layer_num,
                    layer_num,
                    rect);
      }
    }
  } else {
    genAPCentered(layer1_coords, layer_num, layer1_rect_min, layer1_rect_max);
    for (auto& [layer1_coord, cost] : layer1_coords) {
      layer1_coords[layer1_coord] = frAccessPointEnum::OnGrid;
    }
  }
}

bool FlexPA::OnlyAllowOnGridAccess(const frLayerNum layer_num,
                                   const bool is_macro_cell_pin)
{
  // lower layer is current layer
  // rightway on grid only forbid off track up via access on upper layer
  const auto upper_layer
      = (layer_num + 2 <= getDesign()->getTech()->getTopLayerNum())
            ? getDesign()->getTech()->getLayer(layer_num + 2)
            : nullptr;
  if (!is_macro_cell_pin && upper_layer
      && upper_layer->getLef58RightWayOnGridOnlyConstraint()) {
    return true;
  }
  return false;
}

void FlexPA::genAPsFromLayerShapes(
    LayerToRectCoordsMap& layer_rect_to_coords,
    frInstTerm* inst_term,
    const gtl::polygon_90_set_data<frCoord>& layer_shapes,
    const frLayerNum layer_num,
    const frAccessPointEnum lower_type,
    const frAccessPointEnum upper_type)
{
  // IO term is treated as the MacroCellPin as the top block
  bool is_macro_cell_pin = isMacroCellTerm(inst_term) || isIOTerm(inst_term);

  std::vector<gtl::rectangle_data<frCoord>> maxrects;
  gtl::get_max_rectangles(maxrects, layer_shapes);
  for (auto& bbox_rect : maxrects) {
    std::map<frCoord, frAccessPointEnum> x_coords;
    std::map<frCoord, frAccessPointEnum> y_coords;

    genAPsFromRect(bbox_rect,
                   layer_num,
                   x_coords,
                   y_coords,
                   lower_type,
                   upper_type,
                   is_macro_cell_pin);

    layer_rect_to_coords[layer_num].push_back(
        {bbox_rect, {x_coords, y_coords}});
  }
}

// filter off-grid coordinate
// lower on-grid 0, upper on-grid 0 = 0
// lower 1/2     1, upper on-grid 0 = 1
// lower center  2, upper on-grid 0 = 2
// lower center  2, upper center  2 = 4

void FlexPA::createAPsFromLayerToRectCoordsMap(
    const LayerToRectCoordsMap& layer_rect_to_coords,
    std::vector<std::unique_ptr<frAccessPoint>>& aps,
    std::set<std::pair<Point, frLayerNum>>& apset,
    frInstTerm* inst_term,
    const frAccessPointEnum lower_type,
    const frAccessPointEnum upper_type)
{
  for (const auto& [layer_num, rect_coords] : layer_rect_to_coords) {
    for (const auto& [rect, coords] : rect_coords) {
      const auto& [x_coords, y_coords] = coords;
      createMultipleAccessPoints(inst_term,
                                 aps,
                                 apset,
                                 rect,
                                 layer_num,
                                 x_coords,
                                 y_coords,
                                 lower_type,
                                 upper_type);
    }
  }
}

void FlexPA::genAPsFromPinShapes(
    LayerToRectCoordsMap& layer_rect_to_coords,
    frInstTerm* inst_term,
    const std::vector<gtl::polygon_90_set_data<frCoord>>& pin_shapes,
    const frAccessPointEnum lower_type,
    const frAccessPointEnum upper_type)
{
  //  only VIA_ACCESS_LAYERNUM layer can have via access
  frLayerNum layer_num = 0;
  for (const auto& layer_shapes : pin_shapes) {
    if (!layer_shapes.empty()
        && getDesign()->getTech()->getLayer(layer_num)->isRoutable()) {
      genAPsFromLayerShapes(layer_rect_to_coords,
                            inst_term,
                            layer_shapes,
                            layer_num,
                            lower_type,
                            upper_type);
    }
    layer_num++;
  }
}

Point FlexPA::genEndPoint(
    const std::vector<gtl::polygon_90_data<frCoord>>& layer_polys,
    const Point& begin_point,
    const frLayerNum layer_num,
    const frDirEnum dir,
    const bool is_block)
{
  const int step_size_multiplier = 3;
  frCoord x = begin_point.x();
  frCoord y = begin_point.y();
  const frCoord width = getDesign()->getTech()->getLayer(layer_num)->getWidth();
  const frCoord step_size = step_size_multiplier * width;
  const frCoord pitch = getDesign()->getTech()->getLayer(layer_num)->getPitch();
  gtl::rectangle_data<frCoord> rect;
  if (is_block) {
    gtl::extents(rect, layer_polys[0]);
    if (layer_polys.size() > 1) {
      logger_->warn(DRT, 6000, "Macro pin has more than 1 polygon");
    }
  }
  switch (dir) {
    case (frDirEnum::W):
      if (is_block) {
        x = gtl::xl(rect) - pitch;
      } else {
        x -= step_size;
      }
      break;
    case (frDirEnum::E):
      if (is_block) {
        x = gtl::xh(rect) + pitch;
      } else {
        x += step_size;
      }
      break;
    case (frDirEnum::S):
      if (is_block) {
        y = gtl::yl(rect) - pitch;
      } else {
        y -= step_size;
      }
      break;
    case (frDirEnum::N):
      if (is_block) {
        y = gtl::yh(rect) + pitch;
      } else {
        y += step_size;
      }
      break;
    default:
      logger_->error(DRT, 70, "Unexpected direction in getPlanarEP.");
  }
  return {x, y};
}

bool FlexPA::isPointOutsideShapes(
    const Point& point,
    const std::vector<gtl::polygon_90_data<frCoord>>& layer_polys)
{
  const gtl::point_data<frCoord> pt(point.getX(), point.getY());
  for (auto& layer_poly : layer_polys) {
    if (gtl::contains(layer_poly, pt)) {
      return false;
      break;
    }
  }
  return true;
}

template <typename T>
bool FlexPA::filterPlanarAccess(
    frAccessPoint* ap,
    const std::vector<gtl::polygon_90_data<frCoord>>& layer_polys,
    frDirEnum dir,
    T* pin,
    frInstTerm* inst_term)
{
  const Point begin_point = ap->getPoint();
  // skip viaonly access
  if (!ap->hasAccess(dir)) {
    return false;
  }
  const bool is_block
      = inst_term
        && inst_term->getInst()->getMaster()->getMasterType().isBlock();
  const Point end_point
      = genEndPoint(layer_polys, begin_point, ap->getLayerNum(), dir, is_block);
  const bool is_outside = isPointOutsideShapes(end_point, layer_polys);
  // skip if two width within shape for standard cell
  if (!is_outside) {
    ap->setAccess(dir, false);
    return false;
  }
  // TODO: EDIT HERE Wrongdirection segments
  frLayer* layer = getDesign()->getTech()->getLayer(ap->getLayerNum());
  auto ps = std::make_unique<frPathSeg>();
  auto style = layer->getDefaultSegStyle();
  const bool vert_dir = (dir == frDirEnum::S || dir == frDirEnum::N);
  const bool wrong_dir
      = (layer->getDir() == dbTechLayerDir::HORIZONTAL && vert_dir)
        || (layer->getDir() == dbTechLayerDir::VERTICAL && !vert_dir);
  if (dir == frDirEnum::W || dir == frDirEnum::S) {
    ps->setPoints(end_point, begin_point);
    style.setEndStyle(frcTruncateEndStyle, 0);
  } else {
    ps->setPoints(begin_point, end_point);
    style.setBeginStyle(frcTruncateEndStyle, 0);
  }
  if (wrong_dir) {
    style.setWidth(layer->getWrongDirWidth());
  }
  ps->setLayerNum(ap->getLayerNum());
  ps->setStyle(style);
  if (inst_term && inst_term->hasNet()) {
    ps->addToNet(inst_term->getNet());
  } else {
    ps->addToPin(pin);
  }

  const bool no_drv
      = isPlanarViolationFree(ap, pin, ps.get(), inst_term, begin_point, layer);
  ap->setAccess(dir, no_drv);

  return no_drv;
}

template <typename T>
bool FlexPA::isPlanarViolationFree(frAccessPoint* ap,
                                   T* pin,
                                   frPathSeg* ps,
                                   frInstTerm* inst_term,
                                   const Point point,
                                   frLayer* layer)
{
  // Runs the DRC Engine to check for any violations
  FlexGCWorker design_rule_checker(getTech(), logger_, router_cfg_);
  design_rule_checker.setIgnoreMinArea();
  design_rule_checker.setIgnoreCornerSpacing();
  const auto pitch = layer->getPitch();
  const auto extension = 5 * pitch;
  Rect tmp_box(point, point);
  Rect ext_box;
  tmp_box.bloat(extension, ext_box);
  design_rule_checker.setExtBox(ext_box);
  design_rule_checker.setDrcBox(ext_box);
  if (inst_term) {
    design_rule_checker.addTargetObj(inst_term->getInst());
  } else {
    design_rule_checker.addTargetObj(pin->getTerm());
  }
  design_rule_checker.initPA0(getDesign());
  auto pin_term = pin->getTerm();
  frBlockObject* owner;
  if (inst_term) {
    if (inst_term->hasNet()) {
      owner = inst_term->getNet();
    } else {
      owner = inst_term;
    }
  } else {
    if (pin_term->hasNet()) {
      owner = pin_term->getNet();
    } else {
      owner = pin_term;
    }
  }
  design_rule_checker.addPAObj(ps, owner);
  for (auto& apPs : ap->getPathSegs()) {
    design_rule_checker.addPAObj(&apPs, owner);
  }
  design_rule_checker.initPA1();
  design_rule_checker.main();

  if (graphics_) {
    graphics_->setPlanarAP(ap, ps, design_rule_checker.getMarkers());
  }

  return design_rule_checker.getMarkers().empty();
}

void FlexPA::getViasFromMetalWidthMap(
    const Point& pt,
    const frLayerNum layer_num,
    const gtl::polygon_90_set_data<frCoord>& polyset,
    std::vector<std::pair<int, const frViaDef*>>& via_defs)
{
  const auto tech = getTech();
  if (layer_num == tech->getTopLayerNum()) {
    return;
  }
  const auto cut_layer = tech->getLayer(layer_num + 1)->getDbLayer();
  // If the upper layer has an NDR special handling will be needed
  // here. Assuming normal min-width routing for now.
  const frCoord top_width = tech->getLayer(layer_num + 2)->getMinWidth();
  const auto width_orient
      = tech->isHorizontalLayer(layer_num) ? gtl::VERTICAL : gtl::HORIZONTAL;
  frCoord bottom_width = -1;
  auto viaMap = cut_layer->getTech()->getMetalWidthViaMap();
  for (auto entry : viaMap) {
    if (entry->getCutLayer() != cut_layer) {
      continue;
    }

    if (entry->isPgVia()) {
      continue;
    }

    if (entry->isViaCutClass()) {
      logger_->warn(
          DRT,
          519,
          "Via cut classes in LEF58_METALWIDTHVIAMAP are not supported.");
      continue;
    }

    if (entry->getAboveLayerWidthLow() > top_width
        || entry->getAboveLayerWidthHigh() < top_width) {
      continue;
    }

    if (bottom_width < 0) {  // compute bottom_width once
      std::vector<gtl::rectangle_data<frCoord>> maxrects;
      gtl::get_max_rectangles(maxrects, polyset);
      for (auto& rect : maxrects) {
        if (contains(rect, gtl::point_data<frCoord>(pt.x(), pt.y()))) {
          const frCoord width = delta(rect, width_orient);
          bottom_width = std::max(bottom_width, width);
        }
      }
    }

    if (entry->getBelowLayerWidthLow() > bottom_width
        || entry->getBelowLayerWidthHigh() < bottom_width) {
      continue;
    }

    via_defs.emplace_back(via_defs.size(), tech->getVia(entry->getViaName()));
  }
}

frCoord FlexPA::viaMaxExt(frInstTerm* inst_term,
                          frAccessPoint* ap,
                          const gtl::polygon_90_set_data<frCoord>& polyset,
                          const frViaDef* via_def)
{
  const Point begin_point = ap->getPoint();
  const auto layer_num = ap->getLayerNum();
  auto via = std::make_unique<frVia>(via_def);
  via->setOrigin(begin_point);
  const Rect box = via->getLayer1BBox();

  // check if ap is on the left/right boundary of the cell
  Rect boundary_bbox;
  bool is_side_bound = false;
  if (inst_term) {
    boundary_bbox = inst_term->getInst()->getBoundaryBBox();
    frCoord width = getDesign()->getTech()->getLayer(layer_num)->getWidth();
    if (begin_point.x() <= boundary_bbox.xMin() + 3 * width
        || begin_point.x() >= boundary_bbox.xMax() - 3 * width) {
      is_side_bound = true;
    }
  }

  frCoord max_ext = 0;
  const gtl::rectangle_data<frCoord> viarect(
      box.xMin(), box.yMin(), box.xMax(), box.yMax());
  using boost::polygon::operators::operator+=;
  using boost::polygon::operators::operator&=;
  gtl::polygon_90_set_data<frCoord> intersection;
  intersection += viarect;
  intersection &= polyset;
  // via ranking criteria: max extension distance beyond pin shape
  std::vector<gtl::rectangle_data<frCoord>> int_rects;
  intersection.get_rectangles(int_rects, gtl::orientation_2d_enum::HORIZONTAL);
  for (const auto& r : int_rects) {
    max_ext = std::max(max_ext, box.xMax() - gtl::xh(r));
    max_ext = std::max(max_ext, gtl::xl(r) - box.xMin());
  }
  if (!is_side_bound) {
    if (int_rects.size() > 1) {
      int_rects.clear();
      intersection.get_rectangles(int_rects,
                                  gtl::orientation_2d_enum::VERTICAL);
    }
    for (const auto& r : int_rects) {
      max_ext = std::max(max_ext, box.yMax() - gtl::yh(r));
      max_ext = std::max(max_ext, gtl::yl(r) - box.yMin());
    }
  }
  return max_ext;
}

template <typename T>
void FlexPA::filterViaAccess(
    frAccessPoint* ap,
    const std::vector<gtl::polygon_90_data<frCoord>>& layer_polys,
    const gtl::polygon_90_set_data<frCoord>& polyset,
    T* pin,
    frInstTerm* inst_term,
    bool deep_search)
{
  const Point begin_point = ap->getPoint();
  const auto layer_num = ap->getLayerNum();

  // skip planar only access
  if (!ap->isViaAllowed()) {
    return;
  }

  bool via_in_pin = false;
  const auto lower_type = ap->getType(true);
  const auto upper_type = ap->getType(false);
  if (layer_num >= router_cfg_->VIAINPIN_BOTTOMLAYERNUM
      && layer_num <= router_cfg_->VIAINPIN_TOPLAYERNUM) {
    via_in_pin = true;
  } else if ((lower_type == frAccessPointEnum::EncOpt
              && upper_type != frAccessPointEnum::NearbyGrid)
             || (upper_type == frAccessPointEnum::EncOpt
                 && lower_type != frAccessPointEnum::NearbyGrid)) {
    via_in_pin = true;
  }

  const int max_num_via_trial = 2;
  // use std:pair to ensure deterministic behavior
  std::vector<std::pair<int, const frViaDef*>> via_defs;
  getViasFromMetalWidthMap(begin_point, layer_num, polyset, via_defs);

  if (via_defs.empty()) {  // no via map entry
    // hardcode first two single vias
    for (auto& [tup, via_def] : layer_num_to_via_defs_[layer_num + 1][1]) {
      via_defs.emplace_back(via_defs.size(), via_def);
      if (via_defs.size() >= max_num_via_trial && !deep_search) {
        break;
      }
    }
  }

  int valid_via_count = 0;
  for (auto& [idx, via_def] : via_defs) {
    auto via = std::make_unique<frVia>(via_def, begin_point);
    const Rect box = via->getLayer1BBox();
    if (inst_term) {
      Rect boundary_bbox = inst_term->getInst()->getBoundaryBBox();
      if (!boundary_bbox.contains(box)) {
        continue;
      }
      Rect layer2_boundary_box = via->getLayer2BBox();
      if (!boundary_bbox.contains(layer2_boundary_box)) {
        continue;
      }
    }

    frCoord max_ext = viaMaxExt(inst_term, ap, polyset, via_def);

    if (via_in_pin && max_ext) {
      continue;
    }
    if (checkViaPlanarAccess(ap, via.get(), pin, inst_term, layer_polys)) {
      ap->addViaDef(via_def);
      ap->setAccess(frDirEnum::U);
      valid_via_count++;
      if (valid_via_count >= max_num_via_trial) {
        break;
      }
    }
  }
}

template <typename T>
bool FlexPA::validateAPForPlanarAccess(
    frAccessPoint* ap,
    const std::vector<std::vector<gtl::polygon_90_data<frCoord>>>& layer_polys,
    T* pin,
    frInstTerm* inst_term)
{
  bool allow_planar_access = false;
  for (const frDirEnum dir : frDirEnumPlanar) {
    allow_planar_access |= filterPlanarAccess(
        ap, layer_polys[ap->getLayerNum()], dir, pin, inst_term);
  }
  return allow_planar_access;
}

template <typename T>
bool FlexPA::checkViaPlanarAccess(
    frAccessPoint* ap,
    frVia* via,
    T* pin,
    frInstTerm* inst_term,
    const std::vector<gtl::polygon_90_data<frCoord>>& layer_polys)
{
  for (const frDirEnum dir : frDirEnumPlanar) {
    if (checkDirectionalViaAccess(ap, via, pin, inst_term, layer_polys, dir)) {
      return true;
    }
  }
  return false;
}

template <typename T>
bool FlexPA::checkDirectionalViaAccess(
    frAccessPoint* ap,
    frVia* via,
    T* pin,
    frInstTerm* inst_term,
    const std::vector<gtl::polygon_90_data<frCoord>>& layer_polys,
    frDirEnum dir)
{
  auto upper_layer = getTech()->getLayer(via->getViaDef()->getLayer2Num());
  const bool vert_dir = (dir == frDirEnum::S || dir == frDirEnum::N);
  const bool wrong_dir = (upper_layer->isHorizontal() && vert_dir)
                         || (upper_layer->isVertical() && !vert_dir);
  auto style = upper_layer->getDefaultSegStyle();

  if (wrong_dir) {
    if (!router_cfg_->USENONPREFTRACKS || upper_layer->isUnidirectional()) {
      return false;
    }
    style.setWidth(upper_layer->getWrongDirWidth());
  }

  const Point begin_point = ap->getPoint();
  const bool is_block
      = inst_term
        && inst_term->getInst()->getMaster()->getMasterType().isBlock();
  const Point end_point = genEndPoint(layer_polys,
                                      begin_point,
                                      via->getViaDef()->getLayer2Num(),
                                      dir,
                                      is_block);

  if (inst_term && inst_term->hasNet()) {
    via->addToNet(inst_term->getNet());
  } else {
    via->addToPin(pin);
  }
  // PS
  auto ps = std::make_unique<frPathSeg>();
  if (dir == frDirEnum::W || dir == frDirEnum::S) {
    ps->setPoints(end_point, begin_point);
    style.setEndStyle(frcTruncateEndStyle, 0);
  } else {
    ps->setPoints(begin_point, end_point);
    style.setBeginStyle(frcTruncateEndStyle, 0);
  }
  ps->setLayerNum(upper_layer->getLayerNum());
  ps->setStyle(style);
  if (inst_term && inst_term->hasNet()) {
    ps->addToNet(inst_term->getNet());
  } else {
    ps->addToPin(pin);
  }
  return isViaViolationFree(ap, via, pin, ps.get(), inst_term, begin_point);
}

template <typename T>
bool FlexPA::isViaViolationFree(frAccessPoint* ap,
                                frVia* via,
                                T* pin,
                                frPathSeg* ps,
                                frInstTerm* inst_term,
                                const Point point)
{
  // Runs the DRC Engine to check for any violations
  FlexGCWorker design_rule_checker(getTech(), logger_, router_cfg_);
  design_rule_checker.setIgnoreMinArea();
  design_rule_checker.setIgnoreLongSideEOL();
  design_rule_checker.setIgnoreCornerSpacing();
  const auto pitch = getTech()->getLayer(ap->getLayerNum())->getPitch();
  const auto extension = 5 * pitch;
  Rect tmp_box(point, point);
  Rect ext_box;
  tmp_box.bloat(extension, ext_box);
  auto pin_term = pin->getTerm();
  auto pin_net = pin_term->getNet();
  design_rule_checker.setExtBox(ext_box);
  design_rule_checker.setDrcBox(ext_box);
  if (inst_term) {
    if (!inst_term->getNet() || !inst_term->getNet()->getNondefaultRule()
        || router_cfg_->AUTO_TAPER_NDR_NETS) {
      design_rule_checker.addTargetObj(inst_term->getInst());
    }
  } else {
    if (!pin_net || !pin_net->getNondefaultRule()
        || router_cfg_->AUTO_TAPER_NDR_NETS) {
      design_rule_checker.addTargetObj(pin_term);
    }
  }

  design_rule_checker.initPA0(getDesign());
  frBlockObject* owner;
  if (inst_term) {
    if (inst_term->hasNet()) {
      owner = inst_term->getNet();
    } else {
      owner = inst_term;
    }
  } else {
    if (pin_term->hasNet()) {
      owner = pin_net;
    } else {
      owner = pin_term;
    }
  }
  design_rule_checker.addPAObj(ps, owner);
  design_rule_checker.addPAObj(via, owner);
  for (auto& apPs : ap->getPathSegs()) {
    design_rule_checker.addPAObj(&apPs, owner);
  }
  design_rule_checker.initPA1();
  design_rule_checker.main();

  const bool no_drv = design_rule_checker.getMarkers().empty();

  if (graphics_) {
    graphics_->setViaAP(ap, via, design_rule_checker.getMarkers());
  }
  return no_drv;
}

template <typename T>
void FlexPA::filterMultipleAPAccesses(
    std::vector<std::unique_ptr<frAccessPoint>>& aps,
    const std::vector<gtl::polygon_90_set_data<frCoord>>& pin_shapes,
    const std::vector<std::vector<gtl::polygon_90_data<frCoord>>>& layer_polys,
    T* pin,
    frInstTerm* inst_term)
{
  bool has_access = false;
  for (auto& ap : aps) {
    const auto layer_num = ap->getLayerNum();
    filterViaAccess(ap.get(),
                    layer_polys[layer_num],
                    pin_shapes[layer_num],
                    pin,
                    inst_term);
<<<<<<< HEAD
    if (isStdCellTerm(inst_term)
        && layer_num == router_cfg_->VIA_ACCESS_LAYERNUM) {
      has_access |= ap->hasAccess(frDirEnum::U);
=======
    if (is_std_cell_pin) {
      has_access |= ((layer_num <= router_cfg_->VIA_ACCESS_LAYERNUM
                      && ap->hasAccess(frDirEnum::U))
                     || (layer_num > router_cfg_->VIA_ACCESS_LAYERNUM
                         && ap->hasAccess()));
>>>>>>> ac667f3c
    } else {
      has_access |= ap->hasAccess();
    }
  }
  if (has_access) {
    return;
  }
  for (auto& ap : aps) {
    const auto layer_num = ap->getLayerNum();
    filterViaAccess(ap.get(),
                    layer_polys[layer_num],
                    pin_shapes[layer_num],
                    pin,
                    inst_term,
                    true);
  }
}

void FlexPA::updatePinStats(const std::vector<frAccessPoint*>& valid_aps,
                            frInstTerm* inst_term)
{
  if (isIOTerm(inst_term)) {
    return;
  }

  bool is_std_cell_pin = isStdCellTerm(inst_term);
  bool is_macro_cell_pin = isMacroCellTerm(inst_term);

  if (valid_aps.empty()) {
    if (is_std_cell_pin) {
      std_cell_pin_no_ap_cnt_++;
    } else if (is_macro_cell_pin) {
      macro_cell_pin_no_ap_cnt_++;
    }
  }

  for (auto& ap : valid_aps) {
    if (ap->hasPlanarAccess()) {
      if (is_std_cell_pin) {
#pragma omp atomic
        std_cell_pin_valid_planar_ap_cnt_++;
      }
      if (is_macro_cell_pin) {
#pragma omp atomic
        macro_cell_pin_valid_planar_ap_cnt_++;
      }
    }
    if (ap->hasAccess(frDirEnum::U)) {
      if (is_std_cell_pin) {
#pragma omp atomic
        std_cell_pin_valid_via_ap_cnt_++;
      }
      if (is_macro_cell_pin) {
#pragma omp atomic
        macro_cell_pin_valid_via_ap_cnt_++;
      }
    }
  }
}

bool FlexPA::EnoughSparsePoints(std::vector<frAccessPoint*>& aps,
                                frInstTerm* inst_term)
{
  const bool is_std_cell_pin = isStdCellTerm(inst_term);
  const bool is_macro_cell_pin = isMacroCellTerm(inst_term);
  /* This is a Max Clique problem, each ap is a node, draw an edge between two
   aps if they are far away as to not intersect. n_sparse_access_points,
   ideally, is the Max Clique of this graph. the current implementation gives a
   very rough approximation, it works, but I think it can be improved.
   */
  int n_sparse_access_points = (int) aps.size();
  for (int i = 0; i < (int) aps.size(); i++) {
    const int colision_dist
        = design_->getTech()->getLayer(aps[i]->getLayerNum())->getWidth() / 2;
    Rect ap_colision_box;
    Rect(aps[i]->getPoint(), aps[i]->getPoint())
        .bloat(colision_dist, ap_colision_box);
    for (int j = i + 1; j < (int) aps.size(); j++) {
      if (aps[i]->getLayerNum() == aps[j]->getLayerNum()
          && ap_colision_box.intersects(aps[j]->getPoint())) {
        n_sparse_access_points--;
        break;
      }
    }
  }

  if (is_std_cell_pin
      && n_sparse_access_points >= router_cfg_->MINNUMACCESSPOINT_STDCELLPIN) {
    return true;
  }
  if (is_macro_cell_pin
      && n_sparse_access_points
             >= router_cfg_->MINNUMACCESSPOINT_MACROCELLPIN) {
    return true;
  }
  return false;
}

bool FlexPA::EnoughPointsFarFromEdge(
    std::vector<std::unique_ptr<frAccessPoint>>& aps,
    frInstTerm* inst_term)
{
  const int far_from_edge_requirement = 1;
  Rect cell_box = inst_term->getInst()->getBBox();
  int total_far_from_edge = 0;
  for (auto& ap : aps) {
    const int colision_dist
        = design_->getTech()->getLayer(ap->getLayerNum())->getWidth() * 2;
    Rect ap_colision_box;
    Rect(ap->getPoint(), ap->getPoint()).bloat(colision_dist, ap_colision_box);
    if (cell_box.contains(ap_colision_box)) {
      total_far_from_edge++;
      if (total_far_from_edge >= far_from_edge_requirement) {
        return true;
      }
    }
  }
  return false;
}

bool FlexPA::EnoughAccessPoints(std::vector<frAccessPoint*>& aps,
                                frInstTerm* inst_term,
                                pa_requirements_met& reqs)
{
  if (isIOTerm(inst_term)) {
    return !aps.empty();
  }

  reqs.sparse_points = EnoughSparsePoints(aps, inst_term);

  return (reqs.sparse_points);
}

template <typename T>
bool FlexPA::genPinAccessCostBounded(
    std::vector<std::unique_ptr<frAccessPoint>>& aps,
    std::vector<frAccessPoint*>& valid_aps,
    std::set<std::pair<Point, frLayerNum>>& apset,
    const std::vector<gtl::polygon_90_set_data<frCoord>>& pin_shapes,
    const std::vector<std::vector<gtl::polygon_90_data<frCoord>>>& layer_polys,
    T* pin,
    frInstTerm* inst_term,
    const frAccessPointEnum lower_type,
    const frAccessPointEnum upper_type,
    pa_requirements_met& reqs)
{
  std::vector<std::unique_ptr<frAccessPoint>> new_aps;
  LayerToRectCoordsMap layer_rect_to_coords;
  genAPsFromPinShapes(
      layer_rect_to_coords, inst_term, pin_shapes, lower_type, upper_type);
  createAPsFromLayerToRectCoordsMap(
      layer_rect_to_coords, new_aps, apset, inst_term, lower_type, upper_type);
  for (auto& ap : new_aps) {
    validateAPForPlanarAccess(ap.get(), layer_polys, pin, inst_term);
  }
  filterMultipleAPAccesses(new_aps, pin_shapes, layer_polys, pin, inst_term);
  if (graphics_) {
    graphics_->setAPs(new_aps, lower_type, upper_type);
  }
  for (auto& ap : new_aps) {
    auto raw_ap = ap.get();

    if (!raw_ap->hasAccess()) {
      continue;
    }
    // for stdcell, add (i) planar access if layer_num != VIA_ACCESS_LAYERNUM,
    // and (ii) access if exist access for macro, allow pure planar ap
<<<<<<< HEAD
    if (isStdCellTerm(inst_term)
        && raw_ap->getLayerNum() == router_cfg_->VIA_ACCESS_LAYERNUM
        && !raw_ap->hasAccess(frDirEnum::U)) {
      continue;
=======
    if (is_std_cell_pin) {
      if (ap->getLayerNum() <= router_cfg_->VIA_ACCESS_LAYERNUM
          && !ap->hasAccess(frDirEnum::U)) {
        continue;
      }
>>>>>>> ac667f3c
    }
    aps.push_back(std::move(ap));
    valid_aps.push_back(raw_ap);
    raw_ap->setIsValid(true);
  }

  return EnoughAccessPoints(valid_aps, inst_term, reqs);
}

template <typename T>
std::vector<gtl::polygon_90_set_data<frCoord>>
FlexPA::mergePinShapes(T* pin, frInstTerm* inst_term, const bool is_shrink)
{
  frInst* inst = nullptr;
  if (inst_term) {
    inst = inst_term->getInst();
  }

  dbTransform xform;
  if (inst) {
    xform = inst->getDBTransform();
  }

  frTechObject* tech = getDesign()->getTech();
  std::size_t num_layers = tech->getLayers().size();

  std::vector<frCoord> layer_widths;
  if (is_shrink) {
    layer_widths.resize(num_layers, 0);
    for (int i = 0; i < int(layer_widths.size()); i++) {
      layer_widths[i] = tech->getLayer(i)->getWidth();
    }
  }

  std::vector<gtl::polygon_90_set_data<frCoord>> pin_shapes(num_layers);

  for (auto& shape : pin->getFigs()) {
    if (shape->typeId() == frcRect) {
      auto obj = static_cast<frRect*>(shape.get());
      auto layer_num = obj->getLayerNum();
      auto layer = tech->getLayer(layer_num);
      dbTechLayerDir dir = layer->getDir();
      if (!layer->isRoutable()) {
        continue;
      }
      Rect box = obj->getBBox();
      xform.apply(box);
      gtl::rectangle_data<frCoord> rect(
          box.xMin(), box.yMin(), box.xMax(), box.yMax());
      if (is_shrink) {
        if (dir == dbTechLayerDir::HORIZONTAL) {
          gtl::shrink(rect, gtl::VERTICAL, layer_widths[layer_num] / 2);
        } else if (dir == dbTechLayerDir::VERTICAL) {
          gtl::shrink(rect, gtl::HORIZONTAL, layer_widths[layer_num] / 2);
        }
      }
      using boost::polygon::operators::operator+=;
      pin_shapes[layer_num] += rect;
    } else if (shape->typeId() == frcPolygon) {
      auto obj = static_cast<frPolygon*>(shape.get());
      auto layer_num = obj->getLayerNum();
      std::vector<gtl::point_data<frCoord>> points;
      // must be copied pts
      for (Point pt : obj->getPoints()) {
        xform.apply(pt);
        points.emplace_back(pt.x(), pt.y());
      }
      gtl::polygon_90_data<frCoord> poly;
      poly.set(points.begin(), points.end());
      using boost::polygon::operators::operator+=;
      pin_shapes[layer_num] += poly;
    } else {
      logger_->error(DRT, 67, "FlexPA mergePinShapes unsupported shape.");
    }
  }
  return pin_shapes;
}

// first create all access points with costs
template <typename T>
int FlexPA::genPinAccess(T* pin, frInstTerm* inst_term)
{
  // aps are after xform
  // before checkPoints, ap->hasAccess(dir) indicates whether to check drc
  std::vector<std::unique_ptr<frAccessPoint>> aps;
  std::vector<frAccessPoint*> valid_aps;
  std::set<std::pair<Point, frLayerNum>> apset;

  if (graphics_) {
    frOrderedIdSet<frInst*>* inst_class = nullptr;
    if (inst_term) {
      inst_class = unique_insts_.getClass(inst_term->getInst());
    }
    graphics_->startPin(pin, inst_term, inst_class);
  }

  std::vector<gtl::polygon_90_set_data<frCoord>> pin_shapes
      = mergePinShapes(pin, inst_term);

  std::vector<std::vector<gtl::polygon_90_data<frCoord>>> layer_polys(
      pin_shapes.size());
  for (int i = 0; i < (int) pin_shapes.size(); i++) {
    pin_shapes[i].get_polygons(layer_polys[i]);
  }

  pa_requirements_met reqs;

  bool enough_access_points = false;

  for (auto upper : {frAccessPointEnum::OnGrid,
                     frAccessPointEnum::HalfGrid,
                     frAccessPointEnum::Center,
                     frAccessPointEnum::EncOpt,
                     frAccessPointEnum::NearbyGrid}) {
    for (auto lower : {frAccessPointEnum::OnGrid,
                       frAccessPointEnum::HalfGrid,
                       frAccessPointEnum::Center,
                       frAccessPointEnum::EncOpt}) {
      if (upper == frAccessPointEnum::NearbyGrid && !aps.empty()) {
        // Only use NearbyGrid as a last resort (at least until
        // nangate45/aes is resolved).
        continue;
      }

      if (enough_access_points) {
        break;
      }

      enough_access_points = genPinAccessCostBounded(aps,
                                                     valid_aps,
                                                     apset,
                                                     pin_shapes,
                                                     layer_polys,
                                                     pin,
                                                     inst_term,
                                                     lower,
                                                     upper,
                                                     reqs);
    }
  }

  if (!enough_access_points && inst_term) {
    std::string unmet_requirements;
    if (!reqs.sparse_points) {
      unmet_requirements
          += "\n\tAt least "
             + (isStdCellTerm(inst_term)
                    ? std::to_string(router_cfg_->MINNUMACCESSPOINT_STDCELLPIN)
                    : std::to_string(
                          router_cfg_->MINNUMACCESSPOINT_MACROCELLPIN))
             + " sparse access points";
    }
    debugPrint(logger_,
               utl::DRT,
               "pin_access",
               1,
               "Access point generation for {} did not meet :{}",
               inst_term->getName(),
               unmet_requirements);
  }

  // Sorts via_defs in each ap
  for (auto& ap : aps) {
    std::map<const frViaDef*, int> cost_map;
    for (const auto& viaDefsLayer : ap->getAllViaDefs()) {
      for (const frViaDef* via_def : viaDefsLayer) {
        cost_map[via_def] = viaMaxExt(
            inst_term, ap.get(), pin_shapes[ap->getLayerNum()], via_def);
      }
    }

    ap->sortViaDefs(cost_map);
  }

  updatePinStats(valid_aps, inst_term);
  // write to pa
  const int pin_access_idx
      = inst_term ? inst_term->getInst()->getPinAccessIdx() : 0;
  for (auto& ap : aps) {
    if (!ap->isValid()) {
      continue;
    }
    pin->getPinAccess(pin_access_idx)->addAccessPoint(std::move(ap));
  }
  return valid_aps.size();
}

void FlexPA::genInstAccessPoints(frInst* unique_inst)
{
  ProfileTask profile("PA:uniqueInstance");
  for (auto& inst_term : unique_inst->getInstTerms()) {
    // only do for normal and clock terms
    if (isSkipInstTerm(inst_term.get())) {
      continue;
    }
    int n_aps = 0;
    for (auto& pin : inst_term->getTerm()->getPins()) {
      n_aps += genPinAccess(pin.get(), inst_term.get());
    }
    if (!n_aps) {
      logger_->error(DRT,
                     73,
                     "No access point for {}/{} ({}).",
                     inst_term->getInst()->getName(),
                     inst_term->getTerm()->getName(),
                     inst_term->getInst()->getMaster()->getName());
    }
  }
}

void FlexPA::genAllAccessPoints()
{
  ProfileTask profile("PA:point");
  int pin_count = 0;

  omp_set_num_threads(router_cfg_->MAX_THREADS);
  ThreadException exception;

  const std::vector<frInst*>& unique = unique_insts_.getUnique();
#pragma omp parallel for schedule(dynamic)
  for (frInst* unique_inst : unique) {  // NOLINT
    try {
      // only do for core and block cells
      if (!isStdCell(unique_inst) && !isMacroCell(unique_inst)) {
        continue;
      }

      genInstAccessPoints(unique_inst);
      if (router_cfg_->VERBOSE <= 0) {
        continue;
      }

      int inst_terms_cnt = static_cast<int>(unique_inst->getInstTerms().size());
#pragma omp critical
      for (int j = 0; j < inst_terms_cnt; j++) {
        pin_count++;
        if (pin_count % (pin_count > 10000 ? 10000 : 1000) == 0) {
          logger_->info(DRT, 76, "  Complete {} pins.", pin_count);
        }
      }
    } catch (...) {
      exception.capture();
    }
  }
  exception.rethrow();

  // PA for IO terms
  if (target_insts_.empty()) {
    omp_set_num_threads(router_cfg_->MAX_THREADS);
#pragma omp parallel for schedule(dynamic)
    for (unsigned i = 0;  // NOLINT
         i < getDesign()->getTopBlock()->getTerms().size();
         i++) {
      try {
        auto& term = getDesign()->getTopBlock()->getTerms()[i];
        if (term->getType().isSupply()) {
          continue;
        }
        auto net = term->getNet();
        if (!net || net->isSpecial()) {
          continue;
        }
        int n_aps = 0;
        for (auto& pin : term->getPins()) {
          n_aps += genPinAccess(pin.get(), nullptr);
        }
        if (!n_aps) {
          logger_->error(
              DRT, 74, "No access point for PIN/{}.", term->getName());
        }
      } catch (...) {
        exception.capture();
      }
    }
    exception.rethrow();
  }

  if (router_cfg_->VERBOSE > 0) {
    logger_->info(DRT, 78, "  Complete {} pins.", pin_count);
  }
}

void FlexPA::revertAccessPoints()
{
  const auto& unique = unique_insts_.getUnique();
  for (frInst* inst : unique) {
    const dbTransform xform = inst->getTransform();
    const Point offset(xform.getOffset());
    dbTransform revertXform(Point(-offset.getX(), -offset.getY()));

    const auto pin_access_idx = inst->getPinAccessIdx();
    for (auto& inst_term : inst->getInstTerms()) {
      // if (isSkipInstTerm(inst_term.get())) {
      //   continue;
      // }

      for (auto& pin : inst_term->getTerm()->getPins()) {
        auto pin_access = pin->getPinAccess(pin_access_idx);
        for (auto& access_point : pin_access->getAccessPoints()) {
          Point unique_AP_point(access_point->getPoint());
          revertXform.apply(unique_AP_point);
          access_point->setPoint(unique_AP_point);
          for (auto& ps : access_point->getPathSegs()) {
            Point begin = ps.getBeginPoint();
            Point end = ps.getEndPoint();
            revertXform.apply(begin);
            revertXform.apply(end);
            if (end < begin) {
              Point tmp = begin;
              begin = end;
              end = tmp;
            }
            ps.setPoints(begin, end);
          }
        }
      }
    }
  }
}

}  // namespace drt<|MERGE_RESOLUTION|>--- conflicted
+++ resolved
@@ -1076,17 +1076,9 @@
                     pin_shapes[layer_num],
                     pin,
                     inst_term);
-<<<<<<< HEAD
     if (isStdCellTerm(inst_term)
         && layer_num == router_cfg_->VIA_ACCESS_LAYERNUM) {
       has_access |= ap->hasAccess(frDirEnum::U);
-=======
-    if (is_std_cell_pin) {
-      has_access |= ((layer_num <= router_cfg_->VIA_ACCESS_LAYERNUM
-                      && ap->hasAccess(frDirEnum::U))
-                     || (layer_num > router_cfg_->VIA_ACCESS_LAYERNUM
-                         && ap->hasAccess()));
->>>>>>> ac667f3c
     } else {
       has_access |= ap->hasAccess();
     }
@@ -1254,18 +1246,10 @@
     }
     // for stdcell, add (i) planar access if layer_num != VIA_ACCESS_LAYERNUM,
     // and (ii) access if exist access for macro, allow pure planar ap
-<<<<<<< HEAD
     if (isStdCellTerm(inst_term)
         && raw_ap->getLayerNum() == router_cfg_->VIA_ACCESS_LAYERNUM
         && !raw_ap->hasAccess(frDirEnum::U)) {
       continue;
-=======
-    if (is_std_cell_pin) {
-      if (ap->getLayerNum() <= router_cfg_->VIA_ACCESS_LAYERNUM
-          && !ap->hasAccess(frDirEnum::U)) {
-        continue;
-      }
->>>>>>> ac667f3c
     }
     aps.push_back(std::move(ap));
     valid_aps.push_back(raw_ap);

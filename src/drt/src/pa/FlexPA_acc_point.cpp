// SPDX-License-Identifier: BSD-3-Clause
// Copyright (c) 2019-2025, The OpenROAD Authors

#include <omp.h>

#include <algorithm>
#include <map>
#include <memory>
#include <set>
#include <utility>
#include <vector>

#include "AbstractPAGraphics.h"
#include "FlexPA.h"
#include "frProfileTask.h"
#include "gc/FlexGC.h"
#include "utl/exception.h"

namespace drt {

using utl::ThreadException;

/**
 *
 * @details This follows the Tao of PAO paper cost structure.
 * On track and half track are the preffered access points,
 * this function is responsible for generating them.
 * It iterates over every track coord in the range [low, high]
 * and inserts one of its coordinates on the coords map.
 * if use_nearby_grid is true it changes the access point cost to it.
 *
 * TODO:
 * This function doesn't seem to be getting the best access point.
 * it iterates through every track contained between low and high
 * and takes the first one (closest to low) not the best one (lowest cost).
 * note that std::map.insert() will not override and entry.
 * it should prioritize OnGrid access points
 */
void FlexPA::genAPOnTrack(
    std::map<frCoord, frAccessPointEnum>& coords,
    const std::map<frCoord, frAccessPointEnum>& track_coords,
    const frCoord low,
    const frCoord high,
    const bool use_nearby_grid)
{
  for (auto it = track_coords.lower_bound(low); it != track_coords.end();
       it++) {
    auto& [coord, cost] = *it;
    if (coord > high) {
      break;
    }
    if (use_nearby_grid) {
      coords.insert({coord, frAccessPointEnum::NearbyGrid});
    } else {
      coords.insert(*it);
    }
  }
}

// will not generate center for wider edge
/**
 * @details This follows the Tao of PAO paper cost structure.
 * First it iterates through the range [low, high] to check if there are
 * at least 3 possible OnTrack access points as those take priority.
 * If false it created and access points in the middle point between [low, high]
 */

void FlexPA::genAPCentered(std::map<frCoord, frAccessPointEnum>& coords,
                           const frLayerNum layer_num,
                           const frCoord low,
                           const frCoord high)
{
  // if touching two tracks, then no center??
  int candidates_on_grid = 0;
  for (auto it = coords.lower_bound(low); it != coords.end(); it++) {
    auto& [coordinate, cost] = *it;
    if (coordinate > high) {
      break;
    }
    if (cost == frAccessPointEnum::OnGrid) {
      candidates_on_grid++;
    }
  }
  if (candidates_on_grid >= 3) {
    return;
  }

  // If there are less than 3 coords OnGrid will create a Centered Access Point
  frCoord manu_grid = getDesign()->getTech()->getManufacturingGrid();
  frCoord coord = (low + high) / 2 / manu_grid * manu_grid;

  if (coords.find(coord) == coords.end()) {
    coords.insert(std::make_pair(coord, frAccessPointEnum::Center));
  } else {
    coords[coord] = std::min(coords[coord], frAccessPointEnum::Center);
  }
}

void FlexPA::genViaEnclosedCoords(std::map<frCoord, frAccessPointEnum>& coords,
                                  const gtl::rectangle_data<frCoord>& rect,
                                  const frViaDef* via_def,
                                  const frLayerNum layer_num,
                                  const bool is_curr_layer_horz)
{
  const auto rect_width = gtl::delta(rect, gtl::HORIZONTAL);
  const auto rect_height = gtl::delta(rect, gtl::VERTICAL);
  frVia via(via_def);
  const Rect box = via.getLayer1BBox();
  const auto via_width = box.dx();
  const auto via_height = box.dy();
  if (via_width > rect_width || via_height > rect_height) {
    return;
  }
  const int coord_top = is_curr_layer_horz ? gtl::yh(rect) - box.yMax()
                                           : gtl::xh(rect) - box.xMax();
  const int coord_low = is_curr_layer_horz ? gtl::yl(rect) - box.yMin()
                                           : gtl::xl(rect) - box.xMin();
  for (const int coord : {coord_top, coord_low}) {
    if (coords.find(coord) == coords.end()) {
      coords.insert(std::make_pair(coord, frAccessPointEnum::EncOpt));
    } else {
      coords[coord] = std::min(coords[coord], frAccessPointEnum::EncOpt);
    }
  }
}

/**
 * @details This follows the Tao of PAO paper cost structure.
 * Enclosed Boundary APs satisfy via-in-pin requirement.
 * This is the worst access point adressed in the paper
 */

void FlexPA::genAPEnclosedBoundary(std::map<frCoord, frAccessPointEnum>& coords,
                                   const gtl::rectangle_data<frCoord>& rect,
                                   const frLayerNum layer_num,
                                   const bool is_curr_layer_horz)
{
  if (layer_num + 1 > getDesign()->getTech()->getTopLayerNum()) {
    return;
  }
  // hardcode first two single vias
  const int max_num_via_trial = 2;
  int cnt = 0;
  for (auto& [tup, via] : layer_num_to_via_defs_[layer_num + 1][1]) {
    genViaEnclosedCoords(coords, rect, via, layer_num, is_curr_layer_horz);
    cnt++;
    if (cnt >= max_num_via_trial) {
      break;
    }
  }
}

void FlexPA::genAPCosted(
    const frAccessPointEnum cost,
    std::map<frCoord, frAccessPointEnum>& coords,
    const std::map<frCoord, frAccessPointEnum>& track_coords,
    const frLayerNum base_layer_num,
    const frLayerNum layer_num,
    const gtl::rectangle_data<frCoord>& rect,
    const int offset)
{
  auto layer = getDesign()->getTech()->getLayer(layer_num);
  const bool is_curr_layer_horz = layer->isHorizontal();
  const auto min_width_layer = layer->getMinWidth();
  const int rect_min = is_curr_layer_horz ? gtl::yl(rect) : gtl::xl(rect);
  const int rect_max = is_curr_layer_horz ? gtl::yh(rect) : gtl::xh(rect);

  switch (cost) {
    case (frAccessPointEnum::OnGrid):
      genAPOnTrack(coords, track_coords, rect_min + offset, rect_max - offset);
      break;

      // frAccessPointEnum::Halfgrid not defined

    case (frAccessPointEnum::Center):
      genAPCentered(
          coords, base_layer_num, rect_min + offset, rect_max - offset);
      break;

    case (frAccessPointEnum::EncOpt):
      genAPEnclosedBoundary(coords, rect, base_layer_num, is_curr_layer_horz);
      break;

    case (frAccessPointEnum::NearbyGrid):
      genAPOnTrack(
          coords, track_coords, rect_min - min_width_layer, rect_min, true);
      genAPOnTrack(
          coords, track_coords, rect_max, rect_max + min_width_layer, true);
      break;

    default:
      logger_->error(DRT, 257, "Invalid frAccessPointEnum type");
  }
}

// Responsible for checking if an AP is valid and configuring it
void FlexPA::createSingleAccessPoint(
    std::vector<std::unique_ptr<frAccessPoint>>& aps,
    std::set<std::pair<Point, frLayerNum>>& apset,
    const gtl::rectangle_data<frCoord>& maxrect,
    const frCoord x,
    const frCoord y,
    const frLayerNum layer_num,
    const bool allow_planar,
    const bool allow_via,
    const frAccessPointEnum lower_type,
    const frAccessPointEnum upper_type)
{
  gtl::point_data<frCoord> pt(x, y);
  if (!gtl::contains(maxrect, pt) && lower_type != frAccessPointEnum::NearbyGrid
      && upper_type != frAccessPointEnum::NearbyGrid) {
    return;
  }
  Point fpt(x, y);
  if (apset.find(std::make_pair(fpt, layer_num)) != apset.end()) {
    return;
  }
  auto ap = std::make_unique<frAccessPoint>(fpt, layer_num);

  ap->setMultipleAccesses(frDirEnumPlanar, allow_planar);

  if (allow_planar) {
    const auto lower_layer = getDesign()->getTech()->getLayer(layer_num);
    // rectonly forbid wrongway planar access
    // rightway on grid only forbid off track rightway planar access
    // horz layer
    if (lower_layer->getDir() == dbTechLayerDir::HORIZONTAL) {
      if (lower_layer->isUnidirectional()) {
        ap->setMultipleAccesses(frDirEnumVert, false);
      }
      if (lower_layer->getLef58RightWayOnGridOnlyConstraint()
          && lower_type != frAccessPointEnum::OnGrid) {
        ap->setMultipleAccesses(frDirEnumHorz, false);
      }
    }
    // vert layer
    if (lower_layer->getDir() == dbTechLayerDir::VERTICAL) {
      if (lower_layer->isUnidirectional()) {
        ap->setMultipleAccesses(frDirEnumHorz, false);
      }
      if (lower_layer->getLef58RightWayOnGridOnlyConstraint()
          && lower_type != frAccessPointEnum::OnGrid) {
        ap->setMultipleAccesses(frDirEnumVert, false);
      }
    }
  }
  ap->setAccess(frDirEnum::D, false);
  ap->setAccess(frDirEnum::U, allow_via);

  ap->setAllowVia(allow_via);
  ap->setType((frAccessPointEnum) lower_type, true);
  ap->setType((frAccessPointEnum) upper_type, false);
  if ((lower_type == frAccessPointEnum::NearbyGrid
       || upper_type == frAccessPointEnum::NearbyGrid)) {
    Point end;
    const int hwidth
        = design_->getTech()->getLayer(ap->getLayerNum())->getMinWidth() / 2;

    end.setX(std::clamp(
        fpt.x(), gtl::xl(maxrect) + hwidth, gtl::xh(maxrect) - hwidth));
    end.setY(std::clamp(
        fpt.y(), gtl::yl(maxrect) + hwidth, gtl::yh(maxrect) - hwidth));

    Point e = fpt;
    if (fpt.x() != end.x()) {
      e.setX(end.x());
    } else if (fpt.y() != end.y()) {
      e.setY(end.y());
    }
    if (e != fpt) {
      frPathSeg ps;
      ps.setPoints_safe(fpt, e);
      if (ps.getBeginPoint() == end) {
        ps.setBeginStyle(frEndStyle(frcTruncateEndStyle));
      } else if (ps.getEndPoint() == end) {
        ps.setEndStyle(frEndStyle(frcTruncateEndStyle));
      }
      ap->addPathSeg(ps);
      if (e != end) {
        fpt = e;
        ps.setPoints_safe(fpt, end);
        if (ps.getBeginPoint() == end) {
          ps.setBeginStyle(frEndStyle(frcTruncateEndStyle));
        } else {
          ps.setEndStyle(frEndStyle(frcTruncateEndStyle));
        }
        ap->addPathSeg(ps);
      }
    }
  }
  aps.push_back(std::move(ap));
  apset.insert(std::make_pair(fpt, layer_num));
}

void FlexPA::createMultipleAccessPoints(
    frInstTerm* inst_term,
    std::vector<std::unique_ptr<frAccessPoint>>& aps,
    std::set<std::pair<Point, frLayerNum>>& apset,
    const gtl::rectangle_data<frCoord>& rect,
    const frLayerNum layer_num,
    const std::map<frCoord, frAccessPointEnum>& x_coords,
    const std::map<frCoord, frAccessPointEnum>& y_coords,
    const frAccessPointEnum lower_type,
    const frAccessPointEnum upper_type)
{
  auto layer = getDesign()->getTech()->getLayer(layer_num);
  bool allow_via = true;
  bool allow_planar = true;
  //  only VIA_ACCESS_LAYERNUM layer can have via access
  if (inst_term) {
    if (isStdCell(inst_term->getInst())) {
      if ((layer_num >= router_cfg_->VIAINPIN_BOTTOMLAYERNUM
           && layer_num <= router_cfg_->VIAINPIN_TOPLAYERNUM)
          || layer_num <= router_cfg_->VIA_ACCESS_LAYERNUM) {
        allow_planar = false;
      }
    }
  } else {
    allow_planar = true;
    allow_via = false;
  }
  const int aps_size_before = aps.size();
  // build points;
  for (auto& [x_coord, cost_x] : x_coords) {
    for (auto& [y_coord, cost_y] : y_coords) {
      // lower full/half/center
      auto& low_layer_type = layer->isHorizontal() ? cost_y : cost_x;
      auto& up_layer_type = layer->isVertical() ? cost_y : cost_x;
      if (low_layer_type == lower_type && up_layer_type == upper_type) {
        createSingleAccessPoint(aps,
                                apset,
                                rect,
                                x_coord,
                                y_coord,
                                layer_num,
                                allow_planar,
                                allow_via,
                                lower_type,
                                upper_type);
      }
    }
  }
  const int new_aps_size = aps.size() - aps_size_before;
  if (inst_term && isStdCell(inst_term->getInst())) {
#pragma omp atomic
    std_cell_pin_gen_ap_cnt_ += new_aps_size;
  }
  if (inst_term && isMacroCell(inst_term->getInst())) {
#pragma omp atomic
    macro_cell_pin_gen_ap_cnt_ += new_aps_size;
  }
}

/**
 * @details Generates all necessary access points from a rectangle shape
 * In this case a rectangle is one of the pin shapes of the pin
 */
void FlexPA::genAPsFromRect(const gtl::rectangle_data<frCoord>& rect,
                            const frLayerNum layer_num,
                            std::map<frCoord, frAccessPointEnum>& x_coords,
                            std::map<frCoord, frAccessPointEnum>& y_coords,
                            const frAccessPointEnum lower_type,
                            const frAccessPointEnum upper_type,
                            const bool is_macro_cell_pin)
{
  if (OnlyAllowOnGridAccess(layer_num, is_macro_cell_pin)
      && upper_type != frAccessPointEnum::OnGrid) {
    return;
  }
  frLayer* layer = getDesign()->getTech()->getLayer(layer_num);
  const auto min_width_layer1 = layer->getMinWidth();
  if (std::min(gtl::delta(rect, gtl::HORIZONTAL),
               gtl::delta(rect, gtl::VERTICAL))
      < min_width_layer1) {
    return;
  }
  frLayerNum second_layer_num = 0;
  if (layer_num + 2 <= getDesign()->getTech()->getTopLayerNum()) {
    second_layer_num = layer_num + 2;
  } else if (layer_num - 2 >= getDesign()->getTech()->getBottomLayerNum()) {
    second_layer_num = layer_num - 2;
  } else {
    logger_->error(DRT, 68, "genAPsFromRect cannot find second_layer_num.");
  }
  auto& layer1_track_coords = track_coords_[layer_num];
  auto& layer2_track_coords = track_coords_[second_layer_num];
  const bool is_layer1_horz = layer->isHorizontal();

  int hwidth = layer->getWidth() / 2;
  bool use_center_line = false;
  if (is_macro_cell_pin && !layer->getLef58RightWayOnGridOnlyConstraint()) {
    auto rect_dir = gtl::guess_orientation(rect);
    if ((rect_dir == gtl::HORIZONTAL && is_layer1_horz)
        || (rect_dir == gtl::VERTICAL && !is_layer1_horz)) {
      auto layer_width = layer->getWidth();
      if ((rect_dir == gtl::HORIZONTAL
           && gtl::delta(rect, gtl::VERTICAL) < 2 * layer_width)
          || (rect_dir == gtl::VERTICAL
              && gtl::delta(rect, gtl::HORIZONTAL) < 2 * layer_width)) {
        use_center_line = true;
      }
    }
  }

  // gen all full/half grid coords
  /** offset used to only be used after an if (!is_macro_cell_pin ||
   * !use_center_line), so this logic was combined with offset is_macro_cell_pin
   * ? hwidth : 0;
   */
  const int offset = is_macro_cell_pin && !use_center_line ? hwidth : 0;
  const int layer1_rect_min = is_layer1_horz ? gtl::yl(rect) : gtl::xl(rect);
  const int layer1_rect_max = is_layer1_horz ? gtl::yh(rect) : gtl::xh(rect);
  auto& layer1_coords = is_layer1_horz ? y_coords : x_coords;
  auto& layer2_coords = is_layer1_horz ? x_coords : y_coords;

  const frAccessPointEnum frDirEnums[] = {frAccessPointEnum::OnGrid,
                                          frAccessPointEnum::Center,
                                          frAccessPointEnum::EncOpt,
                                          frAccessPointEnum::NearbyGrid};

  for (const auto cost : frDirEnums) {
    if (upper_type >= cost) {
      genAPCosted(cost,
                  layer2_coords,
                  layer2_track_coords,
                  layer_num,
                  second_layer_num,
                  rect,
                  offset);
    }
  }
  if (!use_center_line) {
    for (const auto cost : frDirEnums) {
      if (lower_type >= cost) {
        genAPCosted(cost,
                    layer1_coords,
                    layer1_track_coords,
                    layer_num,
                    layer_num,
                    rect);
      }
    }
  } else {
    genAPCentered(layer1_coords, layer_num, layer1_rect_min, layer1_rect_max);
    for (auto& [layer1_coord, cost] : layer1_coords) {
      layer1_coords[layer1_coord] = frAccessPointEnum::OnGrid;
    }
  }
}

bool FlexPA::OnlyAllowOnGridAccess(const frLayerNum layer_num,
                                   const bool is_macro_cell_pin)
{
  // lower layer is current layer
  // rightway on grid only forbid off track up via access on upper layer
  const auto upper_layer
      = (layer_num + 2 <= getDesign()->getTech()->getTopLayerNum())
            ? getDesign()->getTech()->getLayer(layer_num + 2)
            : nullptr;
  if (!is_macro_cell_pin && upper_layer
      && upper_layer->getLef58RightWayOnGridOnlyConstraint()) {
    return true;
  }
  return false;
}

void FlexPA::genAPsFromLayerShapes(
    LayerToRectCoordsMap& layer_rect_to_coords,
    frInstTerm* inst_term,
    const gtl::polygon_90_set_data<frCoord>& layer_shapes,
    const frLayerNum layer_num,
    const frAccessPointEnum lower_type,
    const frAccessPointEnum upper_type)
{
  // IO term is treated as the MacroCellPin as the top block
  bool is_macro_cell_pin = inst_term ? isMacroCell(inst_term->getInst()) : true;

  std::vector<gtl::rectangle_data<frCoord>> maxrects;
  gtl::get_max_rectangles(maxrects, layer_shapes);
  for (auto& bbox_rect : maxrects) {
    std::map<frCoord, frAccessPointEnum> x_coords;
    std::map<frCoord, frAccessPointEnum> y_coords;

    genAPsFromRect(bbox_rect,
                   layer_num,
                   x_coords,
                   y_coords,
                   lower_type,
                   upper_type,
                   is_macro_cell_pin);

    layer_rect_to_coords[layer_num].push_back(
        {bbox_rect, {x_coords, y_coords}});
  }
}

// filter off-grid coordinate
// lower on-grid 0, upper on-grid 0 = 0
// lower 1/2     1, upper on-grid 0 = 1
// lower center  2, upper on-grid 0 = 2
// lower center  2, upper center  2 = 4

void FlexPA::createAPsFromLayerToRectCoordsMap(
    const LayerToRectCoordsMap& layer_rect_to_coords,
    std::vector<std::unique_ptr<frAccessPoint>>& aps,
    std::set<std::pair<Point, frLayerNum>>& apset,
    frInstTerm* inst_term,
    const frAccessPointEnum lower_type,
    const frAccessPointEnum upper_type)
{
  for (const auto& [layer_num, rect_coords] : layer_rect_to_coords) {
    for (const auto& [rect, coords] : rect_coords) {
      const auto& [x_coords, y_coords] = coords;
      createMultipleAccessPoints(inst_term,
                                 aps,
                                 apset,
                                 rect,
                                 layer_num,
                                 x_coords,
                                 y_coords,
                                 lower_type,
                                 upper_type);
    }
  }
}

void FlexPA::genAPsFromPinShapes(
    LayerToRectCoordsMap& layer_rect_to_coords,
    frInstTerm* inst_term,
    const std::vector<gtl::polygon_90_set_data<frCoord>>& pin_shapes,
    const frAccessPointEnum lower_type,
    const frAccessPointEnum upper_type)
{
  //  only VIA_ACCESS_LAYERNUM layer can have via access
  frLayerNum layer_num = 0;
  for (const auto& layer_shapes : pin_shapes) {
    if (!layer_shapes.empty()
        && getDesign()->getTech()->getLayer(layer_num)->isRoutable()) {
      genAPsFromLayerShapes(layer_rect_to_coords,
                            inst_term,
                            layer_shapes,
                            layer_num,
                            lower_type,
                            upper_type);
    }
    layer_num++;
  }
}

Point FlexPA::genEndPoint(
    const std::vector<gtl::polygon_90_data<frCoord>>& layer_polys,
    const Point& begin_point,
    const frLayerNum layer_num,
    const frDirEnum dir,
    const bool is_block)
{
  const int step_size_multiplier = 3;
  frCoord x = begin_point.x();
  frCoord y = begin_point.y();
  const frCoord width = getDesign()->getTech()->getLayer(layer_num)->getWidth();
  const frCoord step_size = step_size_multiplier * width;
  const frCoord pitch = getDesign()->getTech()->getLayer(layer_num)->getPitch();
  gtl::rectangle_data<frCoord> rect;
  if (is_block) {
    gtl::extents(rect, layer_polys[0]);
    if (layer_polys.size() > 1) {
      logger_->warn(DRT, 6000, "Macro pin has more than 1 polygon");
    }
  }
  switch (dir) {
    case (frDirEnum::W):
      if (is_block) {
        x = gtl::xl(rect) - pitch;
      } else {
        x -= step_size;
      }
      break;
    case (frDirEnum::E):
      if (is_block) {
        x = gtl::xh(rect) + pitch;
      } else {
        x += step_size;
      }
      break;
    case (frDirEnum::S):
      if (is_block) {
        y = gtl::yl(rect) - pitch;
      } else {
        y -= step_size;
      }
      break;
    case (frDirEnum::N):
      if (is_block) {
        y = gtl::yh(rect) + pitch;
      } else {
        y += step_size;
      }
      break;
    default:
      logger_->error(DRT, 70, "Unexpected direction in getPlanarEP.");
  }
  return {x, y};
}

bool FlexPA::isPointOutsideShapes(
    const Point& point,
    const std::vector<gtl::polygon_90_data<frCoord>>& layer_polys)
{
  const gtl::point_data<frCoord> pt(point.getX(), point.getY());
  for (auto& layer_poly : layer_polys) {
    if (gtl::contains(layer_poly, pt)) {
      return false;
      break;
    }
  }
  return true;
}

template <typename T>
bool FlexPA::filterPlanarAccess(
    frAccessPoint* ap,
    const std::vector<gtl::polygon_90_data<frCoord>>& layer_polys,
    frDirEnum dir,
    T* pin,
    frInstTerm* inst_term)
{
  const Point begin_point = ap->getPoint();
  // skip viaonly access
  if (!ap->hasAccess(dir)) {
    return false;
  }
  const bool is_block
      = inst_term
        && inst_term->getInst()->getMaster()->getMasterType().isBlock();
  const Point end_point
      = genEndPoint(layer_polys, begin_point, ap->getLayerNum(), dir, is_block);
  const bool is_outside = isPointOutsideShapes(end_point, layer_polys);
  // skip if two width within shape for standard cell
  if (!is_outside) {
    ap->setAccess(dir, false);
    return false;
  }
  // TODO: EDIT HERE Wrongdirection segments
  frLayer* layer = getDesign()->getTech()->getLayer(ap->getLayerNum());
  auto ps = std::make_unique<frPathSeg>();
  auto style = layer->getDefaultSegStyle();
  const bool vert_dir = (dir == frDirEnum::S || dir == frDirEnum::N);
  const bool wrong_dir
      = (layer->getDir() == dbTechLayerDir::HORIZONTAL && vert_dir)
        || (layer->getDir() == dbTechLayerDir::VERTICAL && !vert_dir);
  if (dir == frDirEnum::W || dir == frDirEnum::S) {
    ps->setPoints(end_point, begin_point);
    style.setEndStyle(frcTruncateEndStyle, 0);
  } else {
    ps->setPoints(begin_point, end_point);
    style.setBeginStyle(frcTruncateEndStyle, 0);
  }
  if (wrong_dir) {
    style.setWidth(layer->getWrongDirWidth());
  }
  ps->setLayerNum(ap->getLayerNum());
  ps->setStyle(style);
  if (inst_term && inst_term->hasNet()) {
    ps->addToNet(inst_term->getNet());
  } else {
    ps->addToPin(pin);
  }

  const bool no_drv
      = isPlanarViolationFree(ap, pin, ps.get(), inst_term, begin_point, layer);
  ap->setAccess(dir, no_drv);

  return no_drv;
}

template <typename T>
bool FlexPA::isPlanarViolationFree(frAccessPoint* ap,
                                   T* pin,
                                   frPathSeg* ps,
                                   frInstTerm* inst_term,
                                   const Point point,
                                   frLayer* layer)
{
  // Runs the DRC Engine to check for any violations
  FlexGCWorker design_rule_checker(getTech(), logger_, router_cfg_);
  design_rule_checker.setIgnoreMinArea();
  design_rule_checker.setIgnoreCornerSpacing();
  const auto pitch = layer->getPitch();
  const auto extension = 5 * pitch;
  Rect tmp_box(point, point);
  Rect ext_box;
  tmp_box.bloat(extension, ext_box);
  design_rule_checker.setExtBox(ext_box);
  design_rule_checker.setDrcBox(ext_box);
  if (inst_term) {
    design_rule_checker.addTargetObj(inst_term->getInst());
  } else {
    design_rule_checker.addTargetObj(pin->getTerm());
  }
  design_rule_checker.initPA0(getDesign());
  auto pin_term = pin->getTerm();
  frBlockObject* owner;
  if (inst_term) {
    if (inst_term->hasNet()) {
      owner = inst_term->getNet();
    } else {
      owner = inst_term;
    }
  } else {
    if (pin_term->hasNet()) {
      owner = pin_term->getNet();
    } else {
      owner = pin_term;
    }
  }
  design_rule_checker.addPAObj(ps, owner);
  for (auto& apPs : ap->getPathSegs()) {
    design_rule_checker.addPAObj(&apPs, owner);
  }
  design_rule_checker.initPA1();
  design_rule_checker.main();

  if (graphics_) {
    graphics_->setPlanarAP(ap, ps, design_rule_checker.getMarkers());
  }

  return design_rule_checker.getMarkers().empty();
}

void FlexPA::getViasFromMetalWidthMap(
    const Point& pt,
    const frLayerNum layer_num,
    const gtl::polygon_90_set_data<frCoord>& polyset,
    std::vector<std::pair<int, const frViaDef*>>& via_defs)
{
  const auto tech = getTech();
  if (layer_num == tech->getTopLayerNum()) {
    return;
  }
  const auto cut_layer = tech->getLayer(layer_num + 1)->getDbLayer();
  // If the upper layer has an NDR special handling will be needed
  // here. Assuming normal min-width routing for now.
  const frCoord top_width = tech->getLayer(layer_num + 2)->getMinWidth();
  const auto width_orient
      = tech->isHorizontalLayer(layer_num) ? gtl::VERTICAL : gtl::HORIZONTAL;
  frCoord bottom_width = -1;
  auto viaMap = cut_layer->getTech()->getMetalWidthViaMap();
  for (auto entry : viaMap) {
    if (entry->getCutLayer() != cut_layer) {
      continue;
    }

    if (entry->isPgVia()) {
      continue;
    }

    if (entry->isViaCutClass()) {
      logger_->warn(
          DRT,
          519,
          "Via cut classes in LEF58_METALWIDTHVIAMAP are not supported.");
      continue;
    }

    if (entry->getAboveLayerWidthLow() > top_width
        || entry->getAboveLayerWidthHigh() < top_width) {
      continue;
    }

    if (bottom_width < 0) {  // compute bottom_width once
      std::vector<gtl::rectangle_data<frCoord>> maxrects;
      gtl::get_max_rectangles(maxrects, polyset);
      for (auto& rect : maxrects) {
        if (contains(rect, gtl::point_data<frCoord>(pt.x(), pt.y()))) {
          const frCoord width = delta(rect, width_orient);
          bottom_width = std::max(bottom_width, width);
        }
      }
    }

    if (entry->getBelowLayerWidthLow() > bottom_width
        || entry->getBelowLayerWidthHigh() < bottom_width) {
      continue;
    }

    via_defs.emplace_back(via_defs.size(), tech->getVia(entry->getViaName()));
  }
}

template <typename T>
bool FlexPA::validateAPForVia(
    frAccessPoint* ap,
    const frViaDef* via_def,
    const std::vector<gtl::polygon_90_data<frCoord>>& layer_polys,
    const gtl::polygon_90_set_data<frCoord>& polyset,
    T* pin,
    frInstTerm* inst_term)
{
  if (!ap->isViaAllowed()) {
    return false;
  }

  const Point begin_point = ap->getPoint();
  const auto layer_num = ap->getLayerNum();

  bool via_in_pin = false;
  const auto lower_type = ap->getType(true);
  const auto upper_type = ap->getType(false);
  if (layer_num >= router_cfg_->VIAINPIN_BOTTOMLAYERNUM
      && layer_num <= router_cfg_->VIAINPIN_TOPLAYERNUM) {
    via_in_pin = true;
  } else if ((lower_type == frAccessPointEnum::EncOpt
              && upper_type != frAccessPointEnum::NearbyGrid)
             || (upper_type == frAccessPointEnum::EncOpt
                 && lower_type != frAccessPointEnum::NearbyGrid)) {
    via_in_pin = true;
  }

  // check if ap is on the left/right boundary of the cell
  Rect boundary_bbox;
  bool is_side_bound = false;
  if (inst_term) {
    boundary_bbox = inst_term->getInst()->getBoundaryBBox();
    frCoord width = getDesign()->getTech()->getLayer(layer_num)->getWidth();
    if (begin_point.x() <= boundary_bbox.xMin() + 3 * width
        || begin_point.x() >= boundary_bbox.xMax() - 3 * width) {
      is_side_bound = true;
    }
  }

  auto via = std::make_unique<frVia>(via_def);
  via->setOrigin(begin_point);
  const Rect box = via->getLayer1BBox();
  if (inst_term) {
    if (!boundary_bbox.contains(box)) {
      return false;
    }
    Rect layer2_boundary_box = via->getLayer2BBox();
    if (!boundary_bbox.contains(layer2_boundary_box)) {
      return false;
    }
  }

<<<<<<< HEAD
  frCoord max_ext = 0;
  const gtl::rectangle_data<frCoord> viarect(
      box.xMin(), box.yMin(), box.xMax(), box.yMax());
  using boost::polygon::operators::operator+=;
  using boost::polygon::operators::operator&=;
  gtl::polygon_90_set_data<frCoord> intersection;
  intersection += viarect;
  intersection &= polyset;
  // via ranking criteria: max extension distance beyond pin shape
  std::vector<gtl::rectangle_data<frCoord>> int_rects;
  intersection.get_rectangles(int_rects, gtl::orientation_2d_enum::HORIZONTAL);
  for (const auto& r : int_rects) {
    max_ext = std::max(max_ext, box.xMax() - gtl::xh(r));
    max_ext = std::max(max_ext, gtl::xl(r) - box.xMin());
  }
  if (!is_side_bound) {
    if (int_rects.size() > 1) {
      int_rects.clear();
      intersection.get_rectangles(int_rects,
                                  gtl::orientation_2d_enum::VERTICAL);
=======
  std::set<std::tuple<frCoord, int, const frViaDef*>> valid_via_defs;
  for (auto& [idx, via_def] : via_defs) {
    auto via = std::make_unique<frVia>(via_def, begin_point);
    const Rect box = via->getLayer1BBox();
    if (inst_term) {
      if (!boundary_bbox.contains(box)) {
        continue;
      }
      Rect layer2_boundary_box = via->getLayer2BBox();
      if (!boundary_bbox.contains(layer2_boundary_box)) {
        continue;
      }
>>>>>>> 00a2fe26
    }
    for (const auto& r : int_rects) {
      max_ext = std::max(max_ext, box.yMax() - gtl::yh(r));
      max_ext = std::max(max_ext, gtl::yl(r) - box.yMin());
    }
  }
  if (via_in_pin && max_ext) {
    return false;
  }
  if (!checkViaPlanarAccess(ap, via.get(), pin, inst_term, layer_polys)) {
    return false;
  }
  ap->setAccess(frDirEnum::U);
  ap->addViaDef(via_def);
  return true;
}

template <typename T>
bool FlexPA::validateAPForPlanarAccess(
    frAccessPoint* ap,
    const std::vector<std::vector<gtl::polygon_90_data<frCoord>>>& layer_polys,
    T* pin,
    frInstTerm* inst_term)
{
  bool allow_planar_access = false;
  for (const frDirEnum dir : frDirEnumPlanar) {
    allow_planar_access |= filterPlanarAccess(
        ap, layer_polys[ap->getLayerNum()], dir, pin, inst_term);
  }
  return allow_planar_access;
}

template <typename T>
bool FlexPA::checkViaPlanarAccess(
    frAccessPoint* ap,
    frVia* via,
    T* pin,
    frInstTerm* inst_term,
    const std::vector<gtl::polygon_90_data<frCoord>>& layer_polys)
{
  for (const frDirEnum dir : frDirEnumPlanar) {
    if (checkDirectionalViaAccess(ap, via, pin, inst_term, layer_polys, dir)) {
      return true;
    }
  }
  return false;
}

template <typename T>
bool FlexPA::checkDirectionalViaAccess(
    frAccessPoint* ap,
    frVia* via,
    T* pin,
    frInstTerm* inst_term,
    const std::vector<gtl::polygon_90_data<frCoord>>& layer_polys,
    frDirEnum dir)
{
  auto upper_layer = getTech()->getLayer(via->getViaDef()->getLayer2Num());
  const bool vert_dir = (dir == frDirEnum::S || dir == frDirEnum::N);
  const bool wrong_dir = (upper_layer->isHorizontal() && vert_dir)
                         || (upper_layer->isVertical() && !vert_dir);
  auto style = upper_layer->getDefaultSegStyle();

  if (wrong_dir) {
    if (!router_cfg_->USENONPREFTRACKS || upper_layer->isUnidirectional()) {
      return false;
    }
    style.setWidth(upper_layer->getWrongDirWidth());
  }

  const Point begin_point = ap->getPoint();
  const bool is_block
      = inst_term
        && inst_term->getInst()->getMaster()->getMasterType().isBlock();
  const Point end_point = genEndPoint(layer_polys,
                                      begin_point,
                                      via->getViaDef()->getLayer2Num(),
                                      dir,
                                      is_block);

  if (inst_term && inst_term->hasNet()) {
    via->addToNet(inst_term->getNet());
  } else {
    via->addToPin(pin);
  }
  // PS
  auto ps = std::make_unique<frPathSeg>();
  if (dir == frDirEnum::W || dir == frDirEnum::S) {
    ps->setPoints(end_point, begin_point);
    style.setEndStyle(frcTruncateEndStyle, 0);
  } else {
    ps->setPoints(begin_point, end_point);
    style.setBeginStyle(frcTruncateEndStyle, 0);
  }
  ps->setLayerNum(upper_layer->getLayerNum());
  ps->setStyle(style);
  if (inst_term && inst_term->hasNet()) {
    ps->addToNet(inst_term->getNet());
  } else {
    ps->addToPin(pin);
  }
  return isViaViolationFree(ap, via, pin, ps.get(), inst_term, begin_point);
}

template <typename T>
bool FlexPA::isViaViolationFree(frAccessPoint* ap,
                                frVia* via,
                                T* pin,
                                frPathSeg* ps,
                                frInstTerm* inst_term,
                                const Point point)
{
  // Runs the DRC Engine to check for any violations
  FlexGCWorker design_rule_checker(getTech(), logger_, router_cfg_);
  design_rule_checker.setIgnoreMinArea();
  design_rule_checker.setIgnoreLongSideEOL();
  design_rule_checker.setIgnoreCornerSpacing();
  const auto pitch = getTech()->getLayer(ap->getLayerNum())->getPitch();
  const auto extension = 5 * pitch;
  Rect tmp_box(point, point);
  Rect ext_box;
  tmp_box.bloat(extension, ext_box);
  auto pin_term = pin->getTerm();
  auto pin_net = pin_term->getNet();
  design_rule_checker.setExtBox(ext_box);
  design_rule_checker.setDrcBox(ext_box);
  if (inst_term) {
    if (!inst_term->getNet() || !inst_term->getNet()->getNondefaultRule()
        || router_cfg_->AUTO_TAPER_NDR_NETS) {
      design_rule_checker.addTargetObj(inst_term->getInst());
    }
  } else {
    if (!pin_net || !pin_net->getNondefaultRule()
        || router_cfg_->AUTO_TAPER_NDR_NETS) {
      design_rule_checker.addTargetObj(pin_term);
    }
  }

  design_rule_checker.initPA0(getDesign());
  frBlockObject* owner;
  if (inst_term) {
    if (inst_term->hasNet()) {
      owner = inst_term->getNet();
    } else {
      owner = inst_term;
    }
  } else {
    if (pin_term->hasNet()) {
      owner = pin_net;
    } else {
      owner = pin_term;
    }
  }
  design_rule_checker.addPAObj(ps, owner);
  design_rule_checker.addPAObj(via, owner);
  for (auto& apPs : ap->getPathSegs()) {
    design_rule_checker.addPAObj(&apPs, owner);
  }
  design_rule_checker.initPA1();
  design_rule_checker.main();

  const bool no_drv = design_rule_checker.getMarkers().empty();

  if (graphics_) {
    graphics_->setViaAP(ap, via, design_rule_checker.getMarkers());
  }
  return no_drv;
}

template <typename T>
void FlexPA::filterMultipleViaAccess(
    std::vector<std::unique_ptr<frAccessPoint>>& aps,
    const std::vector<gtl::polygon_90_set_data<frCoord>>& pin_shapes,
    const std::vector<std::vector<gtl::polygon_90_data<frCoord>>>& layer_polys,
    T* pin,
    frInstTerm* inst_term,
    const bool& is_std_cell_pin)
{
  bool has_access = false;
  const int max_num_via_trial = 2;

  for (auto& ap : aps) {
    if (!ap->isViaAllowed()) {
      continue;
    }

    int valid_via_defs = 0;
    const Point begin_point = ap->getPoint();
    const auto layer_num = ap->getLayerNum();
    // use std:pair to ensure deterministic behavior
    std::vector<std::pair<int, const frViaDef*>> via_defs;
    getViasFromMetalWidthMap(
        begin_point, layer_num, pin_shapes[layer_num], via_defs);

    if (via_defs.empty()) {  // no via map entry
      // hardcode first two single vias
      for (auto& [tup, via_def] : layer_num_to_via_defs_[layer_num + 1][1]) {
        via_defs.emplace_back(via_defs.size(), via_def);
      }
    }

    int via_trial = 0;
    for (auto& [idx, via_def] : via_defs) {
      via_trial++;
      if (!validateAPForVia(ap.get(),
                            via_def,
                            layer_polys[layer_num],
                            pin_shapes[layer_num],
                            pin,
                            inst_term)) {
        continue;
      }
      valid_via_defs++;

      if (is_std_cell_pin && layer_num == router_cfg_->VIA_ACCESS_LAYERNUM) {
        has_access |= ap->hasAccess(frDirEnum::U);
      } else {
        has_access |= ap->hasAccess();
      }

      if (!has_access) {
        continue;
      }

      if (valid_via_defs > 0 && via_trial <= max_num_via_trial) {
        break;
      }

      if (valid_via_defs >= max_num_via_trial) {
        break;
      }
    }
  }
}

void FlexPA::updatePinStats(
    const std::vector<std::unique_ptr<frAccessPoint>>& new_aps,
    frInstTerm* inst_term)
{
  if (!inst_term) {
    return;
  }
  bool is_std_cell_pin = isStdCell(inst_term->getInst());
  bool is_macro_cell_pin = isMacroCell(inst_term->getInst());
  for (auto& ap : new_aps) {
    if (ap->hasPlanarAccess()) {
      if (is_std_cell_pin) {
#pragma omp atomic
        std_cell_pin_valid_planar_ap_cnt_++;
      }
      if (is_macro_cell_pin) {
#pragma omp atomic
        macro_cell_pin_valid_planar_ap_cnt_++;
      }
    }
    if (ap->hasAccess(frDirEnum::U)) {
      if (is_std_cell_pin) {
#pragma omp atomic
        std_cell_pin_valid_via_ap_cnt_++;
      }
      if (is_macro_cell_pin) {
#pragma omp atomic
        macro_cell_pin_valid_via_ap_cnt_++;
      }
    }
  }
}

bool FlexPA::EnoughSparsePoints(
    std::vector<std::unique_ptr<frAccessPoint>>& aps,
    frInstTerm* inst_term)
{
  const bool is_std_cell_pin = inst_term && isStdCell(inst_term->getInst());
  const bool is_macro_cell_pin = inst_term && isMacroCell(inst_term->getInst());
  /* This is a Max Clique problem, each ap is a node, draw an edge between two
   aps if they are far away as to not intersect. n_sparse_access_points,
   ideally, is the Max Clique of this graph. the current implementation gives a
   very rough approximation, it works, but I think it can be improved.
   */
  int n_sparse_access_points = (int) aps.size();
  for (int i = 0; i < (int) aps.size(); i++) {
    const int colision_dist
        = design_->getTech()->getLayer(aps[i]->getLayerNum())->getWidth() / 2;
    Rect ap_colision_box;
    Rect(aps[i]->getPoint(), aps[i]->getPoint())
        .bloat(colision_dist, ap_colision_box);
    for (int j = i + 1; j < (int) aps.size(); j++) {
      if (aps[i]->getLayerNum() == aps[j]->getLayerNum()
          && ap_colision_box.intersects(aps[j]->getPoint())) {
        n_sparse_access_points--;
        break;
      }
    }
  }

  if (is_std_cell_pin
      && n_sparse_access_points >= router_cfg_->MINNUMACCESSPOINT_STDCELLPIN) {
    return true;
  }
  if (is_macro_cell_pin
      && n_sparse_access_points
             >= router_cfg_->MINNUMACCESSPOINT_MACROCELLPIN) {
    return true;
  }
  return false;
}

bool FlexPA::EnoughPointsFarFromEdge(
    std::vector<std::unique_ptr<frAccessPoint>>& aps,
    frInstTerm* inst_term)
{
  const int far_from_edge_requirement = 1;
  Rect cell_box = inst_term->getInst()->getBBox();
  int total_far_from_edge = 0;
  for (auto& ap : aps) {
    const int colision_dist
        = design_->getTech()->getLayer(ap->getLayerNum())->getWidth() * 2;
    Rect ap_colision_box;
    Rect(ap->getPoint(), ap->getPoint()).bloat(colision_dist, ap_colision_box);
    if (cell_box.contains(ap_colision_box)) {
      total_far_from_edge++;
      if (total_far_from_edge >= far_from_edge_requirement) {
        return true;
      }
    }
  }
  return false;
}

bool FlexPA::EnoughAccessPoints(
    std::vector<std::unique_ptr<frAccessPoint>>& aps,
    frInstTerm* inst_term,
    pa_requirements_met& reqs)
{
  const bool is_io_pin = (inst_term == nullptr);

  if (is_io_pin) {
    return !aps.empty();
  }

  reqs.sparse_points = EnoughSparsePoints(aps, inst_term);

  return (reqs.sparse_points);
}

template <typename T>
bool FlexPA::genPinAccessCostBounded(
    std::vector<std::unique_ptr<frAccessPoint>>& aps,
    std::set<std::pair<Point, frLayerNum>>& apset,
    const std::vector<gtl::polygon_90_set_data<frCoord>>& pin_shapes,
    const std::vector<std::vector<gtl::polygon_90_data<frCoord>>>& layer_polys,
    T* pin,
    frInstTerm* inst_term,
    const frAccessPointEnum lower_type,
    const frAccessPointEnum upper_type,
    pa_requirements_met& reqs)
{
  const bool is_std_cell_pin = inst_term && isStdCell(inst_term->getInst());
  const bool is_macro_cell_pin = inst_term && isMacroCell(inst_term->getInst());
  const bool is_io_pin = (inst_term == nullptr);

  std::vector<std::unique_ptr<frAccessPoint>> new_aps;
  LayerToRectCoordsMap layer_rect_to_coords;
  genAPsFromPinShapes(
<<<<<<< HEAD
      new_aps, apset, inst_term, pin_shapes, lower_type, upper_type);

=======
      layer_rect_to_coords, inst_term, pin_shapes, lower_type, upper_type);
  createAPsFromLayerToRectCoordsMap(
      layer_rect_to_coords, new_aps, apset, inst_term, lower_type, upper_type);
>>>>>>> 00a2fe26
  for (auto& ap : new_aps) {
    ap->setAccess(frDirEnum::U, false);
    validateAPForPlanarAccess(ap.get(), layer_polys, pin, inst_term);
  }
<<<<<<< HEAD

  filterMultipleViaAccess(
      new_aps, pin_shapes, layer_polys, pin, inst_term, is_std_cell_pin);
  if (is_std_cell_pin) {
#pragma omp atomic
    std_cell_pin_gen_ap_cnt_ += new_aps.size();
  }
  if (is_macro_cell_pin) {
#pragma omp atomic
    macro_cell_pin_gen_ap_cnt_ += new_aps.size();
  }
=======
  filterMultipleAPAccesses(
      new_aps, pin_shapes, pin, inst_term, is_std_cell_pin);
>>>>>>> 00a2fe26
  if (graphics_) {
    graphics_->setAPs(new_aps, lower_type, upper_type);
  }
  for (auto& ap : new_aps) {
    if (!ap->hasAccess()) {
      continue;
    }
    // for stdcell, add (i) planar access if layer_num != VIA_ACCESS_LAYERNUM,
    // and (ii) access if exist access for macro, allow pure planar ap
    if (is_std_cell_pin) {
      const bool ap_in_via_acc_layer
          = (ap->getLayerNum() == router_cfg_->VIA_ACCESS_LAYERNUM);
      if (!ap_in_via_acc_layer || ap->hasAccess(frDirEnum::U)) {
        aps.push_back(std::move(ap));
      }
    } else if (is_macro_cell_pin || is_io_pin) {
      aps.push_back(std::move(ap));
    }
  }

  if (!EnoughAccessPoints(aps, inst_term, reqs)) {
    return false;
  }

  updatePinStats(aps, inst_term);
  // IO term pin always only have one access
  const int pin_access_idx
      = inst_term ? inst_term->getInst()->getPinAccessIdx() : 0;
  // write to pa
  for (auto& ap : aps) {
    pin->getPinAccess(pin_access_idx)->addAccessPoint(std::move(ap));
  }
  return true;
}

template <typename T>
std::vector<gtl::polygon_90_set_data<frCoord>>
FlexPA::mergePinShapes(T* pin, frInstTerm* inst_term, const bool is_shrink)
{
  frInst* inst = nullptr;
  if (inst_term) {
    inst = inst_term->getInst();
  }

  dbTransform xform;
  if (inst) {
    xform = inst->getDBTransform();
  }

  frTechObject* tech = getDesign()->getTech();
  std::size_t num_layers = tech->getLayers().size();

  std::vector<frCoord> layer_widths;
  if (is_shrink) {
    layer_widths.resize(num_layers, 0);
    for (int i = 0; i < int(layer_widths.size()); i++) {
      layer_widths[i] = tech->getLayer(i)->getWidth();
    }
  }

  std::vector<gtl::polygon_90_set_data<frCoord>> pin_shapes(num_layers);

  for (auto& shape : pin->getFigs()) {
    if (shape->typeId() == frcRect) {
      auto obj = static_cast<frRect*>(shape.get());
      auto layer_num = obj->getLayerNum();
      auto layer = tech->getLayer(layer_num);
      dbTechLayerDir dir = layer->getDir();
      if (!layer->isRoutable()) {
        continue;
      }
      Rect box = obj->getBBox();
      xform.apply(box);
      gtl::rectangle_data<frCoord> rect(
          box.xMin(), box.yMin(), box.xMax(), box.yMax());
      if (is_shrink) {
        if (dir == dbTechLayerDir::HORIZONTAL) {
          gtl::shrink(rect, gtl::VERTICAL, layer_widths[layer_num] / 2);
        } else if (dir == dbTechLayerDir::VERTICAL) {
          gtl::shrink(rect, gtl::HORIZONTAL, layer_widths[layer_num] / 2);
        }
      }
      using boost::polygon::operators::operator+=;
      pin_shapes[layer_num] += rect;
    } else if (shape->typeId() == frcPolygon) {
      auto obj = static_cast<frPolygon*>(shape.get());
      auto layer_num = obj->getLayerNum();
      std::vector<gtl::point_data<frCoord>> points;
      // must be copied pts
      for (Point pt : obj->getPoints()) {
        xform.apply(pt);
        points.emplace_back(pt.x(), pt.y());
      }
      gtl::polygon_90_data<frCoord> poly;
      poly.set(points.begin(), points.end());
      using boost::polygon::operators::operator+=;
      pin_shapes[layer_num] += poly;
    } else {
      logger_->error(DRT, 67, "FlexPA mergePinShapes unsupported shape.");
    }
  }
  return pin_shapes;
}

// first create all access points with costs
template <typename T>
int FlexPA::genPinAccess(T* pin, frInstTerm* inst_term)
{
  // aps are after xform
  // before checkPoints, ap->hasAccess(dir) indicates whether to check drc
  std::vector<std::unique_ptr<frAccessPoint>> aps;
  std::set<std::pair<Point, frLayerNum>> apset;

  if (graphics_) {
    frOrderedIdSet<frInst*>* inst_class = nullptr;
    if (inst_term) {
      inst_class = unique_insts_.getClass(inst_term->getInst());
    }
    graphics_->startPin(pin, inst_term, inst_class);
  }

  std::vector<gtl::polygon_90_set_data<frCoord>> pin_shapes
      = mergePinShapes(pin, inst_term);

  std::vector<std::vector<gtl::polygon_90_data<frCoord>>> layer_polys(
      pin_shapes.size());
  for (int i = 0; i < (int) pin_shapes.size(); i++) {
    pin_shapes[i].get_polygons(layer_polys[i]);
  }

  pa_requirements_met reqs;

  for (auto upper : {frAccessPointEnum::OnGrid,
                     frAccessPointEnum::HalfGrid,
                     frAccessPointEnum::Center,
                     frAccessPointEnum::EncOpt,
                     frAccessPointEnum::NearbyGrid}) {
    for (auto lower : {frAccessPointEnum::OnGrid,
                       frAccessPointEnum::HalfGrid,
                       frAccessPointEnum::Center,
                       frAccessPointEnum::EncOpt}) {
      if (upper == frAccessPointEnum::NearbyGrid && !aps.empty()) {
        // Only use NearbyGrid as a last resort (at least until
        // nangate45/aes is resolved).
        continue;
      }
      if (genPinAccessCostBounded(aps,
                                  apset,
                                  pin_shapes,
                                  layer_polys,
                                  pin,
                                  inst_term,
                                  lower,
                                  upper,
                                  reqs)) {
        return aps.size();
      }
    }
  }

  if (inst_term) {
    std::string unmet_requirements;
    if (!reqs.sparse_points) {
      unmet_requirements
          += "\n\tAt least "
             + (isStdCell(inst_term->getInst())
                    ? std::to_string(router_cfg_->MINNUMACCESSPOINT_STDCELLPIN)
                    : std::to_string(
                          router_cfg_->MINNUMACCESSPOINT_MACROCELLPIN))
             + " sparse access points";
    }
    debugPrint(logger_,
               utl::DRT,
               "pin_access",
               1,
               "Access point generation for {} did not meet :{}",
               inst_term->getName(),
               unmet_requirements);
  }

  // inst_term aps are written back here if not early stopped
  // IO term aps are are written back in genPinAccessCostBounded and always
  // early stopped
  updatePinStats(aps, inst_term);
  const int n_aps = aps.size();
  if (n_aps == 0) {
    if (inst_term && isStdCell(inst_term->getInst())) {
      std_cell_pin_no_ap_cnt_++;
    }
    if (inst_term && isMacroCell(inst_term->getInst())) {
      macro_cell_pin_no_ap_cnt_++;
    }
  } else {
    if (inst_term == nullptr) {
      logger_->error(DRT, 254, "inst_term can not be nullptr");
    }
    // write to pa
    const int pin_access_idx = inst_term->getInst()->getPinAccessIdx();
    for (auto& ap : aps) {
      pin->getPinAccess(pin_access_idx)->addAccessPoint(std::move(ap));
    }
  }
  return n_aps;
}

void FlexPA::genInstAccessPoints(frInst* unique_inst)
{
  ProfileTask profile("PA:uniqueInstance");
  for (auto& inst_term : unique_inst->getInstTerms()) {
    // only do for normal and clock terms
    if (isSkipInstTerm(inst_term.get())) {
      continue;
    }
    int n_aps = 0;
    for (auto& pin : inst_term->getTerm()->getPins()) {
      n_aps += genPinAccess(pin.get(), inst_term.get());
    }
    if (!n_aps) {
      logger_->error(DRT,
                     73,
                     "No access point for {}/{} ({}).",
                     inst_term->getInst()->getName(),
                     inst_term->getTerm()->getName(),
                     inst_term->getInst()->getMaster()->getName());
    }
  }
}

void FlexPA::genAllAccessPoints()
{
  ProfileTask profile("PA:point");
  int pin_count = 0;

  omp_set_num_threads(router_cfg_->MAX_THREADS);
  ThreadException exception;

  const std::vector<frInst*>& unique = unique_insts_.getUnique();
#pragma omp parallel for schedule(dynamic)
  for (frInst* unique_inst : unique) {  // NOLINT
    try {
      // only do for core and block cells
      if (!isStdCell(unique_inst) && !isMacroCell(unique_inst)) {
        continue;
      }

      genInstAccessPoints(unique_inst);
      if (router_cfg_->VERBOSE <= 0) {
        continue;
      }

      int inst_terms_cnt = static_cast<int>(unique_inst->getInstTerms().size());
#pragma omp critical
      for (int j = 0; j < inst_terms_cnt; j++) {
        pin_count++;
        if (pin_count % (pin_count > 10000 ? 10000 : 1000) == 0) {
          logger_->info(DRT, 76, "  Complete {} pins.", pin_count);
        }
      }
    } catch (...) {
      exception.capture();
    }
  }
  exception.rethrow();

  // PA for IO terms
  if (target_insts_.empty()) {
    omp_set_num_threads(router_cfg_->MAX_THREADS);
#pragma omp parallel for schedule(dynamic)
    for (unsigned i = 0;  // NOLINT
         i < getDesign()->getTopBlock()->getTerms().size();
         i++) {
      try {
        auto& term = getDesign()->getTopBlock()->getTerms()[i];
        if (term->getType().isSupply()) {
          continue;
        }
        auto net = term->getNet();
        if (!net || net->isSpecial()) {
          continue;
        }
        int n_aps = 0;
        for (auto& pin : term->getPins()) {
          n_aps += genPinAccess(pin.get(), nullptr);
        }
        if (!n_aps) {
          logger_->error(
              DRT, 74, "No access point for PIN/{}.", term->getName());
        }
      } catch (...) {
        exception.capture();
      }
    }
    exception.rethrow();
  }

  if (router_cfg_->VERBOSE > 0) {
    logger_->info(DRT, 78, "  Complete {} pins.", pin_count);
  }
}

void FlexPA::revertAccessPoints()
{
  const auto& unique = unique_insts_.getUnique();
  for (frInst* inst : unique) {
    const dbTransform xform = inst->getTransform();
    const Point offset(xform.getOffset());
    dbTransform revertXform(Point(-offset.getX(), -offset.getY()));

    const auto pin_access_idx = inst->getPinAccessIdx();
    for (auto& inst_term : inst->getInstTerms()) {
      // if (isSkipInstTerm(inst_term.get())) {
      //   continue;
      // }

      for (auto& pin : inst_term->getTerm()->getPins()) {
        auto pin_access = pin->getPinAccess(pin_access_idx);
        for (auto& access_point : pin_access->getAccessPoints()) {
          Point unique_AP_point(access_point->getPoint());
          revertXform.apply(unique_AP_point);
          access_point->setPoint(unique_AP_point);
          for (auto& ps : access_point->getPathSegs()) {
            Point begin = ps.getBeginPoint();
            Point end = ps.getEndPoint();
            revertXform.apply(begin);
            revertXform.apply(end);
            if (end < begin) {
              Point tmp = begin;
              begin = end;
              end = tmp;
            }
            ps.setPoints(begin, end);
          }
        }
      }
    }
  }
}

}  // namespace drt<|MERGE_RESOLUTION|>--- conflicted
+++ resolved
@@ -841,7 +841,6 @@
     }
   }
 
-<<<<<<< HEAD
   frCoord max_ext = 0;
   const gtl::rectangle_data<frCoord> viarect(
       box.xMin(), box.yMin(), box.xMax(), box.yMax());
@@ -862,20 +861,6 @@
       int_rects.clear();
       intersection.get_rectangles(int_rects,
                                   gtl::orientation_2d_enum::VERTICAL);
-=======
-  std::set<std::tuple<frCoord, int, const frViaDef*>> valid_via_defs;
-  for (auto& [idx, via_def] : via_defs) {
-    auto via = std::make_unique<frVia>(via_def, begin_point);
-    const Rect box = via->getLayer1BBox();
-    if (inst_term) {
-      if (!boundary_bbox.contains(box)) {
-        continue;
-      }
-      Rect layer2_boundary_box = via->getLayer2BBox();
-      if (!boundary_bbox.contains(layer2_boundary_box)) {
-        continue;
-      }
->>>>>>> 00a2fe26
     }
     for (const auto& r : int_rects) {
       max_ext = std::max(max_ext, box.yMax() - gtl::yh(r));
@@ -1240,34 +1225,15 @@
   std::vector<std::unique_ptr<frAccessPoint>> new_aps;
   LayerToRectCoordsMap layer_rect_to_coords;
   genAPsFromPinShapes(
-<<<<<<< HEAD
-      new_aps, apset, inst_term, pin_shapes, lower_type, upper_type);
-
-=======
       layer_rect_to_coords, inst_term, pin_shapes, lower_type, upper_type);
   createAPsFromLayerToRectCoordsMap(
       layer_rect_to_coords, new_aps, apset, inst_term, lower_type, upper_type);
->>>>>>> 00a2fe26
   for (auto& ap : new_aps) {
     ap->setAccess(frDirEnum::U, false);
     validateAPForPlanarAccess(ap.get(), layer_polys, pin, inst_term);
   }
-<<<<<<< HEAD
-
   filterMultipleViaAccess(
       new_aps, pin_shapes, layer_polys, pin, inst_term, is_std_cell_pin);
-  if (is_std_cell_pin) {
-#pragma omp atomic
-    std_cell_pin_gen_ap_cnt_ += new_aps.size();
-  }
-  if (is_macro_cell_pin) {
-#pragma omp atomic
-    macro_cell_pin_gen_ap_cnt_ += new_aps.size();
-  }
-=======
-  filterMultipleAPAccesses(
-      new_aps, pin_shapes, pin, inst_term, is_std_cell_pin);
->>>>>>> 00a2fe26
   if (graphics_) {
     graphics_->setAPs(new_aps, lower_type, upper_type);
   }

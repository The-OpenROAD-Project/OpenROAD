// SPDX-License-Identifier: BSD-3-Clause
// Copyright (c) 2019-2025, The OpenROAD Authors

#include <omp.h>

#include <algorithm>
#include <map>
#include <memory>
#include <set>
#include <utility>
#include <vector>

#include "AbstractPAGraphics.h"
#include "FlexPA.h"
#include "frProfileTask.h"
#include "gc/FlexGC.h"
#include "utl/exception.h"

namespace drt {

using utl::ThreadException;

/**
 *
 * @details This follows the Tao of PAO paper cost structure.
 * On track and half track are the preffered access points,
 * this function is responsible for generating them.
 * It iterates over every track coord in the range [low, high]
 * and inserts one of its coordinates on the coords map.
 * if use_nearby_grid is true it changes the access point cost to it.
 *
 * TODO:
 * This function doesn't seem to be getting the best access point.
 * it iterates through every track contained between low and high
 * and takes the first one (closest to low) not the best one (lowest cost).
 * note that std::map.insert() will not override and entry.
 * it should prioritize OnGrid access points
 */
void FlexPA::genAPOnTrack(
    std::map<frCoord, frAccessPointEnum>& coords,
    const std::map<frCoord, frAccessPointEnum>& track_coords,
    const frCoord low,
    const frCoord high,
    const bool use_nearby_grid)
{
  for (auto it = track_coords.lower_bound(low); it != track_coords.end();
       it++) {
    auto& [coord, cost] = *it;
    if (coord > high) {
      break;
    }
    if (use_nearby_grid) {
      coords.insert({coord, frAccessPointEnum::NearbyGrid});
    } else {
      coords.insert(*it);
    }
  }
}

// will not generate center for wider edge
/**
 * @details This follows the Tao of PAO paper cost structure.
 * First it iterates through the range [low, high] to check if there are
 * at least 3 possible OnTrack access points as those take priority.
 * If false it created and access points in the middle point between [low, high]
 */

void FlexPA::genAPCentered(std::map<frCoord, frAccessPointEnum>& coords,
                           const frLayerNum layer_num,
                           const frCoord low,
                           const frCoord high)
{
  // if touching two tracks, then no center??
  int candidates_on_grid = 0;
  for (auto it = coords.lower_bound(low); it != coords.end(); it++) {
    auto& [coordinate, cost] = *it;
    if (coordinate > high) {
      break;
    }
    if (cost == frAccessPointEnum::OnGrid) {
      candidates_on_grid++;
    }
  }
  if (candidates_on_grid >= 3) {
    return;
  }

  // If there are less than 3 coords OnGrid will create a Centered Access Point
  frCoord manu_grid = getDesign()->getTech()->getManufacturingGrid();
  frCoord coord = (low + high) / 2 / manu_grid * manu_grid;

  if (coords.find(coord) == coords.end()) {
    coords.insert(std::make_pair(coord, frAccessPointEnum::Center));
  } else {
    coords[coord] = std::min(coords[coord], frAccessPointEnum::Center);
  }
}

void FlexPA::genViaEnclosedCoords(std::map<frCoord, frAccessPointEnum>& coords,
                                  const gtl::rectangle_data<frCoord>& rect,
                                  const frViaDef* via_def,
                                  const frLayerNum layer_num,
                                  const bool is_curr_layer_horz)
{
  const auto rect_width = gtl::delta(rect, gtl::HORIZONTAL);
  const auto rect_height = gtl::delta(rect, gtl::VERTICAL);
  frVia via(via_def);
  const Rect box = via.getLayer1BBox();
  const auto via_width = box.dx();
  const auto via_height = box.dy();
  if (via_width > rect_width || via_height > rect_height) {
    return;
  }
  const int coord_top = is_curr_layer_horz ? gtl::yh(rect) - box.yMax()
                                           : gtl::xh(rect) - box.xMax();
  const int coord_low = is_curr_layer_horz ? gtl::yl(rect) - box.yMin()
                                           : gtl::xl(rect) - box.xMin();
  for (const int coord : {coord_top, coord_low}) {
    if (coords.find(coord) == coords.end()) {
      coords.insert(std::make_pair(coord, frAccessPointEnum::EncOpt));
    } else {
      coords[coord] = std::min(coords[coord], frAccessPointEnum::EncOpt);
    }
  }
}

/**
 * @details This follows the Tao of PAO paper cost structure.
 * Enclosed Boundary APs satisfy via-in-pin requirement.
 * This is the worst access point adressed in the paper
 */

void FlexPA::genAPEnclosedBoundary(std::map<frCoord, frAccessPointEnum>& coords,
                                   const gtl::rectangle_data<frCoord>& rect,
                                   const frLayerNum layer_num,
                                   const bool is_curr_layer_horz)
{
  if (layer_num + 1 > getDesign()->getTech()->getTopLayerNum()) {
    return;
  }
  // hardcode first two single vias
  const int max_num_via_trial = 2;
  int cnt = 0;
  for (auto& [tup, via] : layer_num_to_via_defs_[layer_num + 1][1]) {
    genViaEnclosedCoords(coords, rect, via, layer_num, is_curr_layer_horz);
    cnt++;
    if (cnt >= max_num_via_trial) {
      break;
    }
  }
}

void FlexPA::genAPCosted(
    const frAccessPointEnum cost,
    std::map<frCoord, frAccessPointEnum>& coords,
    const std::map<frCoord, frAccessPointEnum>& track_coords,
    const frLayerNum base_layer_num,
    const frLayerNum layer_num,
    const gtl::rectangle_data<frCoord>& rect,
    const int offset)
{
  auto layer = getDesign()->getTech()->getLayer(layer_num);
  const bool is_curr_layer_horz = layer->isHorizontal();
  const auto min_width_layer = layer->getMinWidth();
  const int rect_min = is_curr_layer_horz ? gtl::yl(rect) : gtl::xl(rect);
  const int rect_max = is_curr_layer_horz ? gtl::yh(rect) : gtl::xh(rect);

  switch (cost) {
    case (frAccessPointEnum::OnGrid):
      genAPOnTrack(coords, track_coords, rect_min + offset, rect_max - offset);
      break;

      // frAccessPointEnum::Halfgrid not defined

    case (frAccessPointEnum::Center):
      genAPCentered(
          coords, base_layer_num, rect_min + offset, rect_max - offset);
      break;

    case (frAccessPointEnum::EncOpt):
      genAPEnclosedBoundary(coords, rect, base_layer_num, is_curr_layer_horz);
      break;

    case (frAccessPointEnum::NearbyGrid):
      genAPOnTrack(
          coords, track_coords, rect_min - min_width_layer, rect_min, true);
      genAPOnTrack(
          coords, track_coords, rect_max, rect_max + min_width_layer, true);
      break;

    default:
      logger_->error(DRT, 257, "Invalid frAccessPointEnum type");
  }
}

// Responsible for checking if an AP is valid and configuring it
void FlexPA::createSingleAccessPoint(
    std::vector<std::unique_ptr<frAccessPoint>>& aps,
    std::set<std::pair<Point, frLayerNum>>& apset,
    const gtl::rectangle_data<frCoord>& maxrect,
    const frCoord x,
    const frCoord y,
    const frLayerNum layer_num,
    const bool allow_planar,
    const bool allow_via,
    const frAccessPointEnum lower_type,
    const frAccessPointEnum upper_type)
{
  gtl::point_data<frCoord> pt(x, y);
  if (!gtl::contains(maxrect, pt) && lower_type != frAccessPointEnum::NearbyGrid
      && upper_type != frAccessPointEnum::NearbyGrid) {
    return;
  }
  Point fpt(x, y);
  if (apset.find(std::make_pair(fpt, layer_num)) != apset.end()) {
    return;
  }
  auto ap = std::make_unique<frAccessPoint>(fpt, layer_num);

  ap->setMultipleAccesses(frDirEnumPlanar, allow_planar);

  if (allow_planar) {
    const auto lower_layer = getDesign()->getTech()->getLayer(layer_num);
    // rectonly forbid wrongway planar access
    // rightway on grid only forbid off track rightway planar access
    // horz layer
    if (lower_layer->getDir() == dbTechLayerDir::HORIZONTAL) {
      if (lower_layer->isUnidirectional()) {
        ap->setMultipleAccesses(frDirEnumVert, false);
      }
      if (lower_layer->getLef58RightWayOnGridOnlyConstraint()
          && lower_type != frAccessPointEnum::OnGrid) {
        ap->setMultipleAccesses(frDirEnumHorz, false);
      }
    }
    // vert layer
    if (lower_layer->getDir() == dbTechLayerDir::VERTICAL) {
      if (lower_layer->isUnidirectional()) {
        ap->setMultipleAccesses(frDirEnumHorz, false);
      }
      if (lower_layer->getLef58RightWayOnGridOnlyConstraint()
          && lower_type != frAccessPointEnum::OnGrid) {
        ap->setMultipleAccesses(frDirEnumVert, false);
      }
    }
  }

  ap->setAllowVia(allow_via);
  ap->setType((frAccessPointEnum) lower_type, true);
  ap->setType((frAccessPointEnum) upper_type, false);
  if ((lower_type == frAccessPointEnum::NearbyGrid
       || upper_type == frAccessPointEnum::NearbyGrid)) {
    Point end;
    const int hwidth
        = design_->getTech()->getLayer(ap->getLayerNum())->getMinWidth() / 2;

    end.setX(std::clamp(
        fpt.x(), gtl::xl(maxrect) + hwidth, gtl::xh(maxrect) - hwidth));
    end.setY(std::clamp(
        fpt.y(), gtl::yl(maxrect) + hwidth, gtl::yh(maxrect) - hwidth));

    Point e = fpt;
    if (fpt.x() != end.x()) {
      e.setX(end.x());
    } else if (fpt.y() != end.y()) {
      e.setY(end.y());
    }
    if (e != fpt) {
      frPathSeg ps;
      ps.setPoints_safe(fpt, e);
      if (ps.getBeginPoint() == end) {
        ps.setBeginStyle(frEndStyle(frcTruncateEndStyle));
      } else if (ps.getEndPoint() == end) {
        ps.setEndStyle(frEndStyle(frcTruncateEndStyle));
      }
      ap->addPathSeg(ps);
      if (e != end) {
        fpt = e;
        ps.setPoints_safe(fpt, end);
        if (ps.getBeginPoint() == end) {
          ps.setBeginStyle(frEndStyle(frcTruncateEndStyle));
        } else {
          ps.setEndStyle(frEndStyle(frcTruncateEndStyle));
        }
        ap->addPathSeg(ps);
      }
    }
  }
  aps.push_back(std::move(ap));
  apset.insert(std::make_pair(fpt, layer_num));
}

void FlexPA::createMultipleAccessPoints(
    frInstTerm* inst_term,
    std::vector<std::unique_ptr<frAccessPoint>>& aps,
    std::set<std::pair<Point, frLayerNum>>& apset,
    const gtl::rectangle_data<frCoord>& rect,
    const frLayerNum layer_num,
    const std::map<frCoord, frAccessPointEnum>& x_coords,
    const std::map<frCoord, frAccessPointEnum>& y_coords,
    const frAccessPointEnum lower_type,
    const frAccessPointEnum upper_type)
{
  auto layer = getDesign()->getTech()->getLayer(layer_num);
  bool allow_via = !isIOTerm(inst_term);
  bool allow_planar = true;
  //  only VIA_ACCESS_LAYERNUM layer can have via access
  if (isStdCellTerm(inst_term)) {
    if ((layer_num >= router_cfg_->VIAINPIN_BOTTOMLAYERNUM
         && layer_num <= router_cfg_->VIAINPIN_TOPLAYERNUM)
        || layer_num <= router_cfg_->VIA_ACCESS_LAYERNUM) {
      allow_planar = false;
    }
  }
  const int aps_size_before = aps.size();
  // build points;
  for (auto& [x_coord, cost_x] : x_coords) {
    for (auto& [y_coord, cost_y] : y_coords) {
      // lower full/half/center
      auto& low_layer_type = layer->isHorizontal() ? cost_y : cost_x;
      auto& up_layer_type = layer->isVertical() ? cost_y : cost_x;
      if (low_layer_type == lower_type && up_layer_type == upper_type) {
        createSingleAccessPoint(aps,
                                apset,
                                rect,
                                x_coord,
                                y_coord,
                                layer_num,
                                allow_planar,
                                allow_via,
                                lower_type,
                                upper_type);
      }
    }
  }
  const int new_aps_size = aps.size() - aps_size_before;
  if (inst_term && isStdCell(inst_term->getInst())) {
#pragma omp atomic
    std_cell_pin_gen_ap_cnt_ += new_aps_size;
  }
  if (inst_term && isMacroCell(inst_term->getInst())) {
#pragma omp atomic
    macro_cell_pin_gen_ap_cnt_ += new_aps_size;
  }
}

/**
 * @details Generates all necessary access points from a rectangle shape
 * In this case a rectangle is one of the pin shapes of the pin
 */
void FlexPA::genAPsFromRect(const gtl::rectangle_data<frCoord>& rect,
                            const frLayerNum layer_num,
                            std::map<frCoord, frAccessPointEnum>& x_coords,
                            std::map<frCoord, frAccessPointEnum>& y_coords,
                            const frAccessPointEnum lower_type,
                            const frAccessPointEnum upper_type,
                            const bool is_macro_cell_pin)
{
  if (OnlyAllowOnGridAccess(layer_num, is_macro_cell_pin)
      && upper_type != frAccessPointEnum::OnGrid) {
    return;
  }
  frLayer* layer = getDesign()->getTech()->getLayer(layer_num);
  const auto min_width_layer1 = layer->getMinWidth();
  if (std::min(gtl::delta(rect, gtl::HORIZONTAL),
               gtl::delta(rect, gtl::VERTICAL))
      < min_width_layer1) {
    return;
  }
  frLayerNum second_layer_num = 0;
  if (layer_num + 2 <= getDesign()->getTech()->getTopLayerNum()) {
    second_layer_num = layer_num + 2;
  } else if (layer_num - 2 >= getDesign()->getTech()->getBottomLayerNum()) {
    second_layer_num = layer_num - 2;
  } else {
    logger_->error(DRT, 68, "genAPsFromRect cannot find second_layer_num.");
  }
  auto& layer1_track_coords = track_coords_[layer_num];
  auto& layer2_track_coords = track_coords_[second_layer_num];
  const bool is_layer1_horz = layer->isHorizontal();

  int hwidth = layer->getWidth() / 2;
  bool use_center_line = false;
  if (is_macro_cell_pin && !layer->getLef58RightWayOnGridOnlyConstraint()) {
    auto rect_dir = gtl::guess_orientation(rect);
    if ((rect_dir == gtl::HORIZONTAL && is_layer1_horz)
        || (rect_dir == gtl::VERTICAL && !is_layer1_horz)) {
      auto layer_width = layer->getWidth();
      if ((rect_dir == gtl::HORIZONTAL
           && gtl::delta(rect, gtl::VERTICAL) < 2 * layer_width)
          || (rect_dir == gtl::VERTICAL
              && gtl::delta(rect, gtl::HORIZONTAL) < 2 * layer_width)) {
        use_center_line = true;
      }
    }
  }

  // gen all full/half grid coords
  /** offset used to only be used after an if (!is_macro_cell_pin ||
   * !use_center_line), so this logic was combined with offset is_macro_cell_pin
   * ? hwidth : 0;
   */
  const int offset = is_macro_cell_pin && !use_center_line ? hwidth : 0;
  const int layer1_rect_min = is_layer1_horz ? gtl::yl(rect) : gtl::xl(rect);
  const int layer1_rect_max = is_layer1_horz ? gtl::yh(rect) : gtl::xh(rect);
  auto& layer1_coords = is_layer1_horz ? y_coords : x_coords;
  auto& layer2_coords = is_layer1_horz ? x_coords : y_coords;

  const frAccessPointEnum frDirEnums[] = {frAccessPointEnum::OnGrid,
                                          frAccessPointEnum::Center,
                                          frAccessPointEnum::EncOpt,
                                          frAccessPointEnum::NearbyGrid};

  for (const auto cost : frDirEnums) {
    if (upper_type >= cost) {
      genAPCosted(cost,
                  layer2_coords,
                  layer2_track_coords,
                  layer_num,
                  second_layer_num,
                  rect,
                  offset);
    }
  }
  if (!use_center_line) {
    for (const auto cost : frDirEnums) {
      if (lower_type >= cost) {
        genAPCosted(cost,
                    layer1_coords,
                    layer1_track_coords,
                    layer_num,
                    layer_num,
                    rect);
      }
    }
  } else {
    genAPCentered(layer1_coords, layer_num, layer1_rect_min, layer1_rect_max);
    for (auto& [layer1_coord, cost] : layer1_coords) {
      layer1_coords[layer1_coord] = frAccessPointEnum::OnGrid;
    }
  }
}

bool FlexPA::OnlyAllowOnGridAccess(const frLayerNum layer_num,
                                   const bool is_macro_cell_pin)
{
  // lower layer is current layer
  // rightway on grid only forbid off track up via access on upper layer
  const auto upper_layer
      = (layer_num + 2 <= getDesign()->getTech()->getTopLayerNum())
            ? getDesign()->getTech()->getLayer(layer_num + 2)
            : nullptr;
  if (!is_macro_cell_pin && upper_layer
      && upper_layer->getLef58RightWayOnGridOnlyConstraint()) {
    return true;
  }
  return false;
}

void FlexPA::genAPsFromLayerShapes(
    LayerToRectCoordsMap& layer_rect_to_coords,
    frInstTerm* inst_term,
    const gtl::polygon_90_set_data<frCoord>& layer_shapes,
    const frLayerNum layer_num,
    const frAccessPointEnum lower_type,
    const frAccessPointEnum upper_type)
{
  // IO term is treated as the MacroCellPin as the top block
  bool is_macro_cell_pin = isMacroCellTerm(inst_term) || isIOTerm(inst_term);

  std::vector<gtl::rectangle_data<frCoord>> maxrects;
  gtl::get_max_rectangles(maxrects, layer_shapes);
  for (auto& bbox_rect : maxrects) {
    std::map<frCoord, frAccessPointEnum> x_coords;
    std::map<frCoord, frAccessPointEnum> y_coords;

    genAPsFromRect(bbox_rect,
                   layer_num,
                   x_coords,
                   y_coords,
                   lower_type,
                   upper_type,
                   is_macro_cell_pin);

    layer_rect_to_coords[layer_num].push_back(
        {bbox_rect, {x_coords, y_coords}});
  }
}

// filter off-grid coordinate
// lower on-grid 0, upper on-grid 0 = 0
// lower 1/2     1, upper on-grid 0 = 1
// lower center  2, upper on-grid 0 = 2
// lower center  2, upper center  2 = 4

void FlexPA::createAPsFromLayerToRectCoordsMap(
    const LayerToRectCoordsMap& layer_rect_to_coords,
    std::vector<std::unique_ptr<frAccessPoint>>& aps,
    std::set<std::pair<Point, frLayerNum>>& apset,
    frInstTerm* inst_term,
    const frAccessPointEnum lower_type,
    const frAccessPointEnum upper_type)
{
  for (const auto& [layer_num, rect_coords] : layer_rect_to_coords) {
    for (const auto& [rect, coords] : rect_coords) {
      const auto& [x_coords, y_coords] = coords;
      createMultipleAccessPoints(inst_term,
                                 aps,
                                 apset,
                                 rect,
                                 layer_num,
                                 x_coords,
                                 y_coords,
                                 lower_type,
                                 upper_type);
    }
  }
}

void FlexPA::genAPsFromPinShapes(
    LayerToRectCoordsMap& layer_rect_to_coords,
    frInstTerm* inst_term,
    const std::vector<gtl::polygon_90_set_data<frCoord>>& pin_shapes,
    const frAccessPointEnum lower_type,
    const frAccessPointEnum upper_type)
{
  //  only VIA_ACCESS_LAYERNUM layer can have via access
  frLayerNum layer_num = 0;
  for (const auto& layer_shapes : pin_shapes) {
    if (!layer_shapes.empty()
        && getDesign()->getTech()->getLayer(layer_num)->isRoutable()) {
      genAPsFromLayerShapes(layer_rect_to_coords,
                            inst_term,
                            layer_shapes,
                            layer_num,
                            lower_type,
                            upper_type);
    }
    layer_num++;
  }
}

Point FlexPA::genEndPoint(
    const std::vector<gtl::polygon_90_data<frCoord>>& layer_polys,
    const Point& begin_point,
    const frLayerNum layer_num,
    const frDirEnum dir,
    const bool is_block)
{
  const int step_size_multiplier = 3;
  frCoord x = begin_point.x();
  frCoord y = begin_point.y();
  const frCoord width = getDesign()->getTech()->getLayer(layer_num)->getWidth();
  const frCoord step_size = step_size_multiplier * width;
  const frCoord pitch = getDesign()->getTech()->getLayer(layer_num)->getPitch();
  gtl::rectangle_data<frCoord> rect;
  if (is_block) {
    gtl::extents(rect, layer_polys[0]);
    if (layer_polys.size() > 1) {
      logger_->warn(DRT, 6000, "Macro pin has more than 1 polygon");
    }
  }
  switch (dir) {
    case (frDirEnum::W):
      if (is_block) {
        x = gtl::xl(rect) - pitch;
      } else {
        x -= step_size;
      }
      break;
    case (frDirEnum::E):
      if (is_block) {
        x = gtl::xh(rect) + pitch;
      } else {
        x += step_size;
      }
      break;
    case (frDirEnum::S):
      if (is_block) {
        y = gtl::yl(rect) - pitch;
      } else {
        y -= step_size;
      }
      break;
    case (frDirEnum::N):
      if (is_block) {
        y = gtl::yh(rect) + pitch;
      } else {
        y += step_size;
      }
      break;
    default:
      logger_->error(DRT, 70, "Unexpected direction in getPlanarEP.");
  }
  return {x, y};
}

bool FlexPA::isPointOutsideShapes(
    const Point& point,
    const std::vector<gtl::polygon_90_data<frCoord>>& layer_polys)
{
  const gtl::point_data<frCoord> pt(point.getX(), point.getY());
  for (auto& layer_poly : layer_polys) {
    if (gtl::contains(layer_poly, pt)) {
      return false;
      break;
    }
  }
  return true;
}

template <typename T>
bool FlexPA::filterPlanarAccess(
    frAccessPoint* ap,
    const std::vector<gtl::polygon_90_data<frCoord>>& layer_polys,
    frDirEnum dir,
    T* pin,
    frInstTerm* inst_term)
{
  const Point begin_point = ap->getPoint();
  // skip viaonly access
  if (!ap->hasAccess(dir)) {
    return false;
  }
  const bool is_block
      = inst_term
        && inst_term->getInst()->getMaster()->getMasterType().isBlock();
  const Point end_point
      = genEndPoint(layer_polys, begin_point, ap->getLayerNum(), dir, is_block);
  const bool is_outside = isPointOutsideShapes(end_point, layer_polys);
  // skip if two width within shape for standard cell
  if (!is_outside) {
    ap->setAccess(dir, false);
    return false;
  }
  // TODO: EDIT HERE Wrongdirection segments
  frLayer* layer = getDesign()->getTech()->getLayer(ap->getLayerNum());
  auto ps = std::make_unique<frPathSeg>();
  auto style = layer->getDefaultSegStyle();
  const bool vert_dir = (dir == frDirEnum::S || dir == frDirEnum::N);
  const bool wrong_dir
      = (layer->getDir() == dbTechLayerDir::HORIZONTAL && vert_dir)
        || (layer->getDir() == dbTechLayerDir::VERTICAL && !vert_dir);
  if (dir == frDirEnum::W || dir == frDirEnum::S) {
    ps->setPoints(end_point, begin_point);
    style.setEndStyle(frcTruncateEndStyle, 0);
  } else {
    ps->setPoints(begin_point, end_point);
    style.setBeginStyle(frcTruncateEndStyle, 0);
  }
  if (wrong_dir) {
    style.setWidth(layer->getWrongDirWidth());
  }
  ps->setLayerNum(ap->getLayerNum());
  ps->setStyle(style);
  if (inst_term && inst_term->hasNet()) {
    ps->addToNet(inst_term->getNet());
  } else {
    ps->addToPin(pin);
  }

  const bool no_drv
      = isPlanarViolationFree(ap, pin, ps.get(), inst_term, begin_point, layer);
  ap->setAccess(dir, no_drv);

  return no_drv;
}

template <typename T>
bool FlexPA::isPlanarViolationFree(frAccessPoint* ap,
                                   T* pin,
                                   frPathSeg* ps,
                                   frInstTerm* inst_term,
                                   const Point point,
                                   frLayer* layer)
{
  // Runs the DRC Engine to check for any violations
  FlexGCWorker design_rule_checker(getTech(), logger_, router_cfg_);
  design_rule_checker.setIgnoreMinArea();
  design_rule_checker.setIgnoreCornerSpacing();
  const auto pitch = layer->getPitch();
  const auto extension = 5 * pitch;
  Rect tmp_box(point, point);
  Rect ext_box;
  tmp_box.bloat(extension, ext_box);
  design_rule_checker.setExtBox(ext_box);
  design_rule_checker.setDrcBox(ext_box);
  if (inst_term) {
    design_rule_checker.addTargetObj(inst_term->getInst());
  } else {
    design_rule_checker.addTargetObj(pin->getTerm());
  }
  design_rule_checker.initPA0(getDesign());
  auto pin_term = pin->getTerm();
  frBlockObject* owner;
  if (inst_term) {
    if (inst_term->hasNet()) {
      owner = inst_term->getNet();
    } else {
      owner = inst_term;
    }
  } else {
    if (pin_term->hasNet()) {
      owner = pin_term->getNet();
    } else {
      owner = pin_term;
    }
  }
  design_rule_checker.addPAObj(ps, owner);
  for (auto& apPs : ap->getPathSegs()) {
    design_rule_checker.addPAObj(&apPs, owner);
  }
  design_rule_checker.initPA1();
  design_rule_checker.main();

  if (graphics_) {
    graphics_->setPlanarAP(ap, ps, design_rule_checker.getMarkers());
  }

  return design_rule_checker.getMarkers().empty();
}

void FlexPA::getViasFromMetalWidthMap(
    const Point& pt,
    const frLayerNum layer_num,
    const gtl::polygon_90_set_data<frCoord>& polyset,
    std::vector<std::pair<int, const frViaDef*>>& via_defs)
{
  const auto tech = getTech();
  if (layer_num == tech->getTopLayerNum()) {
    return;
  }
  const auto cut_layer = tech->getLayer(layer_num + 1)->getDbLayer();
  // If the upper layer has an NDR special handling will be needed
  // here. Assuming normal min-width routing for now.
  const frCoord top_width = tech->getLayer(layer_num + 2)->getMinWidth();
  const auto width_orient
      = tech->isHorizontalLayer(layer_num) ? gtl::VERTICAL : gtl::HORIZONTAL;
  frCoord bottom_width = -1;
  auto viaMap = cut_layer->getTech()->getMetalWidthViaMap();
  for (auto entry : viaMap) {
    if (entry->getCutLayer() != cut_layer) {
      continue;
    }

    if (entry->isPgVia()) {
      continue;
    }

    if (entry->isViaCutClass()) {
      logger_->warn(
          DRT,
          519,
          "Via cut classes in LEF58_METALWIDTHVIAMAP are not supported.");
      continue;
    }

    if (entry->getAboveLayerWidthLow() > top_width
        || entry->getAboveLayerWidthHigh() < top_width) {
      continue;
    }

    if (bottom_width < 0) {  // compute bottom_width once
      std::vector<gtl::rectangle_data<frCoord>> maxrects;
      gtl::get_max_rectangles(maxrects, polyset);
      for (auto& rect : maxrects) {
        if (contains(rect, gtl::point_data<frCoord>(pt.x(), pt.y()))) {
          const frCoord width = delta(rect, width_orient);
          bottom_width = std::max(bottom_width, width);
        }
      }
    }

    if (entry->getBelowLayerWidthLow() > bottom_width
        || entry->getBelowLayerWidthHigh() < bottom_width) {
      continue;
    }

    via_defs.emplace_back(via_defs.size(), tech->getVia(entry->getViaName()));
  }
}

frCoord FlexPA::viaMaxExt(frInstTerm* inst_term,
                          frAccessPoint* ap,
                          const gtl::polygon_90_set_data<frCoord>& polyset,
                          const frViaDef* via_def)
{
  const Point begin_point = ap->getPoint();
  const auto layer_num = ap->getLayerNum();
  auto via = std::make_unique<frVia>(via_def);
  via->setOrigin(begin_point);
  const Rect box = via->getLayer1BBox();

  // check if ap is on the left/right boundary of the cell
  Rect boundary_bbox;
  bool is_side_bound = false;
  if (inst_term) {
    boundary_bbox = inst_term->getInst()->getBoundaryBBox();
    frCoord width = getDesign()->getTech()->getLayer(layer_num)->getWidth();
    if (begin_point.x() <= boundary_bbox.xMin() + 3 * width
        || begin_point.x() >= boundary_bbox.xMax() - 3 * width) {
      is_side_bound = true;
    }
  }

  frCoord max_ext = 0;
  const gtl::rectangle_data<frCoord> viarect(
      box.xMin(), box.yMin(), box.xMax(), box.yMax());
  using boost::polygon::operators::operator+=;
  using boost::polygon::operators::operator&=;
  gtl::polygon_90_set_data<frCoord> intersection;
  intersection += viarect;
  intersection &= polyset;
  // via ranking criteria: max extension distance beyond pin shape
  std::vector<gtl::rectangle_data<frCoord>> int_rects;
  intersection.get_rectangles(int_rects, gtl::orientation_2d_enum::HORIZONTAL);
  for (const auto& r : int_rects) {
    max_ext = std::max(max_ext, box.xMax() - gtl::xh(r));
    max_ext = std::max(max_ext, gtl::xl(r) - box.xMin());
  }
  if (!is_side_bound) {
    if (int_rects.size() > 1) {
      int_rects.clear();
      intersection.get_rectangles(int_rects,
                                  gtl::orientation_2d_enum::VERTICAL);
    }
    for (const auto& r : int_rects) {
      max_ext = std::max(max_ext, box.yMax() - gtl::yh(r));
      max_ext = std::max(max_ext, gtl::yl(r) - box.yMin());
    }
  }
  return max_ext;
}

template <typename T>
bool FlexPA::validateAPForVia(
    frAccessPoint* ap,
    const frViaDef* via_def,
    const std::vector<gtl::polygon_90_data<frCoord>>& layer_polys,
    const gtl::polygon_90_set_data<frCoord>& polyset,
    T* pin,
    frInstTerm* inst_term)
{
<<<<<<< HEAD
=======
  const Point begin_point = ap->getPoint();
  const auto layer_num = ap->getLayerNum();

  // skip planar only access
>>>>>>> f002ab40
  if (!ap->isViaAllowed()) {
    return false;
  }

  const Point begin_point = ap->getPoint();
  const auto layer_num = ap->getLayerNum();

  bool via_in_pin = false;
  const auto lower_type = ap->getType(true);
  const auto upper_type = ap->getType(false);
  if (layer_num >= router_cfg_->VIAINPIN_BOTTOMLAYERNUM
      && layer_num <= router_cfg_->VIAINPIN_TOPLAYERNUM) {
    via_in_pin = true;
  } else if ((lower_type == frAccessPointEnum::EncOpt
              && upper_type != frAccessPointEnum::NearbyGrid)
             || (upper_type == frAccessPointEnum::EncOpt
                 && lower_type != frAccessPointEnum::NearbyGrid)) {
    via_in_pin = true;
  }

<<<<<<< HEAD
  // check if ap is on the left/right boundary of the cell
  Rect boundary_bbox;
  bool is_side_bound = false;
  if (inst_term) {
    boundary_bbox = inst_term->getInst()->getBoundaryBBox();
    frCoord width = getDesign()->getTech()->getLayer(layer_num)->getWidth();
    if (begin_point.x() <= boundary_bbox.xMin() + 3 * width
        || begin_point.x() >= boundary_bbox.xMax() - 3 * width) {
      is_side_bound = true;
    }
  }

  auto via = std::make_unique<frVia>(via_def);
  via->setOrigin(begin_point);
  const Rect box = via->getLayer1BBox();
  if (inst_term) {
    if (!boundary_bbox.contains(box)) {
      return false;
    }
    Rect layer2_boundary_box = via->getLayer2BBox();
    if (!boundary_bbox.contains(layer2_boundary_box)) {
      return false;
    }
  }

  frCoord max_ext = 0;
  const gtl::rectangle_data<frCoord> viarect(
      box.xMin(), box.yMin(), box.xMax(), box.yMax());
  using boost::polygon::operators::operator+=;
  using boost::polygon::operators::operator&=;
  gtl::polygon_90_set_data<frCoord> intersection;
  intersection += viarect;
  intersection &= polyset;
  // via ranking criteria: max extension distance beyond pin shape
  std::vector<gtl::rectangle_data<frCoord>> int_rects;
  intersection.get_rectangles(int_rects, gtl::orientation_2d_enum::HORIZONTAL);
  for (const auto& r : int_rects) {
    max_ext = std::max(max_ext, box.xMax() - gtl::xh(r));
    max_ext = std::max(max_ext, gtl::xl(r) - box.xMin());
  }
  if (!is_side_bound) {
    if (int_rects.size() > 1) {
      int_rects.clear();
      intersection.get_rectangles(int_rects,
                                  gtl::orientation_2d_enum::VERTICAL);
    }
    for (const auto& r : int_rects) {
      max_ext = std::max(max_ext, box.yMax() - gtl::yh(r));
      max_ext = std::max(max_ext, gtl::yl(r) - box.yMin());
    }
  }
  if (via_in_pin && max_ext) {
    return false;
  }
  if (!checkViaPlanarAccess(ap, via.get(), pin, inst_term, layer_polys)) {
    return false;
  }
  ap->setAccess(frDirEnum::U);
  ap->addViaDef(via_def);
  return true;
=======
  const int max_num_via_trial = 2;
  // use std:pair to ensure deterministic behavior
  std::vector<std::pair<int, const frViaDef*>> via_defs;
  getViasFromMetalWidthMap(begin_point, layer_num, polyset, via_defs);

  if (via_defs.empty()) {  // no via map entry
    // hardcode first two single vias
    for (auto& [tup, via_def] : layer_num_to_via_defs_[layer_num + 1][1]) {
      via_defs.emplace_back(via_defs.size(), via_def);
      if (via_defs.size() >= max_num_via_trial && !deep_search) {
        break;
      }
    }
  }

  int valid_via_count = 0;
  for (auto& [idx, via_def] : via_defs) {
    auto via = std::make_unique<frVia>(via_def);
    via->setOrigin(begin_point);
    const Rect box = via->getLayer1BBox();
    if (inst_term) {
      Rect boundary_bbox = inst_term->getInst()->getBoundaryBBox();
      if (!boundary_bbox.contains(box)) {
        continue;
      }
      Rect layer2_boundary_box = via->getLayer2BBox();
      if (!boundary_bbox.contains(layer2_boundary_box)) {
        continue;
      }
    }

    frCoord max_ext = viaMaxExt(inst_term, ap, polyset, via_def);

    if (via_in_pin && max_ext) {
      continue;
    }
    if (checkViaPlanarAccess(ap, via.get(), pin, inst_term, layer_polys)) {
      ap->addViaDef(via_def);
      ap->setAccess(frDirEnum::U);
      valid_via_count++;
      if (valid_via_count >= max_num_via_trial) {
        break;
      }
    }
  }
>>>>>>> f002ab40
}

template <typename T>
bool FlexPA::validateAPForPlanarAccess(
    frAccessPoint* ap,
    const std::vector<std::vector<gtl::polygon_90_data<frCoord>>>& layer_polys,
    T* pin,
    frInstTerm* inst_term)
{
  bool allow_planar_access = false;
  for (const frDirEnum dir : frDirEnumPlanar) {
    allow_planar_access |= filterPlanarAccess(
        ap, layer_polys[ap->getLayerNum()], dir, pin, inst_term);
  }
  return allow_planar_access;
}

template <typename T>
bool FlexPA::checkViaPlanarAccess(
    frAccessPoint* ap,
    frVia* via,
    T* pin,
    frInstTerm* inst_term,
    const std::vector<gtl::polygon_90_data<frCoord>>& layer_polys)
{
  for (const frDirEnum dir : frDirEnumPlanar) {
    if (checkDirectionalViaAccess(ap, via, pin, inst_term, layer_polys, dir)) {
      return true;
    }
  }
  return false;
}

template <typename T>
bool FlexPA::checkDirectionalViaAccess(
    frAccessPoint* ap,
    frVia* via,
    T* pin,
    frInstTerm* inst_term,
    const std::vector<gtl::polygon_90_data<frCoord>>& layer_polys,
    frDirEnum dir)
{
  auto upper_layer = getTech()->getLayer(via->getViaDef()->getLayer2Num());
  const bool vert_dir = (dir == frDirEnum::S || dir == frDirEnum::N);
  const bool wrong_dir = (upper_layer->isHorizontal() && vert_dir)
                         || (upper_layer->isVertical() && !vert_dir);
  auto style = upper_layer->getDefaultSegStyle();

  if (wrong_dir) {
    if (!router_cfg_->USENONPREFTRACKS || upper_layer->isUnidirectional()) {
      return false;
    }
    style.setWidth(upper_layer->getWrongDirWidth());
  }

  const Point begin_point = ap->getPoint();
  const bool is_block
      = inst_term
        && inst_term->getInst()->getMaster()->getMasterType().isBlock();
  const Point end_point = genEndPoint(layer_polys,
                                      begin_point,
                                      via->getViaDef()->getLayer2Num(),
                                      dir,
                                      is_block);

  if (inst_term && inst_term->hasNet()) {
    via->addToNet(inst_term->getNet());
  } else {
    via->addToPin(pin);
  }
  // PS
  auto ps = std::make_unique<frPathSeg>();
  if (dir == frDirEnum::W || dir == frDirEnum::S) {
    ps->setPoints(end_point, begin_point);
    style.setEndStyle(frcTruncateEndStyle, 0);
  } else {
    ps->setPoints(begin_point, end_point);
    style.setBeginStyle(frcTruncateEndStyle, 0);
  }
  ps->setLayerNum(upper_layer->getLayerNum());
  ps->setStyle(style);
  if (inst_term && inst_term->hasNet()) {
    ps->addToNet(inst_term->getNet());
  } else {
    ps->addToPin(pin);
  }
  return isViaViolationFree(ap, via, pin, ps.get(), inst_term, begin_point);
}

template <typename T>
bool FlexPA::isViaViolationFree(frAccessPoint* ap,
                                frVia* via,
                                T* pin,
                                frPathSeg* ps,
                                frInstTerm* inst_term,
                                const Point point)
{
  // Runs the DRC Engine to check for any violations
  FlexGCWorker design_rule_checker(getTech(), logger_, router_cfg_);
  design_rule_checker.setIgnoreMinArea();
  design_rule_checker.setIgnoreLongSideEOL();
  design_rule_checker.setIgnoreCornerSpacing();
  const auto pitch = getTech()->getLayer(ap->getLayerNum())->getPitch();
  const auto extension = 5 * pitch;
  Rect tmp_box(point, point);
  Rect ext_box;
  tmp_box.bloat(extension, ext_box);
  auto pin_term = pin->getTerm();
  auto pin_net = pin_term->getNet();
  design_rule_checker.setExtBox(ext_box);
  design_rule_checker.setDrcBox(ext_box);
  if (inst_term) {
    if (!inst_term->getNet() || !inst_term->getNet()->getNondefaultRule()
        || router_cfg_->AUTO_TAPER_NDR_NETS) {
      design_rule_checker.addTargetObj(inst_term->getInst());
    }
  } else {
    if (!pin_net || !pin_net->getNondefaultRule()
        || router_cfg_->AUTO_TAPER_NDR_NETS) {
      design_rule_checker.addTargetObj(pin_term);
    }
  }

  design_rule_checker.initPA0(getDesign());
  frBlockObject* owner;
  if (inst_term) {
    if (inst_term->hasNet()) {
      owner = inst_term->getNet();
    } else {
      owner = inst_term;
    }
  } else {
    if (pin_term->hasNet()) {
      owner = pin_net;
    } else {
      owner = pin_term;
    }
  }
  design_rule_checker.addPAObj(ps, owner);
  design_rule_checker.addPAObj(via, owner);
  for (auto& apPs : ap->getPathSegs()) {
    design_rule_checker.addPAObj(&apPs, owner);
  }
  design_rule_checker.initPA1();
  design_rule_checker.main();

  const bool no_drv = design_rule_checker.getMarkers().empty();

  if (graphics_) {
    graphics_->setViaAP(ap, via, design_rule_checker.getMarkers());
  }
  return no_drv;
}

template <typename T>
void FlexPA::filterMultipleViaAccess(
    std::vector<std::unique_ptr<frAccessPoint>>& aps,
    const std::vector<gtl::polygon_90_set_data<frCoord>>& pin_shapes,
    const std::vector<std::vector<gtl::polygon_90_data<frCoord>>>& layer_polys,
    T* pin,
    frInstTerm* inst_term,
    const bool& is_std_cell_pin)
{
  bool has_access = false;
  const int max_num_via_trial = 2;

  for (auto& ap : aps) {
    if (!ap->isViaAllowed()) {
      continue;
    }

    int valid_via_defs = 0;
    const Point begin_point = ap->getPoint();
    const auto layer_num = ap->getLayerNum();
    // use std:pair to ensure deterministic behavior
    std::vector<std::pair<int, const frViaDef*>> via_defs;
    getViasFromMetalWidthMap(
        begin_point, layer_num, pin_shapes[layer_num], via_defs);

    if (via_defs.empty()) {  // no via map entry
      // hardcode first two single vias
      for (auto& [tup, via_def] : layer_num_to_via_defs_[layer_num + 1][1]) {
        via_defs.emplace_back(via_defs.size(), via_def);
      }
    }

    int via_trial = 0;
    for (auto& [idx, via_def] : via_defs) {
      via_trial++;
      if (!validateAPForVia(ap.get(),
                            via_def,
                            layer_polys[layer_num],
                            pin_shapes[layer_num],
                            pin,
                            inst_term)) {
        continue;
      }
      valid_via_defs++;

      if (is_std_cell_pin && layer_num == router_cfg_->VIA_ACCESS_LAYERNUM) {
        has_access |= ap->hasAccess(frDirEnum::U);
      } else {
        has_access |= ap->hasAccess();
      }

      if (!has_access) {
        continue;
      }

      if (valid_via_defs > 0 && via_trial <= max_num_via_trial) {
        break;
      }

      if (valid_via_defs >= max_num_via_trial) {
        break;
      }
    }
  }
}

void FlexPA::updatePinStats(
    const std::vector<std::unique_ptr<frAccessPoint>>& new_aps,
    frInstTerm* inst_term)
{
  if (isIOTerm(inst_term)) {
    return;
  }

  bool is_std_cell_pin = isStdCellTerm(inst_term);
  bool is_macro_cell_pin = isMacroCellTerm(inst_term);

  if (new_aps.empty()) {
    if (is_std_cell_pin) {
      std_cell_pin_no_ap_cnt_++;
    } else if (is_macro_cell_pin) {
      macro_cell_pin_no_ap_cnt_++;
    }
  }

  for (auto& ap : new_aps) {
    if (ap->hasPlanarAccess()) {
      if (is_std_cell_pin) {
#pragma omp atomic
        std_cell_pin_valid_planar_ap_cnt_++;
      }
      if (is_macro_cell_pin) {
#pragma omp atomic
        macro_cell_pin_valid_planar_ap_cnt_++;
      }
    }
    if (ap->hasAccess(frDirEnum::U)) {
      if (is_std_cell_pin) {
#pragma omp atomic
        std_cell_pin_valid_via_ap_cnt_++;
      }
      if (is_macro_cell_pin) {
#pragma omp atomic
        macro_cell_pin_valid_via_ap_cnt_++;
      }
    }
  }
}

bool FlexPA::EnoughSparsePoints(
    std::vector<std::unique_ptr<frAccessPoint>>& aps,
    frInstTerm* inst_term)
{
  const bool is_std_cell_pin = isStdCellTerm(inst_term);
  const bool is_macro_cell_pin = isMacroCellTerm(inst_term);
  /* This is a Max Clique problem, each ap is a node, draw an edge between two
   aps if they are far away as to not intersect. n_sparse_access_points,
   ideally, is the Max Clique of this graph. the current implementation gives a
   very rough approximation, it works, but I think it can be improved.
   */
  int n_sparse_access_points = (int) aps.size();
  for (int i = 0; i < (int) aps.size(); i++) {
    const int colision_dist
        = design_->getTech()->getLayer(aps[i]->getLayerNum())->getWidth() / 2;
    Rect ap_colision_box;
    Rect(aps[i]->getPoint(), aps[i]->getPoint())
        .bloat(colision_dist, ap_colision_box);
    for (int j = i + 1; j < (int) aps.size(); j++) {
      if (aps[i]->getLayerNum() == aps[j]->getLayerNum()
          && ap_colision_box.intersects(aps[j]->getPoint())) {
        n_sparse_access_points--;
        break;
      }
    }
  }

  if (is_std_cell_pin
      && n_sparse_access_points >= router_cfg_->MINNUMACCESSPOINT_STDCELLPIN) {
    return true;
  }
  if (is_macro_cell_pin
      && n_sparse_access_points
             >= router_cfg_->MINNUMACCESSPOINT_MACROCELLPIN) {
    return true;
  }
  return false;
}

bool FlexPA::EnoughPointsFarFromEdge(
    std::vector<std::unique_ptr<frAccessPoint>>& aps,
    frInstTerm* inst_term)
{
  const int far_from_edge_requirement = 1;
  Rect cell_box = inst_term->getInst()->getBBox();
  int total_far_from_edge = 0;
  for (auto& ap : aps) {
    const int colision_dist
        = design_->getTech()->getLayer(ap->getLayerNum())->getWidth() * 2;
    Rect ap_colision_box;
    Rect(ap->getPoint(), ap->getPoint()).bloat(colision_dist, ap_colision_box);
    if (cell_box.contains(ap_colision_box)) {
      total_far_from_edge++;
      if (total_far_from_edge >= far_from_edge_requirement) {
        return true;
      }
    }
  }
  return false;
}

bool FlexPA::EnoughAccessPoints(
    std::vector<std::unique_ptr<frAccessPoint>>& aps,
    frInstTerm* inst_term,
    pa_requirements_met& reqs)
{
  if (isIOTerm(inst_term)) {
    return !aps.empty();
  }

  reqs.sparse_points = EnoughSparsePoints(aps, inst_term);

  return (reqs.sparse_points);
}

template <typename T>
bool FlexPA::genPinAccessCostBounded(
    std::vector<std::unique_ptr<frAccessPoint>>& aps,
    std::set<std::pair<Point, frLayerNum>>& apset,
    const std::vector<gtl::polygon_90_set_data<frCoord>>& pin_shapes,
    const std::vector<std::vector<gtl::polygon_90_data<frCoord>>>& layer_polys,
    T* pin,
    frInstTerm* inst_term,
    const frAccessPointEnum lower_type,
    const frAccessPointEnum upper_type,
    pa_requirements_met& reqs)
{
  const bool is_std_cell_pin = isStdCellTerm(inst_term);
  std::vector<std::unique_ptr<frAccessPoint>> new_aps;
  LayerToRectCoordsMap layer_rect_to_coords;
  genAPsFromPinShapes(
      layer_rect_to_coords, inst_term, pin_shapes, lower_type, upper_type);
  createAPsFromLayerToRectCoordsMap(
      layer_rect_to_coords, new_aps, apset, inst_term, lower_type, upper_type);
  for (auto& ap : new_aps) {
    ap->setAccess(frDirEnum::U, false);
    validateAPForPlanarAccess(ap.get(), layer_polys, pin, inst_term);
  }
  filterMultipleViaAccess(
      new_aps, pin_shapes, layer_polys, pin, inst_term, is_std_cell_pin);
  if (graphics_) {
    graphics_->setAPs(new_aps, lower_type, upper_type);
  }
  for (auto& ap : new_aps) {
    if (!ap->hasAccess()) {
      continue;
    }
    // for stdcell, add (i) planar access if layer_num != VIA_ACCESS_LAYERNUM,
    // and (ii) access if exist access for macro, allow pure planar ap
    if (is_std_cell_pin) {
      if (ap->getLayerNum() == router_cfg_->VIA_ACCESS_LAYERNUM
          && !ap->hasAccess(frDirEnum::U)) {
        continue;
      }
    }
    aps.push_back(std::move(ap));
  }

  return EnoughAccessPoints(aps, inst_term, reqs);
}

template <typename T>
std::vector<gtl::polygon_90_set_data<frCoord>>
FlexPA::mergePinShapes(T* pin, frInstTerm* inst_term, const bool is_shrink)
{
  frInst* inst = nullptr;
  if (inst_term) {
    inst = inst_term->getInst();
  }

  dbTransform xform;
  if (inst) {
    xform = inst->getDBTransform();
  }

  frTechObject* tech = getDesign()->getTech();
  std::size_t num_layers = tech->getLayers().size();

  std::vector<frCoord> layer_widths;
  if (is_shrink) {
    layer_widths.resize(num_layers, 0);
    for (int i = 0; i < int(layer_widths.size()); i++) {
      layer_widths[i] = tech->getLayer(i)->getWidth();
    }
  }

  std::vector<gtl::polygon_90_set_data<frCoord>> pin_shapes(num_layers);

  for (auto& shape : pin->getFigs()) {
    if (shape->typeId() == frcRect) {
      auto obj = static_cast<frRect*>(shape.get());
      auto layer_num = obj->getLayerNum();
      auto layer = tech->getLayer(layer_num);
      dbTechLayerDir dir = layer->getDir();
      if (!layer->isRoutable()) {
        continue;
      }
      Rect box = obj->getBBox();
      xform.apply(box);
      gtl::rectangle_data<frCoord> rect(
          box.xMin(), box.yMin(), box.xMax(), box.yMax());
      if (is_shrink) {
        if (dir == dbTechLayerDir::HORIZONTAL) {
          gtl::shrink(rect, gtl::VERTICAL, layer_widths[layer_num] / 2);
        } else if (dir == dbTechLayerDir::VERTICAL) {
          gtl::shrink(rect, gtl::HORIZONTAL, layer_widths[layer_num] / 2);
        }
      }
      using boost::polygon::operators::operator+=;
      pin_shapes[layer_num] += rect;
    } else if (shape->typeId() == frcPolygon) {
      auto obj = static_cast<frPolygon*>(shape.get());
      auto layer_num = obj->getLayerNum();
      std::vector<gtl::point_data<frCoord>> points;
      // must be copied pts
      for (Point pt : obj->getPoints()) {
        xform.apply(pt);
        points.emplace_back(pt.x(), pt.y());
      }
      gtl::polygon_90_data<frCoord> poly;
      poly.set(points.begin(), points.end());
      using boost::polygon::operators::operator+=;
      pin_shapes[layer_num] += poly;
    } else {
      logger_->error(DRT, 67, "FlexPA mergePinShapes unsupported shape.");
    }
  }
  return pin_shapes;
}

// first create all access points with costs
template <typename T>
int FlexPA::genPinAccess(T* pin, frInstTerm* inst_term)
{
  // aps are after xform
  // before checkPoints, ap->hasAccess(dir) indicates whether to check drc
  std::vector<std::unique_ptr<frAccessPoint>> aps;
  std::set<std::pair<Point, frLayerNum>> apset;

  if (graphics_) {
    frOrderedIdSet<frInst*>* inst_class = nullptr;
    if (inst_term) {
      inst_class = unique_insts_.getClass(inst_term->getInst());
    }
    graphics_->startPin(pin, inst_term, inst_class);
  }

  std::vector<gtl::polygon_90_set_data<frCoord>> pin_shapes
      = mergePinShapes(pin, inst_term);

  std::vector<std::vector<gtl::polygon_90_data<frCoord>>> layer_polys(
      pin_shapes.size());
  for (int i = 0; i < (int) pin_shapes.size(); i++) {
    pin_shapes[i].get_polygons(layer_polys[i]);
  }

  pa_requirements_met reqs;

  bool enough_access_points = false;

  for (auto upper : {frAccessPointEnum::OnGrid,
                     frAccessPointEnum::HalfGrid,
                     frAccessPointEnum::Center,
                     frAccessPointEnum::EncOpt,
                     frAccessPointEnum::NearbyGrid}) {
    for (auto lower : {frAccessPointEnum::OnGrid,
                       frAccessPointEnum::HalfGrid,
                       frAccessPointEnum::Center,
                       frAccessPointEnum::EncOpt}) {
      if (upper == frAccessPointEnum::NearbyGrid && !aps.empty()) {
        // Only use NearbyGrid as a last resort (at least until
        // nangate45/aes is resolved).
        continue;
      }

      if (enough_access_points) {
        break;
      }

      enough_access_points = genPinAccessCostBounded(aps,
                                                     apset,
                                                     pin_shapes,
                                                     layer_polys,
                                                     pin,
                                                     inst_term,
                                                     lower,
                                                     upper,
                                                     reqs);
    }
  }

  if (!enough_access_points && inst_term) {
    std::string unmet_requirements;
    if (!reqs.sparse_points) {
      unmet_requirements
          += "\n\tAt least "
             + (isStdCellTerm(inst_term)
                    ? std::to_string(router_cfg_->MINNUMACCESSPOINT_STDCELLPIN)
                    : std::to_string(
                          router_cfg_->MINNUMACCESSPOINT_MACROCELLPIN))
             + " sparse access points";
    }
    debugPrint(logger_,
               utl::DRT,
               "pin_access",
               1,
               "Access point generation for {} did not meet :{}",
               inst_term->getName(),
               unmet_requirements);
  }

  // Sorts via_defs in each ap
  for (auto& ap : aps) {
    std::map<const frViaDef*, int> cost_map;
    for (const auto& viaDefsLayer : ap->getAllViaDefs()) {
      for (const frViaDef* via_def : viaDefsLayer) {
        cost_map[via_def] = viaMaxExt(
            inst_term, ap.get(), pin_shapes[ap->getLayerNum()], via_def);
      }
    }

    ap->sortViaDefs(cost_map);
  }

  updatePinStats(aps, inst_term);
  // IO term pin always only have one access
  const int pin_access_idx
      = inst_term ? inst_term->getInst()->getPinAccessIdx() : 0;
  // write to pa
  for (auto& ap : aps) {
    pin->getPinAccess(pin_access_idx)->addAccessPoint(std::move(ap));
  }
  return aps.size();
}

void FlexPA::genInstAccessPoints(frInst* unique_inst)
{
  ProfileTask profile("PA:uniqueInstance");
  for (auto& inst_term : unique_inst->getInstTerms()) {
    // only do for normal and clock terms
    if (isSkipInstTerm(inst_term.get())) {
      continue;
    }
    int n_aps = 0;
    for (auto& pin : inst_term->getTerm()->getPins()) {
      n_aps += genPinAccess(pin.get(), inst_term.get());
    }
    if (!n_aps) {
      logger_->error(DRT,
                     73,
                     "No access point for {}/{} ({}).",
                     inst_term->getInst()->getName(),
                     inst_term->getTerm()->getName(),
                     inst_term->getInst()->getMaster()->getName());
    }
  }
}

void FlexPA::genAllAccessPoints()
{
  ProfileTask profile("PA:point");
  int pin_count = 0;

  omp_set_num_threads(router_cfg_->MAX_THREADS);
  ThreadException exception;

  const std::vector<frInst*>& unique = unique_insts_.getUnique();
#pragma omp parallel for schedule(dynamic)
  for (frInst* unique_inst : unique) {  // NOLINT
    try {
      // only do for core and block cells
      if (!isStdCell(unique_inst) && !isMacroCell(unique_inst)) {
        continue;
      }

      genInstAccessPoints(unique_inst);
      if (router_cfg_->VERBOSE <= 0) {
        continue;
      }

      int inst_terms_cnt = static_cast<int>(unique_inst->getInstTerms().size());
#pragma omp critical
      for (int j = 0; j < inst_terms_cnt; j++) {
        pin_count++;
        if (pin_count % (pin_count > 10000 ? 10000 : 1000) == 0) {
          logger_->info(DRT, 76, "  Complete {} pins.", pin_count);
        }
      }
    } catch (...) {
      exception.capture();
    }
  }
  exception.rethrow();

  // PA for IO terms
  if (target_insts_.empty()) {
    omp_set_num_threads(router_cfg_->MAX_THREADS);
#pragma omp parallel for schedule(dynamic)
    for (unsigned i = 0;  // NOLINT
         i < getDesign()->getTopBlock()->getTerms().size();
         i++) {
      try {
        auto& term = getDesign()->getTopBlock()->getTerms()[i];
        if (term->getType().isSupply()) {
          continue;
        }
        auto net = term->getNet();
        if (!net || net->isSpecial()) {
          continue;
        }
        int n_aps = 0;
        for (auto& pin : term->getPins()) {
          n_aps += genPinAccess(pin.get(), nullptr);
        }
        if (!n_aps) {
          logger_->error(
              DRT, 74, "No access point for PIN/{}.", term->getName());
        }
      } catch (...) {
        exception.capture();
      }
    }
    exception.rethrow();
  }

  if (router_cfg_->VERBOSE > 0) {
    logger_->info(DRT, 78, "  Complete {} pins.", pin_count);
  }
}

void FlexPA::revertAccessPoints()
{
  const auto& unique = unique_insts_.getUnique();
  for (frInst* inst : unique) {
    const dbTransform xform = inst->getTransform();
    const Point offset(xform.getOffset());
    dbTransform revertXform(Point(-offset.getX(), -offset.getY()));

    const auto pin_access_idx = inst->getPinAccessIdx();
    for (auto& inst_term : inst->getInstTerms()) {
      // if (isSkipInstTerm(inst_term.get())) {
      //   continue;
      // }

      for (auto& pin : inst_term->getTerm()->getPins()) {
        auto pin_access = pin->getPinAccess(pin_access_idx);
        for (auto& access_point : pin_access->getAccessPoints()) {
          Point unique_AP_point(access_point->getPoint());
          revertXform.apply(unique_AP_point);
          access_point->setPoint(unique_AP_point);
          for (auto& ps : access_point->getPathSegs()) {
            Point begin = ps.getBeginPoint();
            Point end = ps.getEndPoint();
            revertXform.apply(begin);
            revertXform.apply(end);
            if (end < begin) {
              Point tmp = begin;
              begin = end;
              end = tmp;
            }
            ps.setPoints(begin, end);
          }
        }
      }
    }
  }
}

}  // namespace drt<|MERGE_RESOLUTION|>--- conflicted
+++ resolved
@@ -841,19 +841,13 @@
     T* pin,
     frInstTerm* inst_term)
 {
-<<<<<<< HEAD
-=======
+  if (!ap->isViaAllowed()) {
+    return false;
+  }
+
   const Point begin_point = ap->getPoint();
   const auto layer_num = ap->getLayerNum();
-
-  // skip planar only access
->>>>>>> f002ab40
-  if (!ap->isViaAllowed()) {
-    return false;
-  }
-
-  const Point begin_point = ap->getPoint();
-  const auto layer_num = ap->getLayerNum();
+  const int max_num_via_trial = 2;
 
   bool via_in_pin = false;
   const auto lower_type = ap->getType(true);
@@ -868,23 +862,11 @@
     via_in_pin = true;
   }
 
-<<<<<<< HEAD
-  // check if ap is on the left/right boundary of the cell
-  Rect boundary_bbox;
-  bool is_side_bound = false;
-  if (inst_term) {
-    boundary_bbox = inst_term->getInst()->getBoundaryBBox();
-    frCoord width = getDesign()->getTech()->getLayer(layer_num)->getWidth();
-    if (begin_point.x() <= boundary_bbox.xMin() + 3 * width
-        || begin_point.x() >= boundary_bbox.xMax() - 3 * width) {
-      is_side_bound = true;
-    }
-  }
-
   auto via = std::make_unique<frVia>(via_def);
   via->setOrigin(begin_point);
   const Rect box = via->getLayer1BBox();
   if (inst_term) {
+    auto boundary_bbox = inst_term->getInst()->getBoundaryBBox();
     if (!boundary_bbox.contains(box)) {
       return false;
     }
@@ -894,88 +876,19 @@
     }
   }
 
-  frCoord max_ext = 0;
-  const gtl::rectangle_data<frCoord> viarect(
-      box.xMin(), box.yMin(), box.xMax(), box.yMax());
-  using boost::polygon::operators::operator+=;
-  using boost::polygon::operators::operator&=;
-  gtl::polygon_90_set_data<frCoord> intersection;
-  intersection += viarect;
-  intersection &= polyset;
-  // via ranking criteria: max extension distance beyond pin shape
-  std::vector<gtl::rectangle_data<frCoord>> int_rects;
-  intersection.get_rectangles(int_rects, gtl::orientation_2d_enum::HORIZONTAL);
-  for (const auto& r : int_rects) {
-    max_ext = std::max(max_ext, box.xMax() - gtl::xh(r));
-    max_ext = std::max(max_ext, gtl::xl(r) - box.xMin());
-  }
-  if (!is_side_bound) {
-    if (int_rects.size() > 1) {
-      int_rects.clear();
-      intersection.get_rectangles(int_rects,
-                                  gtl::orientation_2d_enum::VERTICAL);
-    }
-    for (const auto& r : int_rects) {
-      max_ext = std::max(max_ext, box.yMax() - gtl::yh(r));
-      max_ext = std::max(max_ext, gtl::yl(r) - box.yMin());
-    }
-  }
+  frCoord max_ext = viaMaxExt(inst_term, ap, polyset, via_def);
+
   if (via_in_pin && max_ext) {
     return false;
   }
+
   if (!checkViaPlanarAccess(ap, via.get(), pin, inst_term, layer_polys)) {
     return false;
   }
+
+  ap->addViaDef(via_def);
   ap->setAccess(frDirEnum::U);
-  ap->addViaDef(via_def);
   return true;
-=======
-  const int max_num_via_trial = 2;
-  // use std:pair to ensure deterministic behavior
-  std::vector<std::pair<int, const frViaDef*>> via_defs;
-  getViasFromMetalWidthMap(begin_point, layer_num, polyset, via_defs);
-
-  if (via_defs.empty()) {  // no via map entry
-    // hardcode first two single vias
-    for (auto& [tup, via_def] : layer_num_to_via_defs_[layer_num + 1][1]) {
-      via_defs.emplace_back(via_defs.size(), via_def);
-      if (via_defs.size() >= max_num_via_trial && !deep_search) {
-        break;
-      }
-    }
-  }
-
-  int valid_via_count = 0;
-  for (auto& [idx, via_def] : via_defs) {
-    auto via = std::make_unique<frVia>(via_def);
-    via->setOrigin(begin_point);
-    const Rect box = via->getLayer1BBox();
-    if (inst_term) {
-      Rect boundary_bbox = inst_term->getInst()->getBoundaryBBox();
-      if (!boundary_bbox.contains(box)) {
-        continue;
-      }
-      Rect layer2_boundary_box = via->getLayer2BBox();
-      if (!boundary_bbox.contains(layer2_boundary_box)) {
-        continue;
-      }
-    }
-
-    frCoord max_ext = viaMaxExt(inst_term, ap, polyset, via_def);
-
-    if (via_in_pin && max_ext) {
-      continue;
-    }
-    if (checkViaPlanarAccess(ap, via.get(), pin, inst_term, layer_polys)) {
-      ap->addViaDef(via_def);
-      ap->setAccess(frDirEnum::U);
-      valid_via_count++;
-      if (valid_via_count >= max_num_via_trial) {
-        break;
-      }
-    }
-  }
->>>>>>> f002ab40
 }
 
 template <typename T>

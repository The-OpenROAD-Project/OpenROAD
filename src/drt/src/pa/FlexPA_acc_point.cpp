--- conflicted
+++ resolved
@@ -1552,7 +1552,6 @@
 }
 void FlexPA::revertAccessPoints(frInst* inst)
 {
-<<<<<<< HEAD
   const dbTransform xform = inst->getTransform();
   const Point offset(xform.getOffset());
   dbTransform revertXform(Point(-offset.getX(), -offset.getY()));
@@ -1574,34 +1573,6 @@
             Point tmp = begin;
             begin = end;
             end = tmp;
-=======
-  const auto& unique = unique_insts_.getUniqueClasses();
-  for (const auto& unique_class : unique) {
-    auto candidate_inst = unique_class->getFirstInst();
-    const dbTransform xform = candidate_inst->getTransform();
-    const Point offset(xform.getOffset());
-    dbTransform revertXform(Point(-offset.getX(), -offset.getY()));
-
-    const auto pin_access_idx = candidate_inst->getPinAccessIdx();
-    for (auto& inst_term : candidate_inst->getInstTerms()) {
-      for (auto& pin : inst_term->getTerm()->getPins()) {
-        auto pin_access = pin->getPinAccess(pin_access_idx);
-        for (auto& access_point : pin_access->getAccessPoints()) {
-          Point unique_AP_point(access_point->getPoint());
-          revertXform.apply(unique_AP_point);
-          access_point->setPoint(unique_AP_point);
-          for (auto& ps : access_point->getPathSegs()) {
-            Point begin = ps.getBeginPoint();
-            Point end = ps.getEndPoint();
-            revertXform.apply(begin);
-            revertXform.apply(end);
-            if (end < begin) {
-              Point tmp = begin;
-              begin = end;
-              end = tmp;
-            }
-            ps.setPoints(begin, end);
->>>>>>> 6795ef15
           }
           ps.setPoints(begin, end);
         }
@@ -1612,8 +1583,12 @@
 
 void FlexPA::revertAccessPoints()
 {
-  const auto& unique = unique_insts_.getUnique();
-  for (frInst* inst : unique) {
+  const auto& unique = unique_insts_.getUniqueClasses();
+  for (const auto& unique_class : unique) {
+    if (unique_class->getInsts().empty()) {
+      continue;
+    }
+    auto inst = unique_class->getFirstInst();
     revertAccessPoints(inst);
   }
 }

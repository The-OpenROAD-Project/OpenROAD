--- conflicted
+++ resolved
@@ -349,15 +349,7 @@
 const std::vector<std::unique_ptr<UniqueClass>>& UniqueInsts::getUniqueClasses()
     const
 {
-<<<<<<< HEAD
-  auto it = inst_to_unique_.find(inst);
-  if (it == inst_to_unique_.end()) {
-    return nullptr;
-  }
-  return it->second;
-=======
   return unique_classes_;
->>>>>>> 6795ef15
 }
 
 }  // namespace drt
--- conflicted
+++ resolved
@@ -156,55 +156,6 @@
 
 void FlexPA::initSkipInstTerm(UniqueClass* unique_class)
 {
-<<<<<<< HEAD
-  for (auto& inst_term : unique_inst->getInstTerms()) {
-    frMTerm* term = inst_term->getTerm();
-    const UniqueInsts::InstSet* inst_class
-        = unique_insts_.getClass(unique_inst);
-    if (skip_unique_inst_term_.find(unique_inst) != skip_unique_inst_term_.end()
-        && skip_unique_inst_term_[unique_inst].find(term)
-               != skip_unique_inst_term_[unique_inst].end()
-        && !skip_unique_inst_term_[unique_inst][term]) {
-      continue;
-    }
-#pragma omp critical
-    skip_unique_inst_term_[unique_inst][term] = false;
-
-    // We have to be careful that the skip conditions are true not only of
-    // the unique instance but also all the equivalent instances.
-    bool skip = isSkipInstTermLocal(inst_term.get());
-    if (skip) {
-      for (frInst* inst : *inst_class) {
-        frInstTerm* it = inst->getInstTerm(inst_term->getIndexInOwner());
-        skip = isSkipInstTermLocal(it);
-        if (!skip) {
-          break;
-        }
-      }
-    }
-#pragma omp critical
-    skip_unique_inst_term_[unique_inst][term] = skip;
-  }
-}
-
-bool FlexPA::updateSkipInstTerm(frInst* inst)
-{
-  const auto unique_inst = unique_insts_.getUnique(inst);
-  if (skip_unique_inst_term_.find(unique_inst)
-      == skip_unique_inst_term_.end()) {
-    return true;
-  }
-  for (auto& inst_term : inst->getInstTerms()) {
-    frMTerm* term = inst_term->getTerm();
-    if (skip_unique_inst_term_.at(unique_inst).find(term)
-        == skip_unique_inst_term_.at(unique_inst).end()) {
-      return true;
-    }
-    if (!isSkipInstTermLocal(inst_term.get())
-        && skip_unique_inst_term_.at(unique_inst).at(term)) {
-      return true;
-    }
-=======
   for (const auto& term : unique_class->getMaster()->getTerms()) {
     bool skip = true;
     for (const auto& inst : unique_class->getInsts()) {
@@ -215,9 +166,7 @@
       }
     }
     unique_class->setSkipTerm(term.get(), skip);
->>>>>>> 6795ef15
   }
-  return false;
 }
 
 }  // namespace drt
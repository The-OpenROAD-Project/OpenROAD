--- conflicted
+++ resolved
@@ -78,16 +78,13 @@
    */
   frInst* deleteInst(frInst* inst);
 
-<<<<<<< HEAD
   void initUniqueInstPinAccess(frInst* unique_inst);
-=======
   /**
    * @brief this function if for debugging. It makes the inst the class head.
    * This is relevant when debugguin with the gui, this is the inst that will
    * fail in PA, not other inst in its family
    */
   void forceInstAsClassHead(frInst* inst);
->>>>>>> 7f3d6db2
 
   void report() const;
   void setDesign(frDesign* design) { design_ = design; }

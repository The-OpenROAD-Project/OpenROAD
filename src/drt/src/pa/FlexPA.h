/* Authors: Lutong Wang and Bangqi Xu */
/*
 * Copyright (c) 2019, The Regents of the University of California
 * All rights reserved.
 *
 * Redistribution and use in source and binary forms, with or without
 * modification, are permitted provided that the following conditions are met:
 *     * Redistributions of source code must retain the above copyright
 *       notice, this list of conditions and the following disclaimer.
 *     * Redistributions in binary form must reproduce the above copyright
 *       notice, this list of conditions and the following disclaimer in the
 *       documentation and/or other materials provided with the distribution.
 *     * Neither the name of the University nor the
 *       names of its contributors may be used to endorse or promote products
 *       derived from this software without specific prior written permission.
 *
 * THIS SOFTWARE IS PROVIDED BY THE COPYRIGHT HOLDERS AND CONTRIBUTORS "AS IS"
 * AND ANY EXPRESS OR IMPLIED WARRANTIES, INCLUDING, BUT NOT LIMITED TO, THE
 * IMPLIED WARRANTIES OF MERCHANTABILITY AND FITNESS FOR A PARTICULAR PURPOSE
 * ARE DISCLAIMED. IN NO EVENT SHALL THE REGENTS BE LIABLE FOR ANY DIRECT,
 * INDIRECT, INCIDENTAL, SPECIAL, EXEMPLARY, OR CONSEQUENTIAL DAMAGES
 * (INCLUDING, BUT NOT LIMITED TO, PROCUREMENT OF SUBSTITUTE GOODS OR SERVICES;
 * LOSS OF USE, DATA, OR PROFITS; OR BUSINESS INTERRUPTION) HOWEVER CAUSED AND
 * ON ANY THEORY OF LIABILITY, WHETHER IN CONTRACT, STRICT LIABILITY, OR TORT
 * (INCLUDING NEGLIGENCE OR OTHERWISE) ARISING IN ANY WAY OUT OF THE USE OF THIS
 * SOFTWARE, EVEN IF ADVISED OF THE POSSIBILITY OF SUCH DAMAGE.
 */

#pragma once

#include <boost/polygon/polygon.hpp>
#include <cstdint>

#include "FlexPA_unique.h"
#include "frDesign.h"
namespace gtl = boost::polygon;

namespace odb {
class dbDatabase;
}

namespace dst {
class Distributed;
}

namespace boost::serialization {
class access;
}

namespace drt {
// not default via, upperWidth, lowerWidth, not align upper, upperArea,
// lowerArea, not align lower, via name
using ViaRawPriorityTuple
    = std::tuple<bool, frCoord, frCoord, bool, frCoord, frCoord, bool>;

class FlexPinAccessPattern;
class FlexDPNode;
class FlexPAGraphics;

class FlexPA
{
 public:
  enum PatternType
  {
    Edge,
    Commit
  };

  FlexPA(frDesign* in, Logger* logger, dst::Distributed* dist);
  ~FlexPA();

  void setDebug(frDebugSettings* settings, odb::dbDatabase* db);
  void setTargetInstances(const frCollection<odb::dbInst*>& insts);
  void setDistributed(const std::string& rhost,
                      uint16_t rport,
                      const std::string& shared_vol,
                      int cloud_sz);

  int main();

 private:
  frDesign* design_;
  Logger* logger_;
  dst::Distributed* dist_;

  std::unique_ptr<FlexPAGraphics> graphics_;
  std::string debugPinName_;

  // TODO: Check if all this variables are relevant, they are used like, thrice
  int std_cell_pin_gen_ap_cnt_ = 0;
  int std_cell_pin_valid_planar_ap_cnt_ = 0;
  int std_cell_pin_valid_via_ap_cnt_ = 0;
  int std_cell_pin_no_ap_cnt_ = 0;
  int inst_term_valid_via_ap_cnt_ = 0;
  int macro_cell_pin_gen_ap_cnt_ = 0;
  int macro_cell_pin_valid_planar_ap_cnt_ = 0;
  int macro_cell_pin_valid_via_ap_cnt_ = 0;
  int macro_cell_pin_no_ap_cnt_ = 0;
  std::vector<std::vector<std::unique_ptr<FlexPinAccessPattern>>>
      unique_inst_patterns_;

  UniqueInsts unique_insts_;
  using UniqueMTerm = std::pair<const UniqueInsts::InstSet*, frMTerm*>;
  std::map<UniqueMTerm, bool> skip_unique_inst_term_;

  // helper structures
  std::vector<std::map<frCoord, frAccessPointEnum>> track_coords_;
  std::map<frLayerNum, std::map<int, std::map<ViaRawPriorityTuple, frViaDef*>>>
      layer_num_to_via_defs_;
  frCollection<odb::dbInst*> target_insts_;

  std::string remote_host_;
  uint16_t remote_port_ = -1;
  std::string shared_vol_;
  int cloud_sz_ = -1;

  // helper functions
  frDesign* getDesign() const { return design_; }
  frTechObject* getTech() const { return design_->getTech(); }
  void setDesign(frDesign* in)
  {
    design_ = in;
    unique_insts_.setDesign(in);
  }
  void applyPatternsFile(const char* file_path);
  ViaRawPriorityTuple getViaRawPriority(frViaDef* via_def);
  bool isSkipInstTermLocal(frInstTerm* in);
  bool isSkipInstTerm(frInstTerm* in);
  bool isDistributed() const { return !remote_host_.empty(); }

  // init
  void init();
  void initTrackCoords();
  void initViaRawPriority();
  void initSkipInstTerm();
  // prep
  void prep();

  /**
   * @brief initializes all access points of all unique instances
   */
  void initAllAccessPoints();
  void getViasFromMetalWidthMap(
      const Point& pt,
      frLayerNum layer_num,
      const gtl::polygon_90_set_data<frCoord>& polyset,
      std::vector<std::pair<int, frViaDef*>>& via_defs);

  /**
   * @brief fully initializes a pin's access points
   *
   * @param pin the pin (frBPin)
   * @param inst_term terminal related to the pin
   *
   * @return the number of access points generated
   */
  template <typename T>
  int initPinAccess(T* pin, frInstTerm* inst_term = nullptr);

  /**
   * @brief Contructs a vector with all pin figures in each layer
   *
   * @param pin pin object which will have figures merged by layer
   * @param inst_term instance terminal from which to get xform
   * @param is_shrink if polygons will be shrunk
   *
   * @return A vector of pin shapes in each layer
   */
  template <typename T>
  std::vector<gtl::polygon_90_set_data<frCoord>>
  mergePinShapes(T* pin, frInstTerm* inst_term, bool is_shrink = false);
  // type 0 -- on-grid; 1 -- half-grid; 2 -- center; 3 -- via-enc-opt
  /**
   * @brief Generates all necessary access points from all pin_shapes (pin)
   *
   * @param aps vector of access points that will be filled
   * @param apset set of access points data (auxilary)
   * @param pin pin object
   * @param inst_term instance terminal, owner of the access points
   * @param pin_shapes vector of pin shapes in every layer
<<<<<<< HEAD
   * @param lower_type TODO: not sure
   * @param upper_type TODO: not sure
   */
  template <typename T>
  void getAPsFromPinShapes(
=======
   * @param lower_type lowest access cost considered
   * @param upper_type highest access cost considered
   */
  template <typename T>
  void genAPsFromPinShapes(
>>>>>>> dd844138
      std::vector<std::unique_ptr<frAccessPoint>>& aps,
      std::set<std::pair<Point, frLayerNum>>& apset,
      T* pin,
      frInstTerm* inst_term,
      const std::vector<gtl::polygon_90_set_data<frCoord>>& pin_shapes,
      frAccessPointEnum lower_type,
      frAccessPointEnum upper_type);
<<<<<<< HEAD
  bool enclosesOnTrackPlanarAccess(const gtl::rectangle_data<frCoord>& rect,
                                   frLayerNum layer_num);
=======

>>>>>>> dd844138
  /**
   * @brief Generates all necessary access points from all layer_shapes (pin)
   *
   * @param aps vector of access points that will be filled
   * @param apset set of access points data (auxilary)
   * @param inst_term instance terminal, owner of the access points
   * @param layer_shapes pin shapes on that layer
   * @param layer_num layer in which the shapes exists
   * @param allow_via if via access is allowed
<<<<<<< HEAD
   * @param lower_type TODO: not sure
   * @param upper_type TODO: not sure
=======
   * @param lower_type lowest access cost considered
   * @param upper_type highest access cost considered
>>>>>>> dd844138
   */
  void genAPsFromLayerShapes(
      std::vector<std::unique_ptr<frAccessPoint>>& aps,
      std::set<std::pair<Point, frLayerNum>>& apset,
      frInstTerm* inst_term,
      const gtl::polygon_90_set_data<frCoord>& layer_shapes,
      frLayerNum layer_num,
      bool allow_via,
      frAccessPointEnum lower_type,
      frAccessPointEnum upper_type);
<<<<<<< HEAD
=======
  bool enclosesOnTrackPlanarAccess(const gtl::rectangle_data<frCoord>& rect,
                                   frLayerNum layer_num);

>>>>>>> dd844138
  /**
   * @brief Generates all necessary access points from a rectangle shape (pin
   * fig)
   *
   * @param aps vector of access points that will be filled
   * @param apset set of access points data (auxilary)
   * @param layer_num layer in which the rectangle exists
   * @param allow_planar if planar access is allowed
   * @param allow_via if via access is allowed
<<<<<<< HEAD
   * @param lower_type TODO: not sure
   * @param upper_type TODO: not sure
=======
   * @param lower_type lowest access cost considered
   * @param upper_type highest access cost considered
>>>>>>> dd844138
   * @param is_macro_cell_pin TODO: not sure
   */
  void genAPsFromRect(std::vector<std::unique_ptr<frAccessPoint>>& aps,
                      std::set<std::pair<Point, frLayerNum>>& apset,
                      const gtl::rectangle_data<frCoord>& rect,
                      frLayerNum layer_num,
                      bool allow_planar,
                      bool allow_via,
                      frAccessPointEnum lower_type,
                      frAccessPointEnum upper_type,
                      bool is_macro_cell_pin);
<<<<<<< HEAD
=======

>>>>>>> dd844138
  /**
   * @brief Generates an OnGrid access point (on or half track)
   *
   * @param coords map from access points to their cost
   * @param track_coords all possible track coords with cost
   * @param low lower range of coordinates considered
   * @param high higher range of coordinates considered
   * @param use_nearby_grid if the associated cost should be NearbyGrid or the
   * track cost
   */
  void genAPOnTrack(std::map<frCoord, frAccessPointEnum>& coords,
                    const std::map<frCoord, frAccessPointEnum>& track_coords,
                    frCoord low,
                    frCoord high,
                    bool use_nearby_grid = false);

  /**
   * @brief If there are less than 3 OnGrid coords between low and high
   * will generate a Centered access point to compensate
   *
   * @param coords map from candidate access points to their cost
   * @param layer_num number of the layer
   * @param low lower range of coordinates considered
   * @param high higher range of coordinates considered
   */
  void genAPCentered(std::map<frCoord, frAccessPointEnum>& coords,
                     frLayerNum layer_num,
                     frCoord low,
                     frCoord high);
<<<<<<< HEAD
=======

>>>>>>> dd844138
  /**
   * @brief Generates an Enclosed Boundary access point
   *
   * @param coords map from access points to their cost
   * @param rect pin rectangle to which via is bounded
   * @param layer_num number of the layer
   */
  void genAPEnclosedBoundary(std::map<frCoord, frAccessPointEnum>& coords,
                             const gtl::rectangle_data<frCoord>& rect,
                             frLayerNum layer_num,
                             bool is_curr_layer_horz);
<<<<<<< HEAD
  void initializeAccessPoints(
=======

  void gen_initializeAccessPoints(
>>>>>>> dd844138
      std::vector<std::unique_ptr<frAccessPoint>>& aps,
      std::set<std::pair<Point, frLayerNum>>& apset,
      const gtl::rectangle_data<frCoord>& rect,
      frLayerNum layer_num,
      bool allow_planar,
      bool allow_via,
      bool is_layer1_horz,
      const std::map<frCoord, frAccessPointEnum>& x_coords,
      const std::map<frCoord, frAccessPointEnum>& y_coords,
      frAccessPointEnum lower_type,
      frAccessPointEnum upper_type);

  /**
   * @brief Created an access point from x,y and layer num and adds it to aps
   * and apset. Also sets its accesses
   *
   * @param aps Vector containing the access points
   * @param apset Set containing access points data (auxilary)
   * @param maxrect Rect limiting where the point can be
   * @param x access point x coord
   * @param y access point y coord
   * @param layer_num access point layer
   * @param allow_planar if the access point allows planar access
   * @param allow_via if the access point allows via access
<<<<<<< HEAD
   * @param low_cost TODO: not sure
   * @param high_cost TODO: not sure
   */
  void createAccessPoint(std::vector<std::unique_ptr<frAccessPoint>>& aps,
                         std::set<std::pair<Point, frLayerNum>>& apset,
                         const gtl::rectangle_data<frCoord>& maxrect,
                         frCoord x,
                         frCoord y,
                         frLayerNum layer_num,
                         bool allow_planar,
                         bool allow_via,
                         frAccessPointEnum low_cost,
                         frAccessPointEnum high_cost);
=======
   * @param low_cost lowest access cost considered
   * @param high_cost highest access cost considered
   */
  void gen_createAccessPoint(std::vector<std::unique_ptr<frAccessPoint>>& aps,
                             std::set<std::pair<Point, frLayerNum>>& apset,
                             const gtl::rectangle_data<frCoord>& maxrect,
                             frCoord x,
                             frCoord y,
                             frLayerNum layer_num,
                             bool allow_planar,
                             bool allow_via,
                             frAccessPointEnum low_cost,
                             frAccessPointEnum high_cost);
>>>>>>> dd844138

  /**
   * @brief Sets the allowed accesses of the access points of a given pin.
   *
   * @param aps vector of access points of the pin
   * @param pin_shapes vector of pin shapes of the pin
   * @param pin the pin
   * @param inst_term terminal
   * @param is_std_cell_pin if the pin if from a standard cell
   */
  template <typename T>
<<<<<<< HEAD
  void setAPsAccesses(
=======
  void check_setAPsAccesses(
>>>>>>> dd844138
      std::vector<std::unique_ptr<frAccessPoint>>& aps,
      const std::vector<gtl::polygon_90_set_data<frCoord>>& pin_shapes,
      T* pin,
      frInstTerm* inst_term,
      const bool& is_std_cell_pin);

  /**
   * @brief Adds accesses to the access point
   *
   * @param ap access point
   * @param polyset polys auxilary set (same information as polys)
   * @param polys a vector of pin shapes on all layers of the current pin
   * @param pin access pin
   * @param inst_term terminal
   * @param deep_search TODO: not sure
   */
  template <typename T>
<<<<<<< HEAD
  void addAccess(frAccessPoint* ap,
                 const gtl::polygon_90_set_data<frCoord>& polyset,
                 const std::vector<gtl::polygon_90_data<frCoord>>& polys,
                 T* pin,
                 frInstTerm* inst_term,
                 bool deep_search = false);
=======
  void check_addAccess(frAccessPoint* ap,
                       const gtl::polygon_90_set_data<frCoord>& polyset,
                       const std::vector<gtl::polygon_90_data<frCoord>>& polys,
                       T* pin,
                       frInstTerm* inst_term,
                       bool deep_search = false);
>>>>>>> dd844138

  /**
   * @brief Tries to add a planar access to in the direction.
   *
   * @param ap access point
   * @param layer_polys vector of pin polygons on every layer
   * @param dir candidate dir to the access
   * @param pin access pin
   * @param inst_term terminal
   */
  template <typename T>
<<<<<<< HEAD
  void addPlanarAccess(
=======
  void check_addPlanarAccess(
>>>>>>> dd844138
      frAccessPoint* ap,
      const std::vector<gtl::polygon_90_data<frCoord>>& layer_polys,
      frDirEnum dir,
      T* pin,
      frInstTerm* inst_term);

  /**
   * @brief Determines coordinates of an End Point given a Begin Point.
   *
   * @param end_point the End Point to be filled
   * @param layer_polys a vector with all the pin polygons
   * @param begin_point the Begin Point
   * @param layer_num the number of the layer where begin_point is
   * @param dir the direction the End Point is from the Begin Point
   * @param is_block if the instance is a macro block.
   *
   * @return if any polygon on the layer contains the End Point
   */
<<<<<<< HEAD
  bool endPointIsOutside(
=======
  bool check_endPointIsOutside(
>>>>>>> dd844138
      Point& end_point,
      const std::vector<gtl::polygon_90_data<frCoord>>& layer_polys,
      const Point& begin_point,
      frLayerNum layer_num,
      frDirEnum dir,
      bool is_block);
  template <typename T>
<<<<<<< HEAD
  void addViaAccess(
=======

  void check_addViaAccess(
>>>>>>> dd844138
      frAccessPoint* ap,
      const std::vector<gtl::polygon_90_data<frCoord>>& layer_polys,
      const gtl::polygon_90_set_data<frCoord>& polyset,
      frDirEnum dir,
      T* pin,
      frInstTerm* inst_term,
      bool deep_search = false);

  /**
   * @brief Checks if a Via Access Point is legal
   *
   * @param ap Access Point
   * @param via Via checked
   * @param pin Pin checked
   * @param inst_term Instance Terminal
   * @param layer_polys The Pin polygons in the pertinent layer
   *
   * @return If the Via Access Point is legal
   */
  template <typename T>
<<<<<<< HEAD
=======

  /**
   * @brief Checks if a Via Access Point is legal
   *
   * @param ap Access Point
   * @param via Via checked
   * @param pin Pin checked
   * @param inst_term Instance Terminal
   * @param layer_polys The Pin polygons in the pertinent layer
   *
   * @return If the Via Access Point is legal
   */
>>>>>>> dd844138
  bool checkViaAccess(
      frAccessPoint* ap,
      frVia* via,
      T* pin,
      frInstTerm* inst_term,
      const std::vector<gtl::polygon_90_data<frCoord>>& layer_polys);

  /**
   * @brief Checks if a the Via Access can be subsequently accesses from the
   * given dir
   *
   * @param ap Access Point
   * @param via Via checked
   * @param pin Pin checked
   * @param inst_term Instance Terminal
   * @param layer_polys The Pin polygons in the access point layer
   * @param dir The dir that the via will be accessed
   *
   * @return If an access from that direction causes no DRV
   */
  template <typename T>
<<<<<<< HEAD
=======

  /**
   * @brief Checks if a the Via Access can be subsequently accesses from the
   * given dir
   *
   * @param ap Access Point
   * @param via Via checked
   * @param pin Pin checked
   * @param inst_term Instance Terminal
   * @param layer_polys The Pin polygons in the access point layer
   * @param dir The dir that the via will be accessed
   *
   * @return If an access from that direction causes no DRV
   */
>>>>>>> dd844138
  bool checkDirectionalViaAccess(
      frAccessPoint* ap,
      frVia* via,
      T* pin,
      frInstTerm* inst_term,
      const std::vector<gtl::polygon_90_data<frCoord>>& layer_polys,
      frDirEnum dir);
  template <typename T>
<<<<<<< HEAD
=======

>>>>>>> dd844138
  void updatePinStats(
      const std::vector<std::unique_ptr<frAccessPoint>>& tmp_aps,
      T* pin,
      frInstTerm* inst_term);

  /**
   * @brief initializes the accesses of a given pin but only considered
   * acccesses costed bounded between lower and upper cost.
   *
   * @param aps access points of the pin
   * @param apset data of the access points (auxilary)
   * @param pin_shapes shapes of the pin
   * @param pin the pin
   * @param inst_term terminal
   * @param lower_type lower bound cost
   * @param upper_type upper bound cost
   *
   * @return if the initialization was sucessful
   */
  template <typename T>
<<<<<<< HEAD
=======

  /**
   * @brief initializes the accesses of a given pin but only considered
   * acccesses costed bounded between lower and upper cost.
   *
   * @param aps access points of the pin
   * @param apset data of the access points (auxilary)
   * @param pin_shapes shapes of the pin
   * @param pin the pin
   * @param inst_term terminal
   * @param lower_type lower bound cost
   * @param upper_type upper bound cost
   *
   * @return if the initialization was sucessful
   */
>>>>>>> dd844138
  bool initPinAccessCostBounded(
      std::vector<std::unique_ptr<frAccessPoint>>& aps,
      std::set<std::pair<Point, frLayerNum>>& apset,
      std::vector<gtl::polygon_90_set_data<frCoord>>& pin_shapes,
      T* pin,
      frInstTerm* inst_term,
      frAccessPointEnum lower_type,
      frAccessPointEnum upper_type);

  void prepPattern();
  void prepPatternInstRows(std::vector<std::vector<frInst*>> inst_rows);
  int prepPatternInst(frInst* inst, int curr_unique_inst_idx, double x_weight);
  int genPatterns(const std::vector<std::pair<frMPin*, frInstTerm*>>& pins,
                  int curr_unique_inst_idx);
  void genPatternsInit(std::vector<FlexDPNode>& nodes,
                       const std::vector<std::pair<frMPin*, frInstTerm*>>& pins,
                       std::set<std::vector<int>>& inst_access_patterns,
                       std::set<std::pair<int, int>>& used_access_points,
                       std::set<std::pair<int, int>>& viol_access_points,
                       int max_access_point_size);
  void genPatterns_reset(
      std::vector<FlexDPNode>& nodes,
      const std::vector<std::pair<frMPin*, frInstTerm*>>& pins,
      int max_access_point_size);
  void genPatterns_perform(
      std::vector<FlexDPNode>& nodes,
      const std::vector<std::pair<frMPin*, frInstTerm*>>& pins,
      std::vector<int>& vio_edges,
      const std::set<std::pair<int, int>>& used_access_points,
      const std::set<std::pair<int, int>>& viol_access_points,
      int curr_unique_inst_idx,
      int max_access_point_size);
  int getEdgeCost(int prev_node_idx,
                  int curr_node_idx,
                  const std::vector<FlexDPNode>& nodes,
                  const std::vector<std::pair<frMPin*, frInstTerm*>>& pins,
                  std::vector<int>& vio_edges,
                  const std::set<std::pair<int, int>>& used_access_points,
                  const std::set<std::pair<int, int>>& viol_access_points,
                  int curr_unique_inst_idx,
                  int max_access_point_size);
  bool genPatterns_commit(
      const std::vector<FlexDPNode>& nodes,
      const std::vector<std::pair<frMPin*, frInstTerm*>>& pins,
      bool& is_valid,
      std::set<std::vector<int>>& inst_access_patterns,
      std::set<std::pair<int, int>>& used_access_points,
      std::set<std::pair<int, int>>& viol_access_points,
      int curr_unique_inst_idx,
      int max_access_point_size);
  void genPatternsPrintDebug(
      std::vector<FlexDPNode>& nodes,
      const std::vector<std::pair<frMPin*, frInstTerm*>>& pins,
      int max_access_point_size);
  void genPatterns_print(
      std::vector<FlexDPNode>& nodes,
      const std::vector<std::pair<frMPin*, frInstTerm*>>& pins,
      int max_access_point_size);
  int getFlatIdx(int idx_1, int idx_2, int idx_2_dim);
  void getNestedIdx(int flat_idx, int& idx_1, int& idx_2, int idx_2_dim);
  int getFlatEdgeIdx(int prev_idx_1,
                     int prev_idx_2,
                     int curr_idx_2,
                     int idx_2_dim);

  bool genPatterns_gc(
      const std::set<frBlockObject*>& target_objs,
      const std::vector<std::pair<frConnFig*, frBlockObject*>>& objs,
      PatternType pattern_type,
      std::set<frBlockObject*>* owners = nullptr);

  void getInsts(std::vector<frInst*>& insts);
  void genInstRowPattern(std::vector<frInst*>& insts);
  void genInstRowPatternInit(std::vector<FlexDPNode>& nodes,
                             const std::vector<frInst*>& insts);
  void genInstRowPatternPerform(std::vector<FlexDPNode>& nodes,
                                const std::vector<frInst*>& insts);
  void genInstRowPattern_commit(std::vector<FlexDPNode>& nodes,
                                const std::vector<frInst*>& insts);
  void genInstRowPattern_print(std::vector<FlexDPNode>& nodes,
                               const std::vector<frInst*>& insts);
  int getEdgeCost(int prev_node_idx,
                  int curr_node_idx,
                  const std::vector<FlexDPNode>& nodes,
                  const std::vector<frInst*>& insts);
  void revertAccessPoints();
  void addAccessPatternObj(
      frInst* inst,
      FlexPinAccessPattern* access_pattern,
      std::vector<std::pair<frConnFig*, frBlockObject*>>& objs,
      std::vector<std::unique_ptr<frVia>>& vias,
      bool isPrev);

  friend class RoutingCallBack;
};

class FlexPinAccessPattern
{
 public:
  // getter
  const std::vector<frAccessPoint*>& getPattern() const { return pattern_; }
  frAccessPoint* getBoundaryAP(bool isLeft) const
  {
    return isLeft ? left_ : right_;
  }
  int getCost() const { return cost_; }
  // setter
  void addAccessPoint(frAccessPoint* in) { pattern_.push_back(in); }
  void setBoundaryAP(bool isLeft, frAccessPoint* in)
  {
    if (isLeft) {
      left_ = in;
    } else {
      right_ = in;
    }
  }
  void updateCost()
  {
    cost_ = 0;
    for (auto& ap : pattern_) {
      if (ap) {
        cost_ += ap->getCost();
      }
    }
  }

 private:
  std::vector<frAccessPoint*> pattern_;
  frAccessPoint* left_ = nullptr;
  frAccessPoint* right_ = nullptr;
  int cost_ = std::numeric_limits<int>::max();
  template <class Archive>
  void serialize(Archive& ar, unsigned int version);
  friend class boost::serialization::access;
};

// dynamic programming related
class FlexDPNode
{
 public:
  // getters
  int getPathCost() const { return pathCost_; }
  int getNodeCost() const { return nodeCost_; }
  int getPrevNodeIdx() const { return prev_node_idx_; }

  // setters
  void setPathCost(int in) { pathCost_ = in; }
  void setNodeCost(int in) { nodeCost_ = in; }
  void setPrevNodeIdx(int in) { prev_node_idx_ = in; }

 private:
  int pathCost_ = std::numeric_limits<int>::max();
  int nodeCost_ = std::numeric_limits<int>::max();
  int prev_node_idx_ = -1;
};
}  // namespace drt<|MERGE_RESOLUTION|>--- conflicted
+++ resolved
@@ -86,7 +86,6 @@
   std::unique_ptr<FlexPAGraphics> graphics_;
   std::string debugPinName_;
 
-  // TODO: Check if all this variables are relevant, they are used like, thrice
   int std_cell_pin_gen_ap_cnt_ = 0;
   int std_cell_pin_valid_planar_ap_cnt_ = 0;
   int std_cell_pin_valid_via_ap_cnt_ = 0;
@@ -178,19 +177,11 @@
    * @param pin pin object
    * @param inst_term instance terminal, owner of the access points
    * @param pin_shapes vector of pin shapes in every layer
-<<<<<<< HEAD
-   * @param lower_type TODO: not sure
-   * @param upper_type TODO: not sure
-   */
-  template <typename T>
-  void getAPsFromPinShapes(
-=======
    * @param lower_type lowest access cost considered
    * @param upper_type highest access cost considered
    */
   template <typename T>
   void genAPsFromPinShapes(
->>>>>>> dd844138
       std::vector<std::unique_ptr<frAccessPoint>>& aps,
       std::set<std::pair<Point, frLayerNum>>& apset,
       T* pin,
@@ -198,12 +189,7 @@
       const std::vector<gtl::polygon_90_set_data<frCoord>>& pin_shapes,
       frAccessPointEnum lower_type,
       frAccessPointEnum upper_type);
-<<<<<<< HEAD
-  bool enclosesOnTrackPlanarAccess(const gtl::rectangle_data<frCoord>& rect,
-                                   frLayerNum layer_num);
-=======
-
->>>>>>> dd844138
+
   /**
    * @brief Generates all necessary access points from all layer_shapes (pin)
    *
@@ -213,13 +199,8 @@
    * @param layer_shapes pin shapes on that layer
    * @param layer_num layer in which the shapes exists
    * @param allow_via if via access is allowed
-<<<<<<< HEAD
-   * @param lower_type TODO: not sure
-   * @param upper_type TODO: not sure
-=======
    * @param lower_type lowest access cost considered
    * @param upper_type highest access cost considered
->>>>>>> dd844138
    */
   void genAPsFromLayerShapes(
       std::vector<std::unique_ptr<frAccessPoint>>& aps,
@@ -230,12 +211,10 @@
       bool allow_via,
       frAccessPointEnum lower_type,
       frAccessPointEnum upper_type);
-<<<<<<< HEAD
-=======
+
   bool enclosesOnTrackPlanarAccess(const gtl::rectangle_data<frCoord>& rect,
                                    frLayerNum layer_num);
 
->>>>>>> dd844138
   /**
    * @brief Generates all necessary access points from a rectangle shape (pin
    * fig)
@@ -245,13 +224,8 @@
    * @param layer_num layer in which the rectangle exists
    * @param allow_planar if planar access is allowed
    * @param allow_via if via access is allowed
-<<<<<<< HEAD
-   * @param lower_type TODO: not sure
-   * @param upper_type TODO: not sure
-=======
    * @param lower_type lowest access cost considered
    * @param upper_type highest access cost considered
->>>>>>> dd844138
    * @param is_macro_cell_pin TODO: not sure
    */
   void genAPsFromRect(std::vector<std::unique_ptr<frAccessPoint>>& aps,
@@ -263,10 +237,7 @@
                       frAccessPointEnum lower_type,
                       frAccessPointEnum upper_type,
                       bool is_macro_cell_pin);
-<<<<<<< HEAD
-=======
-
->>>>>>> dd844138
+
   /**
    * @brief Generates an OnGrid access point (on or half track)
    *
@@ -296,10 +267,7 @@
                      frLayerNum layer_num,
                      frCoord low,
                      frCoord high);
-<<<<<<< HEAD
-=======
-
->>>>>>> dd844138
+
   /**
    * @brief Generates an Enclosed Boundary access point
    *
@@ -311,12 +279,8 @@
                              const gtl::rectangle_data<frCoord>& rect,
                              frLayerNum layer_num,
                              bool is_curr_layer_horz);
-<<<<<<< HEAD
-  void initializeAccessPoints(
-=======
 
   void gen_initializeAccessPoints(
->>>>>>> dd844138
       std::vector<std::unique_ptr<frAccessPoint>>& aps,
       std::set<std::pair<Point, frLayerNum>>& apset,
       const gtl::rectangle_data<frCoord>& rect,
@@ -341,21 +305,6 @@
    * @param layer_num access point layer
    * @param allow_planar if the access point allows planar access
    * @param allow_via if the access point allows via access
-<<<<<<< HEAD
-   * @param low_cost TODO: not sure
-   * @param high_cost TODO: not sure
-   */
-  void createAccessPoint(std::vector<std::unique_ptr<frAccessPoint>>& aps,
-                         std::set<std::pair<Point, frLayerNum>>& apset,
-                         const gtl::rectangle_data<frCoord>& maxrect,
-                         frCoord x,
-                         frCoord y,
-                         frLayerNum layer_num,
-                         bool allow_planar,
-                         bool allow_via,
-                         frAccessPointEnum low_cost,
-                         frAccessPointEnum high_cost);
-=======
    * @param low_cost lowest access cost considered
    * @param high_cost highest access cost considered
    */
@@ -369,7 +318,6 @@
                              bool allow_via,
                              frAccessPointEnum low_cost,
                              frAccessPointEnum high_cost);
->>>>>>> dd844138
 
   /**
    * @brief Sets the allowed accesses of the access points of a given pin.
@@ -381,11 +329,7 @@
    * @param is_std_cell_pin if the pin if from a standard cell
    */
   template <typename T>
-<<<<<<< HEAD
-  void setAPsAccesses(
-=======
   void check_setAPsAccesses(
->>>>>>> dd844138
       std::vector<std::unique_ptr<frAccessPoint>>& aps,
       const std::vector<gtl::polygon_90_set_data<frCoord>>& pin_shapes,
       T* pin,
@@ -403,21 +347,12 @@
    * @param deep_search TODO: not sure
    */
   template <typename T>
-<<<<<<< HEAD
-  void addAccess(frAccessPoint* ap,
-                 const gtl::polygon_90_set_data<frCoord>& polyset,
-                 const std::vector<gtl::polygon_90_data<frCoord>>& polys,
-                 T* pin,
-                 frInstTerm* inst_term,
-                 bool deep_search = false);
-=======
   void check_addAccess(frAccessPoint* ap,
                        const gtl::polygon_90_set_data<frCoord>& polyset,
                        const std::vector<gtl::polygon_90_data<frCoord>>& polys,
                        T* pin,
                        frInstTerm* inst_term,
                        bool deep_search = false);
->>>>>>> dd844138
 
   /**
    * @brief Tries to add a planar access to in the direction.
@@ -429,11 +364,7 @@
    * @param inst_term terminal
    */
   template <typename T>
-<<<<<<< HEAD
-  void addPlanarAccess(
-=======
   void check_addPlanarAccess(
->>>>>>> dd844138
       frAccessPoint* ap,
       const std::vector<gtl::polygon_90_data<frCoord>>& layer_polys,
       frDirEnum dir,
@@ -452,24 +383,16 @@
    *
    * @return if any polygon on the layer contains the End Point
    */
-<<<<<<< HEAD
-  bool endPointIsOutside(
-=======
   bool check_endPointIsOutside(
->>>>>>> dd844138
       Point& end_point,
       const std::vector<gtl::polygon_90_data<frCoord>>& layer_polys,
       const Point& begin_point,
       frLayerNum layer_num,
       frDirEnum dir,
       bool is_block);
-  template <typename T>
-<<<<<<< HEAD
-  void addViaAccess(
-=======
-
+
+  template <typename T>
   void check_addViaAccess(
->>>>>>> dd844138
       frAccessPoint* ap,
       const std::vector<gtl::polygon_90_data<frCoord>>& layer_polys,
       const gtl::polygon_90_set_data<frCoord>& polyset,
@@ -490,21 +413,6 @@
    * @return If the Via Access Point is legal
    */
   template <typename T>
-<<<<<<< HEAD
-=======
-
-  /**
-   * @brief Checks if a Via Access Point is legal
-   *
-   * @param ap Access Point
-   * @param via Via checked
-   * @param pin Pin checked
-   * @param inst_term Instance Terminal
-   * @param layer_polys The Pin polygons in the pertinent layer
-   *
-   * @return If the Via Access Point is legal
-   */
->>>>>>> dd844138
   bool checkViaAccess(
       frAccessPoint* ap,
       frVia* via,
@@ -526,23 +434,6 @@
    * @return If an access from that direction causes no DRV
    */
   template <typename T>
-<<<<<<< HEAD
-=======
-
-  /**
-   * @brief Checks if a the Via Access can be subsequently accesses from the
-   * given dir
-   *
-   * @param ap Access Point
-   * @param via Via checked
-   * @param pin Pin checked
-   * @param inst_term Instance Terminal
-   * @param layer_polys The Pin polygons in the access point layer
-   * @param dir The dir that the via will be accessed
-   *
-   * @return If an access from that direction causes no DRV
-   */
->>>>>>> dd844138
   bool checkDirectionalViaAccess(
       frAccessPoint* ap,
       frVia* via,
@@ -550,11 +441,8 @@
       frInstTerm* inst_term,
       const std::vector<gtl::polygon_90_data<frCoord>>& layer_polys,
       frDirEnum dir);
-  template <typename T>
-<<<<<<< HEAD
-=======
-
->>>>>>> dd844138
+
+  template <typename T>
   void updatePinStats(
       const std::vector<std::unique_ptr<frAccessPoint>>& tmp_aps,
       T* pin,
@@ -575,8 +463,6 @@
    * @return if the initialization was sucessful
    */
   template <typename T>
-<<<<<<< HEAD
-=======
 
   /**
    * @brief initializes the accesses of a given pin but only considered
@@ -592,7 +478,6 @@
    *
    * @return if the initialization was sucessful
    */
->>>>>>> dd844138
   bool initPinAccessCostBounded(
       std::vector<std::unique_ptr<frAccessPoint>>& aps,
       std::set<std::pair<Point, frLayerNum>>& apset,

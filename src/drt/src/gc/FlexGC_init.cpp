--- conflicted
+++ resolved
@@ -949,11 +949,7 @@
   }
 
   // get all frNets, must be sorted by id
-<<<<<<< HEAD
-  set<drNet*, frBlockObjectComp> dnets;
-=======
-  std::set<frNet*, frBlockObjectComp> fnets;
->>>>>>> ec214a37
+  std::set<drNet*, frBlockObjectComp> dnets;
   for (auto dnet : modifiedDRNets_) {
     dnets.insert(dnet);
   }

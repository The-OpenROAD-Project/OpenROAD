/* Authors: Lutong Wang and Bangqi Xu */
/*
 * Copyright (c) 2019, The Regents of the University of California
 * All rights reserved.
 *
 * Redistribution and use in source and binary forms, with or without
 * modification, are permitted provided that the following conditions are met:
 *     * Redistributions of source code must retain the above copyright
 *       notice, this list of conditions and the following disclaimer.
 *     * Redistributions in binary form must reproduce the above copyright
 *       notice, this list of conditions and the following disclaimer in the
 *       documentation and/or other materials provided with the distribution.
 *     * Neither the name of the University nor the
 *       names of its contributors may be used to endorse or promote products
 *       derived from this software without specific prior written permission.
 *
 * THIS SOFTWARE IS PROVIDED BY THE COPYRIGHT HOLDERS AND CONTRIBUTORS "AS IS"
 * AND ANY EXPRESS OR IMPLIED WARRANTIES, INCLUDING, BUT NOT LIMITED TO, THE
 * IMPLIED WARRANTIES OF MERCHANTABILITY AND FITNESS FOR A PARTICULAR PURPOSE
 * ARE DISCLAIMED. IN NO EVENT SHALL THE REGENTS BE LIABLE FOR ANY DIRECT,
 * INDIRECT, INCIDENTAL, SPECIAL, EXEMPLARY, OR CONSEQUENTIAL DAMAGES
 * (INCLUDING, BUT NOT LIMITED TO, PROCUREMENT OF SUBSTITUTE GOODS OR SERVICES;
 * LOSS OF USE, DATA, OR PROFITS; OR BUSINESS INTERRUPTION) HOWEVER CAUSED AND
 * ON ANY THEORY OF LIABILITY, WHETHER IN CONTRACT, STRICT LIABILITY, OR TORT
 * (INCLUDING NEGLIGENCE OR OTHERWISE) ARISING IN ANY WAY OUT OF THE USE OF THIS
 * SOFTWARE, EVEN IF ADVISED OF THE POSSIBILITY OF SUCH DAMAGE.
 */

#include <boost/geometry.hpp>
#include <iostream>

#include "frProfileTask.h"
#include "gc/FlexGC_impl.h"

using namespace std;
using namespace fr;
typedef bg::model::polygon<point_t> polygon_t;
typedef bg::model::multi_polygon<polygon_t> mpolygon_t;

bool FlexGCWorker::Impl::isCornerOverlap(gcCorner* corner, const Rect& box)
{
  frCoord cornerX = corner->getNextEdge()->low().x();
  frCoord cornerY = corner->getNextEdge()->low().y();
  switch (corner->getDir()) {
    case frCornerDirEnum::NE:
      if (cornerX == box.xMax() && cornerY == box.yMax()) {
        return true;
      }
      break;
    case frCornerDirEnum::SE:
      if (cornerX == box.xMax() && cornerY == box.yMin()) {
        return true;
      }
      break;
    case frCornerDirEnum::SW:
      if (cornerX == box.xMin() && cornerY == box.yMin()) {
        return true;
      }
      break;
    case frCornerDirEnum::NW:
      if (cornerX == box.xMin() && cornerY == box.yMax()) {
        return true;
      }
      break;
    default:;
  }
  return false;
}

bool FlexGCWorker::Impl::isCornerOverlap(
    gcCorner* corner,
    const gtl::rectangle_data<frCoord>& rect)
{
  frCoord cornerX = corner->getNextEdge()->low().x();
  frCoord cornerY = corner->getNextEdge()->low().y();
  switch (corner->getDir()) {
    case frCornerDirEnum::NE:
      if (cornerX == gtl::xh(rect) && cornerY == gtl::yh(rect)) {
        return true;
      }
      break;
    case frCornerDirEnum::SE:
      if (cornerX == gtl::xh(rect) && cornerY == gtl::yl(rect)) {
        return true;
      }
      break;
    case frCornerDirEnum::SW:
      if (cornerX == gtl::xl(rect) && cornerY == gtl::yl(rect)) {
        return true;
      }
      break;
    case frCornerDirEnum::NW:
      if (cornerX == gtl::xl(rect) && cornerY == gtl::yh(rect)) {
        return true;
      }
      break;
    default:;
  }
  return false;
}

void FlexGCWorker::Impl::myBloat(const gtl::rectangle_data<frCoord>& rect,
                                 frCoord val,
                                 box_t& box)
{
  bg::set<bg::min_corner, 0>(box, gtl::xl(rect) - val);
  bg::set<bg::min_corner, 1>(box, gtl::yl(rect) - val);
  bg::set<bg::max_corner, 0>(box, gtl::xh(rect) + val);
  bg::set<bg::max_corner, 1>(box, gtl::yh(rect) + val);
}

frCoord FlexGCWorker::Impl::checkMetalSpacing_getMaxSpcVal(frLayerNum layerNum,
                                                           bool checkNDRs)
{
  frCoord maxSpcVal = 0;
  auto currLayer = getTech()->getLayer(layerNum);
  if (currLayer->hasMinSpacing()) {
    auto con = currLayer->getMinSpacing();
    switch (con->typeId()) {
      case frConstraintTypeEnum::frcSpacingConstraint:
        maxSpcVal = static_cast<frSpacingConstraint*>(con)->getMinSpacing();
        break;
      case frConstraintTypeEnum::frcSpacingTablePrlConstraint:
        maxSpcVal = static_cast<frSpacingTablePrlConstraint*>(con)->findMax();
        break;
      case frConstraintTypeEnum::frcSpacingTableTwConstraint:
        maxSpcVal = static_cast<frSpacingTableTwConstraint*>(con)->findMax();
        break;
      default:
        logger_->warn(DRT, 41, "Unsupported metSpc rule.");
    }
    if (checkNDRs)
      return max(maxSpcVal,
                 getTech()->getMaxNondefaultSpacing(layerNum / 2 - 1));
  }
  return maxSpcVal;
}

void FlexGCWorker::Impl::checkMetalCornerSpacing_getMaxSpcVal(
    frLayerNum layerNum,
    frCoord& maxSpcValX,
    frCoord& maxSpcValY)
{
  maxSpcValX = 0;
  maxSpcValY = 0;
  auto currLayer = getTech()->getLayer(layerNum);
  auto& lef58CornerSpacingCons = currLayer->getLef58CornerSpacingConstraints();
  if (!lef58CornerSpacingCons.empty()) {
    for (auto& con : lef58CornerSpacingCons) {
      maxSpcValX = std::max(maxSpcValX, con->findMax(true));
      maxSpcValY = std::max(maxSpcValY, con->findMax(false));
    }
  }
  return;
}

bool FlexGCWorker::Impl::isOppositeDir(gcCorner* corner, gcSegment* seg)
{
  auto cornerDir = corner->getDir();
  auto segDir = seg->getDir();
  if ((cornerDir == frCornerDirEnum::NE
       && (segDir == frDirEnum::S || segDir == frDirEnum::E))
      || (cornerDir == frCornerDirEnum::SE
          && (segDir == frDirEnum::S || segDir == frDirEnum::W))
      || (cornerDir == frCornerDirEnum::SW
          && (segDir == frDirEnum::N || segDir == frDirEnum::W))
      || (cornerDir == frCornerDirEnum::NW
          && (segDir == frDirEnum::N || segDir == frDirEnum::E))) {
    return true;
  } else {
    return false;
  }
}

box_t FlexGCWorker::Impl::checkMetalCornerSpacing_getQueryBox(
    gcCorner* corner,
    frCoord& maxSpcValX,
    frCoord& maxSpcValY)
{
  box_t queryBox;
  frCoord baseX = corner->getNextEdge()->low().x();
  frCoord baseY = corner->getNextEdge()->low().y();
  frCoord llx = baseX;
  frCoord lly = baseY;
  frCoord urx = baseX;
  frCoord ury = baseY;
  switch (corner->getDir()) {
    case frCornerDirEnum::NE:
      urx += maxSpcValX;
      ury += maxSpcValY;
      break;
    case frCornerDirEnum::SE:
      urx += maxSpcValX;
      lly -= maxSpcValY;
      break;
    case frCornerDirEnum::SW:
      llx -= maxSpcValX;
      lly -= maxSpcValY;
      break;
    case frCornerDirEnum::NW:
      llx -= maxSpcValX;
      ury += maxSpcValY;
      break;
    default:
      logger_->error(DRT, 42, "Unknown corner direction.");
  }

  bg::set<bg::min_corner, 0>(queryBox, llx);
  bg::set<bg::min_corner, 1>(queryBox, lly);
  bg::set<bg::max_corner, 0>(queryBox, urx);
  bg::set<bg::max_corner, 1>(queryBox, ury);

  return queryBox;
}

bool isPG(frBlockObject* obj)
{
  switch (obj->typeId()) {
    case frcNet: {
      auto type = static_cast<frNet*>(obj)->getType();
      return type.isSupply();
    }
    case frcInstTerm: {
      auto type = static_cast<frInstTerm*>(obj)->getTerm()->getType();
      return type.isSupply();
    }
    case frcBTerm: {
      auto type = static_cast<frTerm*>(obj)->getType();
      return type.isSupply();
    }
    default:
      return false;
  }
}

frCoord FlexGCWorker::Impl::checkMetalSpacing_prl_getReqSpcVal(
    gcRect* rect1,
    gcRect* rect2,
    frCoord prl /*, bool &hasRoute*/)
{
  auto layerNum = rect1->getLayerNum();
  frCoord reqSpcVal = 0;
  auto currLayer = getTech()->getLayer(layerNum);
  bool isObs = false;
  auto width1 = rect1->width();
  auto width2 = rect2->width();
  // override width and spacing
  if (rect1->getNet()->isBlockage()) {
    isObs = true;
    if (USEMINSPACING_OBS) {
      width1 = currLayer->getWidth();
    }
    if (rect1->getNet()->getDesignRuleWidth() != -1) {
      width1 = rect1->getNet()->getDesignRuleWidth();
    }
  }
  if (rect2->getNet()->isBlockage()) {
    isObs = true;
    if (USEMINSPACING_OBS) {
      width2 = currLayer->getWidth();
    }
    if (rect2->getNet()->getDesignRuleWidth() != -1) {
      width2 = rect2->getNet()->getDesignRuleWidth();
    }
  }
  // check if width is a result of route shape
  // if the width a shape is smaller if only using fixed shape, then it's route
  // shape -- wrong...
  frCoord minSpcVal = 0;
  if (currLayer->hasMinSpacing()) {
    auto con = currLayer->getMinSpacing();
    switch (con->typeId()) {
      case frConstraintTypeEnum::frcSpacingTablePrlConstraint:
        reqSpcVal = static_cast<frSpacingTablePrlConstraint*>(con)->find(
            std::max(width1, width2), prl);
        minSpcVal = static_cast<frSpacingTablePrlConstraint*>(con)->findMin();
        break;
      case frConstraintTypeEnum::frcSpacingTableTwConstraint:
        reqSpcVal = static_cast<frSpacingTableTwConstraint*>(con)->find(
            width1, width2, prl);
        minSpcVal = static_cast<frSpacingTableTwConstraint*>(con)->findMin();
        break;
      default:
        logger_->warn(DRT, 43, "Unsupported metSpc rule.");
    }
    if (con->typeId() == frConstraintTypeEnum::frcSpacingTablePrlConstraint
        || con->typeId() == frConstraintTypeEnum::frcSpacingTableTwConstraint) {
      // same-net override
      if (!isObs && rect1->getNet() == rect2->getNet()) {
        if (currLayer->hasSpacingSamenet()) {
          auto conSamenet = currLayer->getSpacingSamenet();
          if (!conSamenet->hasPGonly())
            reqSpcVal = std::max(conSamenet->getMinSpacing(), minSpcVal);
          else if (isPG(rect1->getNet()->getOwner()))
            reqSpcVal = std::max(conSamenet->getMinSpacing(), minSpcVal);
        }
      }
    }
  }
  return reqSpcVal;
}

// type: 0 -- check H edge only
// type: 1 -- check V edge only
// type: 2 -- check both
bool FlexGCWorker::Impl::checkMetalSpacing_prl_hasPolyEdge(
    gcRect* rect1,
    gcRect* rect2,
    const gtl::rectangle_data<frCoord>& markerRect,
    int type,
    frCoord prl)
{
  auto layerNum = rect1->getLayerNum();
  auto net1 = rect1->getNet();
  auto net2 = rect2->getNet();
  auto& workerRegionQuery = getWorkerRegionQuery();
  vector<pair<segment_t, gcSegment*>> result;
  box_t queryBox(point_t(gtl::xl(markerRect), gtl::yl(markerRect)),
                 point_t(gtl::xh(markerRect), gtl::yh(markerRect)));
  workerRegionQuery.queryPolygonEdge(queryBox, layerNum, result);
  // whether markerRect edge has true poly edge of either net1 or net2
  bool flagL = false;
  bool flagR = false;
  bool flagB = false;
  bool flagT = false;
  // type == 2 allows zero overlapping
  if (prl <= 0) {
    for (auto& [seg, objPtr] : result) {
      if ((objPtr->getNet() != net1 && objPtr->getNet() != net2)) {
        continue;
      }
      if (objPtr->getDir() == frDirEnum::W
          && objPtr->low().y() == gtl::yl(markerRect)) {
        flagB = true;
      } else if (objPtr->getDir() == frDirEnum::E
                 && objPtr->low().y() == gtl::yh(markerRect)) {
        flagT = true;
      } else if (objPtr->getDir() == frDirEnum::N
                 && objPtr->low().x() == gtl::xl(markerRect)) {
        flagL = true;
      } else if (objPtr->getDir() == frDirEnum::S
                 && objPtr->low().x() == gtl::xh(markerRect)) {
        flagR = true;
      }
    }
    // type == 0 / 1 requires non-zero overlapping poly edge
  } else {
    for (auto& [seg, objPtr] : result) {
      if ((objPtr->getNet() != net1 && objPtr->getNet() != net2)) {
        continue;
      }
      // allow fake edge if inside markerRect has same dir edge
      if (objPtr->getDir() == frDirEnum::W
          && (objPtr->low().y() >= gtl::yl(markerRect)
              && objPtr->low().y() < gtl::yh(markerRect))
          && !(objPtr->low().x() <= gtl::xl(markerRect)
               || objPtr->high().x() >= gtl::xh(markerRect))) {
        flagB = true;
      } else if (objPtr->getDir() == frDirEnum::E
                 && (objPtr->low().y() > gtl::yl(markerRect)
                     && objPtr->low().y() <= gtl::yh(markerRect))
                 && !(objPtr->high().x() <= gtl::xl(markerRect)
                      || objPtr->low().x() >= gtl::xh(markerRect))) {
        flagT = true;
      } else if (objPtr->getDir() == frDirEnum::N
                 && (objPtr->low().x() >= gtl::xl(markerRect)
                     && objPtr->low().x() < gtl::xh(markerRect))
                 && !(objPtr->high().y() <= gtl::yl(markerRect)
                      || objPtr->low().y() >= gtl::yh(markerRect))) {
        flagL = true;
      } else if (objPtr->getDir() == frDirEnum::S
                 && (objPtr->low().x() > gtl::xl(markerRect)
                     && objPtr->low().x() <= gtl::xh(markerRect))
                 && !(objPtr->low().y() <= gtl::yl(markerRect)
                      || objPtr->high().y() >= gtl::yh(markerRect))) {
        flagR = true;
      }
    }
  }
  if ((type == 0 || type == 2) && (flagB && flagT)) {
    return true;
  } else if ((type == 1 || type == 2) && (flagL && flagR)) {
    return true;
  } else {
    return false;
  }
}
string rectToString(gcRect& r)
{
  string s = to_string(gtl::xl(r)) + " " + to_string(gtl::yl(r)) + " "
             + to_string(gtl::xh(r)) + " " + to_string(gtl::yh(r))
             + " tapered ? " + to_string(r.isTapered());
  return s;
}
void FlexGCWorker::Impl::checkMetalSpacing_prl(
    gcRect* rect1,
    gcRect* rect2,
    const gtl::rectangle_data<frCoord>& markerRect,
    frCoord prl,
    frCoord distX,
    frCoord distY,
    bool checkNDRs,
    bool checkPolyEdge)
{
  // no violation if fixed shapes
  if (rect1->isFixed() && rect2->isFixed()) {
    return;
  }
  auto layerNum = rect1->getLayerNum();
  auto net1 = rect1->getNet();
  auto net2 = rect2->getNet();

  auto reqSpcVal = checkMetalSpacing_prl_getReqSpcVal(rect1, rect2, prl);
  if (checkNDRs) {
    frCoord ndrSpc1 = 0, ndrSpc2 = 0;
    if (!rect1->isFixed() && net1->isNondefault() && !rect1->isTapered())
      ndrSpc1 = net1->getDrNet()->getFrNet()->getNondefaultRule()->getSpacing(
          layerNum / 2 - 1);
    if (!rect2->isFixed() && net2->isNondefault() && !rect2->isTapered())
      ndrSpc2 = net2->getDrNet()->getFrNet()->getNondefaultRule()->getSpacing(
          layerNum / 2 - 1);

    reqSpcVal = max(reqSpcVal, max(ndrSpc1, ndrSpc2));
  }

  // no violation if spacing satisfied
  if (distX * distX + distY * distY >= reqSpcVal * reqSpcVal) {
    return;
  }
  // no violation if no two true polygon edges (prl > 0 requires non-zero true
  // poly edge; prl <= 0 allows zero true poly edge)
  int type = 0;
  if (prl <= 0) {
    type = 2;
  } else {
    if (distX == 0) {
      type = 0;
    } else if (distY == 0) {
      type = 1;
    }
  }
  if (checkPolyEdge) {
    if (!checkMetalSpacing_prl_hasPolyEdge(
            rect1, rect2, markerRect, type, prl)) {
      return;
    }
    // no violation if bloat width cannot find non-fixed route shapes
    bool hasRoute = false;
    if (!hasRoute) {
      // marker enlarged by width
      auto width = rect1->width();
      gtl::rectangle_data<frCoord> enlargedMarkerRect(markerRect);
      gtl::bloat(enlargedMarkerRect, width);
      // widthrect
      gtl::polygon_90_set_data<frCoord> tmpPoly;
      using namespace boost::polygon::operators;
      tmpPoly += enlargedMarkerRect;
      tmpPoly &= *rect1;  // tmpPoly now is widthrect
      auto targetArea = gtl::area(tmpPoly);
      // get fixed shapes
      tmpPoly &= net1->getPolygons(layerNum, true);
      if (gtl::area(tmpPoly) < targetArea) {
        hasRoute = true;
      }
    }
    if (!hasRoute) {
      // marker enlarged by width
      auto width = rect2->width();
      gtl::rectangle_data<frCoord> enlargedMarkerRect(markerRect);
      gtl::bloat(enlargedMarkerRect, width);
      // widthrect
      gtl::polygon_90_set_data<frCoord> tmpPoly;
      using namespace boost::polygon::operators;
      tmpPoly += enlargedMarkerRect;
      tmpPoly &= *rect2;  // tmpPoly now is widthrect
      auto targetArea = gtl::area(tmpPoly);
      // get fixed shapes
      tmpPoly &= net2->getPolygons(layerNum, true);
      if (gtl::area(tmpPoly) < targetArea) {
        hasRoute = true;
      }
    }
    if (!hasRoute) {
      return;
    }
  } else {
    using namespace boost::polygon::operators;
    auto& netPoly = net1->getPolygons(
        layerNum, false);  // consider net1 since spc rect is always rect1
    gtl::polygon_90_set_data<frCoord> markerPoly;
    gtl::rectangle_data<frCoord> mRect(markerRect);
    // special treatment for  0 width marker since we cant create a polygon with
    // it
    if (gtl::xh(markerRect) - gtl::xl(markerRect) == 0
        || gtl::yh(markerRect) - gtl::yl(markerRect) == 0) {
      bool isX = gtl::xh(markerRect) - gtl::xl(markerRect) == 0;
      // bloat marker to be able to create a valid polygon
      if (isX) {
        gtl::xh(mRect, gtl::xh(mRect) + 1);
        gtl::xl(mRect, gtl::xl(mRect) - 1);
      } else {
        gtl::yh(mRect, gtl::yh(mRect) + 1);
        gtl::yl(mRect, gtl::yl(mRect) - 1);
      }
      markerPoly += mRect;
      markerPoly -= netPoly;
      if (markerPoly.size() == 0)
        return;
      // check if the edge related to the 0 width is within the net shape (this
      // is an indirect check)
      vector<gtl::rectangle_data<frCoord>> rects;
      markerPoly.get_rectangles(rects);
      if (rects.size() == 1) {
        if (isX) {
          if (gtl::xl(rects[0]) == gtl::xl(markerRect)
              || gtl::xh(rects[0]) == gtl::xl(markerRect))
            return;
        } else {
          if (gtl::yl(rects[0]) == gtl::yl(markerRect)
              || gtl::yh(rects[0]) == gtl::yl(markerRect))
            return;
        }
      }
    } else {
      markerPoly += mRect;
      markerPoly -= netPoly;
      if (markerPoly.size() == 0)
        return;
    }
  }
  auto marker = make_unique<frMarker>();
  Rect box(gtl::xl(markerRect),
           gtl::yl(markerRect),
           gtl::xh(markerRect),
           gtl::yh(markerRect));
  marker->setBBox(box);
  marker->setLayerNum(layerNum);
  marker->setConstraint(getTech()->getLayer(layerNum)->getMinSpacing());
  marker->addSrc(net1->getOwner());
  marker->addVictim(net1->getOwner(),
                    make_tuple(rect1->getLayerNum(),
                               Rect(gtl::xl(*rect1),
                                    gtl::yl(*rect1),
                                    gtl::xh(*rect1),
                                    gtl::yh(*rect1)),
                               rect1->isFixed()));
  marker->addSrc(net2->getOwner());
  marker->addAggressor(net2->getOwner(),
                       make_tuple(rect2->getLayerNum(),
                                  Rect(gtl::xl(*rect2),
                                       gtl::yl(*rect2),
                                       gtl::xh(*rect2),
                                       gtl::yh(*rect2)),
                                  rect2->isFixed()));
  addMarker(std::move(marker));
}

inline polygon_t rect2polygon(const gtl::rectangle_data<frCoord>& rect)
{
  polygon_t poly;
  bg::append(poly.outer(), point_t(gtl::xl(rect), gtl::yl(rect)));
  bg::append(poly.outer(), point_t(gtl::xl(rect), gtl::yh(rect)));
  bg::append(poly.outer(), point_t(gtl::xh(rect), gtl::yh(rect)));
  bg::append(poly.outer(), point_t(gtl::xh(rect), gtl::yl(rect)));
  bg::append(poly.outer(), point_t(gtl::xl(rect), gtl::yl(rect)));
  return poly;
}

inline gtl::polygon_90_set_data<frCoord> bg2gtl(const polygon_t& p)
{
  gtl::polygon_90_set_data<frCoord> set;
  gtl::polygon_90_data<frCoord> poly;
  std::vector<gtl::point_data<frCoord>> points;
  for (const auto& pt : p.outer()) {
    points.push_back(gtl::point_data<frCoord>(pt.x(), pt.y()));
  }
  poly.set(points.begin(), points.end());
  using namespace boost::polygon::operators;
  set += poly;
  return set;
}
void FlexGCWorker::Impl::checkMetalSpacing_short_obs(
    gcRect* rect1,
    gcRect* rect2,
    const gtl::rectangle_data<frCoord>& markerRect)
{
  if (rect1->isFixed() && rect2->isFixed())
    return;
  bool isRect1Obs = rect1->getNet()->isBlockage();
  bool isRect2Obs = rect2->getNet()->isBlockage();
  if (isRect1Obs && isRect2Obs) {
    return;
  }
  // always make obs to be rect2
  if (isRect1Obs) {
    std::swap(rect1, rect2);
  }
  // now rect is not obs, rect2 is obs
  auto layerNum = rect1->getLayerNum();
  auto net1 = rect1->getNet();
  // check if markerRect is covered by fixed shapes of net1
  mpolygon_t pins;
  auto& polys1 = net1->getPolygons(layerNum, true);
  vector<gtl::rectangle_data<frCoord>> rects;
  gtl::get_max_rectangles(rects, polys1);
  for (auto& rect : rects) {
    if (gtl::contains(rect, markerRect)) {
      return;
    }
    if (gtl::intersects(rect, markerRect)) {
      pins.push_back(rect2polygon(rect));
    }
  }
  polygon_t markerPoly = rect2polygon(markerRect);
  std::vector<polygon_t> result;
  if (pins.empty()) {
    result.push_back(markerPoly);
  } else {
    bg::difference(markerPoly, pins, result);
  }
  for (const auto& poly : result) {
    std::list<gtl::rectangle_data<frCoord>> res;
    gtl::get_max_rectangles(res, bg2gtl(poly));
    for (const auto& rect : res) {
      gcRect rect3 = *rect2;
      rect3.setRect(rect);
      gtl::rectangle_data<frCoord> newMarkerRect(markerRect);
      gtl::intersect(newMarkerRect, rect3);
      checkMetalSpacing_short(rect1, &rect3, newMarkerRect);
    }
  }
}

bool FlexGCWorker::Impl::checkMetalSpacing_short_skipFixed(
    gcRect* rect1,
    gcRect* rect2,
    const gtl::rectangle_data<frCoord>& markerRect)
{
  auto layerNum = rect1->getLayerNum();
  auto net1 = rect1->getNet();
  auto net2 = rect2->getNet();
  gtl::rectangle_data<frCoord> bloatMarkerRect(markerRect);
  if (gtl::delta(markerRect, gtl::HORIZONTAL) == 0) {
    gtl::bloat(bloatMarkerRect, gtl::HORIZONTAL, 1);
  }
  if (gtl::delta(markerRect, gtl::VERTICAL) == 0) {
    gtl::bloat(bloatMarkerRect, gtl::VERTICAL, 1);
  }
  using namespace boost::polygon::operators;
  auto& polys1 = net1->getPolygons(layerNum, false);
  auto intersection_polys1 = polys1 & bloatMarkerRect;
  auto& polys2 = net2->getPolygons(layerNum, false);
  auto intersection_polys2 = polys2 & bloatMarkerRect;
  if (gtl::empty(intersection_polys1) && gtl::empty(intersection_polys2)) {
    return true;
  }
  return false;
}

bool FlexGCWorker::Impl::checkSameFrNet(gcNet* net1, gcNet* net2)
{
  frBlockObject* owner1 = net1->getOwner();
  frBlockObject* owner2 = net2->getOwner();
  if (owner1->typeId() == drcNet) {
    owner1 = ((drNet*) owner1)->getFrNet();
  }
  if (owner2->typeId() == drcNet) {
    owner2 = ((drNet*) owner2)->getFrNet();
  }
  return owner1 == owner2;
}

bool FlexGCWorker::Impl::checkMetalSpacing_short_skipSameNet(
    gcRect* rect1,
    gcRect* rect2,
    const gtl::rectangle_data<frCoord>& markerRect)
{
  auto layerNum = rect1->getLayerNum();
  auto net1 = rect1->getNet();
  auto net2 = rect2->getNet();
  if (checkSameFrNet(net1, net2)) {
    // skip if good
    int64_t minWidth = getTech()->getLayer(layerNum)->getMinWidth();
    auto xLen = gtl::delta(markerRect, gtl::HORIZONTAL);
    auto yLen = gtl::delta(markerRect, gtl::VERTICAL);
    if (xLen * xLen + yLen * yLen >= minWidth * minWidth) {
      return true;
    }
    // skip if rect < minwidth
    if ((gtl::delta(*rect1, gtl::HORIZONTAL) < minWidth
         || gtl::delta(*rect1, gtl::VERTICAL) < minWidth)
        || (gtl::delta(*rect2, gtl::HORIZONTAL) < minWidth
            || gtl::delta(*rect2, gtl::VERTICAL) < minWidth)) {
      return true;
    }
    // query third object that can bridge rect1 and rect2 in bloated marker area
    gtl::point_data<frCoord> centerPt;
    gtl::center(centerPt, markerRect);
    gtl::rectangle_data<frCoord> bloatMarkerRect(
        centerPt.x(), centerPt.y(), centerPt.x(), centerPt.y());
    box_t queryBox;
    myBloat(bloatMarkerRect, minWidth, queryBox);

    auto& workerRegionQuery = getWorkerRegionQuery();
    vector<rq_box_value_t<gcRect*>> result;
    workerRegionQuery.queryMaxRectangle(queryBox, layerNum, result);
    // cout <<"3rd obj" <<endl;
    for (auto& [objBox, objPtr] : result) {
      if (objPtr == rect1 || objPtr == rect2) {
        continue;
      }
      if (objPtr->getNet() != net1) {
        continue;
      }
      if (!gtl::contains(*objPtr, markerRect)) {
        continue;
      }
      if (gtl::delta(*objPtr, gtl::HORIZONTAL) < minWidth
          || gtl::delta(*objPtr, gtl::VERTICAL) < minWidth) {
        continue;
      }
      // only check same net third object
      gtl::rectangle_data<frCoord> tmpRect1(*rect1);
      gtl::rectangle_data<frCoord> tmpRect2(*rect2);
      if (gtl::intersect(tmpRect1, *objPtr)
          && gtl::intersect(tmpRect2, *objPtr)) {
        auto xLen1 = gtl::delta(tmpRect1, gtl::HORIZONTAL);
        auto yLen1 = gtl::delta(tmpRect1, gtl::VERTICAL);
        auto xLen2 = gtl::delta(tmpRect2, gtl::HORIZONTAL);
        auto yLen2 = gtl::delta(tmpRect2, gtl::VERTICAL);
        if (xLen1 * xLen1 + yLen1 * yLen1 >= minWidth * minWidth
            && xLen2 * xLen2 + yLen2 * yLen2 >= minWidth * minWidth) {
          return true;
        }
      }
    }
  }
  return false;
}

void FlexGCWorker::Impl::checkMetalSpacing_short(
    gcRect* rect1,
    gcRect* rect2,
    const gtl::rectangle_data<frCoord>& markerRect)
{
  auto layerNum = rect1->getLayerNum();
  auto net1 = rect1->getNet();
  auto net2 = rect2->getNet();
  if (rect1->isFixed() && rect2->isFixed())
    return;

  // skip if marker area does not have route shape, must exclude touching
  if (checkMetalSpacing_short_skipFixed(rect1, rect2, markerRect))
    return;
  // skip same-net sufficient metal
  if (checkMetalSpacing_short_skipSameNet(rect1, rect2, markerRect))
    return;

  auto marker = make_unique<frMarker>();
  Rect box(gtl::xl(markerRect),
           gtl::yl(markerRect),
           gtl::xh(markerRect),
           gtl::yh(markerRect));
  marker->setBBox(box);
  marker->setLayerNum(layerNum);
  if (checkSameFrNet(net1, net2)) {
    marker->setConstraint(
        getTech()->getLayer(layerNum)->getNonSufficientMetalConstraint());
  } else {
    marker->setConstraint(getTech()->getLayer(layerNum)->getShortConstraint());
  }
  marker->addSrc(net1->getOwner());
  marker->addVictim(net1->getOwner(),
                    make_tuple(rect1->getLayerNum(),
                               Rect(gtl::xl(*rect1),
                                    gtl::yl(*rect1),
                                    gtl::xh(*rect1),
                                    gtl::yh(*rect1)),
                               rect1->isFixed()));
  marker->addSrc(net2->getOwner());
  marker->addAggressor(net2->getOwner(),
                       make_tuple(rect2->getLayerNum(),
                                  Rect(gtl::xl(*rect2),
                                       gtl::yl(*rect2),
                                       gtl::xh(*rect2),
                                       gtl::yh(*rect2)),
                                  rect2->isFixed()));
  addMarker(std::move(marker));
}

void FlexGCWorker::Impl::checkMetalSpacing_main(gcRect* ptr1,
                                                gcRect* ptr2,
                                                bool checkNDRs,
                                                bool isSpcRect)
{
  // NSMetal does not need self-intersection
  // Minimum width rule handled outside this function
  if (ptr1 == ptr2) {
    return;
  }
  gtl::rectangle_data<frCoord> markerRect(*ptr1);
  auto distX = gtl::euclidean_distance(markerRect, *ptr2, gtl::HORIZONTAL);
  auto distY = gtl::euclidean_distance(markerRect, *ptr2, gtl::VERTICAL);

  gtl::generalized_intersect(markerRect, *ptr2);
  auto prlX = gtl::delta(markerRect, gtl::HORIZONTAL);
  auto prlY = gtl::delta(markerRect, gtl::VERTICAL);

  if (distX) {
    prlX = -prlX;
  }
  if (distY) {
    prlY = -prlY;
  }

  // short, nsmetal
  if (distX == 0 && distY == 0) {
    // Zero width markers are not well handled by boost polygon as they
    // tend to disappear in boolean operations.  Give them a bit of extent
    // to avoid this.
    if (prlX == 0) {
      gtl::bloat(markerRect, gtl::HORIZONTAL, 1);
    }
    if (prlY == 0) {
      gtl::bloat(markerRect, gtl::VERTICAL, 1);
    }
    if (ptr1->getNet()->isBlockage() || ptr2->getNet()->isBlockage()) {
      checkMetalSpacing_short_obs(ptr1, ptr2, markerRect);
    } else {
      checkMetalSpacing_short(ptr1, ptr2, markerRect);
    }
    // prl
  } else {
    checkMetalSpacing_prl(ptr1,
                          ptr2,
                          markerRect,
                          std::max(prlX, prlY),
                          distX,
                          distY,
                          checkNDRs,
                          !isSpcRect);
  }
}

void FlexGCWorker::Impl::checkMetalSpacing_main(gcRect* rect,
                                                bool checkNDRs,
                                                bool isSpcRect)
{
  auto layerNum = rect->getLayerNum();
  auto maxSpcVal = checkMetalSpacing_getMaxSpcVal(layerNum, checkNDRs);

  box_t queryBox;
  myBloat(*rect, maxSpcVal, queryBox);

  auto& workerRegionQuery = getWorkerRegionQuery();
  vector<rq_box_value_t<gcRect*>> result;
  workerRegionQuery.queryMaxRectangle(queryBox, layerNum, result);
  if (checkNDRs) {
    vector<rq_box_value_t<gcRect>> resultS;
    workerRegionQuery.querySpcRectangle(queryBox, layerNum, resultS);
    for (auto& [objBox, ptr] : resultS) {
      checkMetalSpacing_main(rect, &ptr, checkNDRs, isSpcRect);
    }
  }
  // Short, metSpc, NSMetal here
  for (auto& [objBox, ptr] : result) {
    checkMetalSpacing_main(rect, ptr, checkNDRs, isSpcRect);
  }
}

void FlexGCWorker::Impl::checkMetalSpacing()
{
  if (targetNet_) {
    // layer --> net --> polygon --> maxrect
    for (int i = std::max((frLayerNum) (getTech()->getBottomLayerNum()),
                          minLayerNum_);
         i
         <= std::min((frLayerNum) (getTech()->getTopLayerNum()), maxLayerNum_);
         i++) {
      auto currLayer = getTech()->getLayer(i);
      if (currLayer->getType() != dbTechLayerType::ROUTING) {
        continue;
      }
      for (auto& pin : targetNet_->getPins(i)) {
        for (auto& maxrect : pin->getMaxRectangles()) {
          checkMetalSpacing_main(maxrect.get(),
                                 getDRWorker() || !AUTO_TAPER_NDR_NETS);
        }
      }
      for (auto& sr : targetNet_->getSpecialSpcRects())
        checkMetalSpacing_main(
            sr.get(), getDRWorker() || !AUTO_TAPER_NDR_NETS, true);
    }
  } else {
    // layer --> net --> polygon --> maxrect
    for (int i = std::max((frLayerNum) (getTech()->getBottomLayerNum()),
                          minLayerNum_);
         i
         <= std::min((frLayerNum) (getTech()->getTopLayerNum()), maxLayerNum_);
         i++) {
      auto currLayer = getTech()->getLayer(i);
      if (currLayer->getType() != dbTechLayerType::ROUTING) {
        continue;
      }
      for (auto& net : getNets()) {
        for (auto& pin : net->getPins(i)) {
          for (auto& maxrect : pin->getMaxRectangles()) {
            // Short, NSMetal, metSpc
            checkMetalSpacing_main(maxrect.get(),
                                   getDRWorker() || !AUTO_TAPER_NDR_NETS);
          }
        }
        for (auto& sr : net->getSpecialSpcRects())
          checkMetalSpacing_main(
              sr.get(), getDRWorker() || !AUTO_TAPER_NDR_NETS, true);
      }
    }
  }
}

// (new) currently only support ISPD2019-related part
// check between the corner and the target rect
void FlexGCWorker::Impl::checkMetalCornerSpacing_main(
    gcCorner* corner,
    gcRect* rect,
    frLef58CornerSpacingConstraint* con)
{
  // skip if corner type mismatch
  if (corner->getType() != con->getCornerType()) {
    return;
  }
  // only trigger if the corner is not contained by the rect
  // TODO: check corner-touching case
  auto cornerPt = corner->getNextEdge()->low();
  if (gtl::contains(*rect, cornerPt)) {
    return;
  }
  frCoord cornerX = gtl::x(cornerPt);
  frCoord cornerY = gtl::y(cornerPt);
  frCoord candX = -1, candY = -1;
  // ensure this is a real corner to corner case
  if (con->getCornerType() == frCornerTypeEnum::CONVEX) {
    if (cornerX >= (candX = gtl::xh(*rect))) {
      if (cornerY >= (candY = gtl::yh(*rect))) {
        if (corner->getDir() != frCornerDirEnum::SW)
          return;
      } else if (cornerY <= (candY = gtl::yl(*rect))) {
        if (corner->getDir() != frCornerDirEnum::NW)
          return;
      } else
        return;
    } else if (cornerX <= (candX = gtl::xl(*rect))) {
      if (cornerY >= (candY = gtl::yh(*rect))) {
        if (corner->getDir() != frCornerDirEnum::SE)
          return;
      } else if (cornerY <= (candY = gtl::yl(*rect))) {
        if (corner->getDir() != frCornerDirEnum::NE)
          return;
      } else
        return;
    } else
      return;
    // The corner of the rect has to be convex
    // TODO: detect concave corners
    if (rect->getNet()
        && !rect->getNet()->hasPolyCornerAt(candX, candY, rect->getLayerNum()))
      return;
  }
  // skip for EXCEPTEOL eolWidth
  if (con->hasExceptEol()) {
    if (corner->getType() == frCornerTypeEnum::CONVEX) {
      if (corner->getNextCorner()->getType() == frCornerTypeEnum::CONVEX
          && gtl::length(*(corner->getNextEdge())) < con->getEolWidth()) {
        return;
      }
      if (corner->getPrevCorner()->getType() == frCornerTypeEnum::CONVEX
          && gtl::length(*(corner->getPrevEdge())) < con->getEolWidth()) {
        return;
      }
      // check for the rect corners
      if (rect->getNet()) {
        auto corner2 = rect->getNet()->getPolyCornerAt(
            candX, candY, rect->getLayerNum());
        if (corner2->getType() == frCornerTypeEnum::CONVEX) {
          if (corner2->getNextCorner()->getType() == frCornerTypeEnum::CONVEX
              && gtl::length(*(corner2->getNextEdge())) < con->getEolWidth()) {
            return;
          }
          if (corner2->getPrevCorner()->getType() == frCornerTypeEnum::CONVEX
              && gtl::length(*(corner2->getPrevEdge())) < con->getEolWidth()) {
            return;
          }
        }
      }
    }
  }

  // query and iterate only the rects that have the corner as its corner
  auto layerNum = corner->getNextEdge()->getLayerNum();
  auto net = corner->getNextEdge()->getNet();
  auto& workerRegionQuery = getWorkerRegionQuery();
  vector<rq_box_value_t<gcRect*>> result;
  box_t queryBox(point_t(cornerX, cornerY), point_t(cornerX, cornerY));
  workerRegionQuery.queryMaxRectangle(queryBox, layerNum, result);
  for (auto& [objBox, objPtr] : result) {
    // skip if not same net
    if (objPtr->getNet() != net) {
      continue;
    }
    // skip if corner does not overlap with objBox
    if (!isCornerOverlap(corner, objBox)) {
      continue;
    }
    // get generalized rect between corner and rect
    gtl::rectangle_data<frCoord> markerRect(cornerX, cornerY, cornerX, cornerY);
    gtl::generalized_intersect(markerRect, *rect);
    frCoord maxXY = gtl::delta(markerRect, gtl::guess_orientation(markerRect));
    if (con->hasSameXY()) {
      frCoord reqSpcVal = con->find(objPtr->width());
      if (con->isCornerToCorner()) {
        // measure euclidean distance
        gtl::point_data<frCoord> point(cornerX, cornerY);
        frSquaredDistance distSquare
            = gtl::square_euclidean_distance(*rect, point);
        frSquaredDistance reqSpcValSquare
            = reqSpcVal * (frSquaredDistance) reqSpcVal;
        if (distSquare >= reqSpcValSquare)
          continue;
      } else if (maxXY >= reqSpcVal) {
        continue;
      }
      // no violation if fixed
      // if (corner->isFixed() && rect->isFixed() && objPtr->isFixed()) {
      if (rect->isFixed() && objPtr->isFixed()) {
        // if (corner->isFixed() && rect->isFixed()) {
        continue;
      }
      // no violation if width is not contributed by route obj
      bool hasRoute = false;
      if (!hasRoute) {
        // marker enlarged by width
        auto width = objPtr->width();
        gtl::rectangle_data<frCoord> enlargedMarkerRect(markerRect);
        gtl::bloat(enlargedMarkerRect, width);
        // widthrect
        gtl::polygon_90_set_data<frCoord> tmpPoly;
        using namespace boost::polygon::operators;
        tmpPoly += enlargedMarkerRect;
        tmpPoly &= *objPtr;  // tmpPoly now is widthrect
        auto targetArea = gtl::area(tmpPoly);
        // get fixed shapes
        tmpPoly &= net->getPolygons(layerNum, true);
        if (gtl::area(tmpPoly) < targetArea) {
          hasRoute = true;
        }
      }

      if (!hasRoute) {
        // marker enlarged by width
        auto width = rect->width();
        gtl::rectangle_data<frCoord> enlargedMarkerRect(markerRect);
        gtl::bloat(enlargedMarkerRect, width);
        // widthrect
        gtl::polygon_90_set_data<frCoord> tmpPoly;
        using namespace boost::polygon::operators;
        tmpPoly += enlargedMarkerRect;
        tmpPoly &= *rect;  // tmpPoly now is widthrect
        auto targetArea = gtl::area(tmpPoly);
        // get fixed shapes
        tmpPoly &= rect->getNet()->getPolygons(layerNum, true);
        if (gtl::area(tmpPoly) < targetArea) {
          hasRoute = true;
        }
      }

      if (!hasRoute) {
        continue;
      }

      // real violation
      auto marker = make_unique<frMarker>();
      Rect box(gtl::xl(markerRect),
               gtl::yl(markerRect),
               gtl::xh(markerRect),
               gtl::yh(markerRect));
      marker->setBBox(box);
      marker->setLayerNum(layerNum);
      marker->setConstraint(con);
      marker->addSrc(net->getOwner());
      marker->addVictim(
          net->getOwner(),
          make_tuple(layerNum,
                     Rect(corner->x(), corner->y(), corner->x(), corner->y()),
                     corner->isFixed()));
      marker->addSrc(rect->getNet()->getOwner());
      marker->addAggressor(rect->getNet()->getOwner(),
                           make_tuple(rect->getLayerNum(),
                                      Rect(gtl::xl(*rect),
                                           gtl::yl(*rect),
                                           gtl::xh(*rect),
                                           gtl::yh(*rect)),
                                      rect->isFixed()));
      addMarker(std::move(marker));
      return;
    } else {
      // TODO: implement others if necessary
    }
  }
}

void FlexGCWorker::Impl::checkMetalCornerSpacing_main(gcCorner* corner)
{
  auto layerNum = corner->getPrevEdge()->getLayerNum();
  frCoord maxSpcValX, maxSpcValY;
  checkMetalCornerSpacing_getMaxSpcVal(layerNum, maxSpcValX, maxSpcValY);
  box_t queryBox
      = checkMetalCornerSpacing_getQueryBox(corner, maxSpcValX, maxSpcValY);

  auto& workerRegionQuery = getWorkerRegionQuery();
  vector<rq_box_value_t<gcRect*>> result;
  workerRegionQuery.queryMaxRectangle(queryBox, layerNum, result);
  // LEF58CornerSpacing
  auto& cons
      = getTech()->getLayer(layerNum)->getLef58CornerSpacingConstraints();
  for (auto& [objBox, ptr] : result) {
    for (auto& con : cons) {
      checkMetalCornerSpacing_main(corner, ptr, con);
    }
  }
}

void FlexGCWorker::Impl::checkMetalCornerSpacing()
{
  if (ignoreCornerSpacing_) {
    return;
  }
  if (targetNet_) {
    // layer --> net --> polygon --> corner
    for (int i = std::max((frLayerNum) (getTech()->getBottomLayerNum()),
                          minLayerNum_);
         i
         <= std::min((frLayerNum) (getTech()->getTopLayerNum()), maxLayerNum_);
         i++) {
      auto currLayer = getTech()->getLayer(i);
      if (currLayer->getType() != dbTechLayerType::ROUTING
          || !currLayer->hasLef58CornerSpacingConstraint()) {
        continue;
      }
      for (auto& pin : targetNet_->getPins(i)) {
        for (auto& corners : pin->getPolygonCorners()) {
          for (auto& corner : corners) {
            // LEF58 corner spacing
            checkMetalCornerSpacing_main(corner.get());
          }
        }
      }
    }
  } else {
    // layer --> net --> polygon --> corner
    for (int i = std::max((frLayerNum) (getTech()->getBottomLayerNum()),
                          minLayerNum_);
         i
         <= std::min((frLayerNum) (getTech()->getTopLayerNum()), maxLayerNum_);
         i++) {
      auto currLayer = getTech()->getLayer(i);
      if (currLayer->getType() != dbTechLayerType::ROUTING
          || !currLayer->hasLef58CornerSpacingConstraint()) {
        continue;
      }
      for (auto& net : getNets()) {
        for (auto& pin : net->getPins(i)) {
          for (auto& corners : pin->getPolygonCorners()) {
            for (auto& corner : corners) {
              // LEF58 corner spacing
              checkMetalCornerSpacing_main(corner.get());
            }
          }
        }
      }
    }
  }
}

void FlexGCWorker::Impl::checkMetalShape_minWidth(
    const gtl::rectangle_data<frCoord>& rect,
    frLayerNum layerNum,
    gcNet* net,
    bool isH)
{
  // skip enough width
  auto minWidth = getTech()->getLayer(layerNum)->getMinWidth();
  auto xLen = gtl::delta(rect, gtl::HORIZONTAL);
  auto yLen = gtl::delta(rect, gtl::VERTICAL);
  if (isH && xLen >= minWidth) {
    return;
  }
  if (!isH && yLen >= minWidth) {
    return;
  }
  // only show marker if fixed area < marker area
  {
    using namespace boost::polygon::operators;
    auto& fixedPolys = net->getPolygons(layerNum, true);
    auto intersection_fixedPolys = fixedPolys & rect;
    if (gtl::area(intersection_fixedPolys) == gtl::area(rect)) {
      return;
    }
  }

  auto marker = make_unique<frMarker>();
  Rect box(gtl::xl(rect), gtl::yl(rect), gtl::xh(rect), gtl::yh(rect));
  marker->setBBox(box);
  marker->setLayerNum(layerNum);
  marker->setConstraint(getTech()->getLayer(layerNum)->getMinWidthConstraint());
  marker->addSrc(net->getOwner());
  marker->addVictim(net->getOwner(), make_tuple(layerNum, box, false));
  marker->addAggressor(net->getOwner(), make_tuple(layerNum, box, false));
  addMarker(std::move(marker));
}

void FlexGCWorker::Impl::checkMetalShape_minStep_helper(
    const Rect& markerBox,
    frLayerNum layerNum,
    gcNet* net,
    frMinStepConstraint* con,
    bool hasInsideCorner,
    bool hasOutsideCorner,
    int currEdges,
    frCoord currLength,
    bool hasRoute)
{
  // skip if no edge
  if (currEdges == 0) {
    return;
  }
  // skip if no route
  if (!hasRoute) {
    return;
  }

  if (con->hasMinstepType()) {
    // skip if no corner or step
    switch (con->getMinstepType()) {
      case frMinstepTypeEnum::INSIDECORNER:
        if (!hasInsideCorner) {
          return;
        }
        break;
      case frMinstepTypeEnum::OUTSIDECORNER:
        if (!hasOutsideCorner) {
          return;
        }
        break;
      default:;
    }
    // skip if <= maxlength
    if (currLength <= con->getMaxLength()) {
      return;
    }
  } else if (con->hasMaxEdges()) {
    // skip if <= maxedges
    if (currEdges <= con->getMaxEdges()) {
      return;
    }
  }

  // true marker
  auto marker = make_unique<frMarker>();
  marker->setBBox(markerBox);
  marker->setLayerNum(layerNum);
  marker->setConstraint(con);
  marker->addSrc(net->getOwner());
  marker->addVictim(net->getOwner(), make_tuple(layerNum, markerBox, false));
  marker->addAggressor(net->getOwner(), make_tuple(layerNum, markerBox, false));
  addMarker(std::move(marker));
}
bool isConvex(gcSegment* s)
{
  return s->getLowCorner()->getType() == frCornerTypeEnum::CONVEX
         && s->getHighCorner()->getType() == frCornerTypeEnum::CONVEX;
}
gcSegment* bestSuitable(gcSegment* a, gcSegment* b)
{
  if (isConvex(a) && !isConvex(b))
    return a;
  if (isConvex(b) && !isConvex(a))
    return b;
  if (gtl::length(*a) > gtl::length(*b))
    return a;
  return b;
}
void FlexGCWorker::Impl::checkMetalShape_minArea(gcPin* pin)
{
  if (ignoreMinArea_ || !targetNet_) {
    return;
  }
  auto poly = pin->getPolygon();
  auto layerNum = poly->getLayerNum();

  auto con = getTech()->getLayer(layerNum)->getAreaConstraint();

  if (!con) {
    return;
  }

  auto reqArea = con->getMinArea();
  auto actArea = gtl::area(*poly);

  if (actArea >= reqArea) {
    return;
  }
  gtl::rectangle_data<frCoord> bbox;
  gtl::extents(bbox, *pin->getPolygon());
  Rect bbox2(gtl::xl(bbox), gtl::yl(bbox), gtl::xh(bbox), gtl::yh(bbox));
  if (!drWorker_->getDrcBox().contains(bbox2))
    return;
  for (auto& edges : pin->getPolygonEdges()) {
    for (auto& edge : edges) {
      if (edge->isFixed())
        return;
    }
  }

  checkMetalShape_addPatch(pin, reqArea);
}

void FlexGCWorker::Impl::checkMetalShape_lef58MinStep_noBetweenEol(
    gcPin* pin,
    frLef58MinStepConstraint* con)
{
  auto poly = pin->getPolygon();
  auto layerNum = poly->getLayerNum();
  auto net = poly->getNet();

  vector<gcSegment*> startEdges;
  frCoord llx = 0;
  frCoord lly = 0;
  frCoord urx = 0;
  frCoord ury = 0;
  auto minStepLength = con->getMinStepLength();
  auto eolWidth = con->getEolWidth();
  for (auto& edges : pin->getPolygonEdges()) {
    // get the first edge that is >= minstep length
    for (auto& e : edges) {
      if (gtl::length(*e) < minStepLength) {
        startEdges.push_back(e.get());
      }
    }
  }

  for (auto startEdge : startEdges) {
    // skip if next next edge is not less than minStepLength
    if (gtl::length(*(startEdge->getNextEdge()->getNextEdge()))
        >= minStepLength) {
      continue;
    }
    // skip if next edge is not EOL edge
    auto nextEdge = startEdge->getNextEdge();
    if (nextEdge->getLowCorner()->getType() != frCornerTypeEnum::CONVEX
        || nextEdge->getHighCorner()->getType() != frCornerTypeEnum::CONVEX) {
      continue;
    }
    if (gtl::length(*nextEdge) >= eolWidth) {
      continue;
    }

    // skip if all edges are fixed
    if (startEdge->isFixed() && startEdge->getNextEdge()->isFixed()
        && startEdge->getNextEdge()->getNextEdge()->isFixed()) {
      continue;
    }

    // real violation
    llx = startEdge->low().x();
    lly = startEdge->low().y();
    urx = startEdge->low().x();
    ury = startEdge->low().y();

    llx = min(llx, startEdge->high().x());
    lly = min(lly, startEdge->high().y());
    urx = max(urx, startEdge->high().x());
    ury = max(ury, startEdge->high().y());

    llx = min(llx, startEdge->getNextEdge()->high().x());
    lly = min(lly, startEdge->getNextEdge()->high().y());
    urx = max(urx, startEdge->getNextEdge()->high().x());
    ury = max(ury, startEdge->getNextEdge()->high().y());

    llx = min(llx, startEdge->getNextEdge()->getNextEdge()->high().x());
    lly = min(lly, startEdge->getNextEdge()->getNextEdge()->high().y());
    urx = max(urx, startEdge->getNextEdge()->getNextEdge()->high().x());
    ury = max(ury, startEdge->getNextEdge()->getNextEdge()->high().y());

    auto marker = make_unique<frMarker>();
    Rect box(llx, lly, urx, ury);
    marker->setBBox(box);
    marker->setLayerNum(layerNum);
    marker->setConstraint(con);
    marker->addSrc(net->getOwner());
    marker->addVictim(net->getOwner(), make_tuple(layerNum, box, false));
    marker->addAggressor(net->getOwner(), make_tuple(layerNum, box, false));
    addMarker(std::move(marker));
  }
}

// currently only support nobetweeneol
void FlexGCWorker::Impl::checkMetalShape_lef58MinStep(gcPin* pin)
{
  auto poly = pin->getPolygon();
  auto layerNum = poly->getLayerNum();
  // auto net = poly->getNet();

  for (auto con : getTech()->getLayer(layerNum)->getLef58MinStepConstraints()) {
    if (!con->hasEolWidth()) {
      continue;
    }
    checkMetalShape_lef58MinStep_noBetweenEol(pin, con);
  }
}

void FlexGCWorker::Impl::checkMetalShape_minStep(gcPin* pin)
{
  auto poly = pin->getPolygon();
  auto layerNum = poly->getLayerNum();
  auto net = poly->getNet();

  auto con = getTech()->getLayer(layerNum)->getMinStepConstraint();

  if (!con) {
    return;
  }

  gcSegment* be = nullptr;
  gcSegment* firste = nullptr;  // first edge to check
  int currEdges = 0;
  int currLength = 0;
  bool hasRoute = false;
  frCoord llx = 0;
  frCoord lly = 0;
  frCoord urx = 0;
  frCoord ury = 0;
  Rect markerBox;
  bool hasInsideCorner = false;
  bool hasOutsideCorner = false;
  auto minStepLength = con->getMinStepLength();
  for (auto& edges : pin->getPolygonEdges()) {
    // get the first edge that is >= minstep length
    firste = nullptr;
    for (auto& e : edges) {
      if (gtl::length(*e) >= minStepLength) {
        firste = e.get();
        break;
      }
    }
    // skip if no first starting edge
    if (!firste) {
      continue;
    }
    // initialize all vars
    auto edge = firste;
    be = edge;
    currEdges = 0;
    currLength = 0;
    hasRoute = edge->isFixed() ? false : true;
    hasInsideCorner = false;
    hasOutsideCorner = false;
    llx = edge->high().x();
    lly = edge->high().y();
    urx = edge->high().x();
    ury = edge->high().y();
    while (true) {
      edge = edge->getNextEdge();
      if (gtl::length(*edge) < minStepLength) {
        currEdges++;
        currLength += gtl::length(*edge);
        hasRoute = hasRoute || (edge->isFixed() ? false : true);
        llx = std::min(llx, edge->high().x());
        lly = std::min(lly, edge->high().y());
        urx = std::max(urx, edge->high().x());
        ury = std::max(ury, edge->high().y());
      } else {
        // skip if begin end edges are the same
        if (edge == be) {
          break;
        }
        // be and ee found, check rule here
        hasRoute = hasRoute || (edge->isFixed() ? false : true);
        markerBox.init(llx, lly, urx, ury);
        checkMetalShape_minStep_helper(markerBox,
                                       layerNum,
                                       net,
                                       con,
                                       hasInsideCorner,
                                       hasOutsideCorner,
                                       currEdges,
                                       currLength,
                                       hasRoute);
        be = edge;  // new begin edge
        // skip if new begin edge is the first begin edge
        if (be == firste) {
          break;
        }
        currEdges = 0;
        currLength = 0;
        hasRoute = edge->isFixed() ? false : true;
        hasInsideCorner = false;
        hasOutsideCorner = false;
        llx = edge->high().x();
        lly = edge->high().y();
        urx = edge->high().x();
        ury = edge->high().y();
      }
    }
  }
}

void FlexGCWorker::Impl::checkMetalShape_rectOnly(gcPin* pin)
{
  auto poly = pin->getPolygon();
  auto layerNum = poly->getLayerNum();
  auto layerMinWidth = getTech()->getLayer(layerNum)->getMinWidth();
  auto net = poly->getNet();

  auto con = getTech()->getLayer(layerNum)->getLef58RectOnlyConstraint();

  if (!con) {
    return;
  }

  // not rectangle, potential violation
  vector<gtl::rectangle_data<frCoord>> rects;
  gtl::polygon_90_set_data<frCoord> polySet;
  {
    using namespace boost::polygon::operators;
    polySet += *poly;
  }
  gtl::get_max_rectangles(rects, polySet);
  // rect only is true
  if (rects.size() == 1) {
    return;
  }
  // only show marker if fixed area does not contain marker area
  vector<gtl::point_data<frCoord>> concaveCorners;
  // get concave corners of the polygon
  for (auto& edges : pin->getPolygonEdges()) {
    for (auto& edge : edges) {
      auto currEdge = edge.get();
      auto nextEdge = currEdge->getNextEdge();
      if (orientation(*currEdge, *nextEdge) == -1) {
        concaveCorners.push_back(boost::polygon::high(*currEdge));
      }
    }
  }
  // draw rect from concave corners and test intersection
  auto& fixedPolys = net->getPolygons(layerNum, true);
  for (auto& corner : concaveCorners) {
    gtl::rectangle_data<frCoord> rect(gtl::x(corner) - layerMinWidth,
                                      gtl::y(corner) - layerMinWidth,
                                      gtl::x(corner) + layerMinWidth,
                                      gtl::y(corner) + layerMinWidth);
    {
      using namespace boost::polygon::operators;
      auto intersectionPolySet = polySet & rect;
      auto intersectionFixedPolySet = intersectionPolySet & fixedPolys;
      if (gtl::area(intersectionFixedPolySet)
          == gtl::area(intersectionPolySet)) {
        continue;
      }

      vector<gtl::rectangle_data<frCoord>> maxRects;
      gtl::get_max_rectangles(maxRects, intersectionPolySet);
      for (auto& markerRect : maxRects) {
        auto marker = make_unique<frMarker>();
        Rect box(gtl::xl(markerRect),
                 gtl::yl(markerRect),
                 gtl::xh(markerRect),
                 gtl::yh(markerRect));
        marker->setBBox(box);
        marker->setLayerNum(layerNum);
        marker->setConstraint(con);
        marker->addSrc(net->getOwner());
        marker->addVictim(net->getOwner(), make_tuple(layerNum, box, false));
        marker->addAggressor(net->getOwner(), make_tuple(layerNum, box, false));
        addMarker(std::move(marker));
      }
    }
  }
}

void FlexGCWorker::Impl::checkMetalShape_offGrid(gcPin* pin)
{
  auto net = pin->getNet();
  // Needs to be signed to make modulo work correctly with
  // negative coordinates
  int mGrid = getTech()->getManufacturingGrid();
  for (auto& rect : pin->getMaxRectangles()) {
    auto maxRect = rect.get();
    auto layerNum = maxRect->getLayerNum();
    // off grid maxRect
    if (gtl::xl(*maxRect) % mGrid || gtl::xh(*maxRect) % mGrid
        || gtl::yl(*maxRect) % mGrid || gtl::yh(*maxRect) % mGrid) {
      // continue if the marker area does not have route shape
      auto& polys = net->getPolygons(layerNum, false);
      gtl::rectangle_data<frCoord> markerRect(*maxRect);
      using namespace boost::polygon::operators;
      auto intersection_polys = polys & markerRect;
      if (gtl::empty(intersection_polys)) {
        continue;
      }
      auto marker = make_unique<frMarker>();
      Rect box(gtl::xl(markerRect),
               gtl::yl(markerRect),
               gtl::xh(markerRect),
               gtl::yh(markerRect));
      marker->setBBox(box);
      marker->setLayerNum(layerNum);
      marker->setConstraint(
          getTech()->getLayer(layerNum)->getOffGridConstraint());
      marker->addSrc(net->getOwner());
      marker->addVictim(net->getOwner(), make_tuple(layerNum, box, false));
      marker->addAggressor(net->getOwner(), make_tuple(layerNum, box, false));
      addMarker(std::move(marker));
    }
  }
}

void FlexGCWorker::Impl::checkMetalShape_minEnclosedArea(gcPin* pin)
{
  auto net = pin->getNet();
  auto poly = pin->getPolygon();
  auto layerNum = poly->getLayerNum();
  if (getTech()->getLayer(layerNum)->hasMinEnclosedArea()) {
    for (auto holeIt = poly->begin_holes(); holeIt != poly->end_holes();
         holeIt++) {
      auto& hole_poly = *holeIt;
      for (auto con :
           getTech()->getLayer(layerNum)->getMinEnclosedAreaConstraints()) {
        auto reqArea = con->getArea();
        if (gtl::area(hole_poly) < reqArea) {
          auto& polys = net->getPolygons(layerNum, false);
          using namespace boost::polygon::operators;
          auto intersection_polys = polys & (*poly);
          if (gtl::empty(intersection_polys)) {
            continue;
          }
          // create marker
          gtl::rectangle_data<frCoord> markerRect;
          gtl::extents(markerRect, hole_poly);

          auto marker = make_unique<frMarker>();
          Rect box(gtl::xl(markerRect),
                   gtl::yl(markerRect),
                   gtl::xh(markerRect),
                   gtl::yh(markerRect));
          marker->setBBox(box);
          marker->setLayerNum(layerNum);
          marker->setConstraint(con);
          marker->addSrc(net->getOwner());
          marker->addVictim(net->getOwner(), make_tuple(layerNum, box, false));
          marker->addAggressor(net->getOwner(),
                               make_tuple(layerNum, box, false));
          addMarker(std::move(marker));
        }
      }
    }
  }
}

void FlexGCWorker::Impl::checkMetalShape_lef58Area(gcPin* pin)
{
  if (ignoreMinArea_ || !targetNet_) {
    return;
  }

  auto poly = pin->getPolygon();
  auto layer_idx = poly->getLayerNum();
  auto layer = getTech()->getLayer(layer_idx);

  if (!layer->hasLef58AreaConstraint()) {
    return;
  }

  auto constraints = layer->getLef58AreaConstraints();

  auto sort_cmp
      = [](const frLef58AreaConstraint* a, const frLef58AreaConstraint* b) {
          auto a_rule = a->getODBRule();
          auto b_rule = b->getODBRule();

          return a_rule->getRectWidth() < b_rule->getRectWidth();
        };

  // sort constraints to ensure the smallest rect width will have
  // preference above other rect width statements
  std::sort(constraints.begin(), constraints.end(), sort_cmp);

  bool check_rect_width = true;

  for (auto con : constraints) {
    odb::dbTechLayerAreaRule* db_rule = con->getODBRule();
    auto min_area = db_rule->getArea();
    auto curr_area = gtl::area(*poly);

    if (curr_area >= min_area) {
      continue;
    }

    gtl::rectangle_data<frCoord> bbox;
    gtl::extents(bbox, *pin->getPolygon());
    Rect bbox2(gtl::xl(bbox), gtl::yl(bbox), gtl::xh(bbox), gtl::yh(bbox));
    if (!drWorker_->getDrcBox().contains(bbox2))
      continue;
    for (auto& edges : pin->getPolygonEdges()) {
      for (auto& edge : edges) {
        if (edge->isFixed())
          continue;
      }
    }

    if (checkMetalShape_lef58Area_exceptRectangle(poly, db_rule)) {
      // add patch only when the poly is not a rect
      checkMetalShape_addPatch(pin, min_area);
    } else if (check_rect_width
               && checkMetalShape_lef58Area_rectWidth(
                   poly, db_rule, check_rect_width)) {
      // add patch only if poly is rect and its width is less than or equal to
      // rectWidth value on constraint
      checkMetalShape_addPatch(pin, min_area);
    } else if (db_rule->getExceptMinWidth() != 0) {
      logger_->warn(
          DRT,
          311,
          "Unsupported branch EXCEPTMINWIDTH in PROPERTY LEF58_AREA.");
    } else if (db_rule->getExceptEdgeLength() != 0
               || db_rule->getExceptEdgeLengths()
                      != std::pair<int, int>(0, 0)) {
      logger_->warn(
          DRT,
          312,
          "Unsupported branch EXCEPTEDGELENGTH in PROPERTY LEF58_AREA.");
    } else if (db_rule->getExceptMinSize() != std::pair<int, int>(0, 0)) {
      logger_->warn(
          DRT, 313, "Unsupported branch EXCEPTMINSIZE in PROPERTY LEF58_AREA.");
    } else if (db_rule->getExceptStep() != std::pair<int, int>(0, 0)) {
      logger_->warn(
          DRT, 314, "Unsupported branch EXCEPTSTEP in PROPERTY LEF58_AREA.");
    } else if (db_rule->getMask() != 0) {
      logger_->warn(
          DRT, 315, "Unsupported branch MASK in PROPERTY LEF58_AREA.");
    } else if (db_rule->getTrimLayer() != nullptr) {
      logger_->warn(
          DRT, 316, "Unsupported branch LAYER in PROPERTY LEF58_AREA.");
    } else {
      checkMetalShape_addPatch(pin, min_area);
    }
  }
}

bool FlexGCWorker::Impl::checkMetalShape_lef58Area_exceptRectangle(
    gcPolygon* poly,
    odb::dbTechLayerAreaRule* db_rule)
{
  if (db_rule->isExceptRectangle()) {
    vector<gtl::rectangle_data<frCoord>> rects;
    gtl::polygon_90_set_data<frCoord> polySet;
    {
      using namespace boost::polygon::operators;
      polySet += *poly;
    }
    gtl::get_max_rectangles(rects, polySet);
    // rect only is true
    if (rects.size() == 1) {
      return false;
    } else {
      return true;
    }
  }

  return false;
}

bool FlexGCWorker::Impl::checkMetalShape_lef58Area_rectWidth(
    gcPolygon* poly,
    odb::dbTechLayerAreaRule* db_rule,
    bool& check_rect_width)
{
  if (db_rule->getRectWidth() > 0) {
    vector<gtl::rectangle_data<frCoord>> rects;
    gtl::polygon_90_set_data<frCoord> polySet;
    {
      using namespace boost::polygon::operators;
      polySet += *poly;
    }
    gtl::get_max_rectangles(rects, polySet);
    if (rects.size() == 1) {
      int min_width = db_rule->getRectWidth();
      auto rect = rects.back();
      auto xLen = gtl::delta(rect, gtl::HORIZONTAL);
      auto yLen = gtl::delta(rect, gtl::VERTICAL);
      bool apply_rect_width_area = false;
      apply_rect_width_area = std::min(xLen, yLen) <= min_width;
      check_rect_width = !apply_rect_width_area;
      return apply_rect_width_area;
    } else {
      return false;
    }
  }

  return false;
}

void FlexGCWorker::Impl::checkMetalShape_addPatch(gcPin* pin, int min_area)
{
  auto poly = pin->getPolygon();
  auto layer_idx = poly->getLayerNum();
  auto curr_area = gtl::area(*poly);

  // fix min area by adding patches
  frCoord gapArea = min_area - curr_area;
  bool prefDirIsVert = drWorker_->getDesign()->isVerticalLayer(layer_idx);
  gcSegment* chosenEdg = nullptr;
  // traverse polygon edges, searching for the best edge to amend a patch
  for (auto& edges : pin->getPolygonEdges()) {
    for (auto& e : edges) {
      if (e->isVertical() != prefDirIsVert
          && (!chosenEdg || bestSuitable(e.get(), chosenEdg) == e.get()))
        chosenEdg = e.get();
    }
  }
  frCoord length = ceil((float) gapArea / chosenEdg->length()
                        / getTech()->getManufacturingGrid())
                   * getTech()->getManufacturingGrid();
  Rect patchBx;
  Point offset;  // the lower left corner of the patch box
  if (prefDirIsVert) {
    patchBx.set_xlo(-chosenEdg->length() / 2);
    patchBx.set_xhi(chosenEdg->length() / 2);
    patchBx.set_yhi(length);
    offset.setX((chosenEdg->low().x() + chosenEdg->high().x()) / 2);
    if (chosenEdg->getOuterDir() == frDirEnum::N) {
      offset.setY(chosenEdg->low().y());
    } else if (chosenEdg->getOuterDir() == frDirEnum::S) {
      offset.setY(chosenEdg->low().y() - length);
    } else
      logger_->error(
          DRT, 4500, "Edge outer dir should be either North or South");
  } else {
    patchBx.set_xhi(length);
    patchBx.set_ylo(-chosenEdg->length() / 2);
    patchBx.set_yhi(chosenEdg->length() / 2);
    offset.setY((chosenEdg->low().y() + chosenEdg->high().y()) / 2);
    if (chosenEdg->getOuterDir() == frDirEnum::E) {
      offset.setX(chosenEdg->low().x());
    } else if (chosenEdg->getOuterDir() == frDirEnum::W) {
      offset.setX(chosenEdg->low().x() - length);
    } else
      logger_->error(DRT, 4501, "Edge outer dir should be either East or West");
  }
  auto patch = make_unique<drPatchWire>();
  patch->setLayerNum(layer_idx);
  patch->setOrigin(offset);
  patch->setOffsetBox(patchBx);

  // get drNet for patch
  gcNet* gc_net = pin->getNet();
  drNet* dr_net = gc_net->getDrNet();
  if (dr_net == nullptr) {
    logger_->error(DRT, 410, "drNet not found.");
  }

<<<<<<< HEAD
  const std::vector<drNet*>* dr_nets = drWorker_->getDRNets(fr_net);
  if (dr_nets == nullptr) {
    logger_->error(
        DRT, 411, "frNet {} does not have drNets.", fr_net->getName());
  }
  if (dr_nets->size() == 1) {
    patch->addToNet((*dr_nets)[0]);
  } else {
    // detect what drNet has objects overlapping with the patch
    checkMetalShape_patchOwner_helper(patch.get(), dr_nets);
  }
  if (!patch->hasNet())
    return;
=======
  patch->addToNet(dr_net);
>>>>>>> 53f5f4e4

  Rect shiftedPatch = patchBx;
  shiftedPatch.moveTo(offset.x(), offset.y());
  pwires_.push_back(std::move(patch));
}

void FlexGCWorker::Impl::checkMetalShape_patchOwner_helper(
    drPatchWire* patch,
    const std::vector<drNet*>* dr_nets)
{
  Rect patch_box = patch->getOffsetBox();
  for (drNet* dr_net : *dr_nets) {
    // check if patch overlaps with some rect of dr_net
    if (patch_box.overlaps(dr_net->getPinBox())) {
      patch->addToNet(dr_net);
      return;
    }

    for (auto&& conn_fig : dr_net->getExtConnFigs()) {
      if (patch_box.overlaps(conn_fig->getBBox())) {
        patch->addToNet(dr_net);
        return;
      }
    }

    for (auto&& conn_fig : dr_net->getRouteConnFigs()) {
      if (patch_box.overlaps(conn_fig->getBBox())) {
        patch->addToNet(dr_net);
        return;
      }
    }
  }
}

void FlexGCWorker::Impl::checkMetalShape_main(gcPin* pin, bool allow_patching)
{
  auto poly = pin->getPolygon();
  auto layerNum = poly->getLayerNum();
  auto net = poly->getNet();

  // min width
  vector<gtl::rectangle_data<frCoord>> rects;
  gtl::polygon_90_set_data<frCoord> polySet;
  {
    using namespace boost::polygon::operators;
    polySet += *poly;
  }
  polySet.get_rectangles(rects, gtl::HORIZONTAL);
  for (auto& rect : rects) {
    checkMetalShape_minWidth(rect, layerNum, net, true);
  }
  rects.clear();
  polySet.get_rectangles(rects, gtl::VERTICAL);
  for (auto& rect : rects) {
    checkMetalShape_minWidth(rect, layerNum, net, false);
  }

  // min area
  if (allow_patching)
    checkMetalShape_minArea(pin);

  // min step
  checkMetalShape_minStep(pin);

  // lef58 min step
  checkMetalShape_lef58MinStep(pin);

  // rect only
  checkMetalShape_rectOnly(pin);

  // off grid
  checkMetalShape_offGrid(pin);

  // min hole
  checkMetalShape_minEnclosedArea(pin);

  // lef58 area
  if (allow_patching)
    checkMetalShape_lef58Area(pin);
}

void FlexGCWorker::Impl::checkMetalShape(bool allow_patching)
{
  if (targetNet_) {
    // layer --> net --> polygon
    for (int i = std::max((frLayerNum) (getTech()->getBottomLayerNum()),
                          minLayerNum_);
         i
         <= std::min((frLayerNum) (getTech()->getTopLayerNum()), maxLayerNum_);
         i++) {
      auto currLayer = getTech()->getLayer(i);
      if (currLayer->getType() != dbTechLayerType::ROUTING) {
        continue;
      }
      for (auto& pin : targetNet_->getPins(i)) {
        checkMetalShape_main(pin.get(), allow_patching);
      }
    }
  } else {
    // layer --> net --> polygon
    for (int i = std::max((frLayerNum) (getTech()->getBottomLayerNum()),
                          minLayerNum_);
         i
         <= std::min((frLayerNum) (getTech()->getTopLayerNum()), maxLayerNum_);
         i++) {
      auto currLayer = getTech()->getLayer(i);
      if (currLayer->getType() != dbTechLayerType::ROUTING) {
        continue;
      }
      for (auto& net : getNets()) {
        for (auto& pin : net->getPins(i)) {
          checkMetalShape_main(pin.get(), allow_patching);
        }
      }
    }
  }
}

frCoord FlexGCWorker::Impl::checkCutSpacing_getMaxSpcVal(
    frCutSpacingConstraint* con)
{
  frCoord maxSpcVal = 0;
  if (con) {
    maxSpcVal = con->getCutSpacing();
    if (con->isAdjacentCuts()) {
      maxSpcVal = std::max(maxSpcVal, con->getCutWithin());
    }
  }
  return maxSpcVal;
}

frCoord FlexGCWorker::Impl::checkLef58CutSpacing_getMaxSpcVal(
    frLef58CutSpacingConstraint* con)
{
  frCoord maxSpcVal = 0;
  if (con) {
    maxSpcVal = con->getCutSpacing();
    if (con->hasAdjacentCuts()) {
      maxSpcVal = std::max(maxSpcVal, con->getCutWithin());
    }
  }
  return maxSpcVal;
}

frCoord FlexGCWorker::Impl::checkCutSpacing_spc_getReqSpcVal(
    gcRect* ptr1,
    gcRect* ptr2,
    frCutSpacingConstraint* con)
{
  frCoord maxSpcVal = 0;
  if (con) {
    maxSpcVal = con->getCutSpacing();
    if (con->isAdjacentCuts()) {
      auto ptr1LayerNum = ptr1->getLayerNum();
      auto ptr1Layer = getTech()->getLayer(ptr1LayerNum);
      if (ptr1->getNet()->isBlockage()) {
        frCoord width1 = ptr1->width();
        if (ptr1->getNet()->getDesignRuleWidth() != -1) {
          width1 = ptr1->getNet()->getDesignRuleWidth();
        }
        if (width1 > int(ptr1Layer->getWidth()))
          maxSpcVal = con->getCutWithin();
      }
      auto ptr2LayerNum = ptr2->getLayerNum();
      auto ptr2Layer = getTech()->getLayer(ptr2LayerNum);
      if (ptr2->getNet()->isBlockage()) {
        frCoord width2 = ptr2->width();
        if (ptr2->getNet()->getDesignRuleWidth() != -1) {
          width2 = ptr2->getNet()->getDesignRuleWidth();
        }
        if (width2 > int(ptr2Layer->getWidth()))
          maxSpcVal = con->getCutWithin();
      }
    }
  }
  return maxSpcVal;
}

void FlexGCWorker::Impl::checkCutSpacing_short(
    gcRect* rect1,
    gcRect* rect2,
    const gtl::rectangle_data<frCoord>& markerRect)
{
  auto layerNum = rect1->getLayerNum();
  auto net1 = rect1->getNet();
  auto net2 = rect2->getNet();
  // skip if different layer
  if (rect1->getLayerNum() != rect2->getLayerNum()) {
    return;
  }
  // skip fixed shape
  if (rect1->isFixed() && rect2->isFixed()) {
    return;
  }

  auto marker = make_unique<frMarker>();
  Rect box(gtl::xl(markerRect),
           gtl::yl(markerRect),
           gtl::xh(markerRect),
           gtl::yh(markerRect));
  marker->setBBox(box);
  marker->setLayerNum(layerNum);
  marker->setConstraint(getTech()->getLayer(layerNum)->getShortConstraint());
  marker->addSrc(net1->getOwner());
  marker->addVictim(net1->getOwner(),
                    make_tuple(rect1->getLayerNum(),
                               Rect(gtl::xl(*rect1),
                                    gtl::yl(*rect1),
                                    gtl::xh(*rect1),
                                    gtl::yh(*rect1)),
                               rect1->isFixed()));
  marker->addSrc(net2->getOwner());
  marker->addAggressor(net2->getOwner(),
                       make_tuple(rect2->getLayerNum(),
                                  Rect(gtl::xl(*rect2),
                                       gtl::yl(*rect2),
                                       gtl::xh(*rect2),
                                       gtl::yh(*rect2)),
                                  rect2->isFixed()));

  addMarker(std::move(marker));
}

void FlexGCWorker::Impl::checkCutSpacing_spc(
    gcRect* rect1,
    gcRect* rect2,
    const gtl::rectangle_data<frCoord>& markerRect,
    frCutSpacingConstraint* con,
    frCoord prl)
{
  auto layerNum = rect1->getLayerNum();
  auto net1 = rect1->getNet();
  auto net2 = rect2->getNet();
  // skip if adjcut && except samepgnet, note that adj cut handled given only
  // rect1 outside this function
  if (con->isAdjacentCuts() && con->hasExceptSamePGNet() && net1 == net2
      && net1->getOwner()) {
    auto owner = net1->getOwner();
    switch (owner->typeId()) {
      case frcNet: {
        if (static_cast<frNet*>(owner)->getType().isSupply()) {
          return;
        }
        break;
      }
      case frcBTerm: {
        if (static_cast<frBTerm*>(owner)->getType().isSupply()) {
          return;
        }
        break;
      }
      case frcInstTerm: {
        if (static_cast<frInstTerm*>(owner)->getTerm()->getType().isSupply()) {
          return;
        }
        break;
      }
      default:
        break;
    }
  }
  if (con->isParallelOverlap()) {
    // skip if no parallel overlap
    if (prl <= 0) {
      return;
      // skip if parallel overlap but shares the same above/below metal
    } else {
      box_t queryBox;
      myBloat(markerRect, 0, queryBox);
      auto& workerRegionQuery = getWorkerRegionQuery();
      vector<rq_box_value_t<gcRect*>> result;
      auto secondLayerNum = rect1->getLayerNum() - 1;
      if (secondLayerNum >= getTech()->getBottomLayerNum()
          && secondLayerNum <= getTech()->getTopLayerNum()) {
        workerRegionQuery.queryMaxRectangle(queryBox, secondLayerNum, result);
      }
      secondLayerNum = rect1->getLayerNum() + 1;
      if (secondLayerNum >= getTech()->getBottomLayerNum()
          && secondLayerNum <= getTech()->getTopLayerNum()) {
        workerRegionQuery.queryMaxRectangle(queryBox, secondLayerNum, result);
      }
      for (auto& [objBox, objPtr] : result) {
        // TODO why isn't this auto-converted from Rect to box_t?
        Rect queryRect(queryBox.min_corner().get<0>(),
                       queryBox.min_corner().get<1>(),
                       queryBox.max_corner().get<0>(),
                       queryBox.max_corner().get<1>());
        if ((objPtr->getNet() == net1 || objPtr->getNet() == net2)
            && objBox.contains(queryRect)) {
          return;
        }
      }
    }
  }
  // skip if not reaching area
  if (con->isArea() && gtl::area(*rect1) < con->getCutArea()
      && gtl::area(*rect2) < con->getCutArea()) {
    return;
  }

  // no violation if spacing satisfied
  frSquaredDistance reqSpcValSquare
      = checkCutSpacing_spc_getReqSpcVal(rect1, rect2, con);
  reqSpcValSquare *= reqSpcValSquare;

  gtl::point_data<frCoord> center1, center2;
  gtl::center(center1, *rect1);
  gtl::center(center2, *rect2);
  frSquaredDistance distSquare = 0;
  if (con->hasCenterToCenter()) {
    distSquare = gtl::distance_squared(center1, center2);
  } else {
    distSquare = gtl::square_euclidean_distance(*rect1, *rect2);
  }
  if (distSquare >= reqSpcValSquare) {
    return;
  }
  // no violation if fixed shapes
  if (rect1->isFixed() && rect2->isFixed()) {
    return;
  }

  auto marker = make_unique<frMarker>();
  Rect box(gtl::xl(markerRect),
           gtl::yl(markerRect),
           gtl::xh(markerRect),
           gtl::yh(markerRect));
  marker->setBBox(box);
  marker->setLayerNum(layerNum);
  marker->setConstraint(con);
  marker->addSrc(net1->getOwner());
  marker->addVictim(net1->getOwner(),
                    make_tuple(rect1->getLayerNum(),
                               Rect(gtl::xl(*rect1),
                                    gtl::yl(*rect1),
                                    gtl::xh(*rect1),
                                    gtl::yh(*rect1)),
                               rect1->isFixed()));
  marker->addSrc(net2->getOwner());
  marker->addAggressor(net2->getOwner(),
                       make_tuple(rect2->getLayerNum(),
                                  Rect(gtl::xl(*rect2),
                                       gtl::yl(*rect2),
                                       gtl::xh(*rect2),
                                       gtl::yh(*rect2)),
                                  rect2->isFixed()));
  addMarker(std::move(marker));
}

void FlexGCWorker::Impl::checkCutSpacing_spc_diff_layer(
    gcRect* rect1,
    gcRect* rect2,
    const gtl::rectangle_data<frCoord>& markerRect,
    frCutSpacingConstraint* con)
{
  // no violation if fixed shapes
  if (rect1->isFixed() && rect2->isFixed()) {
    return;
  }

  auto layerNum = rect1->getLayerNum();
  auto net1 = rect1->getNet();
  auto net2 = rect2->getNet();
  if (con->hasStack() && con->hasSameNet() && checkSameFrNet(net1, net2)) {
    if (gtl::contains(*rect1, *rect2) || gtl::contains(*rect2, *rect1)) {
      return;
    }
  }

  // no violation if spacing satisfied
  frSquaredDistance reqSpcValSquare
      = checkCutSpacing_spc_getReqSpcVal(rect1, rect2, con);
  reqSpcValSquare *= reqSpcValSquare;

  gtl::point_data<frCoord> center1, center2;
  gtl::center(center1, *rect1);
  gtl::center(center2, *rect2);
  frSquaredDistance distSquare = 0;

  if (con->hasCenterToCenter()) {
    distSquare = gtl::distance_squared(center1, center2);
  } else {
    // if overlap, still calculate c2c
    if (gtl::intersects(*rect1, *rect2, false)) {
      distSquare = gtl::distance_squared(center1, center2);
    } else {
      distSquare = gtl::square_euclidean_distance(*rect1, *rect2);
    }
  }
  if (distSquare >= reqSpcValSquare) {
    return;
  }

  auto marker = make_unique<frMarker>();
  Rect box(gtl::xl(markerRect),
           gtl::yl(markerRect),
           gtl::xh(markerRect),
           gtl::yh(markerRect));
  marker->setBBox(box);
  marker->setLayerNum(layerNum);
  marker->setConstraint(con);
  marker->addSrc(net1->getOwner());
  marker->addVictim(net1->getOwner(),
                    make_tuple(rect1->getLayerNum(),
                               Rect(gtl::xl(*rect1),
                                    gtl::yl(*rect1),
                                    gtl::xh(*rect1),
                                    gtl::yh(*rect1)),
                               rect1->isFixed()));
  marker->addSrc(net2->getOwner());
  marker->addAggressor(net2->getOwner(),
                       make_tuple(rect2->getLayerNum(),
                                  Rect(gtl::xl(*rect2),
                                       gtl::yl(*rect2),
                                       gtl::xh(*rect2),
                                       gtl::yh(*rect2)),
                                  rect2->isFixed()));
  addMarker(std::move(marker));
}

void FlexGCWorker::Impl::checkLef58CutSpacing_spc_parallelOverlap(
    gcRect* rect1,
    gcRect* rect2,
    frLef58CutSpacingConstraint* con,
    const gtl::rectangle_data<frCoord>& markerRect)
{
  // no violation if fixed shapes
  if (rect1->isFixed() && rect2->isFixed()) {
    return;
  }

  auto net1 = rect1->getNet();
  auto net2 = rect2->getNet();

  auto prlX = gtl::delta(markerRect, gtl::HORIZONTAL);
  auto prlY = gtl::delta(markerRect, gtl::VERTICAL);
  frCoord prl = std::max(prlX, prlY);

  // skip if no parallel overlap
  if (prl <= 0) {
    return;
  }

  box_t queryBox;
  myBloat(markerRect, 0, queryBox);
  auto& workerRegionQuery = getWorkerRegionQuery();
  vector<rq_box_value_t<gcRect*>> result;
  auto secondLayerNum = rect1->getLayerNum() - 1;
  if (secondLayerNum >= getTech()->getBottomLayerNum()
      && secondLayerNum <= getTech()->getTopLayerNum()) {
    workerRegionQuery.queryMaxRectangle(queryBox, secondLayerNum, result);
  }
  secondLayerNum = rect1->getLayerNum() + 1;
  if (secondLayerNum >= getTech()->getBottomLayerNum()
      && secondLayerNum <= getTech()->getTopLayerNum()) {
    workerRegionQuery.queryMaxRectangle(queryBox, secondLayerNum, result);
  }
  for (auto& [objBox, objPtr] : result) {
    // TODO why isn't this auto-converted from Rect to box_t?
    Rect queryRect(queryBox.min_corner().get<0>(),
                   queryBox.min_corner().get<1>(),
                   queryBox.max_corner().get<0>(),
                   queryBox.max_corner().get<1>());
    // skip if parallel overlap but shares the same above/below metal
    if ((objPtr->getNet() == net1 || objPtr->getNet() == net2)
        && objBox.contains(queryRect)) {
      return;
    }
  }

  // no violation if spacing satisfied
  frSquaredDistance reqSpcValSquare
      = checkLef58CutSpacing_spc_getReqSpcVal(rect1, rect2, con);
  reqSpcValSquare *= reqSpcValSquare;

  frSquaredDistance distSquare = 0;
  if (con->isCenterToCenter()) {
    gtl::point_data<frCoord> center1, center2;
    gtl::center(center1, *rect1);
    gtl::center(center2, *rect2);
    distSquare = gtl::distance_squared(center1, center2);
  } else {
    distSquare = gtl::square_euclidean_distance(*rect1, *rect2);
  }
  if (distSquare >= reqSpcValSquare) {
    return;
  }

  auto marker = make_unique<frMarker>();
  auto layerNum = rect1->getLayerNum();
  Rect box(gtl::xl(markerRect),
           gtl::yl(markerRect),
           gtl::xh(markerRect),
           gtl::yh(markerRect));
  marker->setBBox(box);
  marker->setLayerNum(layerNum);
  marker->setConstraint(con);
  marker->addSrc(net1->getOwner());
  marker->addVictim(net1->getOwner(),
                    make_tuple(rect1->getLayerNum(),
                               Rect(gtl::xl(*rect1),
                                    gtl::yl(*rect1),
                                    gtl::xh(*rect1),
                                    gtl::yh(*rect1)),
                               rect1->isFixed()));
  marker->addSrc(net2->getOwner());
  marker->addAggressor(net2->getOwner(),
                       make_tuple(rect2->getLayerNum(),
                                  Rect(gtl::xl(*rect2),
                                       gtl::yl(*rect2),
                                       gtl::xh(*rect2),
                                       gtl::yh(*rect2)),
                                  rect2->isFixed()));
  addMarker(std::move(marker));
}

// check LEF58 SPACING constraint for cut layer
// rect1 ==  victim, rect2 == aggressor
void FlexGCWorker::Impl::checkLef58CutSpacing_main(
    gcRect* rect1,
    gcRect* rect2,
    frLef58CutSpacingConstraint* con)
{
  // skip if same obj
  if (rect1 == rect2) {
    return;
  }
  // skip if con is same net rule but the two objs are diff net
  if (con->isSameNet() && !checkSameFrNet(rect1->getNet(), rect2->getNet())) {
    return;
  }

  gtl::rectangle_data<frCoord> markerRect(*rect1);
  gtl::generalized_intersect(markerRect, *rect2);

  if (con->hasSecondLayer()) {
    checkLef58CutSpacing_spc_layer(rect1, rect2, markerRect, con);
  } else if (con->hasAdjacentCuts()) {
    checkLef58CutSpacing_spc_adjCut(rect1, rect2, markerRect, con);
  } else if (con->isParallelOverlap()) {
    checkLef58CutSpacing_spc_parallelOverlap(rect1, rect2, con, markerRect);
  } else {
    logger_->warn(
        DRT, 44, "Unsupported LEF58_SPACING rule for cut layer, skipped.");
  }
}

bool FlexGCWorker::Impl::checkLef58CutSpacing_spc_hasAdjCuts(
    gcRect* rect,
    frLef58CutSpacingConstraint* con)
{
  auto layerNum = rect->getLayerNum();
  auto layer = getTech()->getLayer(layerNum);

  auto conCutClassIdx = con->getCutClassIdx();

  frSquaredDistance cutWithinSquare = con->getCutWithin();
  box_t queryBox;
  myBloat(*rect, cutWithinSquare, queryBox);
  cutWithinSquare *= cutWithinSquare;
  auto& workerRegionQuery = getWorkerRegionQuery();
  vector<rq_box_value_t<gcRect*>> result;
  workerRegionQuery.queryMaxRectangle(queryBox, layerNum, result);
  int reqNumCut = con->getAdjacentCuts();
  int cnt = -1;
  gtl::point_data<frCoord> center1, center2;
  gtl::center(center1, *rect);
  // count adj cuts
  for (auto& [objBox, ptr] : result) {
    frSquaredDistance distSquare = 0;
    if (con->isCenterToCenter()) {
      gtl::center(center2, *ptr);
      distSquare = gtl::distance_squared(center1, center2);
    } else {
      distSquare = gtl::square_euclidean_distance(*rect, *ptr);
    }
    if (distSquare >= cutWithinSquare) {
      continue;
    }

    auto cutClassIdx = layer->getCutClassIdx(ptr->width(), ptr->length());
    if (cutClassIdx == conCutClassIdx) {
      if (con->isNoPrl()) {
        bool no_prl = (objBox.xMin() >= gtl::xh(*rect)
                       || objBox.xMax() <= gtl::xl(*rect))
                      && (objBox.yMin() >= gtl::yh(*rect)
                          || objBox.yMax() <= gtl::yl(*rect));
        // increment cnt when distSquare == 0 to account the current cut being
        // evaluated
        if (no_prl || distSquare == 0) {
          cnt++;
        }
      } else
        cnt++;
    }
  }
  if (cnt >= reqNumCut) {
    return true;
  } else {
    return false;
  }
}

bool FlexGCWorker::Impl::checkLef58CutSpacing_spc_hasTwoCuts(
    gcRect* rect1,
    gcRect* rect2,
    frLef58CutSpacingConstraint* con)
{
  if (checkLef58CutSpacing_spc_hasTwoCuts_helper(rect1, con)
      && checkLef58CutSpacing_spc_hasTwoCuts_helper(rect2, con)) {
    return true;
  } else {
    return false;
  }
}

bool FlexGCWorker::Impl::checkLef58CutSpacing_spc_hasTwoCuts_helper(
    gcRect* rect,
    frLef58CutSpacingConstraint* con)
{
  auto layerNum = rect->getLayerNum();
  auto layer = getTech()->getLayer(layerNum);

  auto conCutClassIdx = con->getCutClassIdx();

  frSquaredDistance cutWithinSquare = con->getCutWithin();
  box_t queryBox;
  myBloat(*rect, cutWithinSquare, queryBox);
  cutWithinSquare *= cutWithinSquare;
  auto& workerRegionQuery = getWorkerRegionQuery();
  vector<rq_box_value_t<gcRect*>> result;
  workerRegionQuery.queryMaxRectangle(queryBox, layerNum, result);
  int reqNumCut = con->getTwoCuts();
  int cnt = -1;
  gtl::point_data<frCoord> center1, center2;
  gtl::center(center1, *rect);
  // count adj cuts
  for (auto& [objBox, ptr] : result) {
    frSquaredDistance distSquare = 0;
    if (con->isCenterToCenter()) {
      gtl::center(center2, *ptr);
      distSquare = gtl::distance_squared(center1, center2);
    } else {
      distSquare = gtl::square_euclidean_distance(*rect, *ptr);
    }
    if (distSquare >= cutWithinSquare) {
      continue;
    }

    auto cutClassIdx = layer->getCutClassIdx(ptr->width(), ptr->length());
    if (cutClassIdx == conCutClassIdx) {
      cnt++;
    }
  }

  if (cnt >= reqNumCut) {
    return true;
  } else {
    return false;
  }
}

frCoord FlexGCWorker::Impl::checkLef58CutSpacing_spc_getReqSpcVal(
    gcRect* ptr1,
    gcRect* ptr2,
    frLef58CutSpacingConstraint* con)
{
  frCoord maxSpcVal = 0;
  if (con) {
    maxSpcVal = con->getCutSpacing();
    if (con->hasAdjacentCuts()) {
      auto ptr1LayerNum = ptr1->getLayerNum();
      auto ptr1Layer = getTech()->getLayer(ptr1LayerNum);
      if (ptr1->getNet()->isBlockage()) {
        frCoord width1 = ptr1->width();
        if (ptr1->getNet()->getDesignRuleWidth() != -1) {
          width1 = ptr1->getNet()->getDesignRuleWidth();
        }
        if (width1 > int(ptr1Layer->getWidth()))
          maxSpcVal = con->getCutWithin();
      }
      auto ptr2LayerNum = ptr2->getLayerNum();
      auto ptr2Layer = getTech()->getLayer(ptr2LayerNum);
      if (ptr2->getNet()->isBlockage()) {
        frCoord width2 = ptr2->width();
        if (ptr2->getNet()->getDesignRuleWidth() != -1) {
          width2 = ptr2->getNet()->getDesignRuleWidth();
        }
        if (width2 > int(ptr2Layer->getWidth()))
          maxSpcVal = con->getCutWithin();
      }
    }
  }
  return maxSpcVal;
}

// only works for GF14 syntax (i.e., TWOCUTS), not full rule support
void FlexGCWorker::Impl::checkLef58CutSpacing_spc_adjCut(
    gcRect* rect1,
    gcRect* rect2,
    const gtl::rectangle_data<frCoord>& markerRect,
    frLef58CutSpacingConstraint* con)
{
  auto layerNum = rect1->getLayerNum();
  auto net1 = rect1->getNet();
  auto net2 = rect2->getNet();

  bool isSkip = true;
  if (checkLef58CutSpacing_spc_hasAdjCuts(rect1, con)) {
    isSkip = false;
  }
  if (con->hasTwoCuts()
      && checkLef58CutSpacing_spc_hasTwoCuts(rect1, rect2, con)) {
    isSkip = false;
  }
  // skip only when neither adjCuts nor twoCuts is satisfied
  if (isSkip) {
    return;
  }

  if (con->hasExactAligned()) {
    logger_->warn(
        DRT,
        45,
        " Unsupported branch EXACTALIGNED in checkLef58CutSpacing_spc_adjCut.");
    return;
  }
  if (con->isExceptSamePGNet()) {
    logger_->warn(DRT,
                  46,
                  " Unsupported branch EXCEPTSAMEPGNET in "
                  "checkLef58CutSpacing_spc_adjCut.");
    return;
  }
  if (con->hasExceptAllWithin()) {
    logger_->warn(DRT,
                  47,
                  " Unsupported branch EXCEPTALLWITHIN in "
                  "checkLef58CutSpacing_spc_adjCut.");
    return;
  }
  if (con->isToAll()) {
    logger_->warn(
        DRT,
        48,
        " Unsupported branch TO ALL in checkLef58CutSpacing_spc_adjCut.");
    return;
  }
  if (con->hasEnclosure()) {
    logger_->warn(
        DRT,
        50,
        " Unsupported branch ENCLOSURE in checkLef58CutSpacing_spc_adjCut.");
    return;
  }
  if (con->isSideParallelOverlap()) {
    logger_->warn(DRT,
                  51,
                  " Unsupported branch SIDEPARALLELOVERLAP in "
                  "checkLef58CutSpacing_spc_adjCut.");
    return;
  }
  if (con->isSameMask()) {
    logger_->warn(
        DRT,
        52,
        " Unsupported branch SAMEMASK in checkLef58CutSpacing_spc_adjCut.");
    return;
  }

  // start checking
  if (con->hasExactAligned()) {
    ;
  }
  if (con->isExceptSamePGNet()) {
    ;
  }
  if (con->hasExceptAllWithin()) {
    ;
  }
  if (con->hasEnclosure()) {
    ;
  }
  if (con->isNoPrl()) {
    ;
  }
  if (con->isSameMask()) {
    ;
  }

  frSquaredDistance reqSpcValSquare
      = checkLef58CutSpacing_spc_getReqSpcVal(rect1, rect2, con);
  reqSpcValSquare *= reqSpcValSquare;

  gtl::point_data<frCoord> center1, center2;
  gtl::center(center1, *rect1);
  gtl::center(center2, *rect2);
  frSquaredDistance distSquare = 0;
  if (con->isCenterToCenter()) {
    distSquare = gtl::distance_squared(center1, center2);
  } else {
    distSquare = gtl::square_euclidean_distance(*rect1, *rect2);
  }
  if (distSquare >= reqSpcValSquare) {
    return;
  }
  // no violation if fixed shapes
  if (rect1->isFixed() && rect2->isFixed()) {
    return;
  }

  auto marker = make_unique<frMarker>();
  Rect box(gtl::xl(markerRect),
           gtl::yl(markerRect),
           gtl::xh(markerRect),
           gtl::yh(markerRect));
  marker->setBBox(box);
  marker->setLayerNum(layerNum);
  marker->setConstraint(con);
  marker->addSrc(net1->getOwner());
  marker->addVictim(net1->getOwner(),
                    make_tuple(rect1->getLayerNum(),
                               Rect(gtl::xl(*rect1),
                                    gtl::yl(*rect1),
                                    gtl::xh(*rect1),
                                    gtl::yh(*rect1)),
                               rect1->isFixed()));
  marker->addSrc(net2->getOwner());
  marker->addAggressor(net2->getOwner(),
                       make_tuple(rect2->getLayerNum(),
                                  Rect(gtl::xl(*rect2),
                                       gtl::yl(*rect2),
                                       gtl::xh(*rect2),
                                       gtl::yh(*rect2)),
                                  rect2->isFixed()));
  addMarker(std::move(marker));
}

// only works for GF14 syntax, not full rule support
void FlexGCWorker::Impl::checkLef58CutSpacing_spc_layer(
    gcRect* rect1,
    gcRect* rect2,
    const gtl::rectangle_data<frCoord>& markerRect,
    frLef58CutSpacingConstraint* con)
{
  auto layerNum = rect1->getLayerNum();
  auto secondLayerNum = rect2->getLayerNum();
  auto net1 = rect1->getNet();
  auto net2 = rect2->getNet();
  auto reqSpcVal = con->getCutSpacing();
  frSquaredDistance reqSpcValSquare = (frSquaredDistance) reqSpcVal * reqSpcVal;

  // skip unsupported rule branch
  if (con->isStack()) {
    logger_->warn(
        DRT, 54, "Unsupported branch STACK in checkLef58CutSpacing_spc_layer.");
    return;
  } else if (con->hasOrthogonalSpacing()) {
    logger_->warn(DRT,
                  55,
                  "Unsupported branch ORTHOGONALSPACING in "
                  "checkLef58CutSpacing_spc_layer.");
    return;
  } else if (con->hasCutClass()) {
    ;
    if (con->isShortEdgeOnly()) {
      logger_->warn(DRT,
                    56,
                    "Unsupported branch SHORTEDGEONLY in "
                    "checkLef58CutSpacing_spc_layer.");
      return;
    } else if (con->isConcaveCorner()) {
      if (con->hasWidth()) {
        logger_->warn(
            DRT,
            57,
            "Unsupported branch WIDTH in checkLef58CutSpacing_spc_layer.");
      } else if (con->hasParallel()) {
        logger_->warn(
            DRT,
            58,
            "Unsupported branch PARALLEL in checkLef58CutSpacing_spc_layer.");
      } else if (con->hasEdgeLength()) {
        logger_->warn(
            DRT,
            59,
            "Unsupported branch EDGELENGTH in checkLef58CutSpacing_spc_layer.");
      }
    } else if (con->hasExtension()) {
      logger_->warn(
          DRT,
          60,
          "Unsupported branch EXTENSION in checkLef58CutSpacing_spc_layer.");
    } else if (con->hasNonEolConvexCorner()) {
      ;
    } else if (con->hasAboveWidth()) {
      logger_->warn(
          DRT,
          61,
          "Unsupported branch ABOVEWIDTH in checkLef58CutSpacing_spc_layer.");
    } else if (con->isMaskOverlap()) {
      logger_->warn(
          DRT,
          62,
          "Unsupported branch MASKOVERLAP in checkLef58CutSpacing_spc_layer.");
    } else if (con->isWrongDirection()) {
      logger_->warn(DRT,
                    63,
                    "Unsupported branch WRONGDIRECTION in "
                    "checkLef58CutSpacing_spc_layer.");
    }
  }

  // start checking
  if (con->isStack()) {
    ;
  } else if (con->hasOrthogonalSpacing()) {
    ;
  } else if (con->hasCutClass()) {
    auto conCutClassIdx = con->getCutClassIdx();
    auto cutClassIdx = getTech()->getLayer(layerNum)->getCutClassIdx(
        rect1->width(), rect1->length());
    if (cutClassIdx != conCutClassIdx) {
      return;
    }

    if (con->isShortEdgeOnly()) {
      ;
    } else if (con->isConcaveCorner()) {
      // skip if rect2 does not contains rect1
      if (!gtl::contains(*rect2, *rect1)) {
        return;
      }
      // query segment corner using the rect, not efficient, but code is cleaner
      box_t queryBox(point_t(gtl::xl(*rect2), gtl::yl(*rect2)),
                     point_t(gtl::xh(*rect2), gtl::yh(*rect2)));
      vector<pair<segment_t, gcSegment*>> results;
      auto& workerRegionQuery = getWorkerRegionQuery();
      workerRegionQuery.queryPolygonEdge(queryBox, secondLayerNum, results);
      for (auto& [boostSeg, gcSeg] : results) {
        auto corner = gcSeg->getLowCorner();
        if (corner->getType() != frCornerTypeEnum::CONCAVE) {
          continue;
        }
        // exclude non-rect-boundary case
        if ((corner->x() != gtl::xl(*rect2) && corner->x() != gtl::xh(*rect2))
            && (corner->y() != gtl::yl(*rect2)
                && corner->y() != gtl::yh(*rect2))) {
          continue;
        }
        gtl::rectangle_data<frCoord> markerRect(
            corner->x(), corner->y(), corner->x(), corner->y());
        gtl::generalized_intersect(markerRect, *rect1);

        frSquaredDistance distSquare = 0;
        if (con->isCenterToCenter()) {
          gtl::point_data<frCoord> center1;
          gtl::center(center1, *rect1);
          distSquare
              = gtl::distance_squared(center1, corner->getNextEdge()->low());
        } else {
          distSquare = gtl::square_euclidean_distance(
              *rect1, corner->getNextEdge()->low());
        }
        if (distSquare >= reqSpcValSquare) {
          continue;
        }

        if (rect1->isFixed() && corner->isFixed()) {
          continue;
        }
        // this should only happen between samenet
        auto marker = make_unique<frMarker>();
        Rect box(gtl::xl(markerRect),
                 gtl::yl(markerRect),
                 gtl::xh(markerRect),
                 gtl::yh(markerRect));
        marker->setBBox(box);
        marker->setLayerNum(layerNum);
        marker->setConstraint(con);
        marker->addSrc(net1->getOwner());
        marker->addVictim(net1->getOwner(),
                          make_tuple(layerNum,
                                     Rect(gtl::xl(*rect1),
                                          gtl::yl(*rect1),
                                          gtl::xh(*rect1),
                                          gtl::yh(*rect1)),
                                     rect1->isFixed()));
        marker->addSrc(net2->getOwner());
        marker->addAggressor(
            net2->getOwner(),
            make_tuple(secondLayerNum,
                       Rect(corner->x(), corner->y(), corner->x(), corner->y()),
                       corner->isFixed()));
        addMarker(std::move(marker));
      }
    } else if (con->hasExtension()) {
      ;
    } else if (con->hasNonEolConvexCorner()) {
      // skip if rect2 does not contains rect1
      if (!gtl::contains(*rect2, *rect1)) {
        return;
      }
      // query segment corner using the rect, not efficient, but code is cleaner
      box_t queryBox(point_t(gtl::xl(*rect2), gtl::yl(*rect2)),
                     point_t(gtl::xh(*rect2), gtl::yh(*rect2)));
      vector<pair<segment_t, gcSegment*>> results;
      auto& workerRegionQuery = getWorkerRegionQuery();
      workerRegionQuery.queryPolygonEdge(queryBox, secondLayerNum, results);
      for (auto& [boostSeg, gcSeg] : results) {
        auto corner = gcSeg->getLowCorner();
        if (corner->getType() != frCornerTypeEnum::CONVEX) {
          continue;
        }

        // skip for EOL corner
        bool isPrevEdgeEOL = false;
        bool isNextEdgeEOL = false;

        // check curr and prev form an EOL edge
        if (corner->getPrevCorner()->getType() == frCornerTypeEnum::CONVEX) {
          if (con->hasMinLength()) {
            // not EOL if minLength is not satisfied
            if (gtl::length(*(corner->getNextEdge())) < con->getMinLength()
                || gtl::length(*(corner->getPrevCorner()->getPrevEdge()))
                       < con->getMinLength()) {
              isPrevEdgeEOL = false;
            } else {
              isPrevEdgeEOL = true;
            }
          } else {
            isPrevEdgeEOL = true;
          }
        } else {
          isPrevEdgeEOL = false;
        }
        // check curr and next form an EOL edge
        if (corner->getNextCorner()->getType() == frCornerTypeEnum::CONVEX) {
          if (con->hasMinLength()) {
            // not EOL if minLength is not satisfied
            if (gtl::length(*(corner->getPrevEdge())) < con->getMinLength()
                || gtl::length(*(corner->getNextCorner()->getNextEdge()))
                       < con->getMinLength()) {
              isNextEdgeEOL = false;
            } else {
              isNextEdgeEOL = true;
            }
          } else {
            isNextEdgeEOL = true;
          }
        } else {
          isNextEdgeEOL = false;
        }

        if (isPrevEdgeEOL
            && gtl::length(*(corner->getPrevEdge())) < con->getEolWidth()) {
          continue;
        }
        if (isNextEdgeEOL
            && gtl::length(*(corner->getNextEdge())) < con->getEolWidth()) {
          continue;
        }

        // start checking
        gtl::rectangle_data<frCoord> markerRect(
            corner->x(), corner->y(), corner->x(), corner->y());
        gtl::generalized_intersect(markerRect, *rect1);

        auto dx = gtl::delta(markerRect, gtl::HORIZONTAL);
        auto dy = gtl::delta(markerRect, gtl::VERTICAL);

        auto edgeX = reqSpcVal;
        auto edgeY = reqSpcVal;
        if (corner->getNextEdge()->getDir() == frDirEnum::N
            || corner->getNextEdge()->getDir() == frDirEnum::S) {
          edgeX = min(edgeX, int(gtl::length(*(corner->getPrevEdge()))));
          edgeY = min(edgeY, int(gtl::length(*(corner->getNextEdge()))));
        } else {
          edgeX = min(edgeX, int(gtl::length(*(corner->getNextEdge()))));
          edgeY = min(edgeY, int(gtl::length(*(corner->getPrevEdge()))));
        }
        // outside of keepout zone
        if (edgeX * dy + edgeY * dx >= edgeX * edgeY) {
          continue;
        }

        if (rect1->isFixed() && corner->isFixed()) {
          continue;
        }

        // this should only happen between samenet
        auto marker = make_unique<frMarker>();
        Rect box(gtl::xl(markerRect),
                 gtl::yl(markerRect),
                 gtl::xh(markerRect),
                 gtl::yh(markerRect));
        marker->setBBox(box);
        marker->setLayerNum(layerNum);
        marker->setConstraint(con);
        marker->addSrc(net1->getOwner());
        marker->addVictim(net1->getOwner(),
                          make_tuple(layerNum,
                                     Rect(gtl::xl(*rect1),
                                          gtl::yl(*rect1),
                                          gtl::xh(*rect1),
                                          gtl::yh(*rect1)),
                                     rect1->isFixed()));
        marker->addSrc(net2->getOwner());
        marker->addAggressor(
            net2->getOwner(),
            make_tuple(secondLayerNum,
                       Rect(corner->x(), corner->y(), corner->x(), corner->y()),
                       corner->isFixed()));
        addMarker(std::move(marker));
      }
    } else if (con->hasAboveWidth()) {
      ;
    } else if (con->isMaskOverlap()) {
      ;
    } else if (con->isWrongDirection()) {
      ;
    }
  }
}

// check short for every spacing rule except layer
void FlexGCWorker::Impl::checkCutSpacing_main(gcRect* ptr1,
                                              gcRect* ptr2,
                                              frCutSpacingConstraint* con)
{
  // skip if same obj
  if (ptr1 == ptr2) {
    return;
  }
  // skip if con is not same net rule, but layer has same net rule and are same
  // net
  // TODO: filter the rule upfront

  if (!con->hasSameNet() && checkSameFrNet(ptr1->getNet(), ptr2->getNet())) {
    // same layer same net
    if (!(con->hasSecondLayer())) {
      if (getTech()->getLayer(ptr1->getLayerNum())->hasCutSpacing(true)) {
        return;
      }
      // diff layer same net
    } else {
      if (getTech()
              ->getLayer(ptr1->getLayerNum())
              ->hasInterLayerCutSpacing(con->getSecondLayerNum(), true)) {
        return;
      }
    }
  }

  gtl::rectangle_data<frCoord> markerRect(*ptr1);
  auto distX = gtl::euclidean_distance(markerRect, *ptr2, gtl::HORIZONTAL);
  auto distY = gtl::euclidean_distance(markerRect, *ptr2, gtl::VERTICAL);

  gtl::generalized_intersect(markerRect, *ptr2);
  auto prlX = gtl::delta(markerRect, gtl::HORIZONTAL);
  auto prlY = gtl::delta(markerRect, gtl::VERTICAL);

  if (distX) {
    prlX = -prlX;
  }
  if (distY) {
    prlY = -prlY;
  }

  if (ptr1->getLayerNum() == ptr2->getLayerNum()) {
    // CShort
    if (distX == 0 && distY == 0) {
      checkCutSpacing_short(ptr1, ptr2, markerRect);
      // same-layer CutSpc
    } else {
      checkCutSpacing_spc(ptr1, ptr2, markerRect, con, std::max(prlX, prlY));
    }
  } else {
    // diff-layer CutSpc
    checkCutSpacing_spc_diff_layer(ptr1, ptr2, markerRect, con);
  }
}

bool FlexGCWorker::Impl::checkCutSpacing_main_hasAdjCuts(
    gcRect* rect,
    frCutSpacingConstraint* con)
{
  // no adj cut rule, must proceed checking
  if (!con->isAdjacentCuts()) {
    return true;
  }
  auto layerNum = rect->getLayerNum();
  auto layer = getTech()->getLayer(layerNum);

  // rect is obs larger than min. size cut, must check against cutWithin
  if (rect->getNet()->isBlockage() && rect->width() > int(layer->getWidth())) {
    return true;
  }

  frSquaredDistance cutWithinSquare = con->getCutWithin();
  box_t queryBox;
  myBloat(*rect, cutWithinSquare, queryBox);
  cutWithinSquare *= cutWithinSquare;
  auto& workerRegionQuery = getWorkerRegionQuery();
  vector<rq_box_value_t<gcRect*>> result;
  workerRegionQuery.queryMaxRectangle(queryBox, layerNum, result);
  int reqNumCut = con->getAdjacentCuts();
  int cnt = -1;
  gtl::point_data<frCoord> center1, center2;
  gtl::center(center1, *rect);
  // count adj cuts
  for (auto& [objBox, ptr] : result) {
    frSquaredDistance distSquare = 0;
    if (con->hasCenterToCenter()) {
      gtl::center(center2, *ptr);
      distSquare = gtl::distance_squared(center1, center2);
    } else {
      distSquare = gtl::square_euclidean_distance(*rect, *ptr);
    }
    if (distSquare >= cutWithinSquare) {
      continue;
    }
    // if target is a cut blockage shape larger than min. size, assume it is a
    // blockage from MACRO
    if (ptr->getNet()->isBlockage() && ptr->width() > int(layer->getWidth())) {
      cnt += reqNumCut;
    } else {
      cnt++;
    }
  }
  if (cnt >= reqNumCut) {
    return true;
  } else {
    return false;
  }
}

void FlexGCWorker::Impl::checkLef58CutSpacing_main(
    gcRect* rect,
    frLef58CutSpacingConstraint* con,
    bool skipDiffNet)
{
  auto layerNum = rect->getLayerNum();
  auto maxSpcVal = checkLef58CutSpacing_getMaxSpcVal(con);
  box_t queryBox;
  myBloat(*rect, maxSpcVal, queryBox);

  auto& workerRegionQuery = getWorkerRegionQuery();
  vector<rq_box_value_t<gcRect*>> result;
  if (con->hasSecondLayer()) {
    workerRegionQuery.queryMaxRectangle(
        queryBox, con->getSecondLayerNum(), result);
  } else {
    workerRegionQuery.queryMaxRectangle(queryBox, layerNum, result);
  }

  for (auto& [objBox, ptr] : result) {
    if (skipDiffNet && rect->getNet() != ptr->getNet()) {
      continue;
    }
    checkLef58CutSpacing_main(rect, ptr, con);
  }
}

void FlexGCWorker::Impl::checkCutSpacing_main(gcRect* rect,
                                              frCutSpacingConstraint* con)
{
  auto layerNum = rect->getLayerNum();
  auto maxSpcVal = checkCutSpacing_getMaxSpcVal(con);
  box_t queryBox;
  myBloat(*rect, maxSpcVal, queryBox);

  // skip if adjcut not satisfied
  if (!checkCutSpacing_main_hasAdjCuts(rect, con)) {
    return;
  }

  auto& workerRegionQuery = getWorkerRegionQuery();
  vector<rq_box_value_t<gcRect*>> result;
  if (con->hasSecondLayer()) {
    workerRegionQuery.queryMaxRectangle(
        queryBox, con->getSecondLayerNum(), result);
  } else {
    workerRegionQuery.queryMaxRectangle(queryBox, layerNum, result);
  }
  // Short, metSpc, NSMetal here
  for (auto& [objBox, ptr] : result) {
    if (con->hasSecondLayer()) {
      if (!checkSameFrNet(rect->getNet(), ptr->getNet())
          || con->getSameNetConstraint() == nullptr) {
        checkCutSpacing_main(rect, ptr, con);
      } else {
        if (con->getSameNetConstraint()) {
          checkCutSpacing_main(rect, ptr, con->getSameNetConstraint());
        }
      }
    } else {
      checkCutSpacing_main(rect, ptr, con);
    }
  }
}

void FlexGCWorker::Impl::checkCutSpacing_main(gcRect* rect)
{
  auto layerNum = rect->getLayerNum();
  auto layer = getTech()->getLayer(layerNum);
  // CShort
  // diff net same layer
  for (auto con : layer->getCutSpacing(false)) {
    checkCutSpacing_main(rect, con);
  }
  // same net same layer
  for (auto con : layer->getCutSpacing(true)) {
    checkCutSpacing_main(rect, con);
  }
  // diff net diff layer
  for (auto con : layer->getInterLayerCutSpacingConstraint(false)) {
    if (con) {
      checkCutSpacing_main(rect, con);
    }
  }

  // LEF58_SPACING for cut layer
  bool skipDiffNet = false;
  // samenet rule
  for (auto con : layer->getLef58CutSpacingConstraints(true)) {
    // skipSameNet if same-net rule exists
    skipDiffNet = true;
    checkLef58CutSpacing_main(rect, con, false);
  }
  // diffnet rule
  for (auto con : layer->getLef58CutSpacingConstraints(false)) {
    checkLef58CutSpacing_main(rect, con, skipDiffNet);
  }

  for (auto con : layer->getKeepOutZoneConstraints()) {
    checKeepOutZone_main(rect, con);
  }

  // LEF58_SPACINGTABLE
  if (layer->hasLef58SameMetalCutSpcTblConstraint())
    checkLef58CutSpacingTbl(rect,
                            layer->getLef58SameMetalCutSpcTblConstraint());
  if (layer->hasLef58SameNetCutSpcTblConstraint())
    checkLef58CutSpacingTbl(rect, layer->getLef58SameNetCutSpcTblConstraint());
  if (layer->hasLef58DiffNetCutSpcTblConstraint())
    checkLef58CutSpacingTbl(rect, layer->getLef58DiffNetCutSpcTblConstraint());
  if (layer->hasLef58SameNetInterCutSpcTblConstraint())
    checkLef58CutSpacingTbl(rect,
                            layer->getLef58SameNetInterCutSpcTblConstraint());
  if (layer->hasLef58SameMetalInterCutSpcTblConstraint())
    checkLef58CutSpacingTbl(rect,
                            layer->getLef58SameMetalInterCutSpcTblConstraint());
  if (layer->hasLef58DefaultInterCutSpcTblConstraint())
    checkLef58CutSpacingTbl(rect,
                            layer->getLef58DefaultInterCutSpcTblConstraint());
  if (layer->getLayerNum() + 2 < TOP_ROUTING_LAYER
      && layer->getLayerNum() + 2 < getTech()->getLayers().size()) {
    auto aboveLayer = getTech()->getLayer(layer->getLayerNum() + 2);
    if (aboveLayer->hasLef58SameNetInterCutSpcTblConstraint())
      checkLef58CutSpacingTbl(
          rect, aboveLayer->getLef58SameNetInterCutSpcTblConstraint());
    if (aboveLayer->hasLef58SameMetalInterCutSpcTblConstraint())
      checkLef58CutSpacingTbl(
          rect, aboveLayer->getLef58SameMetalInterCutSpcTblConstraint());
    if (aboveLayer->hasLef58DefaultInterCutSpcTblConstraint())
      checkLef58CutSpacingTbl(
          rect, aboveLayer->getLef58DefaultInterCutSpcTblConstraint());
  }
}

void FlexGCWorker::Impl::checkCutSpacing()
{
  if (targetNet_) {
    // layer --> net --> polygon --> maxrect
    for (int i = std::max((frLayerNum) (getTech()->getBottomLayerNum()),
                          minLayerNum_);
         i
         <= std::min((frLayerNum) (getTech()->getTopLayerNum()), maxLayerNum_);
         i++) {
      auto currLayer = getTech()->getLayer(i);
      if (currLayer->getType() != dbTechLayerType::CUT) {
        continue;
      }
      for (auto& pin : targetNet_->getPins(i)) {
        for (auto& maxrect : pin->getMaxRectangles()) {
          checkCutSpacing_main(maxrect.get());
        }
      }
    }
  } else {
    // layer --> net --> polygon --> maxrect
    for (int i = std::max((frLayerNum) (getTech()->getBottomLayerNum()),
                          minLayerNum_);
         i
         <= std::min((frLayerNum) (getTech()->getTopLayerNum()), maxLayerNum_);
         i++) {
      auto currLayer = getTech()->getLayer(i);
      if (currLayer->getType() != dbTechLayerType::CUT) {
        continue;
      }
      for (auto& net : getNets()) {
        for (auto& pin : net->getPins(i)) {
          for (auto& maxrect : pin->getMaxRectangles()) {
            checkCutSpacing_main(maxrect.get());
          }
        }
      }
    }
  }
}

void FlexGCWorker::Impl::patchMetalShape()
{
  patchMetalShape_minStep();

  checkMetalCornerSpacing();
  patchMetalShape_cornerSpacing();

  clearMarkers();
}

void FlexGCWorker::Impl::patchMetalShape_cornerSpacing()
{
  vector<drConnFig*> results;
  auto& workerRegionQuery = getDRWorker()->getWorkerRegionQuery();
  for (auto& marker : markers_) {
    results.clear();
    if (marker->getConstraint()->typeId()
        != frConstraintTypeEnum::frcLef58CornerSpacingConstraint) {
      continue;
    }
    const auto lNum = marker->getLayerNum();
    const auto layer = tech_->getLayer(lNum);

    Point origin;
    Rect fig_bbox;
    drNet* net = nullptr;
    Rect markerBBox = marker->getBBox();
    workerRegionQuery.query(markerBBox, lNum, results);
    auto& sourceNets = marker->getSrcs();
    const Rect routeBox = getDRWorker()->getRouteBox();
    drConnFig* obj = nullptr;
    for (auto connFig : results) {
      net = connFig->getNet();
      if (sourceNets.find(net->getFrNet()) == sourceNets.end()) {
        continue;
      }
      if (targetNet_ && net->getFrNet() != targetNet_->getFrNet()) {
        continue;
      }
      if (connFig->typeId() == drcVia) {
        auto via = static_cast<drVia*>(connFig);
        if (routeBox.intersects(via->getOrigin())) {
          origin = via->getOrigin();
          if (via->getViaDef()->getLayer1Num() == lNum) {
            fig_bbox = via->getLayer1BBox();
          } else {
            fig_bbox = via->getLayer2BBox();
          }
          obj = connFig;
          break;
        }
      } else if (connFig->typeId() == drcPathSeg) {
        auto seg = static_cast<drPathSeg*>(connFig);
        // Pick nearest of begin/end points
        const auto [bp, ep] = seg->getPoints();
        auto dist_bp
            = Point::manhattanDistance(markerBBox.closestPtInside(bp), bp);
        auto dist_ep
            = Point::manhattanDistance(markerBBox.closestPtInside(ep), ep);
        auto tmpOrigin = (dist_bp < dist_ep) ? bp : ep;
        if (routeBox.intersects(tmpOrigin)) {
          origin = tmpOrigin;
          fig_bbox = seg->getBBox();
          obj = connFig;
          break;
        }
      } else if (connFig->typeId() == drcPatchWire) {
        auto patch = static_cast<drPatchWire*>(connFig);
        if (routeBox.intersects(patch->getOrigin())) {
          origin = patch->getOrigin();
          fig_bbox = patch->getBBox();
          obj = connFig;
        }
      }
    }

    if (!obj) {
      continue;
    }

    auto mgrid = tech_->getManufacturingGrid();
    if (layer->isHorizontal()) {
      markerBBox.set_ylo(fig_bbox.yMin());
      markerBBox.set_yhi(fig_bbox.yMax());
      if (fig_bbox.xMin() == markerBBox.xMax()) {
        markerBBox.set_xlo(markerBBox.xMin() - mgrid);
      } else {
        markerBBox.set_xhi(markerBBox.xMax() + mgrid);
      }
    } else {
      markerBBox.set_xlo(fig_bbox.xMin());
      markerBBox.set_xhi(fig_bbox.xMax());
      if (fig_bbox.yMin() == markerBBox.yMax()) {
        markerBBox.set_ylo(markerBBox.yMin() - mgrid);
      } else {
        markerBBox.set_yhi(markerBBox.yMax() + mgrid);
      }
    }
    net = obj->getNet();
    markerBBox.moveDelta(-origin.x(), -origin.y());
    auto patch = make_unique<drPatchWire>();
    patch->setLayerNum(lNum);
    patch->setOrigin(origin);
    patch->setOffsetBox(markerBBox);
    patch->addToNet(net);
    pwires_.push_back(std::move(patch));
  }
}

// loop through violation and patch C5 enclosure minStep for GF14
void FlexGCWorker::Impl::patchMetalShape_minStep()
{
  vector<drConnFig*> results;
  for (auto& marker : markers_) {
    results.clear();
    if (marker->getConstraint()->typeId()
            != frConstraintTypeEnum::frcMinStepConstraint
        && marker->getConstraint()->typeId()
               != frConstraintTypeEnum::frcLef58MinStepConstraint) {
      continue;
    }
    auto lNum = marker->getLayerNum();
    auto layer = tech_->getLayer(lNum);
    if (!layer->hasVia2ViaMinStepViol()) {
      continue;
    }

    Point origin;
    drNet* net = nullptr;
    auto& workerRegionQuery = getDRWorker()->getWorkerRegionQuery();
    Rect markerBBox = marker->getBBox();
    if ((int) markerBBox.maxDXDY() < (frCoord) layer->getWidth())
      continue;
    workerRegionQuery.query(markerBBox, lNum, results);
    std::map<Point, std::vector<drVia*>> vias;
    for (auto& connFig : results) {
      if (connFig->typeId() != drcVia) {
        continue;
      }
      auto obj = static_cast<drVia*>(connFig);
      if (obj->getNet()->getFrNet() != *(marker->getSrcs().begin())) {
        continue;
      }
      if (targetNet_ && obj->getNet()->getFrNet() != targetNet_->getFrNet()) {
        continue;
      }
      Point tmpOrigin = obj->getOrigin();
      frLayerNum cutLayerNum = obj->getViaDef()->getCutLayerNum();
      if (cutLayerNum == lNum + 1 || cutLayerNum == lNum - 1) {
        vias[tmpOrigin].push_back(obj);
      }
    }
    for (auto& [tmpOrigin, objs] : vias) {
      bool upViaFound = false;
      bool downViaFound = false;
      for (auto obj : objs) {
        frLayerNum cutLayerNum = obj->getViaDef()->getCutLayerNum();
        if (cutLayerNum == lNum + 1)
          upViaFound = true;
        else
          downViaFound = true;
        if (upViaFound && downViaFound) {
          net = obj->getNet();
          origin = tmpOrigin;
          break;
        }
      }
    }
    if (net == nullptr) {
      continue;
    }
    markerBBox.moveDelta(-origin.x(), -origin.y());
    auto patch = make_unique<drPatchWire>();
    patch->setLayerNum(lNum);
    patch->setOrigin(origin);
    patch->setOffsetBox(markerBBox);
    patch->addToNet(net);
    pwires_.push_back(std::move(patch));
  }
}

void FlexGCWorker::Impl::checkMinimumCut_marker(gcRect* wideRect,
                                                gcRect* viaRect,
                                                frMinimumcutConstraint* con)
{
  auto net = wideRect->getNet();
  gtl::rectangle_data<frCoord> markerRect(*wideRect);
  gtl::generalized_intersect(markerRect, *viaRect);
  auto marker = make_unique<frMarker>();
  Rect box(gtl::xl(markerRect),
           gtl::yl(markerRect),
           gtl::xh(markerRect),
           gtl::yh(markerRect));
  marker->setBBox(box);
  marker->setLayerNum(wideRect->getLayerNum());
  marker->setConstraint(con);
  marker->addSrc(net->getOwner());
  marker->addVictim(net->getOwner(),
                    make_tuple(wideRect->getLayerNum(),
                               Rect(gtl::xl(*wideRect),
                                    gtl::yl(*wideRect),
                                    gtl::xh(*wideRect),
                                    gtl::yh(*wideRect)),
                               wideRect->isFixed()));
  marker->addSrc(net->getOwner());
  marker->addAggressor(net->getOwner(),
                       make_tuple(viaRect->getLayerNum(),
                                  Rect(gtl::xl(*viaRect),
                                       gtl::yl(*viaRect),
                                       gtl::xh(*viaRect),
                                       gtl::yh(*viaRect)),
                                  viaRect->isFixed()));
  addMarker(std::move(marker));
}

void FlexGCWorker::Impl::checkMinimumCut_main(gcRect* rect)
{
  auto layerNum = rect->getLayerNum();
  auto layer = getTech()->getLayer(layerNum);
  auto width = rect->width();
  auto length = rect->length();
  for (auto con : layer->getMinimumcutConstraints()) {
    if (width < con->getWidth())
      continue;
    if (con->hasLength() && length < con->getLength())
      continue;
    auto& workerRegionQuery = getWorkerRegionQuery();
    gtl::rectangle_data<frCoord> queryBox = *rect;
    if (con->hasLength())
      gtl::bloat(queryBox, con->getDistance());
    vector<rq_box_value_t<gcRect*>> result;
    if (con->getConnection() != frMinimumcutConnectionEnum::FROMABOVE
        && layerNum > getTech()->getBottomLayerNum()) {
      vector<rq_box_value_t<gcRect*>> below_result;
      workerRegionQuery.queryMaxRectangle(queryBox, layerNum - 1, below_result);
      result.insert(result.end(), below_result.begin(), below_result.end());
    }
    if (con->getConnection() != frMinimumcutConnectionEnum::FROMBELOW
        && layerNum < getTech()->getTopLayerNum()) {
      vector<rq_box_value_t<gcRect*>> above_result;
      workerRegionQuery.queryMaxRectangle(queryBox, layerNum + 1, result);
      result.insert(result.end(), above_result.begin(), above_result.end());
    }

    Rect wideRect(
        gtl::xl(*rect), gtl::yl(*rect), gtl::xh(*rect), gtl::yh(*rect));
    for (auto [viaBox, via] : result) {
      if (via->getNet() != rect->getNet())
        continue;
      if (via->isFixed() && rect->isFixed())
        continue;
      if (con->hasLength() && wideRect.contains(viaBox))
        continue;
      if (!con->hasLength()) {
        checkMinimumCut_marker(rect, via, con);
        continue;
      }
      vector<rq_box_value_t<gcRect*>> encResult;
      workerRegionQuery.queryMaxRectangle(viaBox, layerNum, encResult);
      bool viol = false;

      for (auto [encBox, encObj] : encResult) {
        if (encObj->getNet() != via->getNet())
          continue;

        if (encBox.intersects(viaBox) && encBox.intersects(wideRect)) {
          viol = true;
          break;
        }
      }
      if (viol)
        checkMinimumCut_marker(rect, via, con);
    }
  }
}

void FlexGCWorker::Impl::checkMinimumCut()
{
  if (targetNet_) {
    // layer --> net --> polygon --> maxrect
    for (int i = std::max((frLayerNum) (getTech()->getBottomLayerNum()),
                          minLayerNum_);
         i
         <= std::min((frLayerNum) (getTech()->getTopLayerNum()), maxLayerNum_);
         i++) {
      auto currLayer = getTech()->getLayer(i);
      if (currLayer->getType() != dbTechLayerType::ROUTING)
        continue;
      if (!currLayer->hasMinimumcut())
        continue;
      for (auto& pin : targetNet_->getPins(i)) {
        for (auto& maxrect : pin->getMaxRectangles()) {
          checkMinimumCut_main(maxrect.get());
        }
      }
    }
  } else {
    // layer --> net --> polygon --> maxrect
    for (int i = std::max((frLayerNum) (getTech()->getBottomLayerNum()),
                          minLayerNum_);
         i
         <= std::min((frLayerNum) (getTech()->getTopLayerNum()), maxLayerNum_);
         i++) {
      auto currLayer = getTech()->getLayer(i);
      if (currLayer->getType() != dbTechLayerType::ROUTING)
        continue;
      if (!currLayer->hasMinimumcut())
        continue;
      for (auto& net : getNets()) {
        for (auto& pin : net->getPins(i)) {
          for (auto& maxrect : pin->getMaxRectangles()) {
            checkMinimumCut_main(maxrect.get());
          }
        }
      }
    }
  }
}

void FlexGCWorker::Impl::modifyMarkers()
{
  if (!surgicalFixEnabled_ || pwires_.empty())
    return;
  for (auto& pwire : pwires_) {
    if (!pwire->hasNet())
      continue;
    Point origin = pwire->getOrigin();
    auto net = pwire->getNet()->getFrNet();
    for (auto& marker : markers_) {
      if (marker->getLayerNum() != pwire->getLayerNum()) {
        continue;
      }
      if (!marker->getBBox().intersects(pwire->getBBox())) {
        continue;
      }
      if (marker->getSrcs().find(net) == marker->getSrcs().end()) {
        continue;
      }
      if (marker->getBBox().intersects(origin)) {
        continue;
      }
      auto bbox = marker->getBBox();
      bbox.merge(Rect(origin, origin));
      marker->setBBox(bbox);
    }
  }
}

int FlexGCWorker::Impl::main()
{
  // incremental updates
  pwires_.clear();
  clearMarkers();
  if (!modifiedDRNets_.empty()) {
    updateGCWorker();
  }
  if (surgicalFixEnabled_ && getDRWorker()) {
    checkMetalShape(true);
    //  minStep patching for GF14
    if (tech_->hasVia2ViaMinStep() || tech_->hasCornerSpacingConstraint())
      patchMetalShape();
    if (!pwires_.empty())
      updateGCWorker();
  }
  // clear existing markers
  clearMarkers();
  // check LEF58CornerSpacing
  checkMetalCornerSpacing();
  // check Short, NSMet, MetSpc based on max rectangles
  checkMetalSpacing();
  // check MinWid, MinStp, RectOnly based on polygon
  checkMetalShape(false);
  // check eolSpc based on polygon
  checkMetalEndOfLine();
  // check CShort, cutSpc
  checkCutSpacing();
  // check SpacingTable Influence
  checkMetalSpacingTableInfluence();
  // check MINIMUMCUT
  checkMinimumCut();
  // check LEF58_METALWIDTHVIATABLE
  checkMetalWidthViaTable();
  // modify markers for pwires
  modifyMarkers();
  return 0;
}<|MERGE_RESOLUTION|>--- conflicted
+++ resolved
@@ -1868,23 +1868,10 @@
     logger_->error(DRT, 410, "drNet not found.");
   }
 
-<<<<<<< HEAD
-  const std::vector<drNet*>* dr_nets = drWorker_->getDRNets(fr_net);
-  if (dr_nets == nullptr) {
-    logger_->error(
-        DRT, 411, "frNet {} does not have drNets.", fr_net->getName());
-  }
-  if (dr_nets->size() == 1) {
-    patch->addToNet((*dr_nets)[0]);
-  } else {
-    // detect what drNet has objects overlapping with the patch
-    checkMetalShape_patchOwner_helper(patch.get(), dr_nets);
-  }
-  if (!patch->hasNet())
-    return;
-=======
   patch->addToNet(dr_net);
->>>>>>> 53f5f4e4
+
+if (!patch->hasNet())
+    return;
 
   Rect shiftedPatch = patchBx;
   shiftedPatch.moveTo(offset.x(), offset.y());

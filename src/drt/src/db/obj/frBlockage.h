/* Authors: Lutong Wang and Bangqi Xu */
/*
 * Copyright (c) 2019, The Regents of the University of California
 * All rights reserved.
 *
 * Redistribution and use in source and binary forms, with or without
 * modification, are permitted provided that the following conditions are met:
 *     * Redistributions of source code must retain the above copyright
 *       notice, this list of conditions and the following disclaimer.
 *     * Redistributions in binary form must reproduce the above copyright
 *       notice, this list of conditions and the following disclaimer in the
 *       documentation and/or other materials provided with the distribution.
 *     * Neither the name of the University nor the
 *       names of its contributors may be used to endorse or promote products
 *       derived from this software without specific prior written permission.
 *
 * THIS SOFTWARE IS PROVIDED BY THE COPYRIGHT HOLDERS AND CONTRIBUTORS "AS IS"
 * AND ANY EXPRESS OR IMPLIED WARRANTIES, INCLUDING, BUT NOT LIMITED TO, THE
 * IMPLIED WARRANTIES OF MERCHANTABILITY AND FITNESS FOR A PARTICULAR PURPOSE
 * ARE DISCLAIMED. IN NO EVENT SHALL THE REGENTS BE LIABLE FOR ANY DIRECT,
 * INDIRECT, INCIDENTAL, SPECIAL, EXEMPLARY, OR CONSEQUENTIAL DAMAGES
 * (INCLUDING, BUT NOT LIMITED TO, PROCUREMENT OF SUBSTITUTE GOODS OR SERVICES;
 * LOSS OF USE, DATA, OR PROFITS; OR BUSINESS INTERRUPTION) HOWEVER CAUSED AND
 * ON ANY THEORY OF LIABILITY, WHETHER IN CONTRACT, STRICT LIABILITY, OR TORT
 * (INCLUDING NEGLIGENCE OR OTHERWISE) ARISING IN ANY WAY OUT OF THE USE OF THIS
 * SOFTWARE, EVEN IF ADVISED OF THE POSSIBILITY OF SUCH DAMAGE.
 */

#ifndef _FR_BLOCKAGE_H_
#define _FR_BLOCKAGE_H_

#include <memory>

#include "db/obj/frBPin.h"
#include "frBaseTypes.h"

namespace fr {
class frBlockage : public frBlockObject
{
 public:
  // constructors
  frBlockage() : frBlockObject(), pin_(nullptr), design_rule_width_(-1) {}
  // getters
  frBPin* getPin() const { return pin_.get(); }
  frCoord getDesignRuleWidth() const { return design_rule_width_; }
  // setters
  void setPin(std::unique_ptr<frBPin> in) { pin_ = std::move(in); }
  void setDesignRuleWidth(frCoord width) { design_rule_width_ = width; }
  // others
  frBlockObjectEnum typeId() const override { return frcBlockage; }
  void setOrderId(int in) { order_id_ = in; }
  int getOrderId() const { return order_id_; }

<<<<<<< HEAD
 private:
  int order_id_;
  std::unique_ptr<frPin> pin_;
=======
 protected:
  std::unique_ptr<frBPin> pin_;
>>>>>>> 3eafa6da
  frCoord design_rule_width_;

  template <class Archive>
  void serialize(Archive& ar, const unsigned int version)
  {
    (ar) & boost::serialization::base_object<frBlockObject>(*this);
    (ar) & order_id_;
    (ar) & pin_;
    (ar) & design_rule_width_;
  }

  friend class boost::serialization::access;
};
}  // namespace fr

#endif<|MERGE_RESOLUTION|>--- conflicted
+++ resolved
@@ -51,14 +51,9 @@
   void setOrderId(int in) { order_id_ = in; }
   int getOrderId() const { return order_id_; }
 
-<<<<<<< HEAD
  private:
   int order_id_;
-  std::unique_ptr<frPin> pin_;
-=======
- protected:
   std::unique_ptr<frBPin> pin_;
->>>>>>> 3eafa6da
   frCoord design_rule_width_;
 
   template <class Archive>

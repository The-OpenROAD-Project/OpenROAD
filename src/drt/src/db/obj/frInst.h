--- conflicted
+++ resolved
@@ -131,7 +131,7 @@
   frInstTerm* getInstTerm(int index);
   bool hasPinAccessUpdate() const { return has_pin_access_update_; }
   void setHasPinAccessUpdate(bool in) { has_pin_access_update_ = in; }
-  dbTransform getLatestPATransform() const { return latest_pa_xform_; }
+  odb::dbTransform getLatestPATransform() const { return latest_pa_xform_; }
   void setLatestPATransform() { latest_pa_xform_ = xform_; }
 
  private:
@@ -140,12 +140,8 @@
   std::vector<std::unique_ptr<frInstTerm>> instTerms_;
   std::vector<std::unique_ptr<frInstBlockage>> instBlockages_;
   odb::dbInst* db_inst_;
-<<<<<<< HEAD
-  dbTransform xform_;
-  dbTransform latest_pa_xform_;
-=======
   odb::dbTransform xform_;
->>>>>>> 3e6b7ea4
+  odb::dbTransform latest_pa_xform_;
   int pinAccessIdx_{-1};
   bool toBeDeleted_{false};
   bool has_pin_access_update_{true};

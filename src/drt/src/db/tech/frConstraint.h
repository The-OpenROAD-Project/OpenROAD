--- conflicted
+++ resolved
@@ -77,25 +77,14 @@
   virtual ~frConstraint() {}
   virtual frConstraintTypeEnum typeId() const = 0;
   virtual void report(utl::Logger* logger) const = 0;
-<<<<<<< HEAD
   void setLayer(frLayer* layer) { layer_ = layer; }
-
- protected:
-  frLayer* layer_;
-  frConstraint() {}
-
-  template <class Archive>
-  void serialize(Archive& /* ar */, const unsigned int /* version */)
-  {
-  }
-=======
   void setId(int in) { id_ = in; }
   int getId() const { return id_; }
 
  protected:
   int id_;
-  frConstraint() : id_(-1) {}
->>>>>>> 3aeb17a7
+  frLayer* layer_;
+  frConstraint() : id_(-1), layer_(nullptr) {}
 
 };
 

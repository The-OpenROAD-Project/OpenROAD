/* Authors: Lutong Wang and Bangqi Xu */
/*
 * Copyright (c) 2019, The Regents of the University of California
 * All rights reserved.
 *
 * Redistribution and use in source and binary forms, with or without
 * modification, are permitted provided that the following conditions are met:
 *     * Redistributions of source code must retain the above copyright
 *       notice, this list of conditions and the following disclaimer.
 *     * Redistributions in binary form must reproduce the above copyright
 *       notice, this list of conditions and the following disclaimer in the
 *       documentation and/or other materials provided with the distribution.
 *     * Neither the name of the University nor the
 *       names of its contributors may be used to endorse or promote products
 *       derived from this software without specific prior written permission.
 *
 * THIS SOFTWARE IS PROVIDED BY THE COPYRIGHT HOLDERS AND CONTRIBUTORS "AS IS"
 * AND ANY EXPRESS OR IMPLIED WARRANTIES, INCLUDING, BUT NOT LIMITED TO, THE
 * IMPLIED WARRANTIES OF MERCHANTABILITY AND FITNESS FOR A PARTICULAR PURPOSE
 * ARE DISCLAIMED. IN NO EVENT SHALL THE REGENTS BE LIABLE FOR ANY DIRECT,
 * INDIRECT, INCIDENTAL, SPECIAL, EXEMPLARY, OR CONSEQUENTIAL DAMAGES
 * (INCLUDING, BUT NOT LIMITED TO, PROCUREMENT OF SUBSTITUTE GOODS OR SERVICES;
 * LOSS OF USE, DATA, OR PROFITS; OR BUSINESS INTERRUPTION) HOWEVER CAUSED AND
 * ON ANY THEORY OF LIABILITY, WHETHER IN CONTRACT, STRICT LIABILITY, OR TORT
 * (INCLUDING NEGLIGENCE OR OTHERWISE) ARISING IN ANY WAY OUT OF THE USE OF THIS
 * SOFTWARE, EVEN IF ADVISED OF THE POSSIBILITY OF SUCH DAMAGE.
 */

#include <exception>
#include <fstream>
#include <iostream>
#include <sstream>

#include "db/tech/frConstraint.h"
#include "frProfileTask.h"
#include "frRTree.h"
#include "global.h"
#include "io/io.h"
#include "odb/db.h"
#include "odb/dbWireCodec.h"
#include "utl/Logger.h"

using namespace std;
using namespace fr;

<<<<<<< HEAD
void io::Parser::setDieArea(odb::dbBlock* block) {
=======
io::Parser::Parser(odb::dbDatabase* dbIn, frDesign* designIn, Logger* loggerIn)
    : db_(dbIn),
      design_(designIn),
      tech_(design_->getTech()),
      logger_(loggerIn),
      tmpBlock_(nullptr),
      readLayerCnt_(0),
      tmpGuides_(),
      tmpGRPins_(),
      trackOffsetMap_(),
      prefTrackPatterns_(),
      numMasters_(0),
      numInsts_(0),
      numTerms_(0),
      numNets_(0),
      numBlockages_(0)
{
}

void io::Parser::setDieArea(odb::dbBlock* block)
{
>>>>>>> 80a4e431
  vector<frBoundary> bounds;
  frBoundary bound;
  vector<Point> points;
  odb::Rect box = block->getDieArea();
  points.push_back(Point(box.xMin(), box.yMin()));
  points.push_back(Point(box.xMax(), box.yMax()));
  points.push_back(Point(box.xMax(), box.yMin()));
  points.push_back(Point(box.xMin(), box.yMax()));
  bound.setPoints(points);
  bounds.push_back(bound);
  tmpBlock_->setDBUPerUU(block->getDbUnitsPerMicron());
  tmpBlock_->setBoundaries(bounds);
}

void io::Parser::setTracks(odb::dbBlock* block) {
  auto tracks = block->getTrackGrids();
  for (auto track : tracks) {
    if (tech_->name2layer.find(track->getTechLayer()->getName())
        == tech_->name2layer.end())
      logger_->error(
          DRT, 94, "Cannot find layer: {}.", track->getTechLayer()->getName());
    int xPatternSize = track->getNumGridPatternsX();
    int yPatternSize = track->getNumGridPatternsY();
    for (int i = 0; i < xPatternSize; i++) {
      unique_ptr<frTrackPattern> tmpTrackPattern
          = make_unique<frTrackPattern>();
      tmpTrackPattern->setLayerNum(
          tech_->name2layer.at(track->getTechLayer()->getName())
              ->getLayerNum());
      tmpTrackPattern->setHorizontal(true);
      int startCoord, numTracks, step;
      track->getGridPatternX(i, startCoord, numTracks, step);
      tmpTrackPattern->setStartCoord(startCoord);
      tmpTrackPattern->setNumTracks(numTracks);
      tmpTrackPattern->setTrackSpacing(step);
      tmpBlock_->trackPatterns_.at(tmpTrackPattern->getLayerNum())
          .push_back(std::move(tmpTrackPattern));
    }
    for (int i = 0; i < yPatternSize; i++) {
      unique_ptr<frTrackPattern> tmpTrackPattern
          = make_unique<frTrackPattern>();
      tmpTrackPattern->setLayerNum(
          tech_->name2layer.at(track->getTechLayer()->getName())
              ->getLayerNum());
      tmpTrackPattern->setHorizontal(false);
      int startCoord, numTracks, step;
      track->getGridPatternY(i, startCoord, numTracks, step);
      tmpTrackPattern->setStartCoord(startCoord);
      tmpTrackPattern->setNumTracks(numTracks);
      tmpTrackPattern->setTrackSpacing(step);
      tmpBlock_->trackPatterns_.at(tmpTrackPattern->getLayerNum())
          .push_back(std::move(tmpTrackPattern));
    }
  }
}

void io::Parser::setInsts(odb::dbBlock* block) {
  for (auto inst : block->getInsts()) {
    if (design_->name2master_.find(inst->getMaster()->getName())
        == design_->name2master_.end())
      logger_->error(
          DRT, 95, "Library cell {} not found.", inst->getMaster()->getName());
    if (tmpBlock_->name2inst_.find(inst->getName())
        != tmpBlock_->name2inst_.end())
      logger_->error(DRT, 96, "Same cell name: {}.", inst->getName());
    frMaster* master = design_->name2master_.at(inst->getMaster()->getName());
    auto uInst = make_unique<frInst>(inst->getName(), master);
    auto tmpInst = uInst.get();
    tmpInst->setId(numInsts_);
    numInsts_++;

    int x, y;
    inst->getLocation(x, y);
    tmpInst->setOrigin(Point(x, y));
    tmpInst->setOrient(inst->getOrient());
    int numInstTerms = 0;
    tmpInst->setPinAccessIdx(inst->getPinAccessIdx());
    for (auto& uTerm : tmpInst->getMaster()->getTerms()) {
      auto term = uTerm.get();
      unique_ptr<frInstTerm> instTerm = make_unique<frInstTerm>(tmpInst, term);
      instTerm->setId(numTerms_++);
      instTerm->setIndexInOwner(numInstTerms++);
      int pinCnt = term->getPins().size();
      instTerm->setAPSize(pinCnt);
      tmpInst->addInstTerm(std::move(instTerm));
    }
    for (auto& uBlk : tmpInst->getMaster()->getBlockages()) {
      auto blk = uBlk.get();
      unique_ptr<frInstBlockage> instBlk
          = make_unique<frInstBlockage>(tmpInst, blk);
      instBlk->setId(numBlockages_);
      numBlockages_++;
      tmpInst->addInstBlockage(std::move(instBlk));
    }
    tmpBlock_->addInst(std::move(uInst));
  }
}

void io::Parser::setObstructions(odb::dbBlock* block) {
  for (auto blockage : block->getObstructions()) {
    string layerName = blockage->getBBox()->getTechLayer()->getName();
    if (tech_->name2layer.find(layerName) == tech_->name2layer.end()) {
      logger_->warn(
          DRT, 282, "Skipping blockage. Cannot find layer {}.", layerName);
      continue;
    }
    frLayerNum layerNum = tech_->name2layer[layerName]->getLayerNum();
    auto blkIn = make_unique<frBlockage>();
    blkIn->setId(numBlockages_);
    numBlockages_++;
    auto pinIn = make_unique<frBPin>();
    pinIn->setId(0);
    frCoord xl = blockage->getBBox()->xMin();
    frCoord yl = blockage->getBBox()->yMin();
    frCoord xh = blockage->getBBox()->xMax();
    frCoord yh = blockage->getBBox()->yMax();
    // pinFig
    unique_ptr<frRect> pinFig = make_unique<frRect>();
    pinFig->setBBox(Rect(xl, yl, xh, yh));
    pinFig->addToPin(pinIn.get());
    pinFig->setLayerNum(layerNum);
    // pinFig completed
    unique_ptr<frPinFig> uptr(std::move(pinFig));
    pinIn->addPinFig(std::move(uptr));

    blkIn->setPin(std::move(pinIn));
    tmpBlock_->addBlockage(std::move(blkIn));
  }
}

void io::Parser::setVias(odb::dbBlock* block) {
  for (auto via : block->getVias()) {
    if (via->getViaGenerateRule() != nullptr && via->hasParams()) {
      odb::dbViaParams params;
      via->getViaParams(params);
      frLayerNum cutLayerNum = 0;
      frLayerNum botLayerNum = 0;
      frLayerNum topLayerNum = 0;

      if (tech_->name2layer.find(params.getCutLayer()->getName())
          == tech_->name2layer.end())
        logger_->error(DRT,
                       97,
                       "Cannot find cut layer {}.",
                       params.getCutLayer()->getName());
      else
        cutLayerNum = tech_->name2layer.find(params.getCutLayer()->getName())
                          ->second->getLayerNum();

      if (tech_->name2layer.find(params.getBottomLayer()->getName())
          == tech_->name2layer.end())
        logger_->error(DRT,
                       98,
                       "Cannot find bottom layer {}.",
                       params.getBottomLayer()->getName());
      else
        botLayerNum
            = tech_->name2layer.find(params.getBottomLayer()->getName())
                  ->second->getLayerNum();

      if (tech_->name2layer.find(params.getTopLayer()->getName())
          == tech_->name2layer.end())
        logger_->error(DRT,
                       99,
                       "Cannot find top layer {}.",
                       params.getTopLayer()->getName());
      else
        topLayerNum = tech_->name2layer.find(params.getTopLayer()->getName())
                          ->second->getLayerNum();

      int xSize = params.getXCutSize();
      int ySize = params.getYCutSize();
      int xCutSpacing = params.getXCutSpacing();
      int yCutSpacing = params.getYCutSpacing();
      int xOffset = params.getXOrigin();
      int yOffset = params.getYOrigin();
      int xTopEnc = params.getXTopEnclosure();
      int yTopEnc = params.getYTopEnclosure();
      int xBotEnc = params.getXBottomEnclosure();
      int yBotEnc = params.getYBottomEnclosure();
      int xTopOffset = params.getXTopOffset();
      int yTopOffset = params.getYTopOffset();
      int xBotOffset = params.getXBottomOffset();
      int yBotOffset = params.getYBottomOffset();

      frCoord currX = 0;
      frCoord currY = 0;
      vector<unique_ptr<frShape>> cutFigs;
      for (int i = 0; i < params.getNumCutRows(); i++) {
        currX = 0;
        for (int j = 0; j < params.getNumCutCols(); j++) {
          auto rect = make_unique<frRect>();
          Rect tmpBox(currX, currY, currX + xSize, currY + ySize);
          rect->setBBox(tmpBox);
          rect->setLayerNum(cutLayerNum);
          cutFigs.push_back(std::move(rect));
          currX += xSize + xCutSpacing;
        }
        currY += ySize + yCutSpacing;
      }
      currX -= xCutSpacing;  // max cut X
      currY -= yCutSpacing;  // max cut Y
      dbTransform cutXform(Point(-currX / 2 + xOffset, -currY / 2 + yOffset));
      for (auto& uShape : cutFigs) {
        auto rect = static_cast<frRect*>(uShape.get());
        rect->move(cutXform);
      }
      unique_ptr<frShape> uBotFig = make_unique<frRect>();
      auto botFig = static_cast<frRect*>(uBotFig.get());
      unique_ptr<frShape> uTopFig = make_unique<frRect>();
      auto topFig = static_cast<frRect*>(uTopFig.get());

      Rect botBox(0 - xBotEnc, 0 - yBotEnc, currX + xBotEnc, currY + yBotEnc);
      Rect topBox(0 - xTopEnc, 0 - yTopEnc, currX + xTopEnc, currY + yTopEnc);

      dbTransform botXform(Point(-currX / 2 + xOffset + xBotOffset,
                                 -currY / 2 + yOffset + yBotOffset));
      dbTransform topXform(Point(-currX / 2 + xOffset + xTopOffset,
                                 -currY / 2 + yOffset + yTopOffset));
      botXform.apply(botBox);
      topXform.apply(topBox);

      botFig->setBBox(botBox);
      topFig->setBBox(topBox);
      botFig->setLayerNum(botLayerNum);
      topFig->setLayerNum(topLayerNum);

      auto viaDef = make_unique<frViaDef>(via->getName());
      viaDef->addLayer1Fig(std::move(uBotFig));
      viaDef->addLayer2Fig(std::move(uTopFig));
      for (auto& uShape : cutFigs) {
        viaDef->addCutFig(std::move(uShape));
      }
      tech_->addVia(std::move(viaDef));
    } else {
      map<frLayerNum, set<odb::dbBox*>> lNum2Int;
      for (auto box : via->getBoxes()) {
        if (tech_->name2layer.find(box->getTechLayer()->getName())
            == tech_->name2layer.end()) {
          return;
        }
        auto layerNum = tech_->name2layer.at(box->getTechLayer()->getName())
                            ->getLayerNum();
        lNum2Int[layerNum].insert(box);
      }
      if ((int) lNum2Int.size() != 3)
        logger_->error(DRT, 100, "Unsupported via: {}.", via->getName());
      if (lNum2Int.begin()->first + 2 != (--lNum2Int.end())->first)
        logger_->error(
            DRT, 101, "Non-consecutive layers for via: {}.", via->getName());
      auto viaDef = make_unique<frViaDef>(via->getName());
      int cnt = 0;
      for (auto& [layerNum, boxes] : lNum2Int) {
        for (auto box : boxes) {
          unique_ptr<frRect> pinFig = make_unique<frRect>();
          pinFig->setBBox(
              Rect(box->xMin(), box->yMin(), box->xMax(), box->yMax()));
          pinFig->setLayerNum(layerNum);
          switch (cnt) {
            case 0:
              viaDef->addLayer1Fig(std::move(pinFig));
              break;
            case 1:
              viaDef->addCutFig(std::move(pinFig));
              break;
            default:
              viaDef->addLayer2Fig(std::move(pinFig));
              break;
          }
        }
        cnt++;
      }
      if (via->isDefault())
        viaDef->setDefault(true);
      tech_->addVia(std::move(viaDef));
    }
  }
}

<<<<<<< HEAD
void io::Parser::createNDR(odb::dbTechNonDefaultRule* ndr) {
  if (design->tech_->getNondefaultRule(ndr->getName())) {
    logger->warn(DRT,
                 256,
                 "Skipping NDR {} because another rule with the same name "
                 "already exists.",
                 ndr->getName());
=======
void io::Parser::createNDR(odb::dbTechNonDefaultRule* ndr)
{
  if (design_->tech_->getNondefaultRule(ndr->getName())) {
    logger_->warn(DRT,
                  256,
                  "Skipping NDR {} because another rule with the same name "
                  "already exists.",
                  ndr->getName());
>>>>>>> 80a4e431
    return;
  }
  frNonDefaultRule* fnd;
  unique_ptr<frNonDefaultRule> ptnd;
  int z;
  ptnd = make_unique<frNonDefaultRule>();
  fnd = ptnd.get();
  design_->tech_->addNDR(std::move(ptnd));
  fnd->setName(ndr->getName().data());
  fnd->setHardSpacing(ndr->getHardSpacing());
  vector<odb::dbTechLayerRule*> lr;
  ndr->getLayerRules(lr);
  for (auto& l : lr) {
    z = design_->tech_->getLayer(l->getLayer()->getName())->getLayerNum() / 2
        - 1;
    fnd->setWidth(l->getWidth(), z);
    fnd->setSpacing(l->getSpacing(), z);
    fnd->setWireExtension(l->getWireExtension(), z);
  }
  vector<odb::dbTechVia*> vias;
  ndr->getUseVias(vias);
  for (auto via : vias) {
    fnd->addVia(design_->getTech()->getVia(via->getName()),
                via->getBottomLayer()->getNumber() / 2);
  }
  vector<odb::dbTechViaGenerateRule*> viaRules;
  ndr->getUseViaRules(viaRules);
  z = std::numeric_limits<int>().max();
  for (auto via : viaRules) {
    for (int i = 0; i < (int) via->getViaLayerRuleCount(); i++) {
      if (via->getViaLayerRule(i)->getLayer()->getType()
          == odb::dbTechLayerType::CUT)
        continue;
      if (via->getViaLayerRule(i)->getLayer()->getNumber() / 2 < z)
        z = via->getViaLayerRule(i)->getLayer()->getNumber() / 2;
    }
    fnd->addViaRule(design_->getTech()->getViaRule(via->getName()), z);
  }
}
void io::Parser::setNDRs(odb::dbDatabase* db) {
  for (auto ndr : db->getTech()->getNonDefaultRules()) {
    createNDR(ndr);
  }
  for (auto ndr : db->getChip()->getBlock()->getNonDefaultRules()) {
    createNDR(ndr);
  }
  for (auto& layer : design_->getTech()->getLayers()) {
    if (layer->getType() != dbTechLayerType::ROUTING)
      continue;
    MTSAFEDIST = max(MTSAFEDIST,
                     design_->getTech()->getMaxNondefaultSpacing(
                         layer->getLayerNum() / 2 - 1));
  }
}
void io::Parser::getSBoxCoords(odb::dbSBox* box,
                               frCoord& beginX,
                               frCoord& beginY,
                               frCoord& endX,
                               frCoord& endY,
                               frCoord& width) {
  int x1 = box->xMin();
  int y1 = box->yMin();
  int x2 = box->xMax();
  int y2 = box->yMax();
  uint dx = box->getDX();
  uint dy = box->getDY();
  uint w;
  switch (box->getDirection()) {
    case odb::dbSBox::UNDEFINED: {
      bool dx_even = ((dx & 1) == 0);
      bool dy_even = ((dy & 1) == 0);
      if (dx_even && dy_even) {
        if (dy < dx) {
          w = dy;
          uint dw = dy >> 1;
          y1 += dw;
          y2 -= dw;
          assert(y1 == y2);
        } else {
          w = dx;
          uint dw = dx >> 1;
          x1 += dw;
          x2 -= dw;
          assert(x1 == x2);
        }
      } else if (dx_even) {
        w = dx;
        uint dw = dx >> 1;
        x1 += dw;
        x2 -= dw;
        assert(x1 == x2);
      } else if (dy_even) {
        w = dy;
        uint dw = dy >> 1;
        y1 += dw;
        y2 -= dw;
        assert(y1 == y2);
      } else
        logger_->error(DRT, 102, "Odd dimension in both directions.");
      break;
    }
    case odb::dbSBox::HORIZONTAL: {
      w = dy;
      uint dw = dy >> 1;
      y1 += dw;
      y2 -= dw;
      assert(y1 == y2);
      break;
    }
    case odb::dbSBox::VERTICAL: {
      w = dx;
      uint dw = dx >> 1;
      x1 += dw;
      x2 -= dw;
      assert(x1 == x2);
      break;
    }
    case odb::dbSBox::OCTILINEAR: {
      odb::Oct oct = box->getOct();
      x1 = oct.getCenterLow().getX();
      y1 = oct.getCenterLow().getY();
      x2 = oct.getCenterHigh().getX();
      y2 = oct.getCenterHigh().getY();
      w = oct.getWidth();
      break;
    }
    default:
      logger_->error(DRT, 103, "Unknown direction.");
      break;
  }
  beginX = x1;
  endX = x2;
  beginY = y1;
  endY = y2;
  width = w;
}

void io::Parser::setNets(odb::dbBlock* block) {
  for (auto net : block->getNets()) {
    bool is_special = net->isSpecial();
    if (!is_special && net->getSigType().isSupply()) {
      logger_->error(DRT,
                     305,
                     "Net {} of signal type {} is not routable by TritonRoute. "
                     "Move to special nets.",
                     net->getName(),
                     net->getSigType().getString());
    }
    unique_ptr<frNet> uNetIn = make_unique<frNet>(net->getName());
    auto netIn = uNetIn.get();
    if (net->getNonDefaultRule())
      uNetIn->updateNondefaultRule(design_->getTech()->getNondefaultRule(
          net->getNonDefaultRule()->getName()));
    if (net->getSigType() == dbSigType::CLOCK)
      uNetIn->updateIsClock(true);
    if (is_special)
      uNetIn->setIsSpecial(true);
    netIn->setId(numNets_);
    numNets_++;
    for (auto term : net->getBTerms()) {
      if (term->getSigType().isSupply() && !net->getSigType().isSupply())
        logger_->error(DRT,
                       306,
                       "Net {} of signal type {} cannot be connected to bterm "
                       "{} with signal type {}",
                       net->getName(),
                       net->getSigType().getString(),
                       term->getName(),
                       term->getSigType().getString());
      if (tmpBlock_->name2term_.find(term->getName())
          == tmpBlock_->name2term_.end())
        logger_->error(DRT, 104, "Terminal {} not found.", term->getName());
      auto frbterm = tmpBlock_->name2term_[term->getName()];  // frBTerm*
      frbterm->addToNet(netIn);
      netIn->addBTerm(frbterm);
      if (!is_special) {
        // graph enablement
        auto termNode = make_unique<frNode>();
        termNode->setPin(frbterm);
        termNode->setType(frNodeTypeEnum::frcPin);
        netIn->addNode(termNode);
      }
    }
    for (auto term : net->getITerms()) {
      if (term->getSigType().isSupply() && !net->getSigType().isSupply())
        logger_->error(DRT,
                       307,
                       "Net {} of signal type {} cannot be connected to iterm "
                       "{}/{} with signal type {}",
                       net->getName(),
                       net->getSigType().getString(),
                       term->getInst()->getName(),
                       term->getMTerm()->getName(),
                       term->getSigType().getString());
      if (tmpBlock_->name2inst_.find(term->getInst()->getName())
          == tmpBlock_->name2inst_.end())
        logger_->error(
            DRT, 105, "Component {} not found.", term->getInst()->getName());
      auto inst = tmpBlock_->name2inst_[term->getInst()->getName()];
      // gettin inst term
      auto frterm = inst->getMaster()->getTerm(term->getMTerm()->getName());
      if (frterm == nullptr)
        logger_->error(DRT,
                       106,
                       "Component pin {}/{} not found.",
                       term->getInst()->getName(),
                       term->getMTerm()->getName());
      int idx = frterm->getIndexInOwner();
      auto& instTerms = inst->getInstTerms();
      auto instTerm = instTerms[idx].get();
      assert(instTerm->getTerm()->getName() == term->getMTerm()->getName());

      instTerm->addToNet(netIn);
      netIn->addInstTerm(instTerm);
      if (!is_special) {
        // graph enablement
        auto instTermNode = make_unique<frNode>();
        instTermNode->setPin(instTerm);
        instTermNode->setType(frNodeTypeEnum::frcPin);
        netIn->addNode(instTermNode);
      }
    }
    // initialize
    string layerName = "";
    string viaName = "";
    string shape = "";
    bool hasBeginPoint = false;
    bool hasEndPoint = false;
    frCoord beginX = -1;
    frCoord beginY = -1;
    frCoord beginExt = -1;
    frCoord endX = -1;
    frCoord endY = -1;
    frCoord endExt = -1;
    bool hasRect = false;
    frCoord left = -1;
    frCoord bottom = -1;
    frCoord right = -1;
    frCoord top = -1;
    frCoord width = 0;
    odb::dbWireDecoder decoder;

    if (!net->isSpecial() && net->getWire() != nullptr) {
      decoder.begin(net->getWire());
      odb::dbWireDecoder::OpCode pathId = decoder.next();
      while (pathId != odb::dbWireDecoder::END_DECODE) {
        // for each path start
        layerName = "";
        viaName = "";
        shape = "";
        hasBeginPoint = false;
        hasEndPoint = false;
        beginX = -1;
        beginY = -1;
        beginExt = -1;
        endX = -1;
        endY = -1;
        endExt = -1;
        hasRect = false;
        left = -1;
        bottom = -1;
        right = -1;
        top = -1;
        width = 0;
        bool endpath = false;
        do {
          switch (pathId) {
            case odb::dbWireDecoder::PATH:
            case odb::dbWireDecoder::JUNCTION:
            case odb::dbWireDecoder::SHORT:
            case odb::dbWireDecoder::VWIRE:
              layerName = decoder.getLayer()->getName();
              if (tech_->name2layer.find(layerName) == tech_->name2layer.end())
                logger_->error(DRT, 107, "Unsupported layer {}.", layerName);
              break;
            case odb::dbWireDecoder::POINT:

              if (!hasBeginPoint) {
                decoder.getPoint(beginX, beginY);
                hasBeginPoint = true;
              } else {
                decoder.getPoint(endX, endY);
                hasEndPoint = true;
              }
              beginX = beginX;
              beginY = beginY;
              endX = endX;
              endY = endY;
              break;
            case odb::dbWireDecoder::POINT_EXT:
              if (!hasBeginPoint) {
                decoder.getPoint(beginX, beginY, beginExt);
                hasBeginPoint = true;
              } else {
                decoder.getPoint(endX, endY, endExt);
                hasEndPoint = true;
              }
              beginX = beginX;
              beginY = beginY;
              beginExt = beginExt;
              endX = endX;
              endY = endY;
              endExt = endExt;

              break;
            case odb::dbWireDecoder::VIA:
              viaName = string(decoder.getVia()->getName());
              break;
            case odb::dbWireDecoder::TECH_VIA:
              viaName = string(decoder.getTechVia()->getName());
              break;
            case odb::dbWireDecoder::RECT:
              decoder.getRect(left, bottom, right, top);
              left = left;
              bottom = bottom;
              right = right;
              top = top;
              hasRect = true;
              break;
            case odb::dbWireDecoder::ITERM:
            case odb::dbWireDecoder::BTERM:
            case odb::dbWireDecoder::RULE:
            case odb::dbWireDecoder::END_DECODE:
              break;
            default:
              break;
          }
          pathId = decoder.next();
          if ((int) pathId <= 3 || pathId == odb::dbWireDecoder::END_DECODE)
            endpath = true;
        } while (!endpath);
        auto layerNum = tech_->name2layer[layerName]->getLayerNum();
        if (hasRect) {
          continue;
        }
        if (hasEndPoint) {
          auto tmpP = make_unique<frPathSeg>();
          if (beginX > endX || beginY > endY) {
            tmpP->setPoints(Point(endX, endY), Point(beginX, beginY));
            swap(beginExt, endExt);
          } else {
            tmpP->setPoints(Point(beginX, beginY), Point(endX, endY));
          }
          tmpP->addToNet(netIn);
          tmpP->setLayerNum(layerNum);

          width = (width) ? width : tech_->name2layer[layerName]->getWidth();
          auto defaultBeginExt = width / 2;
          auto defaultEndExt = width / 2;

          frEndStyleEnum tmpBeginEnum;
          if (beginExt == -1) {
            tmpBeginEnum = frcExtendEndStyle;
          } else if (beginExt == 0) {
            tmpBeginEnum = frcTruncateEndStyle;
          } else {
            tmpBeginEnum = frcVariableEndStyle;
          }
          frEndStyle tmpBeginStyle(tmpBeginEnum);

          frEndStyleEnum tmpEndEnum;
          if (endExt == -1) {
            tmpEndEnum = frcExtendEndStyle;
          } else if (endExt == 0) {
            tmpEndEnum = frcTruncateEndStyle;
          } else {
            tmpEndEnum = frcVariableEndStyle;
          }
          frEndStyle tmpEndStyle(tmpEndEnum);

          frSegStyle tmpSegStyle;
          tmpSegStyle.setWidth(width);
          tmpSegStyle.setBeginStyle(
              tmpBeginStyle,
              tmpBeginEnum == frcExtendEndStyle ? defaultBeginExt : beginExt);
          tmpSegStyle.setEndStyle(
              tmpEndStyle,
              tmpEndEnum == frcExtendEndStyle ? defaultEndExt : endExt);
          tmpP->setStyle(tmpSegStyle);
          netIn->addShape(std::move(tmpP));
        }
        if (viaName != "") {
          if (tech_->name2via.find(viaName) == tech_->name2via.end()) {
            logger_->error(DRT, 108, "Unsupported via in db.");
          } else {
            Point p;
            if (hasEndPoint) {
              p.set(endX, endY);
            } else {
              p.set(beginX, beginY);
            }
            auto viaDef = tech_->name2via[viaName];
            auto tmpP = make_unique<frVia>(viaDef);
            tmpP->setOrigin(p);
            tmpP->addToNet(netIn);
            netIn->addVia(std::move(tmpP));
          }
        }
        // for each path end
      }
    }
    if (net->isSpecial()) {
      for (auto swire : net->getSWires()) {
        for (auto box : swire->getWires()) {
          if (!box->isVia()) {
            getSBoxCoords(box, beginX, beginY, endX, endY, width);
            auto layerNum = tech_->name2layer[box->getTechLayer()->getName()]
                                ->getLayerNum();
            auto tmpP = make_unique<frPathSeg>();
            tmpP->setPoints(Point(beginX, beginY), Point(endX, endY));
            tmpP->addToNet(netIn);
            tmpP->setLayerNum(layerNum);
            width = (width) ? width : tech_->name2layer[layerName]->getWidth();
            auto defaultExt = width / 2;

            frEndStyleEnum tmpBeginEnum;
            if (box->getWireShapeType() == odb::dbWireShapeType::NONE) {
              tmpBeginEnum = frcExtendEndStyle;
            } else {
              tmpBeginEnum = frcTruncateEndStyle;
            }
            frEndStyle tmpBeginStyle(tmpBeginEnum);
            frEndStyleEnum tmpEndEnum;
            if (box->getWireShapeType() == odb::dbWireShapeType::NONE) {
              tmpEndEnum = frcExtendEndStyle;
            } else {
              tmpEndEnum = frcTruncateEndStyle;
            }
            frEndStyle tmpEndStyle(tmpEndEnum);

            frSegStyle tmpSegStyle;
            tmpSegStyle.setWidth(width);
            tmpSegStyle.setBeginStyle(
                tmpBeginStyle,
                tmpBeginEnum == frcExtendEndStyle ? defaultExt : 0);
            tmpSegStyle.setEndStyle(
                tmpEndStyle, tmpEndEnum == frcExtendEndStyle ? defaultExt : 0);
            tmpP->setStyle(tmpSegStyle);
            netIn->addShape(std::move(tmpP));
          } else {
            if (box->getTechVia())
              viaName = box->getTechVia()->getName();
            else if (box->getBlockVia())
              viaName = box->getBlockVia()->getName();

            if (tech_->name2via.find(viaName) == tech_->name2via.end())
              logger_->error(DRT, 109, "Unsupported via in db.");
            else {
              int x, y;
              box->getViaXY(x, y);
              Point p(x, y);
              auto viaDef = tech_->name2via[viaName];
              auto tmpP = make_unique<frVia>(viaDef);
              tmpP->setOrigin(p);
              tmpP->addToNet(netIn);
              netIn->addVia(std::move(tmpP));
            }
          }
        }
      }
    }
    netIn->setType(net->getSigType());
    if (is_special)
      tmpBlock_->addSNet(std::move(uNetIn));
    else
      tmpBlock_->addNet(std::move(uNetIn));
  }
}

void updatefrAccessPoint(odb::dbAccessPoint* db_ap,
                         frAccessPoint* ap,
                         frTechObject* tech) {
  ap->setPoint(db_ap->getPoint());
  if (db_ap->hasAccess(odb::dbDirection::NORTH))
    ap->setAccess(frDirEnum::N, true);
  if (db_ap->hasAccess(odb::dbDirection::SOUTH))
    ap->setAccess(frDirEnum::S, true);
  if (db_ap->hasAccess(odb::dbDirection::EAST))
    ap->setAccess(frDirEnum::E, true);
  if (db_ap->hasAccess(odb::dbDirection::WEST))
    ap->setAccess(frDirEnum::W, true);
  if (db_ap->hasAccess(odb::dbDirection::UP))
    ap->setAccess(frDirEnum::U, true);
  if (db_ap->hasAccess(odb::dbDirection::DOWN))
    ap->setAccess(frDirEnum::D, true);
  auto layer = tech->getLayer(db_ap->getLayer()->getName());
  ap->setLayer(layer->getLayerNum());
  ap->setType((frAccessPointEnum) db_ap->getLowType().getValue(), true);
  ap->setType((frAccessPointEnum) db_ap->getHighType().getValue(), false);
  auto viadefs = db_ap->getVias();
  for (const auto& cutViaDefs : viadefs) {
    for (const auto& via : cutViaDefs) {
      if (via->getObjectType() == odb::dbObjectType::dbViaObj) {
        auto blockVia = static_cast<odb::dbVia*>(via);
        auto viadef = tech->getVia(blockVia->getName());
        ap->addViaDef(viadef);
      } else {
        auto techVia = static_cast<odb::dbTechVia*>(via);
        auto viadef = tech->getVia(techVia->getName());
        ap->addViaDef(viadef);
      }
    }
  }
  auto db_path_segs = db_ap->getSegments();
  for (const auto& [db_rect, begin_style_trunc, end_style_trunc] :
       db_path_segs) {
    frPathSeg path_seg;
    path_seg.setPoints_safe(db_rect.ll(), db_rect.ur());
    if (begin_style_trunc == true) {
      path_seg.setBeginStyle(frcTruncateEndStyle);
    }
    if (end_style_trunc == true) {
      path_seg.setEndStyle(frcTruncateEndStyle);
    }

    ap->addPathSeg(path_seg);
  }
}

void io::Parser::setBTerms(odb::dbBlock* block) {
  for (auto term : block->getBTerms()) {
    switch (term->getSigType()) {
      case odb::dbSigType::POWER:
      case odb::dbSigType::GROUND:
        // We allow for multuple pins
        break;
      case odb::dbSigType::TIEOFF:
      case odb::dbSigType::SIGNAL:
      case odb::dbSigType::CLOCK:
      case odb::dbSigType::ANALOG:
      case odb::dbSigType::RESET:
      case odb::dbSigType::SCAN:
        if (term->getBPins().size() > 1)
          logger_->error(utl::DRT,
                         302,
                         "Unsupported multiple pins on bterm {}",
                         term->getName());
        break;
    }
    auto uTermIn = make_unique<frBTerm>(term->getName());
    auto termIn = uTermIn.get();
    termIn->setId(numTerms_);
    numTerms_++;
    termIn->setType(term->getSigType());
    termIn->setDirection(term->getIoType());
    auto pinIn = make_unique<frBPin>();
    pinIn->setId(0);
    for (auto pin : term->getBPins()) {
      for (auto box : pin->getBoxes()) {
        if (tech_->name2layer.find(box->getTechLayer()->getName())
            == tech_->name2layer.end())
          logger_->error(DRT,
                         112,
                         "Unsupported layer {}.",
                         box->getTechLayer()->getName());
        frLayerNum layerNum
            = tech_->name2layer[box->getTechLayer()->getName()]->getLayerNum();
        frCoord xl = box->xMin();
        frCoord yl = box->yMin();
        frCoord xh = box->xMax();
        frCoord yh = box->yMax();
        unique_ptr<frRect> pinFig = make_unique<frRect>();
        pinFig->setBBox(Rect(xl, yl, xh, yh));
        pinFig->addToPin(pinIn.get());
        pinFig->setLayerNum(layerNum);
        unique_ptr<frPinFig> uptr(std::move(pinFig));
        pinIn->addPinFig(std::move(uptr));
      }
    }
    auto pa = make_unique<frPinAccess>();
    if (!term->getSigType().isSupply() && term->getBPins().size() == 1) {
      auto db_pin = (odb::dbBPin*) *term->getBPins().begin();
      for (auto& db_ap : db_pin->getAccessPoints()) {
        auto ap = make_unique<frAccessPoint>();
        updatefrAccessPoint(db_ap, ap.get(), tech_);
        pa->addAccessPoint(std::move(ap));
      }
    }
    pinIn->addPinAccess(std::move(pa));
    termIn->addPin(std::move(pinIn));
    tmpBlock_->addTerm(std::move(uTermIn));
  }
}

void io::Parser::setAccessPoints(odb::dbDatabase* db) {
  std::map<odb::dbAccessPoint*, frAccessPoint*> ap_map;
  for (auto& master : design_->getMasters()) {
    auto db_master = db->findMaster(master->getName().c_str());
    for (auto& term : master->getTerms()) {
      auto db_mterm = db_master->findMTerm(term->getName().c_str());
      if (db_mterm == nullptr)
        logger_->error(DRT, 404, "mterm {} not found in db", term->getName());
      auto db_pins = db_mterm->getMPins();
      if (db_pins.size() != term->getPins().size())
        logger_->error(DRT,
                       405,
                       "Mismatch in number of pins for term {}/{}",
                       master->getName(),
                       term->getName());
      frUInt4 i = 0;
      auto& pins = term->getPins();
      for (auto db_pin : db_pins) {
        auto& pin = pins[i++];
        auto db_pas = db_pin->getPinAccess();
        for (auto db_aps : db_pas) {
          std::unique_ptr<frPinAccess> pa = make_unique<frPinAccess>();
          for (auto db_ap : db_aps) {
            std::unique_ptr<frAccessPoint> ap = make_unique<frAccessPoint>();
            updatefrAccessPoint(db_ap, ap.get(), tech_);
            ap_map[db_ap] = ap.get();
            pa->addAccessPoint(std::move(ap));
          }
          pin->addPinAccess(std::move(pa));
        }
      }
    }
  }
  for (auto db_inst : db->getChip()->getBlock()->getInsts()) {
    auto inst = tmpBlock_->findInst(db_inst->getName());
    if (inst == nullptr)
      continue;
    for (auto db_term : db_inst->getITerms()) {
      auto term = inst->getInstTerm(db_term->getMTerm()->getName());
      if (term == nullptr)
        continue;

      auto db_aps = db_term->getPrefAccessPoints();
      std::map<odb::dbMPin*, odb::dbAccessPoint*> db_aps_map;
      for (auto db_ap : db_aps) {
        if (ap_map.find(db_ap) == ap_map.end())
          logger_->error(DRT,
                         1011,
                         "Access Point not found for iterm {}/{}",
                         db_inst->getName(),
                         db_term->getMTerm()->getName());
        db_aps_map[db_ap->getMPin()] = db_ap;
      }
      int idx = 0;
      for (auto mpin : db_term->getMTerm()->getMPins()) {
        if (db_aps_map.find(mpin) == db_aps_map.end())
          term->setAccessPoint(idx, nullptr);
        else
          term->setAccessPoint(idx, ap_map[db_aps_map[mpin]]);
        ++idx;
      }
    }
  }
}

void io::Parser::readDesign(odb::dbDatabase* db) {
  ProfileTask profile("IO:readDesign");
  if (db->getChip() == nullptr)
    logger_->error(DRT, 116, "Load design first.");
  odb::dbBlock* block = db->getChip()->getBlock();
  if (block == nullptr)
    logger_->error(DRT, 117, "Load design first.");
  tmpBlock_ = make_unique<frBlock>(string(block->getName()));
  tmpBlock_->trackPatterns_.clear();
  tmpBlock_->trackPatterns_.resize(tech_->layers.size());
  setDieArea(block);
  setTracks(block);
  setInsts(block);
  setObstructions(block);
  setVias(block);
  setBTerms(block);
  setAccessPoints(db);
  setNets(block);
  tmpBlock_->setId(0);
  design_->setTopBlock(std::move(tmpBlock_));
  addFakeNets();
}

void io::Parser::addFakeNets() {
  // add VSS fake net
  auto vssFakeNet = make_unique<frNet>(string("frFakeVSS"));
  vssFakeNet->setType(dbSigType::GROUND);
  vssFakeNet->setIsFake(true);
  design_->getTopBlock()->addFakeSNet(std::move(vssFakeNet));
  // add VDD fake net
  auto vddFakeNet = make_unique<frNet>(string("frFakeVDD"));
  vddFakeNet->setType(dbSigType::POWER);
  vddFakeNet->setIsFake(true);
  design_->getTopBlock()->addFakeSNet(std::move(vddFakeNet));
}

void io::Parser::setRoutingLayerProperties(odb::dbTechLayer* layer,
                                           frLayer* tmpLayer) {
  for (auto rule : layer->getTechLayerCornerSpacingRules()) {
    std::string widthName("WIDTH");
    std::vector<frCoord> widths;
    std::vector<std::pair<frCoord, frCoord>> spacings;
    rule->getSpacingTable(spacings);
    rule->getWidthTable(widths);
    bool hasSameXY = true;
    for (auto& [spacing1, spacing2] : spacings)
      if (spacing1 != spacing2)
        hasSameXY = false;

    fr1DLookupTbl<frCoord, std::pair<frCoord, frCoord>> cornerSpacingTbl(
        widthName, widths, spacings);
    unique_ptr<frConstraint> uCon
        = make_unique<frLef58CornerSpacingConstraint>(cornerSpacingTbl);
    auto rptr = static_cast<frLef58CornerSpacingConstraint*>(uCon.get());
    rptr->setDbTechLayerCornerSpacingRule(rule);
    if (rptr->getCornerType() == frCornerTypeEnum::CONVEX
        && rule->isCornerToCorner() && !rptr->hasCornerOnly()) {
      rptr->setCornerToCorner(true);
    }
    rptr->setSameXY(hasSameXY);
<<<<<<< HEAD
    tech->addUConstraint(std::move(uCon));
=======
    rptr->setExceptSameNet(rule->isExceptSameNet());
    rptr->setExceptSameMetal(rule->isExceptSameMetal());
    tech_->addUConstraint(std::move(uCon));
>>>>>>> 80a4e431
    tmpLayer->addLef58CornerSpacingConstraint(rptr);
  }
  for (auto rule : layer->getTechLayerSpacingTablePrlRules()) {
    string rowName("WIDTH");
    string colName("PARALLELRUNLENGTH");
    frCollection<frCoord> rowVals, colVals;
    frCollection<frCollection<frCoord>> tblVals;
    map<frCoord, pair<frCoord, frCoord>> ewVals;
    map<frUInt4, pair<frCoord, frCoord>> _ewVals;
    rule->getTable(rowVals, colVals, tblVals, _ewVals);
    for (auto& [key, value] : _ewVals)
      ewVals[key] = value;
    shared_ptr<fr2DLookupTbl<frCoord, frCoord, frCoord>> prlTbl
        = make_shared<fr2DLookupTbl<frCoord, frCoord, frCoord>>(
            rowName, rowVals, colName, colVals, tblVals);
    unique_ptr<frLef58SpacingTableConstraint> spacingTableConstraint
        = make_unique<frLef58SpacingTableConstraint>(prlTbl, ewVals);
    spacingTableConstraint->setDbTechLayerSpacingTablePrlRule(rule);
    tmpLayer->addConstraint(spacingTableConstraint.get());
    tech_->addUConstraint(std::move(spacingTableConstraint));
  }
  for (auto rule : layer->getTechLayerSpacingEolRules()) {
    if (rule->isExceptExactWidthValid()) {
      logger_->warn(utl::DRT,
                    400,
                    "Unsupported LEF58_SPACING rule with option "
                    "EXCEPTEXACTWIDTH for layer {}.",
                    layer->getName());
      continue;
    }
    if (rule->isFillConcaveCornerValid()) {
      logger_->warn(utl::DRT,
                    401,
                    "Unsupported LEF58_SPACING rule with option "
                    "FILLCONCAVECORNER for layer {}.",
                    layer->getName());
      continue;
    }
    if (rule->isEqualRectWidthValid()) {
      logger_->warn(utl::DRT,
                    403,
                    "Unsupported LEF58_SPACING rule with option EQUALRECTWIDTH "
                    "for layer {}.",
                    layer->getName());
      continue;
    }
    auto con = make_unique<frLef58SpacingEndOfLineConstraint>();
    con->setDbTechLayerSpacingEolRule(rule);

    auto within = make_shared<frLef58SpacingEndOfLineWithinConstraint>();
    con->setWithinConstraint(within);
    within->setDbTechLayerSpacingEolRule(rule);
    if (rule->isEndToEndValid()) {
      auto endToEnd
          = make_shared<frLef58SpacingEndOfLineWithinEndToEndConstraint>();
      within->setEndToEndConstraint(endToEnd);
      endToEnd->setDbTechLayerSpacingEolRule(rule);
    }
    if (rule->isParallelEdgeValid()) {
      auto parallelEdge
          = make_shared<frLef58SpacingEndOfLineWithinParallelEdgeConstraint>();
      within->setParallelEdgeConstraint(parallelEdge);
      parallelEdge->setDbTechLayerSpacingEolRule(rule);
    }
    if (rule->isMinLengthValid() || rule->isMaxLengthValid()) {
      auto len
          = make_shared<frLef58SpacingEndOfLineWithinMaxMinLengthConstraint>();
      within->setMaxMinLengthConstraint(len);
      len->setDbTechLayerSpacingEolRule(rule);
    }
    if (rule->isEncloseCutValid()) {
      auto enc
          = make_shared<frLef58SpacingEndOfLineWithinEncloseCutConstraint>();
      within->setEncloseCutConstraint(enc);
      enc->setDbTechLayerSpacingEolRule(rule);
    }
    tmpLayer->addLef58SpacingEndOfLineConstraint(con.get());
    tech_->addUConstraint(std::move(con));
  }
  if (tech_->hasUnidirectionalLayer(layer))
    tmpLayer->setUnidirectional(true);
  if (layer->isRectOnly()) {
    auto rectOnlyConstraint = make_unique<frLef58RectOnlyConstraint>(
        layer->isRectOnlyExceptNonCorePins());
    tmpLayer->setLef58RectOnlyConstraint(rectOnlyConstraint.get());
    tech_->addUConstraint(std::move(rectOnlyConstraint));
  }
  if (layer->isRightWayOnGridOnly() || layer->getNumMasks() > 1) {
    auto rightWayOnGridOnlyConstraint
        = make_unique<frLef58RightWayOnGridOnlyConstraint>(
            layer->isRightWayOnGridOnlyCheckMask());
    tmpLayer->setLef58RightWayOnGridOnlyConstraint(
        rightWayOnGridOnlyConstraint.get());
    tech_->addUConstraint(std::move(rightWayOnGridOnlyConstraint));
  }
  for (auto rule : layer->getTechLayerMinStepRules()) {
    auto con = make_unique<frLef58MinStepConstraint>();
    con->setDbTechLayerMinStepRule(rule);
    tmpLayer->addLef58MinStepConstraint(con.get());
    tech_->addUConstraint(std::move(con));
  }
  for (auto rule : layer->getTechLayerEolExtensionRules()) {
    frCollection<frCoord> widthTbl;
    frCollection<frCoord> extTbl;
    frCollection<std::pair<frCoord, frCoord>> dbExtTbl;
    rule->getExtensionTable(dbExtTbl);
    for (auto& [width, ext] : dbExtTbl) {
      widthTbl.push_back(width);
      extTbl.push_back(ext);
    }
    auto con = make_unique<frLef58EolExtensionConstraint>(
        fr1DLookupTbl<frCoord, frCoord>("WIDTH", widthTbl, extTbl, false));
    con->setMinSpacing(rule->getSpacing());
    con->setDbTechLayerEolExtensionRule(rule);
    tmpLayer->addLef58EolExtConstraint(con.get());
    tech_->addUConstraint(std::move(con));
  }
}

void io::Parser::setCutLayerProperties(odb::dbTechLayer* layer,
                                       frLayer* tmpLayer) {
  for (auto rule : layer->getTechLayerCutClassRules()) {
    auto cutClass = make_unique<frLef58CutClass>();
<<<<<<< HEAD
    cutClass->setDbTechLayerCutClassRule(rule);
    tech->addCutClass(tmpLayer->getLayerNum(), std::move((cutClass)));
=======
    string name = rule->getName();
    cutClass->setName(name);
    cutClass->setViaWidth(rule->getWidth());
    if (rule->isLengthValid()) {
      cutClass->setViaLength(rule->getLength());
    } else {
      cutClass->setViaLength(rule->getWidth());
    }
    if (rule->isCutsValid()) {
      cutClass->setNumCut(rule->getNumCuts());
    } else {
      cutClass->setNumCut(1);
    }
    tech_->addCutClass(tmpLayer->getLayerNum(), std::move((cutClass)));
>>>>>>> 80a4e431
  }
  for (auto rule : layer->getTechLayerCutSpacingRules()) {
    switch (rule->getType()) {
      case odb::dbTechLayerCutSpacingRule::CutSpacingType::ADJACENTCUTS: {
        auto con = make_unique<frLef58CutSpacingConstraint>();
        con->setDbTechLayerCutSpacingRule(rule);
        if (rule->getCutClass() != nullptr) {
          std::string className = rule->getCutClass()->getName();
          auto cutClassIdx = tmpLayer->getCutClassIdx(className);
          if (cutClassIdx != -1)
            con->setCutClassIdx(cutClassIdx);
          else
            continue;
        }
        tmpLayer->addLef58CutSpacingConstraint(con.get());
        tech_->addUConstraint(std::move(con));
        break;
      }
      case odb::dbTechLayerCutSpacingRule::CutSpacingType::LAYER: {
        if (rule->getSecondLayer() == nullptr)
          continue;
        auto con = make_unique<frLef58CutSpacingConstraint>();
        if (rule->getCutClass() != nullptr) {
          std::string className = rule->getCutClass()->getName();
          auto cutClassIdx = tmpLayer->getCutClassIdx(className);
          if (cutClassIdx != -1)
            con->setCutClassIdx(cutClassIdx);
          else
            continue;
        }
        tmpLayer->addLef58CutSpacingConstraint(con.get());
        tech_->addUConstraint(std::move(con));
        break;
      }
      case odb::dbTechLayerCutSpacingRule::CutSpacingType::AREA:
        logger_->warn(
            utl::DRT,
            258,
            "Unsupported LEF58_SPACING rule for layer {} of type AREA.",
            layer->getName());
        break;
      case odb::dbTechLayerCutSpacingRule::CutSpacingType::MAXXY:
        logger_->warn(
            utl::DRT,
            161,
            "Unsupported LEF58_SPACING rule for layer {} of type MAXXY.",
            layer->getName());
        break;
      case odb::dbTechLayerCutSpacingRule::CutSpacingType::SAMEMASK:
        logger_->warn(
            utl::DRT,
            259,
            "Unsupported LEF58_SPACING rule for layer {} of type SAMEMASK.",
            layer->getName());
        break;
      case odb::dbTechLayerCutSpacingRule::CutSpacingType::PARALLELOVERLAP:
        logger_->warn(utl::DRT,
                      260,
                      "Unsupported LEF58_SPACING rule for layer {} of type "
                      "PARALLELOVERLAP.",
                      layer->getName());
        break;
      case odb::dbTechLayerCutSpacingRule::CutSpacingType::PARALLELWITHIN:
        logger_->warn(utl::DRT,
                      261,
                      "Unsupported LEF58_SPACING rule for layer {} of type "
                      "PARALLELWITHIN.",
                      layer->getName());
        break;
      case odb::dbTechLayerCutSpacingRule::CutSpacingType::SAMEMETALSHAREDEDGE:
        logger_->warn(utl::DRT,
                      262,
                      "Unsupported LEF58_SPACING rule for layer {} of type "
                      "SAMEMETALSHAREDEDGE.",
                      layer->getName());
        break;
      default:
        logger_->warn(utl::DRT,
                      263,
                      "Unsupported LEF58_SPACING rule for layer {}.",
                      layer->getName());
        break;
    }
  }
  for (auto rule : layer->getTechLayerCutSpacingTableDefRules()) {
    if (rule->isLayerValid() && tmpLayer->getLayerNum() == 1)
      continue;
    if (rule->isSameMask()) {
      logger_->warn(utl::DRT,
                    279,
                    "SAMEMASK unsupported for cut LEF58_SPACINGTABLE rule");
      continue;
    }
    auto con = make_unique<frLef58CutSpacingTableConstraint>(rule);
    frCollection<frCollection<std::pair<frCoord, frCoord>>> table;
    std::map<frString, frUInt4> rowMap, colMap;
    rule->getSpacingTable(table, rowMap, colMap);
    frString cutClass1 = colMap.begin()->first;
    if (cutClass1.find("/") != std::string::npos)
      cutClass1 = cutClass1.substr(0, cutClass1.find("/"));
    frString cutClass2 = rowMap.begin()->first;
    if (cutClass2.find("/") != std::string::npos)
      cutClass2 = cutClass2.substr(0, cutClass2.find("/"));
    auto spc = table[0][0];
    con->setDefaultSpacing(spc);
    con->setDefaultCenterToCenter(rule->isCenterToCenter(cutClass1, cutClass2));
    con->setDefaultCenterAndEdge(rule->isCenterAndEdge(cutClass1, cutClass2));
    if (rule->isLayerValid()) {
      if (rule->isSameMetal()) {
        tmpLayer->setLef58SameMetalInterCutSpcTblConstraint(con.get());
      } else if (rule->isSameNet()) {
        tmpLayer->setLef58SameNetInterCutSpcTblConstraint(con.get());
      } else {
        tmpLayer->setLef58DefaultInterCutSpcTblConstraint(con.get());
      }
    } else {
      if (rule->isSameMetal()) {
        tmpLayer->setLef58SameMetalCutSpcTblConstraint(con.get());
      } else if (rule->isSameNet()) {
        tmpLayer->setLef58SameNetCutSpcTblConstraint(con.get());
      } else {
        tmpLayer->setLef58DiffNetCutSpcTblConstraint(con.get());
      }
    }
    tech_->addUConstraint(std::move(con));
  }
}

void io::Parser::addDefaultMasterSliceLayer() {
  unique_ptr<frLayer> uMSLayer = make_unique<frLayer>();
  auto tmpMSLayer = uMSLayer.get();
<<<<<<< HEAD
  if (masterSliceLayer == nullptr) {
=======
  if (masterSliceLayer_ == nullptr) {
>>>>>>> 80a4e431
    tmpMSLayer->setFakeMasterslice(true);
  } else {
    tmpMSLayer->setDbLayer(masterSliceLayer_);
  }
  tmpMSLayer->setLayerNum(readLayerCnt_++);
  tech_->addLayer(std::move(uMSLayer));
}

void io::Parser::addDefaultCutLayer() {
  unique_ptr<frLayer> uCutLayer = make_unique<frLayer>();
  auto tmpCutLayer = uCutLayer.get();
  tmpCutLayer->setFakeCut(true);
  tmpCutLayer->setLayerNum(readLayerCnt_++);
  tech_->addLayer(std::move(uCutLayer));
}

void io::Parser::addRoutingLayer(odb::dbTechLayer* layer) {
  if (layer->getRoutingLevel() == 0)
    return;
  if (readLayerCnt_ == 0) {
    addDefaultMasterSliceLayer();
    addDefaultCutLayer();
  }
  unique_ptr<frLayer> uLayer = make_unique<frLayer>();
  auto tmpLayer = uLayer.get();
  tmpLayer->setDbLayer(layer);
  tmpLayer->setLayerNum(readLayerCnt_++);
  tech_->addLayer(std::move(uLayer));

  tmpLayer->setWidth(layer->getWidth());
  if (layer->getMinWidth() > layer->getWidth())
    logger_->warn(
        DRT,
        210,
        "Layer {} minWidth is larger than width. Using width as minWidth.",
        layer->getName());
  tmpLayer->setMinWidth(std::min(layer->getMinWidth(), layer->getWidth()));
  // add minWidth constraint
  auto minWidthConstraint
      = make_unique<frMinWidthConstraint>(tmpLayer->getMinWidth());
  tmpLayer->setMinWidthConstraint(minWidthConstraint.get());
<<<<<<< HEAD
  tech->addUConstraint(std::move(minWidthConstraint));
=======
  tech_->addUConstraint(std::move(minWidthConstraint));
>>>>>>> 80a4e431

  // Add off grid rule for every layer
  auto recheckConstraint = make_unique<frRecheckConstraint>();
  tmpLayer->setRecheckConstraint(recheckConstraint.get());
  tech_->addUConstraint(std::move(recheckConstraint));

  // Add short rule for every layer
  auto shortConstraint = make_unique<frShortConstraint>();
  tmpLayer->setShortConstraint(shortConstraint.get());
  tech_->addUConstraint(std::move(shortConstraint));

  // Add off grid rule for every layer
  auto offGridConstraint = make_unique<frOffGridConstraint>();
  tmpLayer->setOffGridConstraint(offGridConstraint.get());
  tech_->addUConstraint(std::move(offGridConstraint));

  // Add nsmetal rule for every layer
  auto nsmetalConstraint = make_unique<frNonSufficientMetalConstraint>();
  tmpLayer->setNonSufficientMetalConstraint(nsmetalConstraint.get());

  tech_->addUConstraint(std::move(nsmetalConstraint));
  setRoutingLayerProperties(layer, tmpLayer);
  // read minArea rule
  if (layer->hasArea()) {
    frCoord minArea = frCoord(
        round(layer->getArea() * tech_->getDBUPerUU() * tech_->getDBUPerUU()));
    unique_ptr<frConstraint> uCon = make_unique<frAreaConstraint>(minArea);
    auto rptr = static_cast<frAreaConstraint*>(uCon.get());
    tech_->addUConstraint(std::move(uCon));
    tmpLayer->setAreaConstraint(rptr);
  }

  if (layer->hasMinStep()) {
    unique_ptr<frConstraint> uCon = make_unique<frMinStepConstraint>();
    auto rptr = static_cast<frMinStepConstraint*>(uCon.get());
    rptr->setInsideCorner(layer->getMinStepType()
                          == odb::dbTechLayerMinStepType::INSIDE_CORNER);
    rptr->setOutsideCorner(layer->getMinStepType()
                           == odb::dbTechLayerMinStepType::OUTSIDE_CORNER);
    rptr->setStep(layer->getMinStepType() == odb::dbTechLayerMinStepType::STEP);
    switch (layer->getMinStepType()) {
      case odb::dbTechLayerMinStepType::INSIDE_CORNER:
        rptr->setMinstepType(frMinstepTypeEnum::INSIDECORNER);
        break;
      case odb::dbTechLayerMinStepType::OUTSIDE_CORNER:
        rptr->setMinstepType(frMinstepTypeEnum::OUTSIDECORNER);
        break;
      case odb::dbTechLayerMinStepType::STEP:
        rptr->setMinstepType(frMinstepTypeEnum::STEP);
        break;
      default:
        break;
    }
    rptr->setDbTechLayer(layer);
    // if (layer->hasMinStepMaxLength())
    // rptr->setMaxLength(layer->getMinStepMaxLength());
    if (layer->hasMinStepMaxEdges()) {
      // rptr->setMaxEdges(layer->getMinStepMaxEdges());
      rptr->setInsideCorner(true);
      rptr->setOutsideCorner(true);
      rptr->setStep(true);
      rptr->setMinstepType(frMinstepTypeEnum::UNKNOWN);
    }
<<<<<<< HEAD
    // rptr->setMinStepLength(layer->getMinStep());
    tech->addUConstraint(std::move(uCon));
=======
    rptr->setMinStepLength(layer->getMinStep());
    tech_->addUConstraint(std::move(uCon));
>>>>>>> 80a4e431
    tmpLayer->setMinStepConstraint(rptr);
  }

  // read minHole rule
  std::vector<odb::dbTechMinEncRule*> minEncRules;
  layer->getMinEnclosureRules(minEncRules);
  for (odb::dbTechMinEncRule* rule : minEncRules) {
    frUInt4 _minEnclosedWidth = -1;
    bool hasMinenclosedareaWidth = rule->getEnclosureWidth(_minEnclosedWidth);
    if (hasMinenclosedareaWidth) {
      logger_->warn(
          DRT,
          139,
          "minEnclosedArea constraint with width is not supported, skipped.");
      continue;
    }
    auto minEnclosedAreaConstraint = make_unique<frMinEnclosedAreaConstraint>();
    tmpLayer->addMinEnclosedAreaConstraint(minEnclosedAreaConstraint.get());
<<<<<<< HEAD
    minEnclosedAreaConstraint->setDbTechMinEncRule(rule);
    tech->addUConstraint(std::move(minEnclosedAreaConstraint));
=======
    tech_->addUConstraint(std::move(minEnclosedAreaConstraint));
>>>>>>> 80a4e431
  }

  // read spacing rule
  for (auto rule : layer->getV54SpacingRules()) {
    frCoord minSpacing = rule->getSpacing();
    frUInt4 _eolWidth = 0, _eolWithin = 0, _parSpace = 0, _parWithin = 0;
    bool hasSpacingParellelEdge = false;
    bool hasSpacingTwoEdges = false;
    bool hasSpacingEndOfLine = rule->getEol(_eolWidth,
                                            _eolWithin,
                                            hasSpacingParellelEdge,
                                            _parSpace,
                                            _parWithin,
                                            hasSpacingTwoEdges);
    if (rule->hasRange()) {
      logger_->warn(DRT, 140, "SpacingRange unsupported.");
    } else if (rule->hasLengthThreshold()) {
      logger_->warn(DRT, 141, "SpacingLengthThreshold unsupported.");
    } else if (rule->hasSpacingNotchLength()) {
      logger_->warn(DRT, 142, "SpacingNotchLength unsupported.");
    } else if (rule->hasSpacingEndOfNotchWidth()) {
      logger_->warn(DRT, 143, "SpacingEndOfNotchWidth unsupported.");
    } else if (hasSpacingEndOfLine) {
      unique_ptr<frConstraint> uCon
          = make_unique<frSpacingEndOfLineConstraint>();
      auto rptr = static_cast<frSpacingEndOfLineConstraint*>(uCon.get());
      rptr->setDbTechLayerSpacingRule(rule);
      rptr->setMinSpacing(minSpacing);
<<<<<<< HEAD
      tech->addUConstraint(std::move(uCon));
=======
      rptr->setEolWidth(eolWidth);
      rptr->setEolWithin(eolWithin);
      if (hasSpacingParellelEdge) {
        rptr->setParSpace(parSpace);
        rptr->setParWithin(parWithin);
        rptr->setTwoEdges(hasSpacingTwoEdges);
      }
      tech_->addUConstraint(std::move(uCon));
>>>>>>> 80a4e431
      tmpLayer->addEolSpacing(rptr);
    } else if (rule->getCutSameNet()) {
      unique_ptr<frConstraint> uCon
          = make_unique<frSpacingSamenetConstraint>(minSpacing, rule);
      auto rptr = uCon.get();
      tech_->addUConstraint(std::move(uCon));
      if (tmpLayer->hasSpacingSamenet()) {
        logger_->warn(DRT,
                      138,
                      "New SPACING SAMENET overrides old"
                      "SPACING SAMENET rule.");
      }
      tmpLayer->setSpacingSamenet(
          static_cast<frSpacingSamenetConstraint*>(rptr));
    } else {
      frCollection<frCoord> rowVals(1, 0), colVals(1, 0);
      frCollection<frCollection<frCoord>> tblVals(1, {minSpacing});
      frString rowName("WIDTH"), colName("PARALLELRUNLENGTH");
      unique_ptr<frConstraint> uCon = make_unique<frSpacingTablePrlConstraint>(
          fr2DLookupTbl(rowName, rowVals, colName, colVals, tblVals));
      auto rptr = static_cast<frSpacingTablePrlConstraint*>(uCon.get());
      tech_->addUConstraint(std::move(uCon));
      if (tmpLayer->getMinSpacing())
        logger_->warn(DRT,
                      144,
                      "New SPACING SAMENET overrides old"
                      "SPACING SAMENET rule.");
      tmpLayer->setMinSpacing(rptr);
    }
  }
  if (!layer->getV55InfluenceRules().empty()) {
    frCollection<frCoord> widthTbl;
    frCollection<std::pair<frCoord, frCoord>> valTbl;
    for (auto rule : layer->getV55InfluenceRules()) {
      frUInt4 width, within, spacing;
      rule->getV55InfluenceEntry(width, within, spacing);
      widthTbl.push_back(width);
      valTbl.push_back({within, spacing});
    }
    fr1DLookupTbl<frCoord, std::pair<frCoord, frCoord>> tbl(
        "WIDTH", widthTbl, valTbl);
    unique_ptr<frConstraint> uCon
        = make_unique<frSpacingTableInfluenceConstraint>(tbl);
    auto rptr = static_cast<frSpacingTableInfluenceConstraint*>(uCon.get());
    tech_->addUConstraint(std::move(uCon));
    tmpLayer->setSpacingTableInfluence(rptr);
  }
  // read prl spacingTable
  if (layer->hasV55SpacingRules()) {
    frCollection<frUInt4> _rowVals, _colVals;
    frCollection<frCollection<frUInt4>> _tblVals;
    layer->getV55SpacingWidthsAndLengths(_rowVals, _colVals);
    layer->getV55SpacingTable(_tblVals);
    frCollection<frCoord> rowVals(_rowVals.begin(), _rowVals.end());
    frCollection<frCoord> colVals(_colVals.begin(), _colVals.end());
    frCollection<frCollection<frCoord>> tblVals;
    tblVals.resize(_tblVals.size());
    for (size_t i = 0; i < _tblVals.size(); i++)
      for (size_t j = 0; j < _tblVals[i].size(); j++)
        tblVals[i].push_back(_tblVals[i][j]);

    std::unique_ptr<frSpacingTableConstraint> spacingTableConstraint;
    shared_ptr<fr2DLookupTbl<frCoord, frCoord, frCoord>> prlTbl;
    frString rowName("WIDTH"), colName("PARALLELRUNLENGTH");

    // old
    prlTbl = make_shared<fr2DLookupTbl<frCoord, frCoord, frCoord>>(
        rowName, rowVals, colName, colVals, tblVals);
    spacingTableConstraint = make_unique<frSpacingTableConstraint>(prlTbl);
    tmpLayer->addConstraint(spacingTableConstraint.get());
    tech_->addUConstraint(std::move(spacingTableConstraint));
    // new
    unique_ptr<frConstraint> uCon = make_unique<frSpacingTablePrlConstraint>(
        fr2DLookupTbl(rowName, rowVals, colName, colVals, tblVals));
    auto rptr = static_cast<frSpacingTablePrlConstraint*>(uCon.get());
    tech_->addUConstraint(std::move(uCon));
    if (tmpLayer->getMinSpacing())
      logger_->warn(
          DRT,
          145,
          "New SPACINGTABLE PARALLELRUNLENGTH overrides old SPACING rule.");
    tmpLayer->setMinSpacing(rptr);
  }

  if (layer->hasTwoWidthsSpacingRules()) {
    frCollection<frCollection<frUInt4>> _tblVals;
    layer->getTwoWidthsSpacingTable(_tblVals);
    frCollection<frCollection<frCoord>> tblVals;
    tblVals.resize(_tblVals.size());
    for (size_t i = 0; i < _tblVals.size(); i++)
      for (size_t j = 0; j < _tblVals[i].size(); j++)
        tblVals[i].push_back(_tblVals[i][j]);

    frCollection<frSpacingTableTwRowType> rowVals;
    for (uint j = 0; j < layer->getTwoWidthsSpacingTableNumWidths(); ++j) {
      frCoord width = layer->getTwoWidthsSpacingTableWidth(j);
      frCoord prl = layer->getTwoWidthsSpacingTablePRL(j);
      rowVals.push_back(frSpacingTableTwRowType(width, prl));
    }

    unique_ptr<frConstraint> uCon
        = make_unique<frSpacingTableTwConstraint>(rowVals, tblVals);
    auto rptr = static_cast<frSpacingTableTwConstraint*>(uCon.get());
    rptr->setLayer(tmpLayer);
    tech_->addUConstraint(std::move(uCon));
    if (tmpLayer->getMinSpacing())
      logger_->warn(
          DRT, 146, "New SPACINGTABLE TWOWIDTHS overrides old SPACING rule.");
    tmpLayer->setMinSpacing(rptr);
  }

  for (auto rule : layer->getMinCutRules()) {
    frUInt4 numCuts, width;
    if (!rule->getMinimumCuts(numCuts, width))
      continue;
    unique_ptr<frConstraint> uCon = make_unique<frMinimumcutConstraint>();
    auto rptr = static_cast<frMinimumcutConstraint*>(uCon.get());
<<<<<<< HEAD
    rptr->setDbTechMinCutRule(rule);
    // if (rule->isAboveOnly())
    //   rptr->setConnection(frMinimumcutConnectionEnum::FROMABOVE);
    // if (rule->isBelowOnly())
    //   rptr->setConnection(frMinimumcutConnectionEnum::FROMBELOW);
    tech->addUConstraint(std::move(uCon));
=======
    rptr->setNumCuts(numCuts);
    rptr->setWidth(width);
    if (rule->getCutDistance(within))
      rptr->setWithin(within);
    if (rule->isAboveOnly())
      rptr->setConnection(frMinimumcutConnectionEnum::FROMABOVE);
    if (rule->isBelowOnly())
      rptr->setConnection(frMinimumcutConnectionEnum::FROMBELOW);
    if (rule->getLengthForCuts(length, distance))
      rptr->setLength(length, distance);
    tech_->addUConstraint(std::move(uCon));
>>>>>>> 80a4e431
    tmpLayer->addMinimumcutConstraint(rptr);
  }

  for (auto rule : layer->getTechLayerEolKeepOutRules()) {
    unique_ptr<frConstraint> uCon = make_unique<frLef58EolKeepOutConstraint>();
    auto rptr = static_cast<frLef58EolKeepOutConstraint*>(uCon.get());
<<<<<<< HEAD
    rptr->setDbTechLayerEolKeepOutRule(rule);
    tech->addUConstraint(std::move(uCon));
=======
    rptr->setEolWidth(rule->getEolWidth());
    rptr->setBackwardExt(rule->getBackwardExt());
    rptr->setForwardExt(rule->getForwardExt());
    rptr->setSideExt(rule->getSideExt());
    rptr->setCornerOnly(rule->isCornerOnly());
    rptr->setExceptWithin(rule->isExceptWithin());
    rptr->setWithinLow(rule->getWithinLow());
    rptr->setWithinHigh(rule->getWithinHigh());
    tech_->addUConstraint(std::move(uCon));
>>>>>>> 80a4e431
    tmpLayer->addLef58EolKeepOutConstraint(rptr);
  }
}

void io::Parser::addCutLayer(odb::dbTechLayer* layer) {
  if (layer->getLef58Type() == odb::dbTechLayer::LEF58_TYPE::MIMCAP)
    return;
  if (readLayerCnt_ == 0)
    addDefaultMasterSliceLayer();

  unique_ptr<frLayer> uLayer = make_unique<frLayer>();
  auto tmpLayer = uLayer.get();
  tmpLayer->setDbLayer(layer);
  tmpLayer->setLayerNum(readLayerCnt_++);
  tech_->addLayer(std::move(uLayer));

  auto shortConstraint = make_unique<frShortConstraint>();
  tmpLayer->addConstraint(shortConstraint.get());
  tmpLayer->setShortConstraint(shortConstraint.get());
  tech_->addUConstraint(std::move(shortConstraint));

  // read spacing constraint
  for (odb::dbTechLayerSpacingRule* rule : layer->getV54SpacingRules()) {
    std::unique_ptr<frCutSpacingConstraint> cutSpacingConstraint;
<<<<<<< HEAD
    cutSpacingConstraint = make_unique<frCutSpacingConstraint>(rule);

    if (cutSpacingConstraint->getCutWithin() != -1
        && cutSpacingConstraint->getCutWithin()
               < cutSpacingConstraint->getCutSpacing()) {
      logger->warn(DRT,
                   147,
                   "cutWithin is smaller than cutSpacing for ADJACENTCUTS on "
                   "layer {}, please check your rule definition.",
                   layer->getName());
=======
    frCoord cutArea = rule->getCutArea();
    frCoord cutSpacing = rule->getSpacing();
    bool centerToCenter = rule->getCutCenterToCenter();
    bool sameNet = rule->getCutSameNet();
    bool stack = rule->getCutStacking();
    bool exceptSamePGNet = rule->getSameNetPgOnly();
    bool parallelOverlap = rule->getCutParallelOverlap();
    odb::dbTechLayer* outly;
    frString secondLayerName = string("");
    if (rule->getCutLayer4Spacing(outly))
      secondLayerName = string(outly->getName());
    frUInt4 _adjacentCuts;
    frUInt4 within;
    frUInt4 spacing;
    bool except_same_pgnet;
    frCoord cutWithin = 0;
    int adjacentCuts = 0;
    if (rule->getAdjacentCuts(
            _adjacentCuts, within, spacing, except_same_pgnet)) {
      adjacentCuts = _adjacentCuts;
      cutWithin = within;
    }

    // initialize for invalid variables
    cutArea = (cutArea == 0) ? -1 : cutArea;
    cutWithin = (cutWithin == 0) ? -1 : cutWithin;
    adjacentCuts = (adjacentCuts == 0) ? -1 : adjacentCuts;

    if (cutWithin != -1 && cutWithin < cutSpacing) {
      logger_->warn(DRT,
                    147,
                    "cutWithin is smaller than cutSpacing for ADJACENTCUTS on "
                    "layer {}, please check your rule definition.",
                    layer->getName());
>>>>>>> 80a4e431
    }

    tmpLayer->addCutSpacingConstraint(cutSpacingConstraint.get());
    tech_->addUConstraint(std::move(cutSpacingConstraint));
  }

  // lef58
  setCutLayerProperties(layer, tmpLayer);
}

void io::Parser::addMasterSliceLayer(odb::dbTechLayer* layer) {
  if (layer->getLef58Type() != odb::dbTechLayer::LEF58_TYPE::NWELL
      && layer->getLef58Type() != odb::dbTechLayer::LEF58_TYPE::PWELL
      && layer->getLef58Type() != odb::dbTechLayer::LEF58_TYPE::DIFFUSION)
<<<<<<< HEAD
    masterSliceLayer = layer;
}

void io::Parser::setLayers(odb::dbTech* tech) {
  masterSliceLayer = nullptr;
  for (auto layer : tech->getLayers()) {
=======
    masterSliceLayer_ = layer;
}

void io::Parser::setLayers(odb::dbTech* db_tech)
{
  masterSliceLayer_ = nullptr;
  for (auto layer : db_tech->getLayers()) {
>>>>>>> 80a4e431
    switch (layer->getType().getValue()) {
      case odb::dbTechLayerType::ROUTING:
        addRoutingLayer(layer);
        break;
      case odb::dbTechLayerType::CUT:
        addCutLayer(layer);
        break;
      case odb::dbTechLayerType::MASTERSLICE:
        addMasterSliceLayer(layer);
        break;
      default:
        break;
    }
  }
}

<<<<<<< HEAD
void io::Parser::setMacros(odb::dbDatabase* db) {
  const frLayerNum numLayers = tech->getLayers().size();
=======
void io::Parser::setMacros(odb::dbDatabase* db)
{
  const frLayerNum numLayers = tech_->getLayers().size();
>>>>>>> 80a4e431
  std::vector<RTree<frMPin*>> pin_shapes;
  pin_shapes.resize(numLayers);

  for (auto lib : db->getLibs()) {
    for (odb::dbMaster* master : lib->getMasters()) {
      for (auto& tree : pin_shapes) {
        tree.clear();
      }
      auto tmpMaster = make_unique<frMaster>(master->getName());
      frCoord originX;
      frCoord originY;
      master->getOrigin(originX, originY);
      frCoord sizeX = master->getWidth();
      frCoord sizeY = master->getHeight();
      vector<frBoundary> bounds;
      frBoundary bound;
      vector<Point> points;
      points.push_back(Point(originX, originY));
      points.push_back(Point(sizeX, originY));
      points.push_back(Point(sizeX, sizeY));
      points.push_back(Point(originX, sizeY));
      bound.setPoints(points);
      bounds.push_back(bound);
      tmpMaster->setBoundaries(bounds);
      tmpMaster->setMasterType(master->getType());

      for (auto _term : master->getMTerms()) {
        unique_ptr<frMTerm> uTerm = make_unique<frMTerm>(_term->getName());
        auto term = uTerm.get();
        term->setId(numTerms_);
        numTerms_++;
        tmpMaster->addTerm(std::move(uTerm));

        term->setType(_term->getSigType());
        term->setDirection(_term->getIoType());

        int i = 0;
        for (auto mpin : _term->getMPins()) {
          auto pinIn = make_unique<frMPin>();
          pinIn->setId(i++);
          for (auto box : mpin->getGeometry()) {
            frLayerNum layerNum = -1;
            string layer = box->getTechLayer()->getName();
            if (tech_->name2layer.find(layer) == tech_->name2layer.end()) {
              auto type = box->getTechLayer()->getType();
              if (type == odb::dbTechLayerType::ROUTING
                  || type == odb::dbTechLayerType::CUT)
                logger_->warn(DRT,
                              122,
                              "Layer {} is skipped for {}/{}.",
                              layer,
                              tmpMaster->getName(),
                              _term->getName());
              continue;
            } else
              layerNum = tech_->name2layer.at(layer)->getLayerNum();

            frCoord xl = box->xMin();
            frCoord yl = box->yMin();
            frCoord xh = box->xMax();
            frCoord yh = box->yMax();
            unique_ptr<frRect> pinFig = make_unique<frRect>();
            pinFig->setBBox(Rect(xl, yl, xh, yh));
            pinFig->addToPin(pinIn.get());
            pinFig->setLayerNum(layerNum);
            unique_ptr<frPinFig> uptr(std::move(pinFig));
            pinIn->addPinFig(std::move(uptr));
            pin_shapes[layerNum].insert(
                make_pair(Rect{xl, yl, xh, yh}, pinIn.get()));
          }
          term->addPin(std::move(pinIn));
        }
      }

      for (auto obs : master->getObstructions()) {
        frLayerNum layerNum = -1;
        auto layer = obs->getTechLayer();
        string layer_name = layer->getName();
        auto layer_type = layer->getType();
        if (tech_->name2layer.find(layer_name) == tech_->name2layer.end()) {
          if (layer_type == odb::dbTechLayerType::ROUTING
              || layer_type == odb::dbTechLayerType::CUT)
            logger_->warn(DRT,
                          123,
                          "Layer {} is skipped for {}/OBS.",
                          layer_name,
                          tmpMaster->getName());
          continue;
        } else {
          layerNum = tech_->name2layer.at(layer_name)->getLayerNum();
        }
        frCoord xl = obs->xMin();
        frCoord yl = obs->yMin();
        frCoord xh = obs->xMax();
        frCoord yh = obs->yMax();

        // In some LEF they put contact cut shapes in the pin and in others
        // they put them in OBS for some unknown reason.  The later confuses gc
        // into thinking the cuts are diff-net.  To resolve this we move
        // any cut OBS enclosed by a pin shape into the pin.
        if (layer_type == odb::dbTechLayerType::CUT) {
          std::vector<rq_box_value_t<frMPin*>> containing_pins;
          if (layerNum + 1 < pin_shapes.size()) {
            pin_shapes[layerNum + 1].query(
                bgi::intersects(Rect{xl, yl, xh, yh}),
                back_inserter(containing_pins));
          }
          if (!containing_pins.empty()) {
            frMPin* pin = nullptr;
            for (auto& [box, rqPin] : containing_pins) {
              if (!pin) {
                pin = rqPin;
              } else if (pin != rqPin) {
                pin = nullptr;
                break;  // skip if more than one pin
              }
            }
            if (pin) {
              unique_ptr<frRect> pinFig = make_unique<frRect>();
              pinFig->setBBox(Rect(xl, yl, xh, yh));
              pinFig->addToPin(pin);
              pinFig->setLayerNum(layerNum);
              unique_ptr<frPinFig> uptr(std::move(pinFig));
              pin->addPinFig(std::move(uptr));
              continue;
            }
          }
        }
        auto blkIn = make_unique<frBlockage>();
        blkIn->setId(numBlockages_);
        blkIn->setDesignRuleWidth(obs->getDesignRuleWidth());
        numBlockages_++;
        auto pinIn = make_unique<frBPin>();
        pinIn->setId(0);
        // pinFig
        unique_ptr<frRect> pinFig = make_unique<frRect>();
        pinFig->setBBox(Rect(xl, yl, xh, yh));
        pinFig->addToPin(pinIn.get());
        pinFig->setLayerNum(layerNum);
        unique_ptr<frPinFig> uptr(std::move(pinFig));
        pinIn->addPinFig(std::move(uptr));
        blkIn->setPin(std::move(pinIn));
        tmpMaster->addBlockage(std::move(blkIn));
      }
      tmpMaster->setId(numMasters_ + 1);
      design_->addMaster(std::move(tmpMaster));
      numMasters_++;
      numTerms_ = 0;
      numBlockages_ = 0;
    }
  }
}

<<<<<<< HEAD
void io::Parser::setTechViaRules(odb::dbTech* _tech) {
  for (auto rule : _tech->getViaGenerateRules()) {
=======
void io::Parser::setTechViaRules(odb::dbTech* db_tech)
{
  for (auto rule : db_tech->getViaGenerateRules()) {
>>>>>>> 80a4e431
    int count = rule->getViaLayerRuleCount();
    if (count != 3)
      logger_->error(DRT, 128, "Unsupported viarule {}.", rule->getName());
    map<frLayerNum, int> lNum2Int;
    for (int i = 0; i < count; i++) {
      auto layerRule = rule->getViaLayerRule(i);
      string layerName = layerRule->getLayer()->getName();
      if (tech_->name2layer.find(layerName) == tech_->name2layer.end())
        logger_->error(DRT,
                       129,
                       "Unknown layer {} for viarule {}.",
                       layerName,
                       rule->getName());
      frLayerNum lNum = tech_->name2layer[layerName]->getLayerNum();
      lNum2Int[lNum] = 1;
    }
    int curOrder = 0;
    for (auto [lnum, i] : lNum2Int) {
      lNum2Int[lnum] = ++curOrder;
    }
    if (lNum2Int.begin()->first + count - 1 != (--lNum2Int.end())->first) {
      logger_->error(
          DRT, 130, "Non-consecutive layers for viarule {}.", rule->getName());
    }
    auto viaRuleGen = make_unique<frViaRuleGenerate>();
    viaRuleGen->setDbTechViaGenerateRule(rule);
    for (int i = 0; i < count; i++) {
      auto layerRule = rule->getViaLayerRule(i);
      frLayerNum layerNum
          = tech_->name2layer[layerRule->getLayer()->getName()]->getLayerNum();
      if (layerRule->hasEnclosure()) {
        frCoord x;
        frCoord y;
        layerRule->getEnclosure(x, y);
        Point enc(x, y);
        switch (lNum2Int[layerNum]) {
          case 1:
            viaRuleGen->setLayer1Enc(enc);
            break;
          case 2:
            logger_->warn(DRT,
                          131,
                          "cutLayer cannot have overhangs in viarule {}, "
                          "skipping enclosure.",
                          rule->getName());
            break;
          default:
            viaRuleGen->setLayer2Enc(enc);
            break;
        }
      }
      if (layerRule->hasRect()) {
        odb::Rect rect;
        layerRule->getRect(rect);
        frCoord xl = rect.xMin();
        frCoord yl = rect.yMin();
        frCoord xh = rect.xMax();
        frCoord yh = rect.yMax();
        Rect box(xl, yl, xh, yh);
        switch (lNum2Int[layerNum]) {
          case 1:
            logger_->warn(
                DRT,
                132,
                "botLayer cannot have rect in viarule {}, skipping rect.",
                rule->getName());
            break;
          case 2:
            viaRuleGen->setCutRect(box);
            break;
          default:
            logger_->warn(
                DRT,
                133,
                "topLayer cannot have rect in viarule {}, skipping rect.",
                rule->getName());
            break;
        }
      }
      if (layerRule->hasSpacing()) {
        frCoord x;
        frCoord y;
        layerRule->getSpacing(x, y);
        Point pt(x, y);
        switch (lNum2Int[layerNum]) {
          case 1:
            logger_->warn(
                DRT,
                134,
                "botLayer cannot have spacing in viarule {}, skipping spacing.",
                rule->getName());
            break;
          case 2:
            viaRuleGen->setCutSpacing(pt);
            break;
          default:
            logger_->warn(
                DRT,
                135,
                "botLayer cannot have spacing in viarule {}, skipping spacing.",
                rule->getName());
            break;
        }
      }
    }
    tech_->addViaRuleGenerate(std::move(viaRuleGen));
  }
}

<<<<<<< HEAD
void io::Parser::setTechVias(odb::dbTech* _tech) {
  for (auto via : _tech->getVias()) {
=======
void io::Parser::setTechVias(odb::dbTech* db_tech)
{
  for (auto via : db_tech->getVias()) {
>>>>>>> 80a4e431
    map<frLayerNum, int> lNum2Int;
    bool has_unknown_layer = false;
    for (auto box : via->getBoxes()) {
      string layerName = box->getTechLayer()->getName();
      if (tech_->name2layer.find(layerName) == tech_->name2layer.end()) {
        logger_->warn(DRT,
                      124,
                      "Via {} with unused layer {} will be ignored.",
                      layerName,
                      via->getName());
        has_unknown_layer = true;
        continue;
      }
      frLayerNum lNum = tech_->name2layer[layerName]->getLayerNum();
      lNum2Int[lNum] = 1;
    }
    if (has_unknown_layer) {
      continue;
    }
    if (lNum2Int.size() != 3)
      logger_->error(DRT, 125, "Unsupported via {}.", via->getName());
    int curOrder = 0;
    for (auto [lnum, i] : lNum2Int) {
      lNum2Int[lnum] = ++curOrder;
    }

    if (lNum2Int.begin()->first + 2 != (--lNum2Int.end())->first) {
      logger_->error(
          DRT, 126, "Non-consecutive layers for via {}.", via->getName());
    }
    auto viaDef = make_unique<frViaDef>(via->getName());
    if (via->isDefault())
      viaDef->setDefault(true);
    for (auto box : via->getBoxes()) {
      frLayerNum layerNum;
      string layer = box->getTechLayer()->getName();
      if (tech_->name2layer.find(layer) == tech_->name2layer.end())
        logger_->error(
            DRT, 127, "Unknown layer {} for via {}.", layer, via->getName());
      else
        layerNum = tech_->name2layer.at(layer)->getLayerNum();
      frCoord xl = box->xMin();
      frCoord yl = box->yMin();
      frCoord xh = box->xMax();
      frCoord yh = box->yMax();
      unique_ptr<frRect> pinFig = make_unique<frRect>();
      pinFig->setBBox(Rect(xl, yl, xh, yh));
      pinFig->setLayerNum(layerNum);
      if (lNum2Int[layerNum] == 1) {
        viaDef->addLayer1Fig(std::move(pinFig));
      } else if (lNum2Int[layerNum] == 3) {
        viaDef->addLayer2Fig(std::move(pinFig));
      } else if (lNum2Int[layerNum] == 2) {
        viaDef->addCutFig(std::move(pinFig));
      }
    }
    auto cutLayerNum = viaDef->getCutLayerNum();
    auto cutLayer = tech_->getLayer(cutLayerNum);
    int cutClassIdx = -1;
    frLef58CutClass* cutClass = nullptr;

    for (auto& cutFig : viaDef->getCutFigs()) {
      Rect box = cutFig->getBBox();
      auto width = box.minDXDY();
      auto length = box.maxDXDY();
      cutClassIdx = cutLayer->getCutClassIdx(width, length);
      if (cutClassIdx != -1) {
        cutClass = cutLayer->getCutClass(cutClassIdx);
        break;
      }
    }
    if (cutClass) {
      viaDef->setCutClass(cutClass);
      viaDef->setCutClassIdx(cutClassIdx);
    }
    tech_->addVia(std::move(viaDef));
  }
}

<<<<<<< HEAD
void io::Parser::readTechAndLibs(odb::dbDatabase* db) {
  auto _tech = db->getTech();
  if (_tech == nullptr)
    logger->error(DRT, 136, "Load design first.");
  tech->setTechObject(_tech);
  // tech->setDBUPerUU(_tech->getDbUnitsPerMicron());
  USEMINSPACING_OBS = _tech->getUseMinSpacingObs() == odb::dbOnOffType::ON;
  // tech->setManufacturingGrid(frUInt4(_tech->getManufacturingGrid()));
  setLayers(_tech);
=======
void io::Parser::readTechAndLibs(odb::dbDatabase* db)
{
  auto tech = db->getTech();
  if (tech == nullptr)
    logger_->error(DRT, 136, "Load design first.");
  tech_->setDBUPerUU(tech->getDbUnitsPerMicron());
  USEMINSPACING_OBS = tech->getUseMinSpacingObs() == odb::dbOnOffType::ON;
  tech_->setManufacturingGrid(frUInt4(tech->getManufacturingGrid()));
  setLayers(tech);
>>>>>>> 80a4e431
  setTechVias(db->getTech());
  setTechViaRules(db->getTech());
  setMacros(db);
  setNDRs(db);
}

<<<<<<< HEAD
void io::Parser::readDb() {
  if (design->getTopBlock() != nullptr)
=======
void io::Parser::readDb()
{
  if (design_->getTopBlock() != nullptr)
>>>>>>> 80a4e431
    return;
  if (VERBOSE > 0) {
    logger_->info(DRT, 149, "Reading tech and libs.");
  }
  readTechAndLibs(db_);
  if (VERBOSE > 0) {
    logger_->report("");
    logger_->report("Units:                {}", tech_->getDBUPerUU());
    logger_->report("Number of layers:     {}", tech_->layers.size());
    logger_->report("Number of macros:     {}", design_->masters_.size());
    logger_->report("Number of vias:       {}", tech_->vias.size());
    logger_->report("Number of viarulegen: {}", tech_->viaRuleGenerates.size());
    logger_->report("");
  }

  auto numLefVia = tech_->vias.size();

  if (VERBOSE > 0) {
    logger_->info(DRT, 150, "Reading design.");
  }

  readDesign(db_);

  if (VERBOSE > 0) {
    logger_->report("");
    Rect dieBox = design_->getTopBlock()->getDieBox();
    logger_->report("Design:                   {}",
                    design_->getTopBlock()->getName());
    // TODO Rect can't be logged directly
    stringstream dieBoxSStream;
    dieBoxSStream << dieBox;
    logger_->report("Die area:                 {}", dieBoxSStream.str());
    logger_->report("Number of track patterns: {}",
                    design_->getTopBlock()->getTrackPatterns().size());
    logger_->report("Number of DEF vias:       {}",
                    tech_->vias.size() - numLefVia);
    logger_->report("Number of components:     {}",
                    design_->getTopBlock()->insts_.size());
    logger_->report("Number of terminals:      {}",
                    design_->getTopBlock()->terms_.size());
    logger_->report("Number of snets:          {}",
                    design_->getTopBlock()->snets_.size());
    logger_->report("Number of nets:           {}",
                    design_->getTopBlock()->nets_.size());
    logger_->report("");
    logger_->metric("route__net", design_->getTopBlock()->nets_.size());
    logger_->metric("route__net__special",
                    design_->getTopBlock()->snets_.size());
  }
}

bool io::Parser::readGuide() {
  ProfileTask profile("IO:readGuide");
  int numGuides = 0;
  auto block = db_->getChip()->getBlock();
  for (auto dbNet : block->getNets()) {
    if (dbNet->getGuides().empty())
      continue;
    frNet* net = design_->topBlock_->findNet(dbNet->getName());
    if (net == nullptr)
      logger_->error(DRT, 153, "Cannot find net {}.", dbNet->getName());
    for (auto dbGuide : dbNet->getGuides()) {
      frLayer* layer = design_->tech_->getLayer(dbGuide->getLayer()->getName());
      if (layer == nullptr)
        logger_->error(
            DRT, 154, "Cannot find layer {}.", dbGuide->getLayer()->getName());
      frLayerNum layerNum = layer->getLayerNum();
      if ((layerNum < BOTTOM_ROUTING_LAYER && layerNum != VIA_ACCESS_LAYERNUM)
          || layerNum > TOP_ROUTING_LAYER)
        logger_->error(DRT,
                       155,
                       "Guide in net {} uses layer {} ({})"
                       " that is outside the allowed routing range "
                       "[{} ({}), ({})].",
                       net->getName(),
                       layer->getName(),
                       layerNum,
                       tech_->getLayer(BOTTOM_ROUTING_LAYER)->getName(),
                       BOTTOM_ROUTING_LAYER,
                       tech_->getLayer(TOP_ROUTING_LAYER)->getName(),
                       TOP_ROUTING_LAYER);
      frRect rect;
      rect.setBBox(dbGuide->getBox());
      rect.setLayerNum(layerNum);
      tmpGuides_[net].push_back(rect);
      ++numGuides;
      if (numGuides < 1000000) {
        if (numGuides % 100000 == 0) {
          logger_->info(DRT, 156, "guideIn read {} guides.", numGuides);
        }
      } else {
        if (numGuides % 1000000 == 0) {
          logger_->info(DRT, 157, "guideIn read {} guides.", numGuides);
        }
      }
    }
  }
  if (VERBOSE > 0) {
    logger_->report("");
    logger_->report("Number of guides:     {}", numGuides);
    logger_->report("");
  }
  return !tmpGuides_.empty();
}

void io::Writer::fillConnFigs_net(frNet* net, bool isTA) {
  auto netName = net->getName();
  if (isTA) {
    for (auto& uGuide : net->getGuides()) {
      // cout <<"find guide" <<endl;
      for (auto& uConnFig : uGuide->getRoutes()) {
        auto connFig = uConnFig.get();
        if (connFig->typeId() == frcPathSeg) {
          connFigs_[netName].push_back(
              make_shared<frPathSeg>(*static_cast<frPathSeg*>(connFig)));
        } else if (connFig->typeId() == frcVia) {
          connFigs_[netName].push_back(
              make_shared<frVia>(*static_cast<frVia*>(connFig)));
        } else {
          logger_->warn(
              DRT,
              247,
              "io::Writer::fillConnFigs_net does not support this type.");
        }
      }
    }
  } else {
    for (auto& shape : net->getShapes()) {
      if (shape->typeId() == frcPathSeg) {
        auto pathSeg = *static_cast<frPathSeg*>(shape.get());
        connFigs_[netName].push_back(make_shared<frPathSeg>(pathSeg));
      }
    }
    for (auto& via : net->getVias()) {
      connFigs_[netName].push_back(make_shared<frVia>(*via));
    }
    for (auto& shape : net->getPatchWires()) {
      auto pwire = static_cast<frPatchWire*>(shape.get());
      connFigs_[netName].push_back(make_shared<frPatchWire>(*pwire));
    }
  }
}

void io::Writer::splitVia_helper(
    frLayerNum layerNum,
    int isH,
    frCoord trackLoc,
    frCoord x,
    frCoord y,
    vector<vector<map<frCoord, vector<shared_ptr<frPathSeg>>>>>&
        mergedPathSegs) {
  if (layerNum >= 0 && layerNum < (int) (getTech()->getLayers().size())
      && mergedPathSegs.at(layerNum).at(isH).find(trackLoc)
             != mergedPathSegs.at(layerNum).at(isH).end()) {
    for (auto& pathSeg : mergedPathSegs.at(layerNum).at(isH).at(trackLoc)) {
      auto [begin, end] = pathSeg->getPoints();
      if ((isH == 0 && (begin.x() < x) && (end.x() > x))
          || (isH == 1 && (begin.y() < y) && (end.y() > y))) {
        frSegStyle style1 = pathSeg->getStyle();
        frSegStyle style2 = pathSeg->getStyle();
        frSegStyle style_default
            = getTech()->getLayer(layerNum)->getDefaultSegStyle();
        shared_ptr<frPathSeg> newPathSeg = make_shared<frPathSeg>(*pathSeg);
        pathSeg->setPoints(begin, Point(x, y));
        style1.setEndStyle(style_default.getEndStyle(),
                           style_default.getEndExt());
        pathSeg->setStyle(style1);
        newPathSeg->setPoints(Point(x, y), end);
        style2.setBeginStyle(style_default.getBeginStyle(),
                             style_default.getBeginExt());
        newPathSeg->setStyle(style2);
        mergedPathSegs.at(layerNum).at(isH).at(trackLoc).push_back(newPathSeg);
        // via can only intersect at most one merged pathseg on one track
        break;
      }
    }
  }
}

// merge pathseg, delete redundant via
void io::Writer::mergeSplitConnFigs(list<shared_ptr<frConnFig>>& connFigs) {
  // if (VERBOSE > 0) {
  //   cout <<endl << "merge and split." <<endl;
  // }
  //  initialzie pathseg and via map
  map<tuple<frLayerNum, bool, frCoord>,
      map<frCoord, vector<tuple<shared_ptr<frPathSeg>, bool>>>>
      pathSegMergeMap;
  map<tuple<frCoord, frCoord, frLayerNum>, shared_ptr<frVia>> viaMergeMap;
  for (auto& connFig : connFigs) {
    if (connFig->typeId() == frcPathSeg) {
      auto pathSeg = dynamic_pointer_cast<frPathSeg>(connFig);
      auto [begin, end] = pathSeg->getPoints();
      frLayerNum layerNum = pathSeg->getLayerNum();
      if (begin == end) {
        // std::cout << "Warning: 0 length connFig\n";
        continue;  // if segment length = 0, ignore
      } else {
        // std::cout << "xxx\n";
        bool isH = (begin.x() == end.x()) ? false : true;
        frCoord trackLoc = isH ? begin.y() : begin.x();
        frCoord beginCoord = isH ? begin.x() : begin.y();
        frCoord endCoord = isH ? end.x() : end.y();
        pathSegMergeMap[make_tuple(layerNum, isH, trackLoc)][beginCoord]
            .push_back(make_tuple(pathSeg, true));
        pathSegMergeMap[make_tuple(layerNum, isH, trackLoc)][endCoord]
            .push_back(make_tuple(pathSeg, false));
      }
    } else if (connFig->typeId() == frcVia) {
      auto via = dynamic_pointer_cast<frVia>(connFig);
      auto cutLayerNum = via->getViaDef()->getCutLayerNum();
      Point viaPoint = via->getOrigin();
      viaMergeMap[make_tuple(viaPoint.x(), viaPoint.y(), cutLayerNum)] = via;
      // cout <<"found via" <<endl;
    }
  }

  // merge pathSeg
  map<frCoord, vector<shared_ptr<frPathSeg>>> tmp1;
  vector<map<frCoord, vector<shared_ptr<frPathSeg>>>> tmp2(2, tmp1);
  vector<vector<map<frCoord, vector<shared_ptr<frPathSeg>>>>> mergedPathSegs(
      getTech()->getLayers().size(), tmp2);

  for (auto& it1 : pathSegMergeMap) {
    auto layerNum = get<0>(it1.first);
    int isH = get<1>(it1.first);
    auto trackLoc = get<2>(it1.first);
    bool hasSeg = false;
    int cnt = 0;
    shared_ptr<frPathSeg> newPathSeg;
    frSegStyle style;
    for (auto& it2 : it1.second) {
      // cout <<"coord " <<coord <<endl;
      for (auto& pathSegTuple : it2.second) {
        cnt += get<1>(pathSegTuple) ? 1 : -1;
      }
      // newPathSeg begin
      if (!hasSeg && cnt > 0) {
        style.setBeginStyle(frcTruncateEndStyle, 0);
        style.setEndStyle(frcTruncateEndStyle, 0);
        newPathSeg = make_shared<frPathSeg>(*(get<0>(*(it2.second.begin()))));
        for (auto& pathSegTuple : it2.second) {
          auto pathSeg = get<0>(pathSegTuple);
          auto isBegin = get<1>(pathSegTuple);
          if (isBegin) {
            frSegStyle tmpStyle = pathSeg->getStyle();
            if (tmpStyle.getBeginExt() > style.getBeginExt()) {
              style.setBeginStyle(tmpStyle.getBeginStyle(),
                                  tmpStyle.getBeginExt());
            }
          }
        }
        newPathSeg->setStyle(style);
        hasSeg = true;
        // newPathSeg end
      } else if (hasSeg && cnt == 0) {
        auto [begin, end] = newPathSeg->getPoints();
        for (auto& pathSegTuple : it2.second) {
          auto pathSeg = get<0>(pathSegTuple);
          auto isBegin = get<1>(pathSegTuple);
          if (!isBegin) {
            Point tmp;
            std::tie(tmp, end) = pathSeg->getPoints();
            frSegStyle tmpStyle = pathSeg->getStyle();
            if (tmpStyle.getEndExt() > style.getEndExt()) {
              style.setEndStyle(tmpStyle.getEndStyle(), tmpStyle.getEndExt());
            }
          }
        }
        newPathSeg->setPoints(begin, end);
        newPathSeg->setStyle(style);
        hasSeg = false;
        (mergedPathSegs.at(layerNum).at(isH))[trackLoc].push_back(newPathSeg);
      }
    }
  }

  // split pathseg from via
  // mergedPathSegs[layerNum][isHorizontal] is a map<frCoord,
  // vector<shared_ptr<frPathSeg> > >
  // map < tuple<frCoord, frCoord, frLayerNum>, shared_ptr<frVia> > viaMergeMap;
  for (auto& it1 : viaMergeMap) {
    auto x = get<0>(it1.first);
    auto y = get<1>(it1.first);
    auto cutLayerNum = get<2>(it1.first);
    frCoord trackLoc;

    auto layerNum = cutLayerNum - 1;
    int isH = 1;
    trackLoc = (isH == 1) ? y : x;
    splitVia_helper(layerNum, isH, trackLoc, x, y, mergedPathSegs);

    layerNum = cutLayerNum - 1;
    isH = 0;
    trackLoc = (isH == 1) ? y : x;
    splitVia_helper(layerNum, isH, trackLoc, x, y, mergedPathSegs);

    layerNum = cutLayerNum + 1;
    trackLoc = (isH == 1) ? y : x;
    splitVia_helper(layerNum, isH, trackLoc, x, y, mergedPathSegs);

    layerNum = cutLayerNum + 1;
    isH = 0;
    trackLoc = (isH == 1) ? y : x;
    splitVia_helper(layerNum, isH, trackLoc, x, y, mergedPathSegs);
  }

  // split intersecting pathSegs
  for (auto& it1 : mergedPathSegs) {
    // vertical for mapIt1
    for (auto& mapIt1 : it1.at(0)) {
      // horizontal for mapIt2
      for (auto& mapIt2 : it1.at(1)) {
        // at most split once
        // seg1 is vertical
        for (auto& seg1 : mapIt1.second) {
          bool skip = false;
          // seg2 is horizontal
          auto [seg1Begin, seg1End] = seg1->getPoints();
          for (auto& seg2 : mapIt2.second) {
            auto [seg2Begin, seg2End] = seg2->getPoints();
            bool pushNewSeg1 = false;
            bool pushNewSeg2 = false;
            shared_ptr<frPathSeg> newSeg1;
            shared_ptr<frPathSeg> newSeg2;
            // check whether seg1 needs to be split, break seg1
            if (seg2Begin.y() > seg1Begin.y() && seg2Begin.y() < seg1End.y()) {
              pushNewSeg1 = true;
              newSeg1 = make_shared<frPathSeg>(*seg1);
              // modify seg1
              seg1->setPoints(seg1Begin, Point(seg1End.x(), seg2End.y()));
              // modify newSeg1
              newSeg1->setPoints(Point(seg1End.x(), seg2Begin.y()), seg1End);
              // modify endstyle
              auto layerNum = seg1->getLayerNum();
              frSegStyle tmpStyle1 = seg1->getStyle();
              frSegStyle tmpStyle2 = seg1->getStyle();
              frSegStyle style_default
                  = getTech()->getLayer(layerNum)->getDefaultSegStyle();
              tmpStyle1.setEndStyle(frcExtendEndStyle,
                                    style_default.getEndExt());
              seg1->setStyle(tmpStyle1);
              tmpStyle2.setBeginStyle(frcExtendEndStyle,
                                      style_default.getBeginExt());
              newSeg1->setStyle(tmpStyle2);
            }
            // check whether seg2 needs to be split, break seg2
            if (seg1Begin.x() > seg2Begin.x() && seg1Begin.x() < seg2End.x()) {
              pushNewSeg2 = true;
              newSeg2 = make_shared<frPathSeg>(*seg1);
              // modify seg2
              seg2->setPoints(seg2Begin, Point(seg1End.x(), seg2End.y()));
              // modify newSeg2
              newSeg2->setPoints(Point(seg1End.x(), seg2Begin.y()), seg2End);
              // modify endstyle
              auto layerNum = seg2->getLayerNum();
              frSegStyle tmpStyle1 = seg2->getStyle();
              frSegStyle tmpStyle2 = seg2->getStyle();
              frSegStyle style_default
                  = getTech()->getLayer(layerNum)->getDefaultSegStyle();
              tmpStyle1.setEndStyle(frcExtendEndStyle,
                                    style_default.getEndExt());
              seg2->setStyle(tmpStyle1);
              tmpStyle2.setBeginStyle(frcExtendEndStyle,
                                      style_default.getBeginExt());
              newSeg2->setStyle(tmpStyle2);
            }
            if (pushNewSeg1) {
              mapIt1.second.push_back(newSeg1);
            }
            if (pushNewSeg2) {
              mapIt2.second.push_back(newSeg2);
            }
            if (pushNewSeg1 || pushNewSeg2) {
              skip = true;
              break;
            }
            // cout <<"found" <<endl;
          }
          if (skip)
            break;
        }
      }
    }
  }

  // write back pathseg
  connFigs.clear();
  for (auto& it1 : mergedPathSegs) {
    for (auto& it2 : it1) {
      for (auto& it3 : it2) {
        for (auto& it4 : it3.second) {
          connFigs.push_back(it4);
        }
      }
    }
  }

  // write back via
  // map < tuple<frCoord, frCoord, frLayerNum>, shared_ptr<frVia> > viaMergeMap;
  for (auto& it : viaMergeMap) {
    connFigs.push_back(it.second);
  }
}

<<<<<<< HEAD
void io::Writer::fillViaDefs() {
  viaDefs.clear();
=======
void io::Writer::fillViaDefs()
{
  viaDefs_.clear();
>>>>>>> 80a4e431
  for (auto& uViaDef : getDesign()->getTech()->getVias()) {
    auto viaDef = uViaDef.get();
    if (viaDef->isAddedByRouter()) {
      viaDefs_.push_back(viaDef);
    }
  }
}

<<<<<<< HEAD
void io::Writer::fillConnFigs(bool isTA) {
  connFigs.clear();
=======
void io::Writer::fillConnFigs(bool isTA)
{
  connFigs_.clear();
>>>>>>> 80a4e431
  if (VERBOSE > 0) {
    logger_->info(DRT, 180, "Post processing.");
  }
  for (auto& net : getDesign()->getTopBlock()->getNets()) {
    fillConnFigs_net(net.get(), isTA);
  }
  if (isTA) {
    for (auto& it : connFigs_) {
      mergeSplitConnFigs(it.second);
    }
  }
}

<<<<<<< HEAD
void io::Writer::updateDbVias(odb::dbBlock* block, odb::dbTech* tech) {
  for (auto via : viaDefs) {
=======
void io::Writer::updateDbVias(odb::dbBlock* block, odb::dbTech* db_tech)
{
  for (auto via : viaDefs_) {
>>>>>>> 80a4e431
    if (block->findVia(via->getName().c_str()) != nullptr)
      continue;
    auto layer1Name = getTech()->getLayer(via->getLayer1Num())->getName();
    auto layer2Name = getTech()->getLayer(via->getLayer2Num())->getName();
    auto cutName = getTech()->getLayer(via->getCutLayerNum())->getName();
    odb::dbTechLayer* _layer1 = db_tech->findLayer(layer1Name.c_str());
    odb::dbTechLayer* _layer2 = db_tech->findLayer(layer2Name.c_str());
    odb::dbTechLayer* _cut_layer = db_tech->findLayer(cutName.c_str());
    if (_layer1 == nullptr || _layer2 == nullptr || _cut_layer == nullptr) {
      logger_->error(DRT,
                     113,
                     "Tech layers for via {} not found in db tech.",
                     via->getName());
    }
    odb::dbVia* _db_via = odb::dbVia::create(block, via->getName().c_str());
    _db_via->setDefault(true);
    for (auto& fig : via->getLayer2Figs()) {
      Rect box = fig->getBBox();
      odb::dbBox::create(
          _db_via, _layer2, box.xMin(), box.yMin(), box.xMax(), box.yMax());
    }
    for (auto& fig : via->getCutFigs()) {
      Rect box = fig->getBBox();
      odb::dbBox::create(
          _db_via, _cut_layer, box.xMin(), box.yMin(), box.xMax(), box.yMax());
    }

    for (auto& fig : via->getLayer1Figs()) {
      Rect box = fig->getBBox();
      odb::dbBox::create(
          _db_via, _layer1, box.xMin(), box.yMin(), box.xMax(), box.yMax());
    }
  }
}

<<<<<<< HEAD
void io::Writer::updateDbConn(odb::dbBlock* block, odb::dbTech* tech) {
=======
void io::Writer::updateDbConn(odb::dbBlock* block, odb::dbTech* db_tech)
{
>>>>>>> 80a4e431
  odb::dbWireEncoder _wire_encoder;
  for (auto net : block->getNets()) {
    if (connFigs_.find(net->getName()) != connFigs_.end()) {
      odb::dbWire* wire = net->getWire();
      if (wire == nullptr)
        wire = odb::dbWire::create(net);
      _wire_encoder.begin(wire);
      for (auto& connFig : connFigs_.at(net->getName())) {
        switch (connFig->typeId()) {
          case frcPathSeg: {
            auto pathSeg = std::dynamic_pointer_cast<frPathSeg>(connFig);
            auto layerName
                = getTech()->getLayer(pathSeg->getLayerNum())->getName();
            auto layer = db_tech->findLayer(layerName.c_str());
            if (pathSeg->isTapered() || !net->getNonDefaultRule())
              _wire_encoder.newPath(layer, odb::dbWireType("ROUTED"));
            else
              _wire_encoder.newPath(
                  layer,
                  odb::dbWireType("ROUTED"),
                  net->getNonDefaultRule()->getLayerRule(layer));
            auto [begin, end] = pathSeg->getPoints();
            frSegStyle segStyle = pathSeg->getStyle();
            if (segStyle.getBeginStyle() == frEndStyle(frcExtendEndStyle)) {
              _wire_encoder.addPoint(begin.x(), begin.y());
            } else if (segStyle.getBeginStyle()
                       == frEndStyle(frcTruncateEndStyle)) {
              _wire_encoder.addPoint(begin.x(), begin.y(), 0);
            } else if (segStyle.getBeginStyle()
                       == frEndStyle(frcVariableEndStyle)) {
              _wire_encoder.addPoint(
                  begin.x(), begin.y(), segStyle.getBeginExt());
            }
            if (segStyle.getEndStyle() == frEndStyle(frcExtendEndStyle)) {
              _wire_encoder.addPoint(end.x(), end.y());
            } else if (segStyle.getEndStyle()
                       == frEndStyle(frcTruncateEndStyle)) {
              _wire_encoder.addPoint(end.x(), end.y(), 0);
            } else if (segStyle.getBeginStyle()
                       == frEndStyle(frcVariableEndStyle)) {
              _wire_encoder.addPoint(end.x(), end.y(), segStyle.getEndExt());
            }
            break;
          }
          case frcVia: {
            auto via = std::dynamic_pointer_cast<frVia>(connFig);
            auto layerName = getTech()
                                 ->getLayer(via->getViaDef()->getLayer1Num())
                                 ->getName();
            auto viaName = via->getViaDef()->getName();
            auto layer = db_tech->findLayer(layerName.c_str());
            if (!net->getNonDefaultRule() || via->isTapered())
              _wire_encoder.newPath(layer, odb::dbWireType("ROUTED"));
            else
              _wire_encoder.newPath(
                  layer,
                  odb::dbWireType("ROUTED"),
                  net->getNonDefaultRule()->getLayerRule(layer));
            Point origin = via->getOrigin();
            _wire_encoder.addPoint(origin.x(), origin.y());
            odb::dbTechVia* tech_via = db_tech->findVia(viaName.c_str());
            if (tech_via != nullptr) {
              _wire_encoder.addTechVia(tech_via);
            } else {
              odb::dbVia* db_via = block->findVia(viaName.c_str());
              _wire_encoder.addVia(db_via);
            }
            break;
          }
          case frcPatchWire: {
            auto pwire = std::dynamic_pointer_cast<frPatchWire>(connFig);
            auto layerName
                = getTech()->getLayer(pwire->getLayerNum())->getName();
            auto layer = db_tech->findLayer(layerName.c_str());
            _wire_encoder.newPath(layer, odb::dbWireType("ROUTED"));
            Point origin = pwire->getOrigin();
            Rect offsetBox = pwire->getOffsetBox();
            _wire_encoder.addPoint(origin.x(), origin.y());
            _wire_encoder.addRect(offsetBox.xMin(),
                                  offsetBox.yMin(),
                                  offsetBox.xMax(),
                                  offsetBox.yMax());
            break;
          }
          default: {
            _wire_encoder.clear();
            logger_->error(DRT,
                           114,
                           "Unknown connFig type while writing net {}.",
                           net->getName());
          }
        }
      }
      _wire_encoder.end();
    }
  }
}

void updateDbAccessPoint(odb::dbAccessPoint* db_ap,
                         frAccessPoint* ap,
                         odb::dbTech* db_tech,
                         frTechObject* tech,
                         odb::dbBlock* block) {
  db_ap->setPoint(ap->getPoint());
  if (ap->hasAccess(frDirEnum::N))
    db_ap->setAccess(true, odb::dbDirection::NORTH);
  if (ap->hasAccess(frDirEnum::S))
    db_ap->setAccess(true, odb::dbDirection::SOUTH);
  if (ap->hasAccess(frDirEnum::E))
    db_ap->setAccess(true, odb::dbDirection::EAST);
  if (ap->hasAccess(frDirEnum::W))
    db_ap->setAccess(true, odb::dbDirection::WEST);
  if (ap->hasAccess(frDirEnum::U))
    db_ap->setAccess(true, odb::dbDirection::UP);
  if (ap->hasAccess(frDirEnum::D))
    db_ap->setAccess(true, odb::dbDirection::DOWN);
  auto layer = db_tech->findLayer(
      tech->getLayer(ap->getLayerNum())->getName().c_str());
  db_ap->setLayer(layer);
  db_ap->setLowType((odb::dbAccessType::Value) ap->getType(
      true));  // this works because both enums have the same order
  db_ap->setHighType((odb::dbAccessType::Value) ap->getType(false));
  auto allViaDefs = ap->getAllViaDefs();
  int numCuts = 1;
  for (const auto& cutViaDefs : allViaDefs) {
    for (const auto& viaDef : cutViaDefs) {
      if (db_tech->findVia(viaDef->getName().c_str()) != nullptr) {
        db_ap->addTechVia(numCuts, db_tech->findVia(viaDef->getName().c_str()));
      } else {
        db_ap->addBlockVia(numCuts, block->findVia(viaDef->getName().c_str()));
      }
    }
    ++numCuts;
  }
  auto path_segs = ap->getPathSegs();
  for (const auto& path_seg : path_segs) {
    Rect db_rect = Rect(path_seg.getBeginPoint(), path_seg.getEndPoint());
    bool begin_style_trunc = (path_seg.getBeginStyle() == frcTruncateEndStyle);
    bool end_style_trunc = (path_seg.getEndStyle() == frcTruncateEndStyle);
    db_ap->addSegment(db_rect, begin_style_trunc, end_style_trunc);
  }
}

<<<<<<< HEAD
void io::Writer::updateDbAccessPoints(odb::dbBlock* block, odb::dbTech* tech) {
=======
void io::Writer::updateDbAccessPoints(odb::dbBlock* block, odb::dbTech* db_tech)
{
>>>>>>> 80a4e431
  for (auto ap : block->getAccessPoints())
    odb::dbAccessPoint::destroy(ap);
  auto db = block->getDb();
  std::map<frAccessPoint*, odb::dbAccessPoint*> aps_map;
  for (auto& master : design_->getMasters()) {
    auto db_master = db->findMaster(master->getName().c_str());
    if (db_master == nullptr)
      logger_->error(DRT, 294, "master {} not found in db", master->getName());
    for (auto& term : master->getTerms()) {
      auto db_mterm = db_master->findMTerm(term->getName().c_str());
      if (db_mterm == nullptr)
        logger_->error(DRT, 295, "mterm {} not found in db", term->getName());
      auto db_pins = db_mterm->getMPins();
      if (db_pins.size() != term->getPins().size())
        logger_->error(DRT,
                       296,
                       "Mismatch in number of pins for term {}/{}",
                       master->getName(),
                       term->getName());
      frUInt4 i = 0;
      auto& pins = term->getPins();
      for (auto db_pin : db_pins) {
        auto& pin = pins[i++];
        int j = 0;
        int sz = pin->getNumPinAccess();
        while (j < sz) {
          auto pa = pin->getPinAccess(j);
          for (auto& ap : pa->getAccessPoints()) {
            auto db_ap = odb::dbAccessPoint::create(block, db_pin, j);
            updateDbAccessPoint(db_ap, ap.get(), db_tech, getTech(), block);
            aps_map[ap.get()] = db_ap;
          }
          j++;
        }
      }
    }
  }
  for (auto& inst : design_->getTopBlock()->getInsts()) {
    auto db_inst = block->findInst(inst->getName().c_str());
    if (db_inst == nullptr)
      logger_->error(DRT, 297, "inst {} not found in db", inst->getName());
    db_inst->setPinAccessIdx(inst->getPinAccessIdx());
    for (auto& term : inst->getInstTerms()) {
      auto aps = term->getAccessPoints();
      auto db_iterm = db_inst->findITerm(term->getTerm()->getName().c_str());
      if (db_iterm == nullptr)
        logger_->error(DRT, 298, "iterm {} not found in db", term->getName());
      auto db_pins = db_iterm->getMTerm()->getMPins();
      if (aps.size() != db_pins.size())
        logger_->error(
            DRT,
            299,
            "Mismatch in access points size {} and term pins size {}",
            aps.size(),
            db_pins.size());
      frUInt4 i = 0;
      for (auto db_pin : db_pins) {
        if (aps[i] != nullptr) {
          if (aps_map.find(aps[i]) != aps_map.end())
            db_iterm->setAccessPoint(db_pin, aps_map[aps[i]]);
          else
            logger_->error(DRT, 300, "Preferred access point is not found");
        } else {
          db_iterm->setAccessPoint(db_pin, nullptr);
        }
        i++;
      }
    }
  }
  for (auto& term : design_->getTopBlock()->getTerms()) {
    auto db_term = block->findBTerm(term->getName().c_str());
    if (db_term == nullptr)
      logger_->error(DRT, 301, "bterm {} not found in db", term->getName());
    if (db_term->getSigType() == odb::dbSigType::POWER
        || db_term->getSigType() == odb::dbSigType::GROUND)
      continue;
    auto db_pins = db_term->getBPins();
    auto& pins = term->getPins();
    if (db_pins.size() != pins.size())
      logger_->error(
          DRT, 303, "Mismatch in number of pins for bterm {}", term->getName());
    if (pins.size() != 1)
      continue;
    auto db_pin = (odb::dbBPin*) *db_pins.begin();
    auto& pin = pins[0];
    int j = 0;
    int sz = pin->getNumPinAccess();
    while (j < sz) {
      auto pa = pin->getPinAccess(j);
      for (auto& ap : pa->getAccessPoints()) {
        auto db_ap = odb::dbAccessPoint::create(db_pin);
        updateDbAccessPoint(db_ap, ap.get(), db_tech, getTech(), block);
      }
      j++;
    }
  }
}

<<<<<<< HEAD
void io::Writer::updateDb(odb::dbDatabase* db, bool pin_access) {
  if (db->getChip() == nullptr)
    logger->error(DRT, 3, "Load design first.");
=======
void io::Writer::updateDb(odb::dbDatabase* db, bool pin_access)
{
  if (db->getChip() == nullptr) {
    logger_->error(DRT, 3, "Load design first.");
  }
>>>>>>> 80a4e431

  odb::dbBlock* block = db->getChip()->getBlock();
  odb::dbTech* db_tech = db->getTech();
  if (block == nullptr || db_tech == nullptr) {
    logger_->error(DRT, 4, "Load design first.");
  }
  fillViaDefs();
  updateDbVias(block, db_tech);
  updateDbAccessPoints(block, db_tech);
  if (!pin_access) {
    fillConnFigs(false);
    updateDbConn(block, db_tech);
  }
}<|MERGE_RESOLUTION|>--- conflicted
+++ resolved
@@ -43,9 +43,6 @@
 using namespace std;
 using namespace fr;
 
-<<<<<<< HEAD
-void io::Parser::setDieArea(odb::dbBlock* block) {
-=======
 io::Parser::Parser(odb::dbDatabase* dbIn, frDesign* designIn, Logger* loggerIn)
     : db_(dbIn),
       design_(designIn),
@@ -67,7 +64,6 @@
 
 void io::Parser::setDieArea(odb::dbBlock* block)
 {
->>>>>>> 80a4e431
   vector<frBoundary> bounds;
   frBoundary bound;
   vector<Point> points;
@@ -347,15 +343,6 @@
   }
 }
 
-<<<<<<< HEAD
-void io::Parser::createNDR(odb::dbTechNonDefaultRule* ndr) {
-  if (design->tech_->getNondefaultRule(ndr->getName())) {
-    logger->warn(DRT,
-                 256,
-                 "Skipping NDR {} because another rule with the same name "
-                 "already exists.",
-                 ndr->getName());
-=======
 void io::Parser::createNDR(odb::dbTechNonDefaultRule* ndr)
 {
   if (design_->tech_->getNondefaultRule(ndr->getName())) {
@@ -364,7 +351,6 @@
                   "Skipping NDR {} because another rule with the same name "
                   "already exists.",
                   ndr->getName());
->>>>>>> 80a4e431
     return;
   }
   frNonDefaultRule* fnd;
@@ -1074,13 +1060,7 @@
       rptr->setCornerToCorner(true);
     }
     rptr->setSameXY(hasSameXY);
-<<<<<<< HEAD
-    tech->addUConstraint(std::move(uCon));
-=======
-    rptr->setExceptSameNet(rule->isExceptSameNet());
-    rptr->setExceptSameMetal(rule->isExceptSameMetal());
     tech_->addUConstraint(std::move(uCon));
->>>>>>> 80a4e431
     tmpLayer->addLef58CornerSpacingConstraint(rptr);
   }
   for (auto rule : layer->getTechLayerSpacingTablePrlRules()) {
@@ -1204,25 +1184,8 @@
                                        frLayer* tmpLayer) {
   for (auto rule : layer->getTechLayerCutClassRules()) {
     auto cutClass = make_unique<frLef58CutClass>();
-<<<<<<< HEAD
     cutClass->setDbTechLayerCutClassRule(rule);
-    tech->addCutClass(tmpLayer->getLayerNum(), std::move((cutClass)));
-=======
-    string name = rule->getName();
-    cutClass->setName(name);
-    cutClass->setViaWidth(rule->getWidth());
-    if (rule->isLengthValid()) {
-      cutClass->setViaLength(rule->getLength());
-    } else {
-      cutClass->setViaLength(rule->getWidth());
-    }
-    if (rule->isCutsValid()) {
-      cutClass->setNumCut(rule->getNumCuts());
-    } else {
-      cutClass->setNumCut(1);
-    }
     tech_->addCutClass(tmpLayer->getLayerNum(), std::move((cutClass)));
->>>>>>> 80a4e431
   }
   for (auto rule : layer->getTechLayerCutSpacingRules()) {
     switch (rule->getType()) {
@@ -1354,11 +1317,7 @@
 void io::Parser::addDefaultMasterSliceLayer() {
   unique_ptr<frLayer> uMSLayer = make_unique<frLayer>();
   auto tmpMSLayer = uMSLayer.get();
-<<<<<<< HEAD
-  if (masterSliceLayer == nullptr) {
-=======
   if (masterSliceLayer_ == nullptr) {
->>>>>>> 80a4e431
     tmpMSLayer->setFakeMasterslice(true);
   } else {
     tmpMSLayer->setDbLayer(masterSliceLayer_);
@@ -1400,12 +1359,8 @@
   auto minWidthConstraint
       = make_unique<frMinWidthConstraint>(tmpLayer->getMinWidth());
   tmpLayer->setMinWidthConstraint(minWidthConstraint.get());
-<<<<<<< HEAD
-  tech->addUConstraint(std::move(minWidthConstraint));
-=======
   tech_->addUConstraint(std::move(minWidthConstraint));
->>>>>>> 80a4e431
-
+  
   // Add off grid rule for every layer
   auto recheckConstraint = make_unique<frRecheckConstraint>();
   tmpLayer->setRecheckConstraint(recheckConstraint.get());
@@ -1468,13 +1423,7 @@
       rptr->setStep(true);
       rptr->setMinstepType(frMinstepTypeEnum::UNKNOWN);
     }
-<<<<<<< HEAD
-    // rptr->setMinStepLength(layer->getMinStep());
-    tech->addUConstraint(std::move(uCon));
-=======
-    rptr->setMinStepLength(layer->getMinStep());
     tech_->addUConstraint(std::move(uCon));
->>>>>>> 80a4e431
     tmpLayer->setMinStepConstraint(rptr);
   }
 
@@ -1493,12 +1442,8 @@
     }
     auto minEnclosedAreaConstraint = make_unique<frMinEnclosedAreaConstraint>();
     tmpLayer->addMinEnclosedAreaConstraint(minEnclosedAreaConstraint.get());
-<<<<<<< HEAD
     minEnclosedAreaConstraint->setDbTechMinEncRule(rule);
-    tech->addUConstraint(std::move(minEnclosedAreaConstraint));
-=======
     tech_->addUConstraint(std::move(minEnclosedAreaConstraint));
->>>>>>> 80a4e431
   }
 
   // read spacing rule
@@ -1527,18 +1472,7 @@
       auto rptr = static_cast<frSpacingEndOfLineConstraint*>(uCon.get());
       rptr->setDbTechLayerSpacingRule(rule);
       rptr->setMinSpacing(minSpacing);
-<<<<<<< HEAD
-      tech->addUConstraint(std::move(uCon));
-=======
-      rptr->setEolWidth(eolWidth);
-      rptr->setEolWithin(eolWithin);
-      if (hasSpacingParellelEdge) {
-        rptr->setParSpace(parSpace);
-        rptr->setParWithin(parWithin);
-        rptr->setTwoEdges(hasSpacingTwoEdges);
-      }
       tech_->addUConstraint(std::move(uCon));
->>>>>>> 80a4e431
       tmpLayer->addEolSpacing(rptr);
     } else if (rule->getCutSameNet()) {
       unique_ptr<frConstraint> uCon
@@ -1656,46 +1590,16 @@
       continue;
     unique_ptr<frConstraint> uCon = make_unique<frMinimumcutConstraint>();
     auto rptr = static_cast<frMinimumcutConstraint*>(uCon.get());
-<<<<<<< HEAD
     rptr->setDbTechMinCutRule(rule);
-    // if (rule->isAboveOnly())
-    //   rptr->setConnection(frMinimumcutConnectionEnum::FROMABOVE);
-    // if (rule->isBelowOnly())
-    //   rptr->setConnection(frMinimumcutConnectionEnum::FROMBELOW);
-    tech->addUConstraint(std::move(uCon));
-=======
-    rptr->setNumCuts(numCuts);
-    rptr->setWidth(width);
-    if (rule->getCutDistance(within))
-      rptr->setWithin(within);
-    if (rule->isAboveOnly())
-      rptr->setConnection(frMinimumcutConnectionEnum::FROMABOVE);
-    if (rule->isBelowOnly())
-      rptr->setConnection(frMinimumcutConnectionEnum::FROMBELOW);
-    if (rule->getLengthForCuts(length, distance))
-      rptr->setLength(length, distance);
     tech_->addUConstraint(std::move(uCon));
->>>>>>> 80a4e431
     tmpLayer->addMinimumcutConstraint(rptr);
   }
 
   for (auto rule : layer->getTechLayerEolKeepOutRules()) {
     unique_ptr<frConstraint> uCon = make_unique<frLef58EolKeepOutConstraint>();
     auto rptr = static_cast<frLef58EolKeepOutConstraint*>(uCon.get());
-<<<<<<< HEAD
     rptr->setDbTechLayerEolKeepOutRule(rule);
-    tech->addUConstraint(std::move(uCon));
-=======
-    rptr->setEolWidth(rule->getEolWidth());
-    rptr->setBackwardExt(rule->getBackwardExt());
-    rptr->setForwardExt(rule->getForwardExt());
-    rptr->setSideExt(rule->getSideExt());
-    rptr->setCornerOnly(rule->isCornerOnly());
-    rptr->setExceptWithin(rule->isExceptWithin());
-    rptr->setWithinLow(rule->getWithinLow());
-    rptr->setWithinHigh(rule->getWithinHigh());
     tech_->addUConstraint(std::move(uCon));
->>>>>>> 80a4e431
     tmpLayer->addLef58EolKeepOutConstraint(rptr);
   }
 }
@@ -1720,53 +1624,16 @@
   // read spacing constraint
   for (odb::dbTechLayerSpacingRule* rule : layer->getV54SpacingRules()) {
     std::unique_ptr<frCutSpacingConstraint> cutSpacingConstraint;
-<<<<<<< HEAD
     cutSpacingConstraint = make_unique<frCutSpacingConstraint>(rule);
 
     if (cutSpacingConstraint->getCutWithin() != -1
         && cutSpacingConstraint->getCutWithin()
                < cutSpacingConstraint->getCutSpacing()) {
-      logger->warn(DRT,
+      logger_->warn(DRT,
                    147,
                    "cutWithin is smaller than cutSpacing for ADJACENTCUTS on "
                    "layer {}, please check your rule definition.",
                    layer->getName());
-=======
-    frCoord cutArea = rule->getCutArea();
-    frCoord cutSpacing = rule->getSpacing();
-    bool centerToCenter = rule->getCutCenterToCenter();
-    bool sameNet = rule->getCutSameNet();
-    bool stack = rule->getCutStacking();
-    bool exceptSamePGNet = rule->getSameNetPgOnly();
-    bool parallelOverlap = rule->getCutParallelOverlap();
-    odb::dbTechLayer* outly;
-    frString secondLayerName = string("");
-    if (rule->getCutLayer4Spacing(outly))
-      secondLayerName = string(outly->getName());
-    frUInt4 _adjacentCuts;
-    frUInt4 within;
-    frUInt4 spacing;
-    bool except_same_pgnet;
-    frCoord cutWithin = 0;
-    int adjacentCuts = 0;
-    if (rule->getAdjacentCuts(
-            _adjacentCuts, within, spacing, except_same_pgnet)) {
-      adjacentCuts = _adjacentCuts;
-      cutWithin = within;
-    }
-
-    // initialize for invalid variables
-    cutArea = (cutArea == 0) ? -1 : cutArea;
-    cutWithin = (cutWithin == 0) ? -1 : cutWithin;
-    adjacentCuts = (adjacentCuts == 0) ? -1 : adjacentCuts;
-
-    if (cutWithin != -1 && cutWithin < cutSpacing) {
-      logger_->warn(DRT,
-                    147,
-                    "cutWithin is smaller than cutSpacing for ADJACENTCUTS on "
-                    "layer {}, please check your rule definition.",
-                    layer->getName());
->>>>>>> 80a4e431
     }
 
     tmpLayer->addCutSpacingConstraint(cutSpacingConstraint.get());
@@ -1781,14 +1648,6 @@
   if (layer->getLef58Type() != odb::dbTechLayer::LEF58_TYPE::NWELL
       && layer->getLef58Type() != odb::dbTechLayer::LEF58_TYPE::PWELL
       && layer->getLef58Type() != odb::dbTechLayer::LEF58_TYPE::DIFFUSION)
-<<<<<<< HEAD
-    masterSliceLayer = layer;
-}
-
-void io::Parser::setLayers(odb::dbTech* tech) {
-  masterSliceLayer = nullptr;
-  for (auto layer : tech->getLayers()) {
-=======
     masterSliceLayer_ = layer;
 }
 
@@ -1796,7 +1655,6 @@
 {
   masterSliceLayer_ = nullptr;
   for (auto layer : db_tech->getLayers()) {
->>>>>>> 80a4e431
     switch (layer->getType().getValue()) {
       case odb::dbTechLayerType::ROUTING:
         addRoutingLayer(layer);
@@ -1813,14 +1671,9 @@
   }
 }
 
-<<<<<<< HEAD
-void io::Parser::setMacros(odb::dbDatabase* db) {
-  const frLayerNum numLayers = tech->getLayers().size();
-=======
 void io::Parser::setMacros(odb::dbDatabase* db)
 {
   const frLayerNum numLayers = tech_->getLayers().size();
->>>>>>> 80a4e431
   std::vector<RTree<frMPin*>> pin_shapes;
   pin_shapes.resize(numLayers);
 
@@ -1974,14 +1827,9 @@
   }
 }
 
-<<<<<<< HEAD
-void io::Parser::setTechViaRules(odb::dbTech* _tech) {
-  for (auto rule : _tech->getViaGenerateRules()) {
-=======
 void io::Parser::setTechViaRules(odb::dbTech* db_tech)
 {
   for (auto rule : db_tech->getViaGenerateRules()) {
->>>>>>> 80a4e431
     int count = rule->getViaLayerRuleCount();
     if (count != 3)
       logger_->error(DRT, 128, "Unsupported viarule {}.", rule->getName());
@@ -2091,14 +1939,9 @@
   }
 }
 
-<<<<<<< HEAD
-void io::Parser::setTechVias(odb::dbTech* _tech) {
-  for (auto via : _tech->getVias()) {
-=======
 void io::Parser::setTechVias(odb::dbTech* db_tech)
 {
   for (auto via : db_tech->getVias()) {
->>>>>>> 80a4e431
     map<frLayerNum, int> lNum2Int;
     bool has_unknown_layer = false;
     for (auto box : via->getBoxes()) {
@@ -2178,41 +2021,23 @@
   }
 }
 
-<<<<<<< HEAD
-void io::Parser::readTechAndLibs(odb::dbDatabase* db) {
-  auto _tech = db->getTech();
-  if (_tech == nullptr)
-    logger->error(DRT, 136, "Load design first.");
-  tech->setTechObject(_tech);
-  // tech->setDBUPerUU(_tech->getDbUnitsPerMicron());
-  USEMINSPACING_OBS = _tech->getUseMinSpacingObs() == odb::dbOnOffType::ON;
-  // tech->setManufacturingGrid(frUInt4(_tech->getManufacturingGrid()));
-  setLayers(_tech);
-=======
 void io::Parser::readTechAndLibs(odb::dbDatabase* db)
 {
   auto tech = db->getTech();
   if (tech == nullptr)
     logger_->error(DRT, 136, "Load design first.");
-  tech_->setDBUPerUU(tech->getDbUnitsPerMicron());
+  tech_->setTechObject(tech);
   USEMINSPACING_OBS = tech->getUseMinSpacingObs() == odb::dbOnOffType::ON;
-  tech_->setManufacturingGrid(frUInt4(tech->getManufacturingGrid()));
   setLayers(tech);
->>>>>>> 80a4e431
   setTechVias(db->getTech());
   setTechViaRules(db->getTech());
   setMacros(db);
   setNDRs(db);
 }
 
-<<<<<<< HEAD
-void io::Parser::readDb() {
-  if (design->getTopBlock() != nullptr)
-=======
 void io::Parser::readDb()
 {
   if (design_->getTopBlock() != nullptr)
->>>>>>> 80a4e431
     return;
   if (VERBOSE > 0) {
     logger_->info(DRT, 149, "Reading tech and libs.");
@@ -2618,14 +2443,9 @@
   }
 }
 
-<<<<<<< HEAD
-void io::Writer::fillViaDefs() {
-  viaDefs.clear();
-=======
 void io::Writer::fillViaDefs()
 {
   viaDefs_.clear();
->>>>>>> 80a4e431
   for (auto& uViaDef : getDesign()->getTech()->getVias()) {
     auto viaDef = uViaDef.get();
     if (viaDef->isAddedByRouter()) {
@@ -2634,14 +2454,9 @@
   }
 }
 
-<<<<<<< HEAD
-void io::Writer::fillConnFigs(bool isTA) {
-  connFigs.clear();
-=======
 void io::Writer::fillConnFigs(bool isTA)
 {
   connFigs_.clear();
->>>>>>> 80a4e431
   if (VERBOSE > 0) {
     logger_->info(DRT, 180, "Post processing.");
   }
@@ -2655,14 +2470,9 @@
   }
 }
 
-<<<<<<< HEAD
-void io::Writer::updateDbVias(odb::dbBlock* block, odb::dbTech* tech) {
-  for (auto via : viaDefs) {
-=======
 void io::Writer::updateDbVias(odb::dbBlock* block, odb::dbTech* db_tech)
 {
   for (auto via : viaDefs_) {
->>>>>>> 80a4e431
     if (block->findVia(via->getName().c_str()) != nullptr)
       continue;
     auto layer1Name = getTech()->getLayer(via->getLayer1Num())->getName();
@@ -2698,12 +2508,8 @@
   }
 }
 
-<<<<<<< HEAD
-void io::Writer::updateDbConn(odb::dbBlock* block, odb::dbTech* tech) {
-=======
 void io::Writer::updateDbConn(odb::dbBlock* block, odb::dbTech* db_tech)
 {
->>>>>>> 80a4e431
   odb::dbWireEncoder _wire_encoder;
   for (auto net : block->getNets()) {
     if (connFigs_.find(net->getName()) != connFigs_.end()) {
@@ -2847,12 +2653,8 @@
   }
 }
 
-<<<<<<< HEAD
-void io::Writer::updateDbAccessPoints(odb::dbBlock* block, odb::dbTech* tech) {
-=======
 void io::Writer::updateDbAccessPoints(odb::dbBlock* block, odb::dbTech* db_tech)
 {
->>>>>>> 80a4e431
   for (auto ap : block->getAccessPoints())
     odb::dbAccessPoint::destroy(ap);
   auto db = block->getDb();
@@ -2951,17 +2753,11 @@
   }
 }
 
-<<<<<<< HEAD
-void io::Writer::updateDb(odb::dbDatabase* db, bool pin_access) {
-  if (db->getChip() == nullptr)
-    logger->error(DRT, 3, "Load design first.");
-=======
 void io::Writer::updateDb(odb::dbDatabase* db, bool pin_access)
 {
   if (db->getChip() == nullptr) {
     logger_->error(DRT, 3, "Load design first.");
   }
->>>>>>> 80a4e431
 
   odb::dbBlock* block = db->getChip()->getBlock();
   odb::dbTech* db_tech = db->getTech();

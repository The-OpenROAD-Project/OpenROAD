--- conflicted
+++ resolved
@@ -133,10 +133,7 @@
     y = defdist(block, y);
     tmpInst->setOrigin(Point(x, y));
     tmpInst->setOrient(inst->getOrient());
-<<<<<<< HEAD
     int numInstTerms = 0;
-=======
->>>>>>> 5171b496
     tmpInst->setPinAccessIdx(inst->getPinAccessIdx());
     for (auto& uTerm : tmpInst->getMaster()->getTerms()) {
       auto term = uTerm.get();
@@ -859,8 +856,6 @@
       }
     }
   }
-<<<<<<< HEAD
-=======
   auto db_path_segs = db_ap->getSegments();
   for(const auto& [db_rect, begin_style_trunc, end_style_trunc] : db_path_segs) {
     frPathSeg path_seg;
@@ -874,7 +869,6 @@
     
     ap->addPathSeg(path_seg);
   }
->>>>>>> 5171b496
 }
 
 void io::Parser::setBTerms(odb::dbBlock* block)
@@ -2932,8 +2926,6 @@
     }
     ++numCuts;
   }
-<<<<<<< HEAD
-=======
   auto path_segs = ap->getPathSegs();
   for(const auto& path_seg : path_segs) {
     Rect db_rect = Rect(path_seg.getBeginPoint(), path_seg.getEndPoint());
@@ -2941,7 +2933,6 @@
     bool end_style_trunc = (path_seg.getEndStyle() == frcTruncateEndStyle);
     db_ap->addSegment(db_rect, begin_style_trunc, end_style_trunc);
   }
->>>>>>> 5171b496
 }
 
 void io::Writer::updateDbAccessPoints(odb::dbBlock* block, odb::dbTech* tech)

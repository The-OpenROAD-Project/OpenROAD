/* Authors: Lutong Wang and Bangqi Xu */
/*
 * Copyright (c) 2019, The Regents of the University of California
 * All rights reserved.
 *
 * Redistribution and use in source and binary forms, with or without
 * modification, are permitted provided that the following conditions are met:
 *     * Redistributions of source code must retain the above copyright
 *       notice, this list of conditions and the following disclaimer.
 *     * Redistributions in binary form must reproduce the above copyright
 *       notice, this list of conditions and the following disclaimer in the
 *       documentation and/or other materials provided with the distribution.
 *     * Neither the name of the University nor the
 *       names of its contributors may be used to endorse or promote products
 *       derived from this software without specific prior written permission.
 *
 * THIS SOFTWARE IS PROVIDED BY THE COPYRIGHT HOLDERS AND CONTRIBUTORS "AS IS"
 * AND ANY EXPRESS OR IMPLIED WARRANTIES, INCLUDING, BUT NOT LIMITED TO, THE
 * IMPLIED WARRANTIES OF MERCHANTABILITY AND FITNESS FOR A PARTICULAR PURPOSE
 * ARE DISCLAIMED. IN NO EVENT SHALL THE REGENTS BE LIABLE FOR ANY DIRECT,
 * INDIRECT, INCIDENTAL, SPECIAL, EXEMPLARY, OR CONSEQUENTIAL DAMAGES
 * (INCLUDING, BUT NOT LIMITED TO, PROCUREMENT OF SUBSTITUTE GOODS OR SERVICES;
 * LOSS OF USE, DATA, OR PROFITS; OR BUSINESS INTERRUPTION) HOWEVER CAUSED AND
 * ON ANY THEORY OF LIABILITY, WHETHER IN CONTRACT, STRICT LIABILITY, OR TORT
 * (INCLUDING NEGLIGENCE OR OTHERWISE) ARISING IN ANY WAY OUT OF THE USE OF THIS
 * SOFTWARE, EVEN IF ADVISED OF THE POSSIBILITY OF SUCH DAMAGE.
 */

#include <algorithm>
#include <boost/polygon/polygon.hpp>
#include <chrono>
#include <random>
#include <sstream>

#include "dr/FlexDR.h"
#include "dr/FlexDR_graphics.h"
#include "frProfileTask.h"
#include "gc/FlexGC.h"

using namespace std;
using namespace fr;
namespace gtl = boost::polygon;

static frSquaredDistance pt2boxDistSquare(const frPoint& pt, const frBox& box)
{
  frCoord dx = max(max(box.left() - pt.x(), pt.x() - box.right()), 0);
  frCoord dy = max(max(box.bottom() - pt.y(), pt.y() - box.top()), 0);
  return (frSquaredDistance) dx * dx + (frSquaredDistance) dy * dy;
}

static frSquaredDistance pt2ptDistSquare(const frPoint& pt1, const frPoint& pt2)
{
  frCoord dx = abs(pt1.x() - pt2.x());
  frCoord dy = abs(pt1.y() - pt2.y());
  return (frSquaredDistance) dx * dx + (frSquaredDistance) dy * dy;
}

// prlx = -dx, prly = -dy
// dx > 0 : disjoint in x; dx = 0 : touching in x; dx < 0 : overlap in x
static frSquaredDistance box2boxDistSquareNew(const frBox& box1,
                                              const frBox& box2,
                                              frCoord& dx,
                                              frCoord& dy)
{
  dx = max(box1.left(), box2.left()) - min(box1.right(), box2.right());
  dy = max(box1.bottom(), box2.bottom()) - min(box1.top(), box2.top());
  return (frSquaredDistance) max(dx, 0) * max(dx, 0)
         + (frSquaredDistance) max(dy, 0) * max(dy, 0);
}

void FlexDRWorker::modViaForbiddenThrough(const FlexMazeIdx& bi,
                                          const FlexMazeIdx& ei,
                                          int type)
{
  bool isHorz = (bi.y() == ei.y());

  bool isLowerViaForbidden
      = getTech()->isViaForbiddenThrough(bi.z(), true, isHorz);
  bool isUpperViaForbidden
      = getTech()->isViaForbiddenThrough(bi.z(), false, isHorz);

  if (isHorz) {
    for (int xIdx = bi.x(); xIdx < ei.x(); xIdx++) {
      if (isLowerViaForbidden) {
        switch (type) {
          case 0:
            gridGraph_.subRouteShapeCostVia(
                xIdx, bi.y(), bi.z() - 1);  // safe access
            break;
          case 1:
            gridGraph_.addRouteShapeCostVia(
                xIdx, bi.y(), bi.z() - 1);  // safe access
            break;
          case 2:
            gridGraph_.subFixedShapeCostVia(
                xIdx, bi.y(), bi.z() - 1);  // safe access
            break;
          case 3:
            gridGraph_.addFixedShapeCostVia(
                xIdx, bi.y(), bi.z() - 1);  // safe access
            break;
          default:;
        }
      }

      if (isUpperViaForbidden) {
        switch (type) {
          case 0:
            gridGraph_.subRouteShapeCostVia(
                xIdx, bi.y(), bi.z());  // safe access
            break;
          case 1:
            gridGraph_.addRouteShapeCostVia(
                xIdx, bi.y(), bi.z());  // safe access
            break;
          case 2:
            gridGraph_.subFixedShapeCostVia(
                xIdx, bi.y(), bi.z());  // safe access
            break;
          case 3:
            gridGraph_.addFixedShapeCostVia(
                xIdx, bi.y(), bi.z());  // safe access
            break;
          default:;
        }
      }
    }
  } else {
    for (int yIdx = bi.y(); yIdx < ei.y(); yIdx++) {
      if (isLowerViaForbidden) {
        switch (type) {
          case 0:
            gridGraph_.subRouteShapeCostVia(
                bi.x(), yIdx, bi.z() - 1);  // safe access
            break;
          case 1:
            gridGraph_.addRouteShapeCostVia(
                bi.x(), yIdx, bi.z() - 1);  // safe access
            break;
          case 2:
            gridGraph_.subFixedShapeCostVia(
                bi.x(), yIdx, bi.z() - 1);  // safe access
            break;
          case 3:
            gridGraph_.addFixedShapeCostVia(
                bi.x(), yIdx, bi.z() - 1);  // safe access
            break;
          default:;
        }
      }

      if (isUpperViaForbidden) {
        switch (type) {
          case 0:
            gridGraph_.subRouteShapeCostVia(
                bi.x(), yIdx, bi.z());  // safe access
            break;
          case 1:
            gridGraph_.addRouteShapeCostVia(
                bi.x(), yIdx, bi.z());  // safe access
            break;
          case 2:
            gridGraph_.subFixedShapeCostVia(
                bi.x(), yIdx, bi.z());  // safe access
            break;
          case 3:
            gridGraph_.addFixedShapeCostVia(
                bi.x(), yIdx, bi.z());  // safe access
            break;
          default:;
        }
      }
    }
  }
}

void FlexDRWorker::modBlockedPlanar(const frBox& box, frMIdx z, bool setBlock)
{
  FlexMazeIdx mIdx1;
  FlexMazeIdx mIdx2;
  gridGraph_.getIdxBox(mIdx1, mIdx2, box);
  for (int i = mIdx1.x(); i <= mIdx2.x(); i++) {
    for (int j = mIdx1.y(); j <= mIdx2.y(); j++) {
      if (setBlock) {
        gridGraph_.setBlocked(i, j, z, frDirEnum::E);
        gridGraph_.setBlocked(i, j, z, frDirEnum::N);
        gridGraph_.setBlocked(i, j, z, frDirEnum::W);
        gridGraph_.setBlocked(i, j, z, frDirEnum::S);
      } else {
        gridGraph_.resetBlocked(i, j, z, frDirEnum::E);
        gridGraph_.resetBlocked(i, j, z, frDirEnum::N);
        gridGraph_.resetBlocked(i, j, z, frDirEnum::W);
        gridGraph_.resetBlocked(i, j, z, frDirEnum::S);
      }
    }
  }
}

void FlexDRWorker::modBlockedVia(const frBox& box, frMIdx z, bool setBlock)
{
  FlexMazeIdx mIdx1;
  FlexMazeIdx mIdx2;
  gridGraph_.getIdxBox(mIdx1, mIdx2, box);
  for (int i = mIdx1.x(); i <= mIdx2.x(); i++) {
    for (int j = mIdx1.y(); j <= mIdx2.y(); j++) {
      if (setBlock) {
        gridGraph_.setBlocked(i, j, z, frDirEnum::U);
        gridGraph_.setBlocked(i, j, z, frDirEnum::D);
      } else {
        gridGraph_.resetBlocked(i, j, z, frDirEnum::U);
        gridGraph_.resetBlocked(i, j, z, frDirEnum::D);
      }
    }
  }
}

void FlexDRWorker::modCornerToCornerSpacing_helper(const frBox& box,
                                                   frMIdx z,
                                                   int type)
{
  FlexMazeIdx p1, p2;
  gridGraph_.getIdxBox(p1, p2, box, FlexGridGraph::isEnclosed);
  for (int i = p1.x(); i <= p2.x(); i++) {
    for (int j = p1.y(); j <= p2.y(); j++) {
      switch (type) {
        case 0:
          gridGraph_.subRouteShapeCostPlanar(i, j, z);
          break;
        case 1:
          gridGraph_.addRouteShapeCostPlanar(i, j, z);
          break;
        case 2:
          gridGraph_.subFixedShapeCostPlanar(i, j, z);
          break;
        case 3:
          gridGraph_.addFixedShapeCostPlanar(i, j, z);
          break;
        default:;
      }
    }
  }
}
void FlexDRWorker::modCornerToCornerSpacing(const frBox& box,
                                            frMIdx z,
                                            int type)
{
  auto lNum = gridGraph_.getLayerNum(z);
  frCoord halfwidth2 = getTech()->getLayer(lNum)->getWidth() / 2;
  // spacing value needed
  frCoord bloatDist = 0;
  auto& cons = getTech()->getLayer(lNum)->getLef58CornerSpacingConstraints();
  frBox bx;
  for (auto& c : cons) {
    bloatDist = c->findMax() + halfwidth2 - 1;
    bx.set(box.left() - bloatDist,
           box.bottom() - bloatDist,
           box.left(),
           box.bottom());  // ll box corner
    modCornerToCornerSpacing_helper(bx, z, type);
    bx.set(box.left() - bloatDist,
           box.top(),
           box.left(),
           box.top() + bloatDist);  // ul box corner
    modCornerToCornerSpacing_helper(bx, z, type);
    bx.set(box.right(),
           box.top(),
           box.right() + bloatDist,
           box.top() + bloatDist);  // ur box corner
    modCornerToCornerSpacing_helper(bx, z, type);
    bx.set(box.right(),
           box.bottom() - bloatDist,
           box.right() + bloatDist,
           box.bottom());  // lr box corner
    modCornerToCornerSpacing_helper(bx, z, type);
  }
}

void FlexDRWorker::modMinSpacingCostPlanar(const frBox& box,
                                           frMIdx z,
                                           int type,
                                           bool isBlockage,
                                           frNonDefaultRule* ndr)
{
  auto lNum = gridGraph_.getLayerNum(z);
  frCoord width1 = box.width();
  frCoord length1 = box.length();
  // layer default width
  frCoord width2 = getTech()->getLayer(lNum)->getWidth();
  frCoord halfwidth2 = width2 / 2;
  // spacing value needed
  frCoord bloatDist = 0;
  auto con = getTech()->getLayer(lNum)->getMinSpacing();
  if (con) {
    if (con->typeId() == frConstraintTypeEnum::frcSpacingConstraint) {
      bloatDist = static_cast<frSpacingConstraint*>(con)->getMinSpacing();
    } else if (con->typeId()
               == frConstraintTypeEnum::frcSpacingTablePrlConstraint) {
      bloatDist
          = (isBlockage && USEMINSPACING_OBS)
                ? static_cast<frSpacingTablePrlConstraint*>(con)->findMin()
                : static_cast<frSpacingTablePrlConstraint*>(con)->find(
                    max(width1, width2), length1);
    } else if (con->typeId()
               == frConstraintTypeEnum::frcSpacingTableTwConstraint) {
      bloatDist = (isBlockage && USEMINSPACING_OBS)
                      ? static_cast<frSpacingTableTwConstraint*>(con)->findMin()
                      : static_cast<frSpacingTableTwConstraint*>(con)->find(
                          width1, width2, length1);
    } else {
      cout << "Warning: min spacing rule not supporterd" << endl;
      return;
    }
  } else {
    cout << "Warning: no min spacing rule" << endl;
    return;
  }
  if (ndr)
    bloatDist = max(bloatDist, ndr->getSpacing(z));
  frSquaredDistance bloatDistSquare = bloatDist;
  bloatDistSquare *= bloatDist;

  FlexMazeIdx mIdx1;
  FlexMazeIdx mIdx2;
  // assumes width always > 2
  frBox bx(box.left() - bloatDist - halfwidth2 + 1,
           box.bottom() - bloatDist - halfwidth2 + 1,
           box.right() + bloatDist + halfwidth2 - 1,
           box.top() + bloatDist + halfwidth2 - 1);
  gridGraph_.getIdxBox(mIdx1, mIdx2, bx);

  frPoint pt, pt1, pt2, pt3, pt4;
  frSquaredDistance distSquare = 0;
  int cnt = 0;
  for (int i = mIdx1.x(); i <= mIdx2.x(); i++) {
    for (int j = mIdx1.y(); j <= mIdx2.y(); j++) {
      gridGraph_.getPoint(pt, i, j);
      pt1.set(pt.x() + halfwidth2, pt.y() - halfwidth2);
      pt2.set(pt.x() + halfwidth2, pt.y() + halfwidth2);
      pt3.set(pt.x() - halfwidth2, pt.y() - halfwidth2);
      pt4.set(pt.x() - halfwidth2, pt.y() + halfwidth2);
      distSquare = min(pt2boxDistSquare(pt1, box), pt2boxDistSquare(pt2, box));
      distSquare = min(pt2boxDistSquare(pt3, box), distSquare);
      distSquare = min(pt2boxDistSquare(pt4, box), distSquare);
      if (distSquare < bloatDistSquare) {
        switch (type) {
          case 0:
            gridGraph_.subRouteShapeCostPlanar(i, j, z);  // safe access
            break;
          case 1:
            gridGraph_.addRouteShapeCostPlanar(i, j, z);  // safe access
            break;
          case 2:
            gridGraph_.subFixedShapeCostPlanar(i, j, z);  // safe access
            break;
          case 3:
            gridGraph_.addFixedShapeCostPlanar(i, j, z);  // safe access
            break;
          default:;
        }
        cnt++;
      }
    }
  }
}

void FlexDRWorker::modMinSpacingCostVia_eol_helper(const frBox& box,
                                                   const frBox& testBox,
                                                   int type,
                                                   bool isUpperVia,
                                                   frMIdx i,
                                                   frMIdx j,
                                                   frMIdx z)
{
  if (testBox.overlaps(box, false)) {
    if (isUpperVia) {
      switch (type) {
        case 0:
          gridGraph_.subRouteShapeCostVia(i, j, z);
          break;
        case 1:
          gridGraph_.addRouteShapeCostVia(i, j, z);
          break;
        case 2:
          gridGraph_.subFixedShapeCostVia(i, j, z);  // safe access
          break;
        case 3:
          gridGraph_.addFixedShapeCostVia(i, j, z);  // safe access
          break;
        default:;
      }
    } else {
      switch (type) {
        case 0:
          gridGraph_.subRouteShapeCostVia(i, j, z - 1);
          break;
        case 1:
          gridGraph_.addRouteShapeCostVia(i, j, z - 1);
          break;
        case 2:
          gridGraph_.subFixedShapeCostVia(i, j, z - 1);  // safe access
          break;
        case 3:
          gridGraph_.addFixedShapeCostVia(i, j, z - 1);  // safe access
          break;
        default:;
      }
    }
  }
}

void FlexDRWorker::modMinSpacingCostVia_eol(const frBox& box,
                                            const frBox& tmpBx,
                                            int type,
                                            bool isUpperVia,
                                            frMIdx i,
                                            frMIdx j,
                                            frMIdx z)
{
  auto lNum = gridGraph_.getLayerNum(z);
  frBox testBox;
  if (getTech()->getLayer(lNum)->hasEolSpacing()) {
    for (auto eolCon : getTech()->getLayer(lNum)->getEolSpacing()) {
      auto eolSpace = eolCon->getMinSpacing();
      auto eolWidth = eolCon->getEolWidth();
      auto eolWithin = eolCon->getEolWithin();
      // eol to up and down
      if (tmpBx.right() - tmpBx.left() < eolWidth) {
        testBox.set(tmpBx.left() - eolWithin,
                    tmpBx.top(),
                    tmpBx.right() + eolWithin,
                    tmpBx.top() + eolSpace);
        modMinSpacingCostVia_eol_helper(
            box, testBox, type, isUpperVia, i, j, z);

        testBox.set(tmpBx.left() - eolWithin,
                    tmpBx.bottom() - eolSpace,
                    tmpBx.right() + eolWithin,
                    tmpBx.bottom());
        modMinSpacingCostVia_eol_helper(
            box, testBox, type, isUpperVia, i, j, z);
      }
      // eol to left and right
      if (tmpBx.top() - tmpBx.bottom() < eolWidth) {
        testBox.set(tmpBx.right(),
                    tmpBx.bottom() - eolWithin,
                    tmpBx.right() + eolSpace,
                    tmpBx.top() + eolWithin);
        modMinSpacingCostVia_eol_helper(
            box, testBox, type, isUpperVia, i, j, z);

        testBox.set(tmpBx.left() - eolSpace,
                    tmpBx.bottom() - eolWithin,
                    tmpBx.left(),
                    tmpBx.top() + eolWithin);
        modMinSpacingCostVia_eol_helper(
            box, testBox, type, isUpperVia, i, j, z);
      }
    }
  }
<<<<<<< HEAD
  for (auto eolCon : getTech()->getLayer(lNum)->getLef58SpacingEndOfLineConstraints()) {
      auto eolSpace = eolCon->getEolSpace();
      auto eolWidth = eolCon->getEolWidth();
      frCoord eolWithin = 0;
      if(eolCon->hasWithinConstraint()) {
        eolWithin = eolCon->getWithinConstraint()->getEolWithin();
        if(eolCon->getWithinConstraint()->hasEndToEndConstraint())
          eolSpace = std::max(eolSpace, eolCon->getWithinConstraint()->getEndToEndConstraint()->getEndToEndSpace());
      }
      // eol to up and down
      if (tmpBx.right() - tmpBx.left() < eolWidth) {
        testBox.set(tmpBx.left() - eolWithin,
                    tmpBx.top(),
                    tmpBx.right() + eolWithin,
                    tmpBx.top() + eolSpace);
        modMinSpacingCostVia_eol_helper(
            box, testBox, type, isUpperVia, i, j, z);

        testBox.set(tmpBx.left() - eolWithin,
                    tmpBx.bottom() - eolSpace,
                    tmpBx.right() + eolWithin,
                    tmpBx.bottom());
        modMinSpacingCostVia_eol_helper(
            box, testBox, type, isUpperVia, i, j, z);
      }
      // eol to left and right
      if (tmpBx.top() - tmpBx.bottom() < eolWidth) {
        testBox.set(tmpBx.right(),
                    tmpBx.bottom() - eolWithin,
                    tmpBx.right() + eolSpace,
                    tmpBx.top() + eolWithin);
        modMinSpacingCostVia_eol_helper(
            box, testBox, type, isUpperVia, i, j, z);

        testBox.set(tmpBx.left() - eolSpace,
                    tmpBx.bottom() - eolWithin,
                    tmpBx.left(),
                    tmpBx.top() + eolWithin);
        modMinSpacingCostVia_eol_helper(
            box, testBox, type, isUpperVia, i, j, z);
      }
=======
  for (auto eolCon :
       getTech()->getLayer(lNum)->getLef58SpacingEndOfLineConstraints()) {
    auto eolSpace = eolCon->getEolSpace();
    auto eolWidth = eolCon->getEolWidth();
    frCoord eolWithin = 0;
    if (eolCon->hasWithinConstraint())
      eolWithin = eolCon->getWithinConstraint()->getEolWithin();
    // eol to up and down
    if (tmpBx.right() - tmpBx.left() < eolWidth) {
      testBox.set(tmpBx.left() - eolWithin,
                  tmpBx.top(),
                  tmpBx.right() + eolWithin,
                  tmpBx.top() + eolSpace);
      modMinSpacingCostVia_eol_helper(box, testBox, type, isUpperVia, i, j, z);

      testBox.set(tmpBx.left() - eolWithin,
                  tmpBx.bottom() - eolSpace,
                  tmpBx.right() + eolWithin,
                  tmpBx.bottom());
      modMinSpacingCostVia_eol_helper(box, testBox, type, isUpperVia, i, j, z);
    }
    // eol to left and right
    if (tmpBx.top() - tmpBx.bottom() < eolWidth) {
      testBox.set(tmpBx.right(),
                  tmpBx.bottom() - eolWithin,
                  tmpBx.right() + eolSpace,
                  tmpBx.top() + eolWithin);
      modMinSpacingCostVia_eol_helper(box, testBox, type, isUpperVia, i, j, z);

      testBox.set(tmpBx.left() - eolSpace,
                  tmpBx.bottom() - eolWithin,
                  tmpBx.left(),
                  tmpBx.top() + eolWithin);
      modMinSpacingCostVia_eol_helper(box, testBox, type, isUpperVia, i, j, z);
>>>>>>> f440b2b5
    }
  }
}

void FlexDRWorker::modMinimumcutCostVia(const frBox& box,
                                        frMIdx z,
                                        int type,
                                        bool isUpperVia)
{
  auto lNum = gridGraph_.getLayerNum(z);
  frCoord width1 = box.width();
  frCoord length1 = box.length();
  // default via dimension
  frViaDef* viaDef = nullptr;
  if (isUpperVia) {
    viaDef = (lNum < getTech()->getTopLayerNum())
                 ? getTech()->getLayer(lNum + 1)->getDefaultViaDef()
                 : nullptr;
  } else {
    viaDef = (lNum > getTech()->getBottomLayerNum())
                 ? getTech()->getLayer(lNum - 1)->getDefaultViaDef()
                 : nullptr;
  }
  if (viaDef == nullptr) {
    return;
  }
  frVia via(viaDef);
  frBox viaBox(0, 0, 0, 0);
  if (isUpperVia) {
    via.getCutBBox(viaBox);
  } else {
    via.getCutBBox(viaBox);
  }

  FlexMazeIdx mIdx1, mIdx2;
  frBox bx, tmpBx, sViaBox;
  frTransform xform;
  frPoint pt;
  frCoord dx, dy;
  frVia sVia;
  for (auto& con : getTech()->getLayer(lNum)->getMinimumcutConstraints()) {
    // check via2cut to box
    // check whether via can be placed on the pin
    if ((!con->hasLength() || (con->hasLength() && length1 > con->getLength()))
        && width1 > con->getWidth()) {
      bool checkVia2 = false;
      if (!con->hasConnection()) {
        checkVia2 = true;
      } else {
        if (con->getConnection() == frMinimumcutConnectionEnum::FROMABOVE
            && isUpperVia) {
          checkVia2 = true;
        } else if (con->getConnection() == frMinimumcutConnectionEnum::FROMBELOW
                   && !isUpperVia) {
          checkVia2 = true;
        }
      }
      if (!checkVia2) {
        continue;
      }
      // block via on pin
      frCoord dist = 0;
      if (con->hasLength()) {
        dist = con->getDistance();
        // conservative for macro pin
        // TODO: revert the += to be more accurate and check qor change
        dist += getTech()->getLayer(lNum)->getPitch();
      }
      // assumes width always > 2
      bx.set(box.left() - dist - (viaBox.right() - 0) + 1,
             box.bottom() - dist - (viaBox.top() - 0) + 1,
             box.right() + dist + (0 - viaBox.left()) - 1,
             box.top() + dist + (0 - viaBox.bottom()) - 1);
      gridGraph_.getIdxBox(mIdx1, mIdx2, bx);

      for (int i = mIdx1.x(); i <= mIdx2.x(); i++) {
        for (int j = mIdx1.y(); j <= mIdx2.y(); j++) {
          gridGraph_.getPoint(pt, i, j);
          xform.set(pt);
          tmpBx.set(viaBox);
          if (gridGraph_.isSVia(i, j, isUpperVia ? z : z - 1)) {
            auto sViaDef = apSVia_[FlexMazeIdx(i, j, isUpperVia ? z : z - 1)]
                               ->getAccessViaDef();
            sVia.setViaDef(sViaDef);
            if (isUpperVia) {
              sVia.getCutBBox(sViaBox);
            } else {
              sVia.getCutBBox(sViaBox);
            }
            tmpBx.set(sViaBox);
          }
          tmpBx.transform(xform);
          box2boxDistSquareNew(box, tmpBx, dx, dy);
          if (!con->hasLength()) {
            if (dx <= 0 && dy <= 0) {
              ;
            } else {
              continue;
            }
          } else {
            if (dx > 0 && dy > 0 && dx + dy < dist) {
              ;
            } else {
              continue;
            }
          }
          if (isUpperVia) {
            switch (type) {
              case 0:
                gridGraph_.subRouteShapeCostVia(i, j, z);  // safe access
                break;
              case 1:
                gridGraph_.addRouteShapeCostVia(i, j, z);  // safe access
                break;
              case 2:
                gridGraph_.subFixedShapeCostVia(i, j, z);  // safe access
                break;
              case 3:
                gridGraph_.addFixedShapeCostVia(i, j, z);  // safe access
                break;
              default:;
            }
          } else {
            switch (type) {
              case 0:
                gridGraph_.subRouteShapeCostVia(i, j, z - 1);  // safe access
                break;
              case 1:
                gridGraph_.addRouteShapeCostVia(i, j, z - 1);  // safe access
                break;
              case 2:
                gridGraph_.subFixedShapeCostVia(i, j, z - 1);  // safe access
                break;
              case 3:
                gridGraph_.addFixedShapeCostVia(i, j, z - 1);  // safe access
                break;
              default:;
            }
          }
        }
      }
    }
  }
}

void FlexDRWorker::modMinSpacingCostVia(const frBox& box,
                                        frMIdx z,
                                        int type,
                                        bool isUpperVia,
                                        bool isCurrPs,
                                        bool isBlockage,
                                        frNonDefaultRule* ndr)
{
  auto lNum = gridGraph_.getLayerNum(z);
  frCoord width1 = box.width();
  frCoord length1 = box.length();
  // default via dimension
  frViaDef* viaDef = nullptr;
  if (isUpperVia) {
    viaDef = (lNum < getTech()->getTopLayerNum())
                 ? getTech()->getLayer(lNum + 1)->getDefaultViaDef()
                 : nullptr;
  } else {
    viaDef = (lNum > getTech()->getBottomLayerNum())
                 ? getTech()->getLayer(lNum - 1)->getDefaultViaDef()
                 : nullptr;
  }
  if (viaDef == nullptr) {
    return;
  }
  frVia via(viaDef);
  frBox viaBox(0, 0, 0, 0);
  if (isUpperVia) {
    via.getLayer1BBox(viaBox);
  } else {
    via.getLayer2BBox(viaBox);
  }
  frCoord width2 = viaBox.width();
  frCoord length2 = viaBox.length();

  // via prl should check min area patch metal if not fat via
  frCoord defaultWidth = getTech()->getLayer(lNum)->getWidth();
  bool isH
      = (getTech()->getLayer(lNum)->getDir() == dbTechLayerDir::HORIZONTAL);
  bool isFatVia = (isH) ? (viaBox.top() - viaBox.bottom() > defaultWidth)
                        : (viaBox.right() - viaBox.left() > defaultWidth);

  frCoord length2_mar = length2;
  frCoord patchLength = 0;
  if (!isFatVia) {
    auto minAreaConstraint = getTech()->getLayer(lNum)->getAreaConstraint();
    auto minArea = minAreaConstraint ? minAreaConstraint->getMinArea() : 0;
    patchLength = frCoord(ceil(1.0 * minArea / defaultWidth
                               / getTech()->getManufacturingGrid()))
                  * frCoord(getTech()->getManufacturingGrid());
    length2_mar = max(length2_mar, patchLength);
  }

  // spacing value needed
  frCoord bloatDist = 0;
  auto con = getTech()->getLayer(lNum)->getMinSpacing();
  if (con) {
    if (con->typeId() == frConstraintTypeEnum::frcSpacingConstraint) {
      bloatDist = static_cast<frSpacingConstraint*>(con)->getMinSpacing();
    } else if (con->typeId()
               == frConstraintTypeEnum::frcSpacingTablePrlConstraint) {
      bloatDist
          = (isBlockage && USEMINSPACING_OBS && !isFatVia)
                ? static_cast<frSpacingTablePrlConstraint*>(con)->findMin()
                : static_cast<frSpacingTablePrlConstraint*>(con)->find(
                    max(width1, width2),
                    isCurrPs ? (length2_mar) : min(length1, length2_mar));
    } else if (con->typeId()
               == frConstraintTypeEnum::frcSpacingTableTwConstraint) {
      bloatDist = (isBlockage && USEMINSPACING_OBS && !isFatVia)
                      ? static_cast<frSpacingTableTwConstraint*>(con)->findMin()
                      : static_cast<frSpacingTableTwConstraint*>(con)->find(
                          width1,
                          width2,
                          isCurrPs ? (length2_mar) : min(length1, length2_mar));
    } else {
      cout << "Warning: min spacing rule not supporterd" << endl;
      return;
    }
  } else {
    cout << "Warning: no min spacing rule" << endl;
    return;
  }
  if (ndr)
    bloatDist = max(bloatDist, ndr->getSpacing(z));
  // other obj eol spc to curr obj
  // no need to bloat eolWithin because eolWithin always < minSpacing
  frCoord bloatDistEolX = 0;
  frCoord bloatDistEolY = 0;
  for (auto con : getTech()->getLayer(lNum)->getEolSpacing()) {
    auto eolSpace = con->getMinSpacing();
    auto eolWidth = con->getEolWidth();
    // eol up and down
    if (viaBox.right() - viaBox.left() < eolWidth) {
      bloatDistEolY = max(bloatDistEolY, eolSpace);
    }
    // eol left and right
    if (viaBox.top() - viaBox.bottom() < eolWidth) {
      bloatDistEolX = max(bloatDistEolX, eolSpace);
    }
  }
  for (auto con :
       getTech()->getLayer(lNum)->getLef58SpacingEndOfLineConstraints()) {
    auto eolSpace = con->getEolSpace();
    auto eolWidth = con->getEolWidth();
    if(con->hasWithinConstraint()) {
      if(con->getWithinConstraint()->hasEndToEndConstraint())
        eolSpace = std::max(eolSpace, con->getWithinConstraint()->getEndToEndConstraint()->getEndToEndSpace());
    }
    // eol up and down
    if (viaBox.right() - viaBox.left() < eolWidth) {
      bloatDistEolY = max(bloatDistEolY, eolSpace);
    }
    // eol left and right
    if (viaBox.top() - viaBox.bottom() < eolWidth) {
      bloatDistEolX = max(bloatDistEolX, eolSpace);
    }
  }

  FlexMazeIdx mIdx1;
  FlexMazeIdx mIdx2;
  // assumes width always > 2
  frBox bx(
      box.left() - max(bloatDist, bloatDistEolX) - (viaBox.right() - 0) + 1,
      box.bottom() - max(bloatDist, bloatDistEolY) - (viaBox.top() - 0) + 1,
      box.right() + max(bloatDist, bloatDistEolX) + (0 - viaBox.left()) - 1,
      box.top() + max(bloatDist, bloatDistEolY) + (0 - viaBox.bottom()) - 1);
  gridGraph_.getIdxBox(mIdx1, mIdx2, bx);
  frPoint pt;
  frBox tmpBx;
  frSquaredDistance distSquare = 0;
  frCoord dx, dy, prl;
  frTransform xform;
  frCoord reqDist = 0;
  frBox sViaBox;
  frVia sVia;
  for (int i = mIdx1.x(); i <= mIdx2.x(); i++) {
    for (int j = mIdx1.y(); j <= mIdx2.y(); j++) {
      gridGraph_.getPoint(pt, i, j);
      xform.set(pt);
      tmpBx.set(viaBox);
      if (gridGraph_.isSVia(i, j, isUpperVia ? z : z - 1)) {
        auto sViaDef = apSVia_[FlexMazeIdx(i, j, isUpperVia ? z : z - 1)]
                           ->getAccessViaDef();
        sVia.setViaDef(sViaDef);
        if (isUpperVia) {
          sVia.getLayer1BBox(sViaBox);
        } else {
          sVia.getLayer2BBox(sViaBox);
        }
        tmpBx.set(sViaBox);
      }
      tmpBx.transform(xform);
      distSquare = box2boxDistSquareNew(box, tmpBx, dx, dy);
      prl = max(-dx, -dy);
      // curr is ps
      if (isCurrPs) {
        if (-dy >= 0 && prl == -dy) {
          prl = viaBox.top() - viaBox.bottom();
          // ignore svia effect here...
          if (!isH && !isFatVia) {
            prl = max(prl, patchLength);
          }
        } else if (-dx >= 0 && prl == -dx) {
          prl = viaBox.right() - viaBox.left();
          if (isH && !isFatVia) {
            prl = max(prl, patchLength);
          }
        }
      } else {
        ;
      }
      if (con->typeId() == frConstraintTypeEnum::frcSpacingConstraint) {
        reqDist = static_cast<frSpacingConstraint*>(con)->getMinSpacing();
      } else if (con->typeId()
                 == frConstraintTypeEnum::frcSpacingTablePrlConstraint) {
        reqDist
            = (isBlockage && USEMINSPACING_OBS && !isFatVia)
                  ? static_cast<frSpacingTablePrlConstraint*>(con)->findMin()
                  : static_cast<frSpacingTablePrlConstraint*>(con)->find(
                      max(width1, width2), prl);
      } else if (con->typeId()
                 == frConstraintTypeEnum::frcSpacingTableTwConstraint) {
        reqDist = (isBlockage && USEMINSPACING_OBS && !isFatVia)
                      ? static_cast<frSpacingTableTwConstraint*>(con)->findMin()
                      : static_cast<frSpacingTableTwConstraint*>(con)->find(
                          width1, width2, prl);
      }
      if (ndr)
        reqDist = max(reqDist, ndr->getSpacing(z));
      if (distSquare < (frSquaredDistance) reqDist * reqDist) {
        if (isUpperVia) {
          switch (type) {
            case 0:
              gridGraph_.subRouteShapeCostVia(i, j, z);  // safe access
              break;
            case 1:
              gridGraph_.addRouteShapeCostVia(i, j, z);  // safe access
              break;
            case 2:
              gridGraph_.subFixedShapeCostVia(i, j, z);  // safe access
              break;
            case 3:
              gridGraph_.addFixedShapeCostVia(i, j, z);  // safe access
              break;
            default:;
          }
        } else {
          switch (type) {
            case 0:
              gridGraph_.subRouteShapeCostVia(i, j, z - 1);  // safe access
              break;
            case 1:
              gridGraph_.addRouteShapeCostVia(i, j, z - 1);  // safe access
              break;
            case 2:
              gridGraph_.subFixedShapeCostVia(i, j, z - 1);  // safe access
              break;
            case 3:
              gridGraph_.addFixedShapeCostVia(i, j, z - 1);  // safe access
              break;
            default:;
          }
        }
      }
      // eol, other obj to curr obj
      modMinSpacingCostVia_eol(box, tmpBx, type, isUpperVia, i, j, z);
    }
  }
}

// eolType == 0: planer
// eolType == 1: down
// eolType == 2: up
void FlexDRWorker::modEolSpacingCost_helper(const frBox& testbox,
                                            frMIdx z,
                                            int type,
                                            int eolType)
{
  auto lNum = gridGraph_.getLayerNum(z);
  frBox bx;
  if (eolType == 0) {
    // layer default width
    frCoord width2 = getTech()->getLayer(lNum)->getWidth();
    frCoord halfwidth2 = width2 / 2;
    // assumes width always > 2
    bx.set(testbox.left() - halfwidth2 + 1,
           testbox.bottom() - halfwidth2 + 1,
           testbox.right() + halfwidth2 - 1,
           testbox.top() + halfwidth2 - 1);
  } else {
    // default via dimension
    frViaDef* viaDef = nullptr;
    if (eolType == 1) {
      viaDef = (lNum > getTech()->getBottomLayerNum())
                   ? getTech()->getLayer(lNum - 1)->getDefaultViaDef()
                   : nullptr;
    } else if (eolType == 2) {
      viaDef = (lNum < getTech()->getTopLayerNum())
                   ? getTech()->getLayer(lNum + 1)->getDefaultViaDef()
                   : nullptr;
    }
    if (viaDef == nullptr) {
      return;
    }
    frVia via(viaDef);
    frBox viaBox(0, 0, 0, 0);
    if (eolType == 2) {  // upper via
      via.getLayer1BBox(viaBox);
    } else {
      via.getLayer2BBox(viaBox);
    }
    // assumes via bbox always > 2
    bx.set(testbox.left() - (viaBox.right() - 0) + 1,
           testbox.bottom() - (viaBox.top() - 0) + 1,
           testbox.right() + (0 - viaBox.left()) - 1,
           testbox.top() + (0 - viaBox.bottom()) - 1);
  }

  FlexMazeIdx mIdx1;
  FlexMazeIdx mIdx2;
  gridGraph_.getIdxBox(mIdx1, mIdx2, bx);  // >= bx

  frVia sVia;
  frBox sViaBox;
  frTransform xform;
  frPoint pt;

  for (int i = mIdx1.x(); i <= mIdx2.x(); i++) {
    for (int j = mIdx1.y(); j <= mIdx2.y(); j++) {
      if (eolType == 0) {
        switch (type) {
          case 0:
            gridGraph_.subRouteShapeCostPlanar(i, j, z);  // safe access
            break;
          case 1:
            gridGraph_.addRouteShapeCostPlanar(i, j, z);  // safe access
            break;
          case 2:
            gridGraph_.subFixedShapeCostPlanar(i, j, z);  // safe access
            break;
          case 3:
            gridGraph_.addFixedShapeCostPlanar(i, j, z);  // safe access
            break;
          default:;
        }
      } else if (eolType == 1) {
        if (gridGraph_.isSVia(i, j, z - 1)) {
          gridGraph_.getPoint(pt, i, j);
          auto sViaDef = apSVia_[FlexMazeIdx(i, j, z - 1)]->getAccessViaDef();
          sVia.setViaDef(sViaDef);
          sVia.setOrigin(pt);
          sVia.getLayer2BBox(sViaBox);
          if (!sViaBox.overlaps(testbox, false)) {
            continue;
          }
        }
        switch (type) {
          case 0:
            gridGraph_.subRouteShapeCostVia(i, j, z - 1);  // safe access
            break;
          case 1:
            gridGraph_.addRouteShapeCostVia(i, j, z - 1);  // safe access
            break;
          case 2:
            gridGraph_.subFixedShapeCostVia(i, j, z - 1);  // safe access
            break;
          case 3:
            gridGraph_.addFixedShapeCostVia(i, j, z - 1);  // safe access
            break;
          default:;
        }
      } else if (eolType == 2) {
        if (gridGraph_.isSVia(i, j, z)) {
          gridGraph_.getPoint(pt, i, j);
          auto sViaDef = apSVia_[FlexMazeIdx(i, j, z)]->getAccessViaDef();
          sVia.setViaDef(sViaDef);
          sVia.setOrigin(pt);
          sVia.getLayer1BBox(sViaBox);
          if (!sViaBox.overlaps(testbox, false)) {
            continue;
          }
        }
        switch (type) {
          case 0:
            gridGraph_.subRouteShapeCostVia(i, j, z);  // safe access
            break;
          case 1:
            gridGraph_.addRouteShapeCostVia(i, j, z);  // safe access
            break;
          case 2:
            gridGraph_.subFixedShapeCostVia(i, j, z);  // safe access
            break;
          case 3:
            gridGraph_.addFixedShapeCostVia(i, j, z);  // safe access
            break;
          default:;
        }
      }
    }
  }
}

void FlexDRWorker::modEolSpacingCost(const frBox& box,
                                     frMIdx z,
                                     int type,
                                     frConstraint* con,
                                     bool isSkipVia)
{
  frCoord eolSpace, eolWidth, eolWithin;
  if (con->typeId()
      == frConstraintTypeEnum::frcLef58SpacingEndOfLineConstraint) {
    frLef58SpacingEndOfLineConstraint* constraint
        = (frLef58SpacingEndOfLineConstraint*) con;
    eolSpace = constraint->getEolSpace();
    eolWidth = constraint->getEolWidth();
    if (constraint->hasWithinConstraint()) {
      eolWithin = constraint->getWithinConstraint()->getEolWithin();
      if(constraint->getWithinConstraint()->hasEndToEndConstraint())
        eolSpace = std::max(eolSpace, constraint->getWithinConstraint()->getEndToEndConstraint()->getEndToEndSpace());
    }
    else
      eolWithin = 0;
  } else if (con->typeId()
             == frConstraintTypeEnum::frcSpacingEndOfLineConstraint) {
    frSpacingEndOfLineConstraint* constraint
        = (frSpacingEndOfLineConstraint*) con;
    eolSpace = constraint->getMinSpacing();
    eolWidth = constraint->getEolWidth();
    eolWithin = constraint->getEolWithin();
  } else
    return;
  frBox testBox;
  if (box.right() - box.left() < eolWidth) {
    testBox.set(box.left() - eolWithin,
                box.top(),
                box.right() + eolWithin,
                box.top() + eolSpace);
    // if (!isInitDR()) {
    modEolSpacingCost_helper(testBox, z, type, 0);
    if (!isSkipVia) {
      modEolSpacingCost_helper(testBox, z, type, 1);
      modEolSpacingCost_helper(testBox, z, type, 2);
    }
    testBox.set(box.left() - eolWithin,
                box.bottom() - eolSpace,
                box.right() + eolWithin,
                box.bottom());
    modEolSpacingCost_helper(testBox, z, type, 0);
    if (!isSkipVia) {
      modEolSpacingCost_helper(testBox, z, type, 1);
      modEolSpacingCost_helper(testBox, z, type, 2);
    }
  }
  // eol to left and right
  if (box.top() - box.bottom() < eolWidth) {
    testBox.set(box.right(),
                box.bottom() - eolWithin,
                box.right() + eolSpace,
                box.top() + eolWithin);
    modEolSpacingCost_helper(testBox, z, type, 0);
    if (!isSkipVia) {
      modEolSpacingCost_helper(testBox, z, type, 1);
      modEolSpacingCost_helper(testBox, z, type, 2);
    }
    testBox.set(box.left() - eolSpace,
                box.bottom() - eolWithin,
                box.left(),
                box.top() + eolWithin);
    modEolSpacingCost_helper(testBox, z, type, 0);
    if (!isSkipVia) {
      modEolSpacingCost_helper(testBox, z, type, 1);
      modEolSpacingCost_helper(testBox, z, type, 2);
    }
  }
}
void FlexDRWorker::modEolSpacingRulesCost(const frBox& box,
                                          frMIdx z,
                                          int type,
                                          bool isSkipVia)
{
  auto layer = getTech()->getLayer(gridGraph_.getLayerNum(z));
  frBox testBox;
  if (layer->hasEolSpacing())
    for (auto con : layer->getEolSpacing())
      modEolSpacingCost(box, z, type, con, isSkipVia);
  for (auto con : layer->getLef58SpacingEndOfLineConstraints())
    modEolSpacingCost(box, z, type, con.get(), isSkipVia);
}

// forbid via if it would trigger violation
void FlexDRWorker::modAdjCutSpacingCost_fixedObj(const frDesign* design,
                                                 const frBox& origCutBox,
                                                 frVia* origVia)
{
  if (!origVia->getNet()->getType().isSupply()) {
    return;
  }
  auto lNum = origVia->getViaDef()->getCutLayerNum();
  for (auto con : getTech()->getLayer(lNum)->getCutSpacing()) {
    if (con->getAdjacentCuts() == -1) {
      continue;
    }
    bool hasFixedViol = false;

    gtl::point_data<frCoord> origCenter(
        (origCutBox.left() + origCutBox.right()) / 2,
        (origCutBox.bottom() + origCutBox.top()) / 2);
    gtl::rectangle_data<frCoord> origCutRect(origCutBox.left(),
                                             origCutBox.bottom(),
                                             origCutBox.right(),
                                             origCutBox.top());

    frBox viaBox;
    origVia->getCutBBox(viaBox);

    frSquaredDistance reqDistSquare = con->getCutSpacing();
    reqDistSquare *= reqDistSquare;

    auto cutWithin = con->getCutWithin();
    frBox queryBox;
    viaBox.bloat(cutWithin, queryBox);

    frRegionQuery::Objects<frBlockObject> result;
    design->getRegionQuery()->query(queryBox, lNum, result);

    for (auto& [box, obj] : result) {
      if (obj->typeId() == frcVia) {
        auto via = static_cast<frVia*>(obj);
        if (!via->getNet()->getType().isSupply()) {
          continue;
        }
        if (origCutBox == box) {
          continue;
        }

        gtl::rectangle_data<frCoord> cutRect(
            box.left(), box.bottom(), box.right(), box.top());
        gtl::point_data<frCoord> cutCenterPt((box.left() + box.right()) / 2,
                                             (box.bottom() + box.top()) / 2);

        frSquaredDistance distSquare = 0;
        if (con->hasCenterToCenter()) {
          distSquare = gtl::distance_squared(origCenter, cutCenterPt);
        } else {
          distSquare = gtl::square_euclidean_distance(origCutRect, cutRect);
        }

        if (distSquare < reqDistSquare) {
          hasFixedViol = true;
          break;
        }
      }
    }

    // block adjacent via idx if will trigger violation
    // pessimistic since block a box
    if (hasFixedViol) {
      FlexMazeIdx mIdx1, mIdx2;
      frBox spacingBox;
      auto reqDist = con->getCutSpacing();
      auto cutWidth = getTech()->getLayer(lNum)->getWidth();
      if (con->hasCenterToCenter()) {
        spacingBox.set(origCenter.x() - reqDist,
                       origCenter.y() - reqDist,
                       origCenter.x() + reqDist,
                       origCenter.y() + reqDist);
      } else {
        origCutBox.bloat(reqDist + cutWidth / 2, spacingBox);
      }
      gridGraph_.getIdxBox(mIdx1, mIdx2, spacingBox);

      frMIdx zIdx
          = gridGraph_.getMazeZIdx(origVia->getViaDef()->getLayer1Num());
      for (int i = mIdx1.x(); i <= mIdx2.x(); i++) {
        for (int j = mIdx1.y(); j <= mIdx2.y(); j++) {
          gridGraph_.setBlocked(i, j, zIdx, frDirEnum::U);
        }
      }
    }
  }
}

/*inline*/ void FlexDRWorker::modCutSpacingCost(const frBox& box,
                                                frMIdx z,
                                                int type,
                                                bool isBlockage)
{
  auto lNum = gridGraph_.getLayerNum(z) + 1;
  auto cutLayer = getTech()->getLayer(lNum);
  if (!cutLayer->hasCutSpacing()
      && !cutLayer->hasLef58DiffNetCutSpcTblConstraint()) {
    return;
  }
  // obj1 = curr obj
  // obj2 = other obj
  // default via dimension
  frViaDef* viaDef = cutLayer->getDefaultViaDef();
  frVia via(viaDef);
  frBox viaBox(0, 0, 0, 0);
  via.getCutBBox(viaBox);

  // spacing value needed
  frCoord bloatDist = 0;
  for (auto con : cutLayer->getCutSpacing()) {
    bloatDist = max(bloatDist, con->getCutSpacing());
    if (con->getAdjacentCuts() != -1 && isBlockage) {
      bloatDist = max(bloatDist, con->getCutWithin());
    }
  }
  frLef58CutSpacingTableConstraint* lef58con = nullptr;
  if (cutLayer->hasLef58DiffNetCutSpcTblConstraint())
    lef58con = cutLayer->getLef58DiffNetCutSpcTblConstraint();

  if (lef58con != nullptr) {
    bloatDist = max(bloatDist, lef58con->getDefaultSpacing());
  }

  FlexMazeIdx mIdx1;
  FlexMazeIdx mIdx2;
  // assumes width always > 2
  frBox bx(box.left() - bloatDist - (viaBox.right() - 0) + 1,
           box.bottom() - bloatDist - (viaBox.top() - 0) + 1,
           box.right() + bloatDist + (0 - viaBox.left()) - 1,
           box.top() + bloatDist + (0 - viaBox.bottom()) - 1);
  gridGraph_.getIdxBox(mIdx1, mIdx2, bx);

  frPoint pt;
  frBox tmpBx;
  frSquaredDistance distSquare = 0;
  frSquaredDistance c2cSquare = 0;
  frCoord dx, dy, prl;
  frTransform xform;
  frSquaredDistance reqDistSquare = 0;
  frPoint boxCenter, tmpBxCenter;
  boxCenter.set((box.left() + box.right()) / 2, (box.bottom() + box.top()) / 2);
  frSquaredDistance currDistSquare = 0;
  bool hasViol;
  for (int i = mIdx1.x(); i <= mIdx2.x(); i++) {
    for (int j = mIdx1.y(); j <= mIdx2.y(); j++) {
      for (auto& uFig : via.getViaDef()->getCutFigs()) {
        auto obj = static_cast<frRect*>(uFig.get());
        gridGraph_.getPoint(pt, i, j);
        xform.set(pt);
        obj->getBBox(tmpBx);
        tmpBx.transform(xform);
        tmpBxCenter.set((tmpBx.left() + tmpBx.right()) / 2,
                        (tmpBx.bottom() + tmpBx.top()) / 2);
        distSquare = box2boxDistSquareNew(box, tmpBx, dx, dy);
        c2cSquare = pt2ptDistSquare(boxCenter, tmpBxCenter);
        prl = max(-dx, -dy);
        hasViol = false;
        for (auto con : cutLayer->getCutSpacing()) {
          reqDistSquare = con->getCutSpacing();
          reqDistSquare *= con->getCutSpacing();
          currDistSquare = con->hasCenterToCenter() ? c2cSquare : distSquare;
          if (con->hasSameNet()) {
            continue;
          }
          if (con->isLayer()) {
            ;
          } else if (con->isAdjacentCuts()) {
            // OBS always count as within distance instead of cut spacing
            if (isBlockage) {
              reqDistSquare = con->getCutWithin();
              reqDistSquare *= con->getCutWithin();
            }
            if (currDistSquare < reqDistSquare) {
              hasViol = true;
              // should disable hasViol and modify this part to new grid graph
            }
          } else if (con->isParallelOverlap()) {
            if (prl > 0 && currDistSquare < reqDistSquare) {
              hasViol = true;
            }
          } else if (con->isArea()) {
            auto currArea = max(box.length() * box.width(),
                                tmpBx.length() * tmpBx.width());
            if (currArea >= con->getCutArea()
                && currDistSquare < reqDistSquare) {
              hasViol = true;
            }
          } else if (currDistSquare < reqDistSquare) {
            hasViol = true;
          }
          if (hasViol)
            break;
        }
        if (!hasViol && lef58con != nullptr) {
          bool center2center;
          center2center = lef58con->getDefaultCenterToCenter();
          reqDistSquare = lef58con->getDefaultSpacing();
          reqDistSquare *= reqDistSquare;
          if (center2center)
            currDistSquare = c2cSquare;
          else
            currDistSquare = distSquare;
          if (currDistSquare < reqDistSquare)
            hasViol = true;
        }

        if (hasViol) {
          switch (type) {
            case 0:
              gridGraph_.subRouteShapeCostVia(i, j, z);  // safe access
              break;
            case 1:
              gridGraph_.addRouteShapeCostVia(i, j, z);  // safe access
              break;
            case 2:
              gridGraph_.subFixedShapeCostVia(i, j, z);  // safe access
              break;
            case 3:
              gridGraph_.addFixedShapeCostVia(i, j, z);  // safe access
              break;
            default:;
          }
          break;
        }
      }
    }
  }
}

void FlexDRWorker::modInterLayerCutSpacingCost(const frBox& box,
                                               frMIdx z,
                                               int type,
                                               bool isUpperVia,
                                               bool isBlockage)
{
  auto cutLayerNum1 = gridGraph_.getLayerNum(z) + 1;
  auto cutLayerNum2 = isUpperVia ? cutLayerNum1 + 2 : cutLayerNum1 - 2;
  auto z2 = isUpperVia ? z + 1 : z - 1;
  if (cutLayerNum2 > getTech()->getTopLayerNum()
      || cutLayerNum2 < getTech()->getBottomLayerNum())
    return;
  frLayer* layer1 = getTech()->getLayer(cutLayerNum1);
  frLayer* layer2 = getTech()->getLayer(cutLayerNum2);

  frViaDef* viaDef = nullptr;
  viaDef = layer2->getDefaultViaDef();

  if (viaDef == nullptr) {
    return;
  }
  frCutSpacingConstraint* con
      = layer1->getInterLayerCutSpacing(cutLayerNum2, false);
  if (con == nullptr) {
    con = layer2->getInterLayerCutSpacing(cutLayerNum1, false);
  }
  // LEF58_SPACINGTABLE START
  frLef58CutSpacingTableConstraint* lef58con;
  if (!isUpperVia)
    lef58con = layer1->getLef58DefaultInterCutSpcTblConstraint();
  else
    lef58con = layer2->getLef58DefaultInterCutSpcTblConstraint();

  if (lef58con != nullptr) {
    auto dbRule = lef58con->getODBRule();
    if (!isUpperVia && dbRule->getSecondLayer()->getName() != layer2->getName())
      lef58con = nullptr;
    if (isUpperVia && dbRule->getSecondLayer()->getName() != layer1->getName())
      lef58con = nullptr;
  }
  // LEF58_SPACINGTABLE END
  if (con == nullptr && lef58con == nullptr)
    return;

  // obj1 = curr obj
  // obj2 = other obj
  // default via dimension
  frVia via(viaDef);
  frBox viaBox(0, 0, 0, 0);
  via.getCutBBox(viaBox);

  // spacing value needed
  frCoord bloatDist = 0;
  if (con != nullptr)
    bloatDist = con->getCutSpacing();
  if (lef58con != nullptr)
    bloatDist = std::max(bloatDist, lef58con->getDefaultSpacing());

  FlexMazeIdx mIdx1;
  FlexMazeIdx mIdx2;
  // assumes width always > 2
  frBox bx(box.left() - bloatDist - (viaBox.right() - 0) + 1,
           box.bottom() - bloatDist - (viaBox.top() - 0) + 1,
           box.right() + bloatDist + (0 - viaBox.left()) - 1,
           box.top() + bloatDist + (0 - viaBox.bottom()) - 1);
  gridGraph_.getIdxBox(mIdx1, mIdx2, bx);

  frPoint pt;
  frBox tmpBx;
  frSquaredDistance distSquare = 0;
  frSquaredDistance c2cSquare = 0;
  frCoord dx, dy;
  frTransform xform;
  frSquaredDistance reqDistSquare = 0;
  frPoint boxCenter, tmpBxCenter;
  boxCenter.set((box.left() + box.right()) / 2, (box.bottom() + box.top()) / 2);
  frSquaredDistance currDistSquare = 0;
  bool hasViol = false;
  for (int i = mIdx1.x(); i <= mIdx2.x(); i++) {
    for (int j = mIdx1.y(); j <= mIdx2.y(); j++) {
      for (auto& uFig : via.getViaDef()->getCutFigs()) {
        auto obj = static_cast<frRect*>(uFig.get());
        gridGraph_.getPoint(pt, i, j);
        xform.set(pt);
        obj->getBBox(tmpBx);
        tmpBx.transform(xform);
        tmpBxCenter.set((tmpBx.left() + tmpBx.right()) / 2,
                        (tmpBx.bottom() + tmpBx.top()) / 2);
        distSquare = box2boxDistSquareNew(box, tmpBx, dx, dy);
        c2cSquare = pt2ptDistSquare(boxCenter, tmpBxCenter);
        hasViol = false;
        if (con != nullptr) {
          reqDistSquare = con->getCutSpacing();
          reqDistSquare *= reqDistSquare;
          currDistSquare = con->hasCenterToCenter() ? c2cSquare : distSquare;
          if (currDistSquare < reqDistSquare)
            hasViol = true;
        }
        if (!hasViol && lef58con != nullptr) {
          reqDistSquare = lef58con->getDefaultSpacing();
          reqDistSquare *= reqDistSquare;
          currDistSquare
              = lef58con->getDefaultCenterToCenter() ? c2cSquare : distSquare;
          if (currDistSquare < reqDistSquare)
            hasViol = true;
        }

        if (hasViol) {
          switch (type) {
            case 0:
              gridGraph_.subRouteShapeCostVia(i, j, z2);  // safe access
              break;
            case 1:
              gridGraph_.addRouteShapeCostVia(i, j, z2);  // safe access
              break;
            case 2:
              gridGraph_.subFixedShapeCostVia(i, j, z2);  // safe access
              break;
            case 3:
              gridGraph_.addFixedShapeCostVia(i, j, z2);  // safe access
              break;
            default:;
          }
          break;
        }
      }
    }
  }
}

void FlexDRWorker::addPathCost(drConnFig* connFig)
{
  modPathCost(connFig, 1);
}

void FlexDRWorker::subPathCost(drConnFig* connFig)
{
  modPathCost(connFig, 0);
}

void FlexDRWorker::modPathCost(drConnFig* connFig, int type)
{
  frNonDefaultRule* ndr = nullptr;
  if (connFig->typeId() == drcPathSeg) {
    auto obj = static_cast<drPathSeg*>(connFig);
    FlexMazeIdx bi, ei;
    obj->getMazeIdx(bi, ei);
    // new
    frBox box;
    obj->getBBox(box);
    ndr = !obj->isTapered() ? connFig->getNet()->getFrNet()->getNondefaultRule()
                            : nullptr;
    modMinSpacingCostPlanar(box, bi.z(), type, false, ndr);
    modMinSpacingCostVia(box, bi.z(), type, true, true, false, ndr);
    modMinSpacingCostVia(box, bi.z(), type, false, true, false, ndr);
    modViaForbiddenThrough(bi, ei, type);
    // wrong way wire cannot have eol problem: (1) with via at end, then via
    // will add eol cost; (2) with pref-dir wire, then not eol edge
    bool isHLayer
        = (getTech()->getLayer(gridGraph_.getLayerNum(bi.z()))->getDir()
           == dbTechLayerDir::HORIZONTAL);
    if (isHLayer == (bi.y() == ei.y())) {
      modEolSpacingRulesCost(box, bi.z(), type);
    }
  } else if (connFig->typeId() == drcPatchWire) {
    auto obj = static_cast<drPatchWire*>(connFig);
    frMIdx zIdx = gridGraph_.getMazeZIdx(obj->getLayerNum());
    frBox box;
    obj->getBBox(box);
    ndr = connFig->getNet()->getFrNet()->getNondefaultRule();
    modMinSpacingCostPlanar(box, zIdx, type, false, ndr);
    modMinSpacingCostVia(box, zIdx, type, true, true, false, ndr);
    modMinSpacingCostVia(box, zIdx, type, false, true, false, ndr);
    modEolSpacingRulesCost(box, zIdx, type);
  } else if (connFig->typeId() == drcVia) {
    auto obj = static_cast<drVia*>(connFig);
    FlexMazeIdx bi, ei;
    obj->getMazeIdx(bi, ei);
    // new

    frBox box;
    obj->getLayer1BBox(box);  // assumes enclosure for via is always rectangle
    ndr = connFig->getNet()->getFrNet()->getNondefaultRule();
    modMinSpacingCostPlanar(box, bi.z(), type, false, ndr);
    modMinSpacingCostVia(box, bi.z(), type, true, false, false, ndr);
    modMinSpacingCostVia(box, bi.z(), type, false, false, false, ndr);
    modEolSpacingRulesCost(box, bi.z(), type);

    obj->getLayer2BBox(box);  // assumes enclosure for via is always rectangle

    modMinSpacingCostPlanar(box, ei.z(), type, false, ndr);
    modMinSpacingCostVia(box, ei.z(), type, true, false, false, ndr);
    modMinSpacingCostVia(box, ei.z(), type, false, false, false, ndr);
    modEolSpacingRulesCost(box, ei.z(), type);

    frTransform xform;
    frPoint pt;
    obj->getOrigin(pt);
    xform.set(pt);
    for (auto& uFig : obj->getViaDef()->getCutFigs()) {
      auto rect = static_cast<frRect*>(uFig.get());
      rect->getBBox(box);
      box.transform(xform);
      modCutSpacingCost(box, bi.z(), type);
      modInterLayerCutSpacingCost(box, bi.z(), type, true);
      modInterLayerCutSpacingCost(box, bi.z(), type, false);
    }
  }
}

bool FlexDRWorker::mazeIterInit_sortRerouteNets(int mazeIter,
                                                vector<drNet*>& rerouteNets)
{
  auto rerouteNetsComp = [](drNet* const& a, drNet* const& b) {
    if (a->getFrNet()->getAbsPriorityLvl() > b->getFrNet()->getAbsPriorityLvl())
      return true;
    if (a->getFrNet()->getAbsPriorityLvl() < b->getFrNet()->getAbsPriorityLvl())
      return false;
    frBox boxA, boxB;
    a->getPinBox(boxA);
    b->getPinBox(boxB);
    auto areaA = boxA.area();
    auto areaB = boxB.area();
    return (a->getNumPinsIn() == b->getNumPinsIn()
                ? (areaA == areaB ? a->getId() < b->getId() : areaA < areaB)
                : a->getNumPinsIn() < b->getNumPinsIn());
  };
  // sort
  if (mazeIter == 0) {
    sort(rerouteNets.begin(), rerouteNets.end(), rerouteNetsComp);
    // to be removed
    if (OR_SEED != -1 && rerouteNets.size() >= 2) {
      uniform_int_distribution<int> distribution(0, rerouteNets.size() - 1);
      default_random_engine generator(OR_SEED);
      int numSwap = (double) (rerouteNets.size()) * OR_K;
      for (int i = 0; i < numSwap; i++) {
        int idx = distribution(generator);
        swap(rerouteNets[idx], rerouteNets[(idx + 1) % rerouteNets.size()]);
      }
    }
  }
  return true;
}

void FlexDRWorker::mazeNetInit(drNet* net)
{
  gridGraph_.resetStatus();
  gridGraph_.setNDR(net->getFrNet()->getNondefaultRule());
  // sub term / instterm cost when net is about to route
  initMazeCost_terms(net->getFrNetTerms(), false, true);
  // sub via access cost when net is about to route
  // route_queue does not need to reserve
  if (isFollowGuide()) {
    initMazeCost_guide_helper(net, true);
  }
  // add minimum cut cost from objs in ext ring when the net is about to route
  initMazeCost_minCut_helper(net, true);
  initMazeCost_ap_helper(net, false);
  initMazeCost_boundary_helper(net, false);
}

void FlexDRWorker::mazeNetEnd(drNet* net)
{
  // add term / instterm cost back when net is about to end
  initMazeCost_terms(net->getFrNetTerms(), true, true);
  if (isFollowGuide()) {
    initMazeCost_guide_helper(net, false);
  }
  // sub minimum cut cost from vias in ext ring when the net is about to end
  initMazeCost_minCut_helper(net, false);
  initMazeCost_ap_helper(net, true);
  initMazeCost_boundary_helper(net, true);
  gridGraph_.setNDR(nullptr);
  gridGraph_.setDstTaperBox(nullptr);
}

void FlexDRWorker::route_queue(FlexGCWorker& gcWorker)
{
  queue<RouteQueueEntry> rerouteQueue;

  if (needRecheck_) {
    gcWorker.main();
    setMarkers(gcWorker.getMarkers());
  }

  setGCWorker(&gcWorker);

  // init net status
  route_queue_resetRipup();
  // init marker cost
  route_queue_addMarkerCost();
  // init reroute queue
  // route_queue_init_queue(rerouteNets);
  route_queue_init_queue(rerouteQueue);

  if (graphics_ && !rerouteQueue.empty()) {
    graphics_->startWorker(this);
  }

  // route
  route_queue_main(rerouteQueue);

  // end
  gcWorker.resetTargetNet();
  gcWorker.setEnableSurgicalFix(true);
  gcWorker.main();
  // write back GC patches
  for (auto& pwire : gcWorker.getPWires()) {
    auto net = pwire->getNet();
    if (!net) {
      cout << "Error: pwire with no net\n";
      exit(1);
    }
    auto tmpPWire = make_unique<drPatchWire>();
    tmpPWire->setLayerNum(pwire->getLayerNum());
    frPoint origin;
    pwire->getOrigin(origin);
    tmpPWire->setOrigin(origin);
    frBox box;
    pwire->getOffsetBox(box);
    tmpPWire->setOffsetBox(box);
    tmpPWire->addToNet(net);

    unique_ptr<drConnFig> tmp(std::move(tmpPWire));
    auto& workerRegionQuery = getWorkerRegionQuery();
    workerRegionQuery.add(tmp.get());
    net->addRoute(std::move(tmp));
  }

  gcWorker.end();

  setMarkers(gcWorker.getMarkers());

  for (auto& net : nets_) {
    net->setBestRouteConnFigs();
  }
  setBestMarkers();
  if (graphics_) {
    graphics_->show(true);
  }
}

void FlexDRWorker::route_queue_main(queue<RouteQueueEntry>& rerouteQueue)
{
  auto& workerRegionQuery = getWorkerRegionQuery();
  while (!rerouteQueue.empty()) {
    auto& entry = rerouteQueue.front();
    frBlockObject* obj = entry.block;
    bool doRoute = entry.doRoute;
    int numReroute = entry.numReroute;

    rerouteQueue.pop();
    bool didRoute = false;
    bool didCheck = false;

    if (graphics_ && obj->typeId() == drcNet) {
      graphics_->startNet(static_cast<drNet*>(obj));
    }
    if (obj->typeId() == drcNet && doRoute) {
      auto net = static_cast<drNet*>(obj);
      if (numReroute != net->getNumReroutes()) {
        continue;
      }
      // init
      net->setModified(true);
      if (net->getFrNet()) {
        net->getFrNet()->setModified(true);
      }
      net->setNumMarkers(0);
      for (auto& uConnFig : net->getRouteConnFigs()) {
        subPathCost(uConnFig.get());
        workerRegionQuery.remove(uConnFig.get());  // worker region query
      }
      // route_queue need to unreserve via access if all nets are ripupped
      // (i.e., not routed) see route_queue_init_queue this
      // is unreserve via via is reserved only when drWorker starts from nothing
      // and via is reserved
      if (net->getNumReroutes() == 0 && getRipupMode() == 1) {
        initMazeCost_via_helper(net, false);
      }
      net->clear();

      // route
      mazeNetInit(net);
      bool isRouted = routeNet(net);
      if (isRouted == false) {
        if (OUT_MAZE_FILE == string("")) {
          if (VERBOSE > 0) {
            cout << "Waring: no output maze log specified, skipped writing "
                    "maze log"
                 << endl;
          }
        } else {
          gridGraph_.print();
        }
        if (graphics_) {
          graphics_->show(false);
        }
        logger_->error(DRT,
                       255,
                       "Maze Route cannot find path of net {} in "
                       "worker of routeBox {}.",
                       net->getFrNet()->getName(),
                       getRouteBox());
      }
      mazeNetEnd(net);
      net->addNumReroutes();
      didRoute = true;

      // gc
      if (gcWorker_->setTargetNet(net->getFrNet())) {
        gcWorker_->updateDRNet(net);
        gcWorker_->setEnableSurgicalFix(true);
        gcWorker_->main();

        // write back GC patches
        for (auto& pwire : gcWorker_->getPWires()) {
          auto net = pwire->getNet();
          auto tmpPWire = make_unique<drPatchWire>();
          tmpPWire->setLayerNum(pwire->getLayerNum());
          frPoint origin;
          pwire->getOrigin(origin);
          tmpPWire->setOrigin(origin);
          frBox box;
          pwire->getOffsetBox(box);
          tmpPWire->setOffsetBox(box);
          tmpPWire->addToNet(net);

          unique_ptr<drConnFig> tmp(std::move(tmpPWire));
          auto& workerRegionQuery = getWorkerRegionQuery();
          workerRegionQuery.add(tmp.get());
          net->addRoute(std::move(tmp));
        }

        didCheck = true;
      } else {
        cout << "Error: fail to setTargetNet\n";
      }
    } else {
      gcWorker_->setEnableSurgicalFix(false);
      if (obj->typeId() == frcNet) {
        auto net = static_cast<frNet*>(obj);
        if (gcWorker_->setTargetNet(net)) {
          gcWorker_->main();
          didCheck = true;
        }
      } else {
        if (gcWorker_->setTargetNet(obj)) {
          gcWorker_->main();
          didCheck = true;
        }
      }
    }

    // end
    if (didCheck) {
      route_queue_update_queue(gcWorker_->getMarkers(), rerouteQueue);
    }
    if (didRoute) {
      route_queue_markerCostDecay();
    }
    if (didCheck) {
      route_queue_addMarkerCost(gcWorker_->getMarkers());
    }

    if (graphics_) {
      if (obj->typeId() == drcNet && doRoute) {
        auto net = static_cast<drNet*>(obj);
        graphics_->endNet(net);
      }
    }
  }
}

void FlexDRWorker::routeNet_prep(
    drNet* net,
    set<drPin*, frBlockObjectComp>& unConnPins,
    map<FlexMazeIdx, set<drPin*, frBlockObjectComp>>& mazeIdx2unConnPins,
    set<FlexMazeIdx>& apMazeIdx,
    set<FlexMazeIdx>& realPinAPMazeIdx,
    map<FlexMazeIdx, frBox3D*>& mazeIdx2Tbox,
    list<pair<drPin*, frBox3D>>& pinTaperBoxes)
{
  frBox3D* tbx = nullptr;
  for (auto& pin : net->getPins()) {
    unConnPins.insert(pin.get());
    if (gridGraph_.getNDR()) {
      if (AUTO_TAPER_NDR_NETS
          && pin->isInstPin()) {  // create a taper box for each pin
        FlexMazeIdx l, h;
        pin->getAPBbox(l, h);
        frMIdx z;
        frCoord pitch
            = getTech()->getLayer(gridGraph_.getLayerNum(l.z()))->getPitch(),
            r;
        r = TAPERBOX_RADIUS;
        l.set(gridGraph_.getMazeXIdx(gridGraph_.xCoord(l.x()) - r * pitch),
              gridGraph_.getMazeYIdx(gridGraph_.yCoord(l.y()) - r * pitch),
              l.z());
        h.set(gridGraph_.getMazeXIdx(gridGraph_.xCoord(h.x()) + r * pitch),
              gridGraph_.getMazeYIdx(gridGraph_.yCoord(h.y()) + r * pitch),
              h.z());
        z = l.z() == 0 ? 1 : h.z();
        pinTaperBoxes.push_back(std::make_pair(
            pin.get(), frBox3D(l.x(), l.y(), h.x(), h.y(), l.z(), z)));
        tbx = &std::prev(pinTaperBoxes.end())->second;
        for (z = tbx->zLow(); z <= tbx->zHigh();
             z++) {  // populate the map from points to taper boxes
          for (int x = tbx->left(); x <= tbx->right(); x++)
            for (int y = tbx->bottom(); y <= tbx->top(); y++)
              mazeIdx2Tbox[FlexMazeIdx(x, y, z)] = tbx;
        }
      }
    }
    for (auto& ap : pin->getAccessPatterns()) {
      FlexMazeIdx mi;
      ap->getMazeIdx(mi);
      mazeIdx2unConnPins[mi].insert(pin.get());
      if (pin->hasFrTerm()) {
        realPinAPMazeIdx.insert(mi);
      }
      apMazeIdx.insert(mi);
      gridGraph_.setDst(mi);
    }
  }
}

void FlexDRWorker::routeNet_setSrc(
    set<drPin*, frBlockObjectComp>& unConnPins,
    map<FlexMazeIdx, set<drPin*, frBlockObjectComp>>& mazeIdx2unConnPins,
    vector<FlexMazeIdx>& connComps,
    FlexMazeIdx& ccMazeIdx1,
    FlexMazeIdx& ccMazeIdx2,
    frPoint& centerPt)
{
  frMIdx xDim, yDim, zDim;
  gridGraph_.getDim(xDim, yDim, zDim);
  ccMazeIdx1.set(xDim - 1, yDim - 1, zDim - 1);
  ccMazeIdx2.set(0, 0, 0);
  // first pin selection algorithm goes here
  // choose the center pin
  centerPt.set(0, 0);
  int totAPCnt = 0;
  frCoord totX = 0;
  frCoord totY = 0;
  frCoord totZ = 0;
  FlexMazeIdx mi;
  frPoint bp;
  for (auto& pin : unConnPins) {
    for (auto& ap : pin->getAccessPatterns()) {
      ap->getMazeIdx(mi);
      ap->getPoint(bp);
      totX += bp.x();
      totY += bp.y();
      centerPt.set(centerPt.x() + bp.x(), centerPt.y() + bp.y());
      totZ += gridGraph_.getZHeight(mi.z());
      totAPCnt++;
      break;
    }
  }
  totX /= totAPCnt;
  totY /= totAPCnt;
  totZ /= totAPCnt;
  centerPt.set(centerPt.x() / totAPCnt, centerPt.y() / totAPCnt);

  // select the farmost pin
  drPin* currPin = nullptr;

  frCoord currDist = 0;
  for (auto& pin : unConnPins) {
    for (auto& ap : pin->getAccessPatterns()) {
      ap->getMazeIdx(mi);
      ap->getPoint(bp);
      frCoord dist = abs(totX - bp.x()) + abs(totY - bp.y())
                     + abs(totZ - gridGraph_.getZHeight(mi.z()));
      if (dist >= currDist) {
        currDist = dist;
        currPin = pin;
      }
    }
  }

  unConnPins.erase(currPin);

  // first pin selection algorithm ends here
  for (auto& ap : currPin->getAccessPatterns()) {
    ap->getMazeIdx(mi);
    connComps.push_back(mi);
    ccMazeIdx1.set(min(ccMazeIdx1.x(), mi.x()),
                   min(ccMazeIdx1.y(), mi.y()),
                   min(ccMazeIdx1.z(), mi.z()));
    ccMazeIdx2.set(max(ccMazeIdx2.x(), mi.x()),
                   max(ccMazeIdx2.y(), mi.y()),
                   max(ccMazeIdx2.z(), mi.z()));
    auto it = mazeIdx2unConnPins.find(mi);
    if (it == mazeIdx2unConnPins.end()) {
      continue;
    }
    auto it2 = it->second.find(currPin);
    if (it2 == it->second.end()) {
      continue;
    }
    it->second.erase(it2);

    gridGraph_.setSrc(mi);
    // remove dst label only when no other pins share the same loc
    if (it->second.empty()) {
      mazeIdx2unConnPins.erase(it);
      gridGraph_.resetDst(mi);
    }
  }
}

drPin* FlexDRWorker::routeNet_getNextDst(
    FlexMazeIdx& ccMazeIdx1,
    FlexMazeIdx& ccMazeIdx2,
    map<FlexMazeIdx, set<drPin*, frBlockObjectComp>>& mazeIdx2unConnPins,
    list<pair<drPin*, frBox3D>>& pinTaperBoxes)
{
  frPoint pt;
  frPoint ll, ur;
  gridGraph_.getPoint(ll, ccMazeIdx1.x(), ccMazeIdx1.y());
  gridGraph_.getPoint(ur, ccMazeIdx2.x(), ccMazeIdx2.y());
  frCoord currDist = std::numeric_limits<frCoord>::max();
  drPin* nextDst = nullptr;
  if (!nextDst)
    for (auto& [mazeIdx, setS] : mazeIdx2unConnPins) {
      gridGraph_.getPoint(pt, mazeIdx.x(), mazeIdx.y());
      frCoord dx = max(max(ll.x() - pt.x(), pt.x() - ur.x()), 0);
      frCoord dy = max(max(ll.y() - pt.y(), pt.y() - ur.y()), 0);
      frCoord dz = max(max(gridGraph_.getZHeight(ccMazeIdx1.z())
                               - gridGraph_.getZHeight(mazeIdx.z()),
                           gridGraph_.getZHeight(mazeIdx.z())
                               - gridGraph_.getZHeight(ccMazeIdx2.z())),
                       0);
      if (dx + dy + dz < currDist) {
        currDist = dx + dy + dz;
        nextDst = *(setS.begin());
      }
      if (currDist == 0) {
        break;
      }
    }
  if (gridGraph_.getNDR()) {
    if (AUTO_TAPER_NDR_NETS) {
      for (auto& a : pinTaperBoxes) {
        if (a.first == nextDst) {
          gridGraph_.setDstTaperBox(&a.second);
          break;
        }
      }
    }
  }
  return nextDst;
}

void FlexDRWorker::mazePinInit()
{
  gridGraph_.resetPrevNodeDir();
}

void FlexDRWorker::routeNet_postAstarUpdate(
    vector<FlexMazeIdx>& path,
    vector<FlexMazeIdx>& connComps,
    set<drPin*, frBlockObjectComp>& unConnPins,
    map<FlexMazeIdx, set<drPin*, frBlockObjectComp>>& mazeIdx2unConnPins,
    bool isFirstConn)
{
  // first point is dst
  set<FlexMazeIdx> localConnComps;
  if (!path.empty()) {
    auto mi = path[0];
    vector<drPin*> tmpPins;
    for (auto pin : mazeIdx2unConnPins[mi]) {
      tmpPins.push_back(pin);
    }
    for (auto pin : tmpPins) {
      unConnPins.erase(pin);
      for (auto& ap : pin->getAccessPatterns()) {
        FlexMazeIdx mi;
        ap->getMazeIdx(mi);
        auto it = mazeIdx2unConnPins.find(mi);
        if (it == mazeIdx2unConnPins.end()) {
          continue;
        }
        auto it2 = it->second.find(pin);
        if (it2 == it->second.end()) {
          continue;
        }
        it->second.erase(it2);
        if (it->second.empty()) {
          mazeIdx2unConnPins.erase(it);
          gridGraph_.resetDst(mi);
        }
        if (ALLOW_PIN_AS_FEEDTHROUGH) {
          localConnComps.insert(mi);
          gridGraph_.setSrc(mi);
        }
      }
    }
  } else {
    cout << "Error: routeNet_postAstarUpdate path is empty" << endl;
  }
  // must be before comment line ABC so that the used actual src is set in
  // gridgraph
  if (isFirstConn && (!ALLOW_PIN_AS_FEEDTHROUGH)) {
    for (auto& mi : connComps) {
      gridGraph_.resetSrc(mi);
    }
    connComps.clear();
    if ((int) path.size() == 1) {
      connComps.push_back(path[0]);
      gridGraph_.setSrc(path[0]);
    }
  }
  // line ABC
  // must have >0 length
  for (int i = 0; i < (int) path.size() - 1; ++i) {
    auto start = path[i];
    auto end = path[i + 1];
    auto startX = start.x(), startY = start.y(), startZ = start.z();
    auto endX = end.x(), endY = end.y(), endZ = end.z();
    // horizontal wire
    if (startX != endX && startY == endY && startZ == endZ) {
      for (auto currX = std::min(startX, endX); currX <= std::max(startX, endX);
           ++currX) {
        localConnComps.insert(FlexMazeIdx(currX, startY, startZ));
        gridGraph_.setSrc(currX, startY, startZ);
      }
      // vertical wire
    } else if (startX == endX && startY != endY && startZ == endZ) {
      for (auto currY = std::min(startY, endY); currY <= std::max(startY, endY);
           ++currY) {
        localConnComps.insert(FlexMazeIdx(startX, currY, startZ));
        gridGraph_.setSrc(startX, currY, startZ);
      }
      // via
    } else if (startX == endX && startY == endY && startZ != endZ) {
      for (auto currZ = std::min(startZ, endZ); currZ <= std::max(startZ, endZ);
           ++currZ) {
        localConnComps.insert(FlexMazeIdx(startX, startY, currZ));
        gridGraph_.setSrc(startX, startY, currZ);
      }
      // zero length
    } else if (startX == endX && startY == endY && startZ == endZ) {
      std::cout << "Warning: zero-length path in updateFlexPin\n";
    } else {
      std::cout << "Error: non-colinear path in updateFlexPin\n";
    }
  }
  for (auto& mi : localConnComps) {
    if (isFirstConn && !ALLOW_PIN_AS_FEEDTHROUGH) {
      connComps.push_back(mi);
    } else {
      if (!(mi == *(path.cbegin()))) {
        connComps.push_back(mi);
      }
    }
  }
}

void FlexDRWorker::routeNet_postAstarWritePath(
    drNet* net,
    vector<FlexMazeIdx>& points,
    const set<FlexMazeIdx>& realPinApMazeIdx,
    map<FlexMazeIdx, frBox3D*>& mazeIdx2TaperBox,
    const set<FlexMazeIdx>& apMazeIdx)
{
  if (points.empty()) {
    return;
  }
  auto& workerRegionQuery = getWorkerRegionQuery();
  frBox3D *srcBox = nullptr, *dstBox = nullptr;
  auto it = mazeIdx2TaperBox.find(points[0]);
  if (it != mazeIdx2TaperBox.end())
    dstBox = it->second;
  it = mazeIdx2TaperBox.find(points.back());
  if (it != mazeIdx2TaperBox.end())
    srcBox = it->second;
  for (int i = 0; i < (int) points.size() - 1; ++i) {
    FlexMazeIdx start, end;
    if (points[i + 1] < points[i]) {
      start = points[i + 1];
      end = points[i];
    } else {
      start = points[i];
      end = points[i + 1];
    }
    auto startX = start.x(), startY = start.y(), startZ = start.z();
    auto endX = end.x(), endY = end.y(), endZ = end.z();
    if (startZ == endZ
        && ((startX != endX && startY == endY)
            || (startX == endX && startY != endY))) {
      frMIdx midX, midY;
      bool taper = false;
      if (splitPathSeg(midX,
                       midY,
                       taper,
                       startX,
                       startY,
                       endX,
                       endY,
                       startZ,
                       srcBox,
                       dstBox,
                       net)) {
        processPathSeg(startX,
                       startY,
                       midX,
                       midY,
                       startZ,
                       realPinApMazeIdx,
                       net,
                       startX == endX,
                       taper,
                       i,
                       points,
                       apMazeIdx);
        startX = midX;
        startY = midY;
        if (splitPathSeg(midX,
                         midY,
                         taper,
                         startX,
                         startY,
                         endX,
                         endY,
                         startZ,
                         srcBox,
                         dstBox,
                         net)) {
          processPathSeg(startX,
                         startY,
                         midX,
                         midY,
                         startZ,
                         realPinApMazeIdx,
                         net,
                         startX == endX,
                         taper,
                         i,
                         points,
                         apMazeIdx);
          startX = midX;
          startY = midY;
          taper = true;
        }
      }
      processPathSeg(startX,
                     startY,
                     endX,
                     endY,
                     startZ,
                     realPinApMazeIdx,
                     net,
                     startX == endX,
                     taper,
                     i,
                     points,
                     apMazeIdx);
    } else if (startX == endX && startY == endY && startZ != endZ) {  // via
      for (auto currZ = startZ; currZ < endZ; ++currZ) {
        frPoint loc;
        frLayerNum startLayerNum = gridGraph_.getLayerNum(currZ);
        gridGraph_.getPoint(loc, startX, startY);
        FlexMazeIdx mi(startX, startY, currZ);
        auto via = getTech()->getLayer(startLayerNum + 1)->getDefaultViaDef();
        if (net->getFrNet()->getNondefaultRule()
            && net->getFrNet()->getNondefaultRule()->getPrefVia(currZ))
          via = net->getFrNet()->getNondefaultRule()->getPrefVia(currZ);
        if (gridGraph_.isSVia(startX, startY, currZ)) {
          via = apSVia_.find(mi)->second->getAccessViaDef();
        }
        auto currVia = make_unique<drVia>(via);
        if (net->hasNDR() && AUTO_TAPER_NDR_NETS) {
          if (isInsideTaperBox(endX, endY, startZ, endZ, mazeIdx2TaperBox)) {
            currVia->setTapered(true);
          }
        }
        currVia->setOrigin(loc);
        FlexMazeIdx mzIdxBot(startX, startY, currZ);
        FlexMazeIdx mzIdxTop(startX, startY, currZ + 1);
        currVia->setMazeIdx(mzIdxBot, mzIdxTop);
        /*update access point (AP) connectivity info. If it is over a boundary
        pin may still be over an unseen AP (this is checked by
        checkViaConnectivity) */
        if (realPinApMazeIdx.find(mzIdxBot) != realPinApMazeIdx.end()) {
          currVia->setBottomConnected(true);
        } else if (apMazeIdx.find(mzIdxBot) != apMazeIdx.end()) {
          checkViaConnectivityToAP(currVia.get(), true, net->getFrNet());
        }
        if (realPinApMazeIdx.find(mzIdxTop) != realPinApMazeIdx.end()) {
          currVia->setTopConnected(true);
        } else if (apMazeIdx.find(mzIdxTop) != apMazeIdx.end()) {
          checkViaConnectivityToAP(currVia.get(), false, net->getFrNet());
        }
        unique_ptr<drConnFig> tmp(std::move(currVia));
        workerRegionQuery.add(tmp.get());
        net->addRoute(std::move(tmp));
        if (gridGraph_.hasRouteShapeCost(startX, startY, currZ, frDirEnum::U)) {
          net->addMarker();
        }
      }
      // zero length
    } else if (startX == endX && startY == endY && startZ == endZ) {
      std::cout << "Warning: zero-length path in updateFlexPin\n";
    } else {
      std::cout << "Error: non-colinear path in updateFlexPin\n";
    }
  }
}
bool FlexDRWorker::splitPathSeg(frMIdx& midX,
                                frMIdx& midY,
                                bool& taperFirstPiece,
                                frMIdx startX,
                                frMIdx startY,
                                frMIdx endX,
                                frMIdx endY,
                                frMIdx z,
                                frBox3D* srcBox,
                                frBox3D* dstBox,
                                drNet* net)
{
  taperFirstPiece = false;
  if (!net->hasNDR() || !AUTO_TAPER_NDR_NETS) {
    return false;
  }
  frBox3D* bx = nullptr;
  if (srcBox && srcBox->contains(startX, startY, z)) {
    bx = srcBox;
  } else if (dstBox && dstBox->contains(startX, startY, z)) {
    bx = dstBox;
  }
  if (bx) {
    taperFirstPiece = true;
    if (bx->contains(endX, endY, z, 1, 1)) {
      return false;
    } else {
      if (startX == endX) {
        midX = startX;
        midY = bx->top() + 1;
      } else {
        midX = bx->right() + 1;
        midY = startY;
      }
      return true;
    }
  } else {
    if (srcBox && srcBox->contains(endX, endY, z)) {
      bx = srcBox;
    } else if (dstBox && dstBox->contains(endX, endY, z)) {
      bx = dstBox;
    }
    if (bx) {
      if (bx->contains(startX, startY, z, 1, 1)) {
        taperFirstPiece = true;
        return false;
      } else {
        if (startX == endX) {
          midX = startX;
          midY = bx->bottom() - 1;
        } else {
          midX = bx->left() - 1;
          midY = startY;
        }
        return true;
      }
    }
  }
  return false;
}
void FlexDRWorker::processPathSeg(frMIdx startX,
                                  frMIdx startY,
                                  frMIdx endX,
                                  frMIdx endY,
                                  frMIdx z,
                                  const set<FlexMazeIdx>& realApMazeIdx,
                                  drNet* net,
                                  bool vertical,
                                  bool taper,
                                  int i,
                                  vector<FlexMazeIdx>& points,
                                  const set<FlexMazeIdx>& apMazeIdx)
{
  frPoint startLoc, endLoc;
  frLayerNum currLayerNum = gridGraph_.getLayerNum(z);
  gridGraph_.getPoint(startLoc, startX, startY);
  gridGraph_.getPoint(endLoc, endX, endY);
  auto currPathSeg = make_unique<drPathSeg>();
  currPathSeg->setPoints(startLoc, endLoc);
  currPathSeg->setLayerNum(currLayerNum);
  currPathSeg->addToNet(net);
  FlexMazeIdx start(startX, startY, z), end(endX, endY, z);
  auto currStyle = getTech()->getLayer(currLayerNum)->getDefaultSegStyle();
  if (realApMazeIdx.find(start) != realApMazeIdx.end()) {
    currStyle.setBeginStyle(frcTruncateEndStyle, 0);
  } else if (apMazeIdx.find(start) != apMazeIdx.end()) {
    checkPathSegStyle(currPathSeg.get(), true, currStyle);
  }
  if (realApMazeIdx.find(end) != realApMazeIdx.end()) {
    currStyle.setEndStyle(frcTruncateEndStyle, 0);
  } else if (apMazeIdx.find(end) != apMazeIdx.end()) {
    checkPathSegStyle(currPathSeg.get(), false, currStyle);
  }
  if (net->getFrNet()->getNondefaultRule()) {
    if (taper)
      currPathSeg->setTapered(true);
    else
      setNDRStyle(net,
                  currStyle,
                  startX,
                  endX,
                  startY,
                  endY,
                  z,
                  i - 1 >= 0 ? &points[i - 1] : nullptr,
                  i + 2 < (int) points.size() ? &points[i + 2] : nullptr);
  }
  currPathSeg->setStyle(currStyle);
  currPathSeg->setMazeIdx(start, end);
  unique_ptr<drConnFig> tmp(std::move(currPathSeg));
  getWorkerRegionQuery().add(tmp.get());
  net->addRoute(std::move(tmp));

  // quick drc cnt
  bool prevHasCost = false;
  int endI = vertical ? endY : endX;
  for (int i = (vertical ? startY : startX); i < endI; i++) {
    if ((vertical && gridGraph_.hasRouteShapeCost(startX, i, z, frDirEnum::E))
        || (!vertical
            && gridGraph_.hasRouteShapeCost(i, startY, z, frDirEnum::N))) {
      if (!prevHasCost) {
        net->addMarker();
        prevHasCost = true;
      }
    } else {
      prevHasCost = false;
    }
  }
}
// checks whether the path segment is connected to an access point and update
// connectivity info (stored in frSegStyle)
void FlexDRWorker::checkPathSegStyle(drPathSeg* ps,
                                     bool isBegin,
                                     frSegStyle& style)
{
  const frPoint& pt = (isBegin ? ps->getBeginPoint() : ps->getEndPoint());
  if (hasAccessPoint(pt, ps->getLayerNum(), ps->getNet()->getFrNet())) {
    if (isBegin)
      style.setBeginStyle(frEndStyle(frEndStyleEnum::frcTruncateEndStyle), 0);
    else
      style.setEndStyle(frEndStyle(frEndStyleEnum::frcTruncateEndStyle), 0);
  }
}

bool FlexDRWorker::hasAccessPoint(const frPoint& pt,
                                  frLayerNum lNum,
                                  frNet* net)
{
  frRegionQuery::Objects<frBlockObject> result;
  frBox bx(pt.x(), pt.y(), pt.x(), pt.y());
  design_->getRegionQuery()->query(bx, lNum, result);
  for (auto& rqObj : result) {
    if (rqObj.second->typeId() == frcInstTerm) {
      auto instTerm = static_cast<frInstTerm*>(rqObj.second);
      if (instTerm->getNet() == net
          && instTerm->hasAccessPoint(pt.x(), pt.y(), lNum))
        return true;
    } else if (rqObj.second->typeId() == frcTerm) {
      auto term = static_cast<frTerm*>(rqObj.second);
      if (term->getNet() == net
          && term->hasAccessPoint(pt.x(), pt.y(), lNum, 0))
        return true;
    }
  }
  return false;
}
// checks whether the via is connected to an access point and update
// connectivity info
void FlexDRWorker::checkViaConnectivityToAP(drVia* via,
                                            bool isBottom,
                                            frNet* net)
{
  if (isBottom) {
    if (hasAccessPoint(via->getOrigin(), via->getViaDef()->getLayer1Num(), net))
      via->setBottomConnected(true);
  } else {
    if (hasAccessPoint(via->getOrigin(), via->getViaDef()->getLayer2Num(), net))
      via->setTopConnected(true);
  }
}
void FlexDRWorker::setNDRStyle(drNet* net,
                               frSegStyle& currStyle,
                               frMIdx startX,
                               frMIdx endX,
                               frMIdx startY,
                               frMIdx endY,
                               frMIdx z,
                               FlexMazeIdx* prev,
                               FlexMazeIdx* next)
{
  frNonDefaultRule* ndr = net->getFrNet()->getNondefaultRule();
  if (ndr->getWidth(z) > (int) currStyle.getWidth()) {
    currStyle.setWidth(ndr->getWidth(z));
    currStyle.setBeginExt(ndr->getWidth(z) / 2);
    currStyle.setEndExt(ndr->getWidth(z) / 2);
  }
  if (ndr->getWireExtension(z) > 0) {
    bool hasBeginExt = false, hasEndExt = false;
    if (!prev && !next) {
      hasBeginExt = hasEndExt = true;
    } else if (!prev) {
      if (abs(next->x() - startX) + abs(next->y() - startY)
          < abs(next->x() - endX) + abs(next->y() - endY))
        hasEndExt = true;
      else
        hasBeginExt = true;
    } else if (!next) {
      if (abs(prev->x() - startX) + abs(prev->y() - startY)
          < abs(prev->x() - endX) + abs(prev->y() - endY))
        hasEndExt = true;
      else
        hasBeginExt = true;
    }
    if (prev && prev->z() != z && prev->x() == startX && prev->y() == startY) {
      hasBeginExt = true;
    } else if (next && next->z() != z && next->x() == startX
               && next->y() == startY) {
      hasBeginExt = true;
    }
    if (prev && prev->z() != z && prev->x() == endX && prev->y() == endY) {
      hasEndExt = true;
    } else if (next && next->z() != z && next->x() == endX
               && next->y() == endY) {
      hasEndExt = true;
    }
    frEndStyle es(frEndStyleEnum::frcVariableEndStyle);
    if (hasBeginExt)
      currStyle.setBeginStyle(
          es,
          max((int) currStyle.getBeginExt(), (int) ndr->getWireExtension(z)));
    if (hasEndExt)
      currStyle.setEndStyle(
          es, max((int) currStyle.getEndExt(), (int) ndr->getWireExtension(z)));
  }
}

bool FlexDRWorker::isInsideTaperBox(
    frMIdx x,
    frMIdx y,
    frMIdx startZ,
    frMIdx endZ,
    map<FlexMazeIdx, frBox3D*>& mazeIdx2TaperBox)
{
  FlexMazeIdx idx(x, y, startZ);
  auto it = mazeIdx2TaperBox.find(idx);
  if (it != mazeIdx2TaperBox.end())
    return true;
  idx.setZ(endZ);
  it = mazeIdx2TaperBox.find(idx);
  return it != mazeIdx2TaperBox.end();
}

void FlexDRWorker::routeNet_postRouteAddPathCost(drNet* net)
{
  int cnt = 0;
  for (auto& connFig : net->getRouteConnFigs()) {
    addPathCost(connFig.get());
    cnt++;
  }
}

void FlexDRWorker::routeNet_prepAreaMap(drNet* net,
                                        map<FlexMazeIdx, frCoord>& areaMap)
{
  FlexMazeIdx mIdx;
  for (auto& pin : net->getPins()) {
    for (auto& ap : pin->getAccessPatterns()) {
      ap->getMazeIdx(mIdx);
      auto it = areaMap.find(mIdx);
      if (it != areaMap.end()) {
        it->second = max(it->second, ap->getBeginArea());
      } else {
        areaMap[mIdx] = ap->getBeginArea();
      }
    }
  }
}

bool FlexDRWorker::routeNet(drNet* net)
{
  //  ProfileTask profile("DR:routeNet");

  if (net->getPins().size() <= 1) {
    return true;
  }

  set<drPin*, frBlockObjectComp> unConnPins;
  map<FlexMazeIdx, set<drPin*, frBlockObjectComp>> mazeIdx2unConnPins;
  map<FlexMazeIdx, frBox3D*>
      mazeIdx2TaperBox;  // access points -> taper box: used to efficiently know
                         // what points are in what taper boxes
  list<pair<drPin*, frBox3D>> pinTaperBoxes;
  set<FlexMazeIdx> apMazeIdx;
  set<FlexMazeIdx> realPinAPMazeIdx;
  routeNet_prep(net,
                unConnPins,
                mazeIdx2unConnPins,
                apMazeIdx,
                realPinAPMazeIdx,
                mazeIdx2TaperBox,
                pinTaperBoxes);
  // prep for area map
  map<FlexMazeIdx, frCoord> areaMap;
  if (ENABLE_BOUNDARY_MAR_FIX) {
    routeNet_prepAreaMap(net, areaMap);
  }

  FlexMazeIdx ccMazeIdx1, ccMazeIdx2;  // connComps ll, ur flexmazeidx
  frPoint centerPt;
  vector<FlexMazeIdx> connComps;
  routeNet_setSrc(unConnPins,
                  mazeIdx2unConnPins,
                  connComps,
                  ccMazeIdx1,
                  ccMazeIdx2,
                  centerPt);

  vector<FlexMazeIdx> path;  // astar must return with >= 1 idx
  bool isFirstConn = true;
  bool searchSuccess = true;
  while (!unConnPins.empty()) {
    mazePinInit();
    auto nextPin = routeNet_getNextDst(
        ccMazeIdx1, ccMazeIdx2, mazeIdx2unConnPins, pinTaperBoxes);
    path.clear();
    if (gridGraph_.search(connComps,
                          nextPin,
                          path,
                          ccMazeIdx1,
                          ccMazeIdx2,
                          centerPt,
                          mazeIdx2TaperBox)) {
      routeNet_postAstarUpdate(
          path, connComps, unConnPins, mazeIdx2unConnPins, isFirstConn);
      routeNet_postAstarWritePath(
          net, path, realPinAPMazeIdx, mazeIdx2TaperBox, apMazeIdx);
      routeNet_postAstarPatchMinAreaVio(net, path, areaMap);
      isFirstConn = false;
    } else {
      searchSuccess = false;
      logger_->report("Failed to find a path between pin " + nextPin->getName()
                      + " and source aps:");
      for (FlexMazeIdx& mi : connComps) {
        logger_->report("( {} {} {} ) (Idx) / ( {} {} ) (coords)",
                        mi.x(),
                        mi.y(),
                        mi.z(),
                        gridGraph_.xCoord(mi.x()),
                        gridGraph_.yCoord(mi.y()));
      }
      break;
    }
  }

  if (searchSuccess) {
    routeNet_postRouteAddPathCost(net);
  }
  return searchSuccess;
}

void FlexDRWorker::routeNet_postAstarPatchMinAreaVio(
    drNet* net,
    const vector<FlexMazeIdx>& path,
    const map<FlexMazeIdx, frCoord>& areaMap)
{
  if (path.empty()) {
    return;
  }
  // get path with separated (stacked vias)
  vector<FlexMazeIdx> points;
  for (int i = 0; i < (int) path.size() - 1; ++i) {
    auto currIdx = path[i];
    auto nextIdx = path[i + 1];
    if (currIdx.z() == nextIdx.z()) {
      points.push_back(currIdx);
    } else {
      if (currIdx.z() < nextIdx.z()) {
        for (auto z = currIdx.z(); z < nextIdx.z(); ++z) {
          FlexMazeIdx tmpIdx(currIdx.x(), currIdx.y(), z);
          points.push_back(tmpIdx);
        }
      } else {
        for (auto z = currIdx.z(); z > nextIdx.z(); --z) {
          FlexMazeIdx tmpIdx(currIdx.x(), currIdx.y(), z);
          points.push_back(tmpIdx);
        }
      }
    }
  }
  points.push_back(path.back());

  auto layerNum = gridGraph_.getLayerNum(points.front().z());
  auto minAreaConstraint = getTech()->getLayer(layerNum)->getAreaConstraint();

  frArea currArea = 0;
  if (ENABLE_BOUNDARY_MAR_FIX) {
    if (areaMap.find(points[0]) != areaMap.end()) {
      currArea = areaMap.find(points[0])->second;
    } else {
      currArea = (minAreaConstraint) ? minAreaConstraint->getMinArea() : 0;
    }
  } else {
    currArea = (minAreaConstraint) ? minAreaConstraint->getMinArea() : 0;
  }
  frCoord startViaHalfEncArea = 0, endViaHalfEncArea = 0;
  FlexMazeIdx prevIdx = points[0], currIdx;
  int i;
  int prev_i = 0;  // path start point
  for (i = 1; i < (int) points.size(); ++i) {
    currIdx = points[i];
    // check minAreaViolation when change layer, or last segment
    if (currIdx.z() != prevIdx.z()) {
      layerNum = gridGraph_.getLayerNum(prevIdx.z());
      minAreaConstraint = getTech()->getLayer(layerNum)->getAreaConstraint();
      frArea reqArea
          = (minAreaConstraint) ? minAreaConstraint->getMinArea() : 0;
      // add next via enclosure
      if (currIdx.z() < prevIdx.z()) {
        currArea += getHalfViaEncArea(prevIdx.z() - 1, false, net);
        endViaHalfEncArea = getHalfViaEncArea(prevIdx.z() - 1, false, net);
      } else {
        currArea += getHalfViaEncArea(prevIdx.z(), true, net);
        endViaHalfEncArea = getHalfViaEncArea(prevIdx.z(), true, net);
      }
      // push to minArea violation
      if (currArea < reqArea) {
        FlexMazeIdx bp, ep;
        frArea gapArea = reqArea
                         - (currArea - startViaHalfEncArea - endViaHalfEncArea)
                         - std::min(startViaHalfEncArea, endViaHalfEncArea);
        // new
        bool bpPatchStyle = true;  // style 1: left only; 0: right only
        bool epPatchStyle = false;
        // stack via
        if (i - 1 == prev_i) {
          bp = points[i - 1];
          ep = points[i - 1];
          bpPatchStyle = true;
          epPatchStyle = false;
          // planar
        } else {
          bp = points[prev_i];
          ep = points[i - 1];
          if (getTech()->getLayer(layerNum)->getDir()
              == dbTechLayerDir::HORIZONTAL) {
            if (points[prev_i].x() < points[prev_i + 1].x()) {
              bpPatchStyle = true;
            } else if (points[prev_i].x() > points[prev_i + 1].x()) {
              bpPatchStyle = false;
            } else {
              if (points[prev_i].x() < points[i - 1].x()) {
                bpPatchStyle = true;
              } else {
                bpPatchStyle = false;
              }
            }
            if (points[i - 1].x() < points[i - 2].x()) {
              epPatchStyle = true;
            } else if (points[i - 1].x() > points[i - 2].x()) {
              epPatchStyle = false;
            } else {
              if (points[i - 1].x() < points[prev_i].x()) {
                epPatchStyle = true;
              } else {
                epPatchStyle = false;
              }
            }
          } else {
            if (points[prev_i].y() < points[prev_i + 1].y()) {
              bpPatchStyle = true;
            } else if (points[prev_i].y() > points[prev_i + 1].y()) {
              bpPatchStyle = false;
            } else {
              if (points[prev_i].y() < points[i - 1].y()) {
                bpPatchStyle = true;
              } else {
                bpPatchStyle = false;
              }
            }
            if (points[i - 1].y() < points[i - 2].y()) {
              epPatchStyle = true;
            } else if (points[i - 1].y() > points[i - 2].y()) {
              epPatchStyle = false;
            } else {
              if (points[i - 1].y() < points[prev_i].y()) {
                epPatchStyle = true;
              } else {
                epPatchStyle = false;
              }
            }
          }
        }
        auto patchWidth = getTech()->getLayer(layerNum)->getWidth();
        routeNet_postAstarAddPatchMetal(
            net, bp, ep, gapArea, patchWidth, bpPatchStyle, epPatchStyle);
      }
      // init for next path
      if (currIdx.z() < prevIdx.z()) {
        currArea = getHalfViaEncArea(prevIdx.z() - 1, true, net);
        startViaHalfEncArea = getHalfViaEncArea(prevIdx.z() - 1, true, net);
      } else {
        currArea = getHalfViaEncArea(prevIdx.z(), false, net);
        startViaHalfEncArea = gridGraph_.getHalfViaEncArea(prevIdx.z(), false);
      }
      prev_i = i;
    }
    // add the wire area
    else {
      layerNum = gridGraph_.getLayerNum(prevIdx.z());
      minAreaConstraint = getTech()->getLayer(layerNum)->getAreaConstraint();
      frArea reqArea
          = (minAreaConstraint) ? minAreaConstraint->getMinArea() : 0;
      auto pathWidth = getTech()->getLayer(layerNum)->getWidth();
      frPoint bp, ep;
      gridGraph_.getPoint(bp, prevIdx.x(), prevIdx.y());
      gridGraph_.getPoint(ep, currIdx.x(), currIdx.y());
      frCoord pathLength = abs(bp.x() - ep.x()) + abs(bp.y() - ep.y());
      if (currArea < reqArea) {
        currArea += pathLength * pathWidth;
      }
    }
    prevIdx = currIdx;
  }
  // add boundary area for last segment
  if (ENABLE_BOUNDARY_MAR_FIX) {
    layerNum = gridGraph_.getLayerNum(prevIdx.z());
    minAreaConstraint = getTech()->getLayer(layerNum)->getAreaConstraint();
    frArea reqArea = (minAreaConstraint) ? minAreaConstraint->getMinArea() : 0;
    if (areaMap.find(prevIdx) != areaMap.end()) {
      currArea += areaMap.find(prevIdx)->second;
    }
    endViaHalfEncArea = 0;
    if (currArea < reqArea) {
      FlexMazeIdx bp, ep;
      frArea gapArea = reqArea
                       - (currArea - startViaHalfEncArea - endViaHalfEncArea)
                       - std::min(startViaHalfEncArea, endViaHalfEncArea);
      // new
      bool bpPatchStyle = true;  // style 1: left only; 0: right only
      bool epPatchStyle = false;
      // stack via
      if (i - 1 == prev_i) {
        bp = points[i - 1];
        ep = points[i - 1];
        bpPatchStyle = true;
        epPatchStyle = false;
        // planar
      } else {
        bp = points[prev_i];
        ep = points[i - 1];
        if (getTech()->getLayer(layerNum)->getDir()
            == dbTechLayerDir::HORIZONTAL) {
          if (points[prev_i].x() < points[prev_i + 1].x()) {
            bpPatchStyle = true;
          } else if (points[prev_i].x() > points[prev_i + 1].x()) {
            bpPatchStyle = false;
          } else {
            if (points[prev_i].x() < points[i - 1].x()) {
              bpPatchStyle = true;
            } else {
              bpPatchStyle = false;
            }
          }
          if (points[i - 1].x() < points[i - 2].x()) {
            epPatchStyle = true;
          } else if (points[i - 1].x() > points[i - 2].x()) {
            epPatchStyle = false;
          } else {
            if (points[i - 1].x() < points[prev_i].x()) {
              epPatchStyle = true;
            } else {
              epPatchStyle = false;
            }
          }
        } else {
          if (points[prev_i].y() < points[prev_i + 1].y()) {
            bpPatchStyle = true;
          } else if (points[prev_i].y() > points[prev_i + 1].y()) {
            bpPatchStyle = false;
          } else {
            if (points[prev_i].y() < points[i - 1].y()) {
              bpPatchStyle = true;
            } else {
              bpPatchStyle = false;
            }
          }
          if (points[i - 1].y() < points[i - 2].y()) {
            epPatchStyle = true;
          } else if (points[i - 1].y() > points[i - 2].y()) {
            epPatchStyle = false;
          } else {
            if (points[i - 1].y() < points[prev_i].y()) {
              epPatchStyle = true;
            } else {
              epPatchStyle = false;
            }
          }
        }
      }
      auto patchWidth = getTech()->getLayer(layerNum)->getWidth();
      routeNet_postAstarAddPatchMetal(
          net, bp, ep, gapArea, patchWidth, bpPatchStyle, epPatchStyle);
    }
  }
}

frCoord FlexDRWorker::getHalfViaEncArea(frMIdx z, bool isLayer1, drNet* net)
{
  if (!net || !net->getFrNet()->getNondefaultRule()
      || !net->getFrNet()->getNondefaultRule()->getPrefVia(z))
    return gridGraph_.getHalfViaEncArea(z, isLayer1);
  frVia via(net->getFrNet()->getNondefaultRule()->getPrefVia(z));
  frBox box;
  if (isLayer1)
    via.getLayer1BBox(box);
  else
    via.getLayer2BBox(box);
  return box.width() * box.length() / 2;
}
// assumes patchWidth == defaultWidth
// the cost checking part is sensitive to how cost is stored (1) planar + via;
// or (2) N;E;U
int FlexDRWorker::routeNet_postAstarAddPathMetal_isClean(
    const FlexMazeIdx& bpIdx,
    bool isPatchHorz,
    bool isPatchLeft,
    frCoord patchLength)
{
  int cost = 0;
  frPoint origin, patchEnd;
  gridGraph_.getPoint(origin, bpIdx.x(), bpIdx.y());
  frLayerNum layerNum = gridGraph_.getLayerNum(bpIdx.z());
  if (isPatchHorz) {
    if (isPatchLeft) {
      patchEnd.set(origin.x() - patchLength, origin.y());
    } else {
      patchEnd.set(origin.x() + patchLength, origin.y());
    }
  } else {
    if (isPatchLeft) {
      patchEnd.set(origin.x(), origin.y() - patchLength);
    } else {
      patchEnd.set(origin.x(), origin.y() + patchLength);
    }
  }
  // for wire, no need to bloat width
  frPoint patchLL = min(origin, patchEnd);
  frPoint patchUR = max(origin, patchEnd);
  if (!getRouteBox().contains(patchEnd)) {
    cost = std::numeric_limits<int>::max();
  } else {
    FlexMazeIdx startIdx, endIdx;
    startIdx.set(0, 0, layerNum);
    endIdx.set(0, 0, layerNum);
    frBox patchBox(patchLL, patchUR);
    gridGraph_.getIdxBox(startIdx, endIdx, patchBox, FlexGridGraph::enclose);
    if (isPatchHorz) {
      // in gridgraph, the planar cost is checked for xIdx + 1
      for (auto xIdx = max(0, startIdx.x() - 1); xIdx < endIdx.x(); ++xIdx) {
        if (gridGraph_.hasRouteShapeCost(
                xIdx, bpIdx.y(), bpIdx.z(), frDirEnum::E)) {
          cost += gridGraph_.getEdgeLength(
                      xIdx, bpIdx.y(), bpIdx.z(), frDirEnum::E)
                  * workerDRCCost_;
        }
        if (gridGraph_.hasFixedShapeCost(
                xIdx, bpIdx.y(), bpIdx.z(), frDirEnum::E)) {
          cost += gridGraph_.getEdgeLength(
                      xIdx, bpIdx.y(), bpIdx.z(), frDirEnum::E)
                  * FIXEDSHAPECOST;
        }
        if (gridGraph_.hasMarkerCost(
                xIdx, bpIdx.y(), bpIdx.z(), frDirEnum::E)) {
          cost += gridGraph_.getEdgeLength(
                      xIdx, bpIdx.y(), bpIdx.z(), frDirEnum::E)
                  * workerMarkerCost_;
        }
      }
    } else {
      // in gridgraph, the planar cost is checked for yIdx + 1
      for (auto yIdx = max(0, startIdx.y() - 1); yIdx < endIdx.y(); ++yIdx) {
        if (gridGraph_.hasRouteShapeCost(
                bpIdx.x(), yIdx, bpIdx.z(), frDirEnum::N)) {
          cost += gridGraph_.getEdgeLength(
                      bpIdx.x(), yIdx, bpIdx.z(), frDirEnum::N)
                  * workerDRCCost_;
        }
        if (gridGraph_.hasFixedShapeCost(
                bpIdx.x(), yIdx, bpIdx.z(), frDirEnum::N)) {
          cost += gridGraph_.getEdgeLength(
                      bpIdx.x(), yIdx, bpIdx.z(), frDirEnum::N)
                  * FIXEDSHAPECOST;
        }
        if (gridGraph_.hasMarkerCost(
                bpIdx.x(), yIdx, bpIdx.z(), frDirEnum::N)) {
          cost += gridGraph_.getEdgeLength(
                      bpIdx.x(), yIdx, bpIdx.z(), frDirEnum::N)
                  * workerMarkerCost_;
        }
      }
    }
  }
  return cost;
}

void FlexDRWorker::routeNet_postAstarAddPatchMetal_addPWire(
    drNet* net,
    const FlexMazeIdx& bpIdx,
    bool isPatchHorz,
    bool isPatchLeft,
    frCoord patchLength,
    frCoord patchWidth)
{
  frPoint origin, patchEnd;
  gridGraph_.getPoint(origin, bpIdx.x(), bpIdx.y());
  frLayerNum layerNum = gridGraph_.getLayerNum(bpIdx.z());
  // actual offsetbox
  frPoint patchLL, patchUR;
  if (isPatchHorz) {
    if (isPatchLeft) {
      patchLL.set(0 - patchLength, 0 - patchWidth / 2);
      patchUR.set(0, 0 + patchWidth / 2);
    } else {
      patchLL.set(0, 0 - patchWidth / 2);
      patchUR.set(0 + patchLength, 0 + patchWidth / 2);
    }
  } else {
    if (isPatchLeft) {
      patchLL.set(0 - patchWidth / 2, 0 - patchLength);
      patchUR.set(0 + patchWidth / 2, 0);
    } else {
      patchLL.set(0 - patchWidth / 2, 0);
      patchUR.set(0 + patchWidth / 2, 0 + patchLength);
    }
  }

  auto tmpPatch = make_unique<drPatchWire>();
  tmpPatch->setLayerNum(layerNum);
  tmpPatch->setOrigin(origin);
  tmpPatch->setOffsetBox(frBox(patchLL, patchUR));
  tmpPatch->addToNet(net);
  unique_ptr<drConnFig> tmp(std::move(tmpPatch));
  auto& workerRegionQuery = getWorkerRegionQuery();
  workerRegionQuery.add(tmp.get());
  net->addRoute(std::move(tmp));
}

void FlexDRWorker::routeNet_postAstarAddPatchMetal(drNet* net,
                                                   const FlexMazeIdx& bpIdx,
                                                   const FlexMazeIdx& epIdx,
                                                   frCoord gapArea,
                                                   frCoord patchWidth,
                                                   bool bpPatchStyle,
                                                   bool epPatchStyle)
{
  bool isPatchHorz;
  // bool isLeftClean = true;
  frLayerNum layerNum = gridGraph_.getLayerNum(bpIdx.z());
  frCoord patchLength = frCoord(ceil(1.0 * gapArea / patchWidth
                                     / getTech()->getManufacturingGrid()))
                        * getTech()->getManufacturingGrid();

  // always patch to pref dir
  if (getTech()->getLayer(layerNum)->getDir() == dbTechLayerDir::HORIZONTAL) {
    isPatchHorz = true;
  } else {
    isPatchHorz = false;
  }

  auto costL = routeNet_postAstarAddPathMetal_isClean(
      bpIdx, isPatchHorz, bpPatchStyle, patchLength);
  auto costR = routeNet_postAstarAddPathMetal_isClean(
      epIdx, isPatchHorz, epPatchStyle, patchLength);
  if (costL <= costR) {
    routeNet_postAstarAddPatchMetal_addPWire(
        net, bpIdx, isPatchHorz, bpPatchStyle, patchLength, patchWidth);
  } else {
    routeNet_postAstarAddPatchMetal_addPWire(
        net, epIdx, isPatchHorz, epPatchStyle, patchLength, patchWidth);
  }
}<|MERGE_RESOLUTION|>--- conflicted
+++ resolved
@@ -457,56 +457,19 @@
       }
     }
   }
-<<<<<<< HEAD
-  for (auto eolCon : getTech()->getLayer(lNum)->getLef58SpacingEndOfLineConstraints()) {
-      auto eolSpace = eolCon->getEolSpace();
-      auto eolWidth = eolCon->getEolWidth();
-      frCoord eolWithin = 0;
-      if(eolCon->hasWithinConstraint()) {
-        eolWithin = eolCon->getWithinConstraint()->getEolWithin();
-        if(eolCon->getWithinConstraint()->hasEndToEndConstraint())
-          eolSpace = std::max(eolSpace, eolCon->getWithinConstraint()->getEndToEndConstraint()->getEndToEndSpace());
-      }
-      // eol to up and down
-      if (tmpBx.right() - tmpBx.left() < eolWidth) {
-        testBox.set(tmpBx.left() - eolWithin,
-                    tmpBx.top(),
-                    tmpBx.right() + eolWithin,
-                    tmpBx.top() + eolSpace);
-        modMinSpacingCostVia_eol_helper(
-            box, testBox, type, isUpperVia, i, j, z);
-
-        testBox.set(tmpBx.left() - eolWithin,
-                    tmpBx.bottom() - eolSpace,
-                    tmpBx.right() + eolWithin,
-                    tmpBx.bottom());
-        modMinSpacingCostVia_eol_helper(
-            box, testBox, type, isUpperVia, i, j, z);
-      }
-      // eol to left and right
-      if (tmpBx.top() - tmpBx.bottom() < eolWidth) {
-        testBox.set(tmpBx.right(),
-                    tmpBx.bottom() - eolWithin,
-                    tmpBx.right() + eolSpace,
-                    tmpBx.top() + eolWithin);
-        modMinSpacingCostVia_eol_helper(
-            box, testBox, type, isUpperVia, i, j, z);
-
-        testBox.set(tmpBx.left() - eolSpace,
-                    tmpBx.bottom() - eolWithin,
-                    tmpBx.left(),
-                    tmpBx.top() + eolWithin);
-        modMinSpacingCostVia_eol_helper(
-            box, testBox, type, isUpperVia, i, j, z);
-      }
-=======
   for (auto eolCon :
        getTech()->getLayer(lNum)->getLef58SpacingEndOfLineConstraints()) {
     auto eolSpace = eolCon->getEolSpace();
     auto eolWidth = eolCon->getEolWidth();
     frCoord eolWithin = 0;
-    if (eolCon->hasWithinConstraint())
+    if (eolCon->hasWithinConstraint()) {
       eolWithin = eolCon->getWithinConstraint()->getEolWithin();
+      if (eolCon->getWithinConstraint()->hasEndToEndConstraint())
+        eolSpace = std::max(eolSpace,
+                            eolCon->getWithinConstraint()
+                                ->getEndToEndConstraint()
+                                ->getEndToEndSpace());
+    }
     // eol to up and down
     if (tmpBx.right() - tmpBx.left() < eolWidth) {
       testBox.set(tmpBx.left() - eolWithin,
@@ -534,7 +497,6 @@
                   tmpBx.left(),
                   tmpBx.top() + eolWithin);
       modMinSpacingCostVia_eol_helper(box, testBox, type, isUpperVia, i, j, z);
->>>>>>> f440b2b5
     }
   }
 }
@@ -785,9 +747,12 @@
        getTech()->getLayer(lNum)->getLef58SpacingEndOfLineConstraints()) {
     auto eolSpace = con->getEolSpace();
     auto eolWidth = con->getEolWidth();
-    if(con->hasWithinConstraint()) {
-      if(con->getWithinConstraint()->hasEndToEndConstraint())
-        eolSpace = std::max(eolSpace, con->getWithinConstraint()->getEndToEndConstraint()->getEndToEndSpace());
+    if (con->hasWithinConstraint()) {
+      if (con->getWithinConstraint()->hasEndToEndConstraint())
+        eolSpace = std::max(eolSpace,
+                            con->getWithinConstraint()
+                                ->getEndToEndConstraint()
+                                ->getEndToEndSpace());
     }
     // eol up and down
     if (viaBox.right() - viaBox.left() < eolWidth) {
@@ -1058,10 +1023,12 @@
     eolWidth = constraint->getEolWidth();
     if (constraint->hasWithinConstraint()) {
       eolWithin = constraint->getWithinConstraint()->getEolWithin();
-      if(constraint->getWithinConstraint()->hasEndToEndConstraint())
-        eolSpace = std::max(eolSpace, constraint->getWithinConstraint()->getEndToEndConstraint()->getEndToEndSpace());
-    }
-    else
+      if (constraint->getWithinConstraint()->hasEndToEndConstraint())
+        eolSpace = std::max(eolSpace,
+                            constraint->getWithinConstraint()
+                                ->getEndToEndConstraint()
+                                ->getEndToEndSpace());
+    } else
       eolWithin = 0;
   } else if (con->typeId()
              == frConstraintTypeEnum::frcSpacingEndOfLineConstraint) {

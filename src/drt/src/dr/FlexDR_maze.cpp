--- conflicted
+++ resolved
@@ -43,13 +43,10 @@
 using namespace fr;
 namespace gtl = boost::polygon;
 
-<<<<<<< HEAD
+
 int beginDebugIter = INT32_MAX;
-static frSquaredDistance pt2boxDistSquare(const Point& pt, const frBox& box)
-=======
-bool debug = false;
 static frSquaredDistance pt2boxDistSquare(const Point& pt, const Rect& box)
->>>>>>> 3607353f
+
 {
   frCoord dx = max(max(box.xMin() - pt.x(), pt.x() - box.xMax()), 0);
   frCoord dy = max(max(box.yMin() - pt.y(), pt.y() - box.yMax()), 0);
@@ -1476,14 +1473,9 @@
     for (auto& uFig : obj->getViaDef()->getCutFigs()) {
       auto rect = static_cast<frRect*>(uFig.get());
       rect->getBBox(box);
-<<<<<<< HEAD
-      box.transform(xform);
+      xform.apply(box);
       if (modCutSpc)
         modCutSpacingCost(box, bi.z(), type);
-=======
-      xform.apply(box);
-      modCutSpacingCost(box, bi.z(), type);
->>>>>>> 3607353f
       modInterLayerCutSpacingCost(box, bi.z(), type, true);
       modInterLayerCutSpacingCost(box, bi.z(), type, false);
     }
@@ -1803,7 +1795,6 @@
   }
 }
 //mods eol cost for an eol edge
-<<<<<<< HEAD
 void FlexDRWorker::modEolCost(frCoord low,
                               frCoord high,
                               frCoord line,
@@ -1812,11 +1803,7 @@
                               frLayer* layer,
                               int modType)
 {
-  frBox testBox;
-=======
-void FlexDRWorker::modEolCost(frCoord low, frCoord high, frCoord line, bool isVertical, bool innerDirIsIncreasing, frLayer* layer, int modType) {
   Rect testBox;
->>>>>>> 3607353f
   auto eol = layer->getDrEolSpacingConstraint();
   if (isVertical) {
     if (innerDirIsIncreasing)
@@ -2564,16 +2551,16 @@
     if (path[i].z() != path[i-1].z()) {
       frMIdx z = min (path[i].z(), path[i-1].z());
       frViaDef* viaDef = design_->getTech()->getLayer(gridGraph_.getLayerNum(z)+1)->getDefaultViaDef();
-      frTransform xform;
+      dbTransform xform;
       int x = gridGraph_.xCoord(path[i].x());
       int y = gridGraph_.yCoord(path[i].y());
       Point pt(x, y);
-      xform.set(pt);
-      frBox box;
+      xform.apply(pt);
+      Rect box;
       for (auto& uFig : viaDef->getCutFigs()) {
         auto rect = static_cast<frRect*>(uFig.get());
         rect->getBBox(box);
-        box.transform(xform);
+        xform.apply(box);
         modCutSpacingCost(box, z, 1, false, path[i].x(), path[i].y());
       }
     }

--- conflicted
+++ resolved
@@ -1803,7 +1803,6 @@
             else
               workersInBatch[i]->main(getDesign());
 #pragma omp critical
-<<<<<<< HEAD
           {
             cnt++;
             if (VERBOSE > 0) {
@@ -1821,23 +1820,6 @@
                   logger_->report("    {}.", t);
                 } else {
                   logger_->metric("detailedroute__route__drc_errors", 0);
-=======
-            {
-              cnt++;
-              if (VERBOSE > 0) {
-                if (cnt * 1.0 / tot >= prev_perc / 100.0 + 0.1
-                    && prev_perc < 90) {
-                  if (prev_perc == 0 && t.isExceed(0)) {
-                    isExceed = true;
-                  }
-                  prev_perc += 10;
-                  if (isExceed) {
-                    logger_->report("    Completing {}% with {} violations.",
-                                    prev_perc,
-                                    getDesign()->getTopBlock()->getNumMarkers());
-                    logger_->report("    {}.", t);
-                  }
->>>>>>> 2865b741
                 }
               }
             }

--- conflicted
+++ resolved
@@ -36,12 +36,9 @@
 add_executable(TestGDSIn TestGDSIn.cpp)
 add_executable(TestChips TestChips.cpp)
 add_executable(Test3DBloxParser Test3DBloxParser.cpp)
-<<<<<<< HEAD
-add_executable(TestInsertBuffer TestInsertBuffer.cpp)
-=======
 add_executable(Test3DBloxChecker Test3DBloxChecker.cpp)
 add_executable(TestSwapMaster TestSwapMaster.cpp)
->>>>>>> 3e099461
+add_executable(TestInsertBuffer TestInsertBuffer.cpp)
 
 target_link_libraries(OdbGTests ${TEST_LIBS})
 target_link_libraries(TestCallBacks ${TEST_LIBS})
@@ -58,12 +55,9 @@
 target_link_libraries(TestGDSIn ${TEST_LIBS})
 target_link_libraries(TestChips ${TEST_LIBS})
 target_link_libraries(Test3DBloxParser ${TEST_LIBS})
-<<<<<<< HEAD
-target_link_libraries(TestInsertBuffer ${TEST_LIBS})
-=======
 target_link_libraries(Test3DBloxChecker ${TEST_LIBS})
 target_link_libraries(TestSwapMaster ${TEST_LIBS})
->>>>>>> 3e099461
+target_link_libraries(TestInsertBuffer ${TEST_LIBS})
 
 # Skip the tests from being registered here, since they are called via
 # cpp_tests.tcl and don't need to be executed twice. The cpp_tests.tcl
@@ -88,12 +82,9 @@
         TestMaster
         TestChips
         Test3DBloxParser
-<<<<<<< HEAD
-        TestInsertBuffer
-=======
         Test3DBloxChecker
         TestSwapMaster
->>>>>>> 3e099461
+        TestInsertBuffer
         OdbGTests
 )
 add_subdirectory(helper)

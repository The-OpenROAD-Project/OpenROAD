--- conflicted
+++ resolved
@@ -58,7 +58,6 @@
    0.00    0.00 ^ dpath.b_reg.out[3]$_DFFE_PP_/CLK (sky130_fd_sc_hd__dfxtp_1)
    0.32    0.32 v dpath.b_reg.out[3]$_DFFE_PP_/Q (sky130_fd_sc_hd__dfxtp_1)
    0.00    0.32 v _329_/A (sky130_fd_sc_hd__xnor2_1)
-<<<<<<< HEAD
    0.40    0.71 ^ _329_/Y (sky130_fd_sc_hd__xnor2_1)
    0.00    0.71 ^ _551_/_076_/A (sky130_fd_sc_hd__nand2_1)
    0.08    0.79 v _551_/_076_/Y (sky130_fd_sc_hd__nand2_1)
@@ -73,47 +72,20 @@
    0.00    1.56 v _551_/_76_/A2 (sky130_fd_sc_hd__o21bai_1)
    0.13    1.69 ^ _551_/_76_/Y (sky130_fd_sc_hd__o21bai_1)
    0.00    1.69 ^ _551_/_173_/A (sky130_fd_sc_hd__buf_4)
-   0.12    1.81 ^ _551_/_173_/X (sky130_fd_sc_hd__buf_4)
-   0.00    1.81 ^ _carry_out_and_/C (sky130_fd_sc_hd__and4_1)
-   0.14    1.95 ^ _carry_out_and_/X (sky130_fd_sc_hd__and4_1)
-   0.00    1.95 ^ carry_out (out)
-           1.95   data arrival time
-=======
-   0.58    0.89 ^ _329_/Y (sky130_fd_sc_hd__xnor2_1)
-   0.00    0.89 ^ _551_/_076_/A (sky130_fd_sc_hd__nand2_1)
-   0.08    0.98 v _551_/_076_/Y (sky130_fd_sc_hd__nand2_1)
-   0.00    0.98 v _551_/_077_/A1 (sky130_fd_sc_hd__o21ai_0)
-   0.29    1.27 ^ _551_/_077_/Y (sky130_fd_sc_hd__o21ai_0)
-   0.00    1.27 ^ _551_/_43_/A1 (sky130_fd_sc_hd__a21oi_1)
-   0.19    1.45 v _551_/_43_/Y (sky130_fd_sc_hd__a21oi_1)
-   0.00    1.45 v _551_/_51_/A2 (sky130_fd_sc_hd__o21bai_1)
-   0.16    1.62 ^ _551_/_51_/Y (sky130_fd_sc_hd__o21bai_1)
-   0.00    1.62 ^ _551_/_58_/A1 (sky130_fd_sc_hd__a21boi_0)
-   0.14    1.76 v _551_/_58_/Y (sky130_fd_sc_hd__a21boi_0)
-   0.00    1.76 v _551_/_76_/A2 (sky130_fd_sc_hd__o21bai_1)
-   0.13    1.89 ^ _551_/_76_/Y (sky130_fd_sc_hd__o21bai_1)
-   0.00    1.89 ^ _551_/_173_/A (sky130_fd_sc_hd__buf_4)
-   0.14    2.02 ^ _551_/_173_/X (sky130_fd_sc_hd__buf_4)
-   0.00    2.02 ^ _carry_out_and_/C (sky130_fd_sc_hd__and4_1)
-   0.14    2.16 ^ _carry_out_and_/X (sky130_fd_sc_hd__and4_1)
-   0.00    2.16 ^ carry_out (out)
-           2.16   data arrival time
->>>>>>> e6acc20f
+   0.14    1.83 ^ _551_/_173_/X (sky130_fd_sc_hd__buf_4)
+   0.00    1.83 ^ _carry_out_and_/C (sky130_fd_sc_hd__and4_1)
+   0.14    1.97 ^ _carry_out_and_/X (sky130_fd_sc_hd__and4_1)
+   0.00    1.97 ^ carry_out (out)
+           1.97   data arrival time
 
    1.00    1.00   max_delay
    0.00    1.00   output external delay
            1.00   data required time
 ---------------------------------------------------------
            1.00   data required time
-<<<<<<< HEAD
-          -1.95   data arrival time
+          -1.97   data arrival time
 ---------------------------------------------------------
-          -0.95   slack (VIOLATED)
-=======
-          -2.16   data arrival time
----------------------------------------------------------
-          -1.16   slack (VIOLATED)
->>>>>>> e6acc20f
+          -0.97   slack (VIOLATED)
 
 
 Cell type report for _551_ (LCU_16_KOGGE_STONE__551_)

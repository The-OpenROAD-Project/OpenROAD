--- conflicted
+++ resolved
@@ -77,19 +77,11 @@
    0.00    0.00   clock network delay (ideal)
    0.00    0.00 ^ r1/CK (DFF_X1)
    0.36    0.36 ^ r1/Q (DFF_X1)
-<<<<<<< HEAD
-   0.13    0.49 ^ u1/Z (BUF_X1)
-   0.03    0.52 v bc1/u4/ZN (INV_X1)
-   0.03    0.55 ^ bc1/u5/ZN (INV_X1)
-   0.00    0.55 ^ r2/D (DFF_X1)
-           0.55   data arrival time
-=======
    0.11    0.48 ^ u1/Z (BUF_X1)
    0.03    0.50 v bc1/u4/ZN (INV_X1)
    0.03    0.53 ^ bc1/u5/ZN (INV_X1)
    0.00    0.53 ^ r2/D (DFF_X1)
            0.53   data arrival time
->>>>>>> c545b771
 
    0.30    0.30   clock clk (rise edge)
    0.00    0.30   clock network delay (ideal)

--- conflicted
+++ resolved
@@ -948,7 +948,7 @@
   stream << block._children;
   stream << block._component_mask_shift;
   stream << block._currentCcAdjOrder;
-<<<<<<< HEAD
+
   stream << *block._bterm_tbl;
   stream << *block._iterm_tbl;
   stream << *block._net_tbl;
@@ -987,42 +987,7 @@
   stream << *block._non_default_rule_tbl;
   stream << *block._layer_rule_tbl;
   stream << *block._prop_tbl;
-=======
-  stream << NamedTable("bterm_tbl", block._bterm_tbl);
-  stream << NamedTable("iterm_tbl", block._iterm_tbl);
-  stream << NamedTable("net_tbl", block._net_tbl);
-  stream << NamedTable("inst_hdr_tbl", block._inst_hdr_tbl);
-  stream << NamedTable("inst_tbl", block._inst_tbl);
-  stream << NamedTable("module_tbl", block._module_tbl);
-  stream << NamedTable("modinst_tbl", block._modinst_tbl);
-  stream << NamedTable("powerdomain_tbl", block._powerdomain_tbl);
-  stream << NamedTable("logicport_tbl", block._logicport_tbl);
-  stream << NamedTable("powerswitch_tbl", block._powerswitch_tbl);
-  stream << NamedTable("isolation_tbl", block._isolation_tbl);
-  stream << NamedTable("levelshifter_tbl", block._levelshifter_tbl);
-  stream << NamedTable("group_tbl", block._group_tbl);
-  stream << NamedTable("ap_tbl", block.ap_tbl_);
-  stream << NamedTable("global_connect_tbl", block.global_connect_tbl_);
-  stream << NamedTable("guide_tbl", block._guide_tbl);
-  stream << NamedTable("net_tracks_tbl", block._net_tracks_tbl);
-  stream << NamedTable("box_tbl", block._box_tbl);
-  stream << NamedTable("via_tbl", block._via_tbl);
-  stream << NamedTable("gcell_grid_tbl", block._gcell_grid_tbl);
-  stream << NamedTable("track_grid_tbl", block._track_grid_tbl);
-  stream << NamedTable("obstruction_tbl", block._obstruction_tbl);
-  stream << NamedTable("blockage_tbl", block._blockage_tbl);
-  stream << NamedTable("wire_tbl", block._wire_tbl);
-  stream << NamedTable("swire_tbl", block._swire_tbl);
-  stream << NamedTable("sbox_tbl", block._sbox_tbl);
-  stream << NamedTable("row_tbl", block._row_tbl);
-  stream << NamedTable("fill_tbl", block._fill_tbl);
-  stream << NamedTable("region_tbl", block._region_tbl);
-  stream << NamedTable("hier_tbl", block._hier_tbl);
-  stream << NamedTable("bpin_tbl", block._bpin_tbl);
-  stream << NamedTable("non_default_rule_tbl", block._non_default_rule_tbl);
-  stream << NamedTable("layer_rule_tbl", block._layer_rule_tbl);
-  stream << NamedTable("prop_tbl", block._prop_tbl);
->>>>>>> 237a7087
+
   stream << *block._name_cache;
   stream << *block._r_val_tbl;
   stream << *block._c_val_tbl;

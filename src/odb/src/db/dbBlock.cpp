--- conflicted
+++ resolved
@@ -3874,24 +3874,12 @@
       parent, base_name, uniquify, block->_unique_inst_index, exists);
 }
 
-<<<<<<< HEAD
-const char* dbBlock::getBaseName(const char* name) const
-=======
 const char* dbBlock::getBaseName(const char* full_name) const
->>>>>>> 3e099461
 {
   // If name contains the hierarchy delimiter, use the partial string
   // after the last occurrence of the hierarchy delimiter.
   // This prevents a very long term/net name creation when the name
   // begins with a back-slash as "\soc/module1/instance_a/.../clk_port"
-<<<<<<< HEAD
-  const char* last_hier_delimiter = strrchr(name, getHierarchyDelimiter());
-  if (last_hier_delimiter != nullptr) {
-    return last_hier_delimiter + 1;
-  }
-  return name;
-}
-=======
   const char* last_hier_delimiter = strrchr(full_name, getHierarchyDelimiter());
   if (last_hier_delimiter != nullptr) {
     return last_hier_delimiter + 1;
@@ -3899,5 +3887,4 @@
   return full_name;
 }
 
->>>>>>> 3e099461
 }  // namespace odb
--- conflicted
+++ resolved
@@ -349,15 +349,9 @@
 
   debugPrint(getImpl()->getLogger(),
              utl::ODB,
-<<<<<<< HEAD
-             "DB_ECO",
-             1,
-             "ECO: connect {} to {}",
-=======
              "DB_EDIT",
              1,
              "EDIT: connect {} to {}",
->>>>>>> 12f5d705
              iterm->getDebugName(),
              net->getDebugName());
 
@@ -431,15 +425,9 @@
 
   debugPrint(iterm->getImpl()->getLogger(),
              utl::ODB,
-<<<<<<< HEAD
-             "DB_ECO",
-             1,
-             "ECO: connect {} to {}",
-=======
              "DB_EDIT",
              1,
              "EDIT: connect {} to {}",
->>>>>>> 12f5d705
              iterm->getDebugName(),
              mod_net->getDebugName());
 
@@ -501,16 +489,9 @@
 
   debugPrint(getImpl()->getLogger(),
              utl::ODB,
-<<<<<<< HEAD
-             "DB_ECO",
-             1,
-             "disconnect {} from {} "
-             "and {}",
-=======
              "DB_EDIT",
              1,
              "EDIT: disconnect {} from {} and {}",
->>>>>>> 12f5d705
              iterm->getDebugName(),
              (net) ? net->getDebugName() : "dbNet(NULL)",
              (mod_net) ? mod_net->getDebugName() : "dbModNet(NULL)");
@@ -611,15 +592,9 @@
 
   debugPrint(iterm->getImpl()->getLogger(),
              utl::ODB,
-<<<<<<< HEAD
-             "DB_ECO",
-             1,
-             "ECO: disconnect {} from {}",
-=======
              "DB_EDIT",
              1,
              "EDIT: disconnect {} from {}",
->>>>>>> 12f5d705
              iterm->getDebugName(),
              net->getDebugName());
 
@@ -671,15 +646,9 @@
 
     debugPrint(iterm->getImpl()->getLogger(),
                utl::ODB,
-<<<<<<< HEAD
-               "DB_ECO",
-               1,
-               "ECO: disconnect {} from {}",
-=======
                "DB_EDIT",
                1,
                "EDIT: disconnect {} from {}",
->>>>>>> 12f5d705
                iterm->getDebugName(),
                mod_net->getDebugName());
 

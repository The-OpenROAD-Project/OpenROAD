// SPDX-License-Identifier: BSD-3-Clause
// Copyright (c) 2019-2025, The OpenROAD Authors

#include "dbITerm.h"

#include <algorithm>
#include <cstdint>
#include <cstring>
#include <map>
#include <utility>
#include <vector>

#include "dbAccessPoint.h"
#include "dbBTerm.h"
#include "dbBlock.h"
#include "dbChip.h"
#include "dbCommon.h"
#include "dbCore.h"
#include "dbDatabase.h"
#include "dbHier.h"
#include "dbInst.h"
#include "dbInstHdr.h"
#include "dbJournal.h"
#include "dbLib.h"
#include "dbMPin.h"
#include "dbMTerm.h"
#include "dbMaster.h"
#include "dbModNet.h"
#include "dbNet.h"
#include "dbTable.h"
#include "dbTable.hpp"
#include "odb/db.h"
#include "odb/dbBlockCallBackObj.h"
#include "odb/dbObject.h"
#include "odb/dbShape.h"
#include "odb/geom.h"
#include "utl/Logger.h"
namespace odb {

template class dbTable<_dbITerm>;

bool _dbITerm::operator==(const _dbITerm& rhs) const
{
  if (flags_.mterm_idx != rhs.flags_.mterm_idx) {
    return false;
  }

  if (flags_.spef != rhs.flags_.spef) {
    return false;
  }

  if (flags_.special != rhs.flags_.special) {
    return false;
  }

  if (flags_.connected != rhs.flags_.connected) {
    return false;
  }

  if (ext_id_ != rhs.ext_id_) {
    return false;
  }

  if (net_ != rhs.net_) {
    return false;
  }

  if (inst_ != rhs.inst_) {
    return false;
  }

  if (next_net_iterm_ != rhs.next_net_iterm_) {
    return false;
  }

  if (prev_net_iterm_ != rhs.prev_net_iterm_) {
    return false;
  }

  if (aps_ != rhs.aps_) {
    return false;
  }

  return true;
}

bool _dbITerm::operator<(const _dbITerm& rhs) const
{
  _dbBlock* lhs_blk = (_dbBlock*) getOwner();
  _dbBlock* rhs_blk = (_dbBlock*) rhs.getOwner();

  _dbInst* lhs_inst = lhs_blk->inst_tbl_->getPtr(inst_);
  _dbInst* rhs_inst = rhs_blk->inst_tbl_->getPtr(rhs.inst_);
  int r = strcmp(lhs_inst->name_, rhs_inst->name_);

  if (r < 0) {
    return true;
  }

  if (r > 0) {
    return false;
  }

  _dbMTerm* lhs_mterm = getMTerm();
  _dbMTerm* rhs_mterm = rhs.getMTerm();
  return strcmp(lhs_mterm->name_, rhs_mterm->name_) < 0;
}

_dbMTerm* _dbITerm::getMTerm() const
{
  _dbBlock* block = (_dbBlock*) getOwner();
  _dbInst* inst = block->inst_tbl_->getPtr(inst_);
  _dbInstHdr* inst_hdr = block->inst_hdr_tbl_->getPtr(inst->inst_hdr_);
  _dbDatabase* db = getDatabase();
  _dbLib* lib = db->lib_tbl_->getPtr(inst_hdr->lib_);
  _dbMaster* master = lib->master_tbl_->getPtr(inst_hdr->master_);
  dbId<_dbMTerm> mterm = inst_hdr->mterms_[flags_.mterm_idx];
  return master->mterm_tbl_->getPtr(mterm);
}

_dbInst* _dbITerm::getInst() const
{
  _dbBlock* block = (_dbBlock*) getOwner();
  _dbInst* inst = block->inst_tbl_->getPtr(inst_);
  return inst;
}

////////////////////////////////////////////////////////////////////
//
// dbITerm - Methods
//
////////////////////////////////////////////////////////////////////

dbInst* dbITerm::getInst() const
{
  _dbITerm* iterm = (_dbITerm*) this;
  _dbBlock* block = (_dbBlock*) iterm->getOwner();
  _dbInst* inst = block->inst_tbl_->getPtr(iterm->inst_);
  if (inst == nullptr) {
    iterm->getLogger()->critical(
        utl::ODB, 446, "dbITerm does not have dbInst.");
  }
  return (dbInst*) inst;
}

dbNet* dbITerm::getNet() const
{
  _dbITerm* iterm = (_dbITerm*) this;
  _dbBlock* block = (_dbBlock*) iterm->getOwner();

  if (iterm->net_ == 0) {
    return nullptr;
  }

  _dbNet* net = block->net_tbl_->getPtr(iterm->net_);
  return (dbNet*) net;
}

dbMTerm* dbITerm::getMTerm() const
{
  _dbITerm* iterm = (_dbITerm*) this;
  _dbBlock* block = (_dbBlock*) iterm->getOwner();
  _dbInst* inst = block->inst_tbl_->getPtr(iterm->inst_);
  _dbInstHdr* inst_hdr = block->inst_hdr_tbl_->getPtr(inst->inst_hdr_);
  _dbDatabase* db = iterm->getDatabase();
  _dbLib* lib = db->lib_tbl_->getPtr(inst_hdr->lib_);
  _dbMaster* master = lib->master_tbl_->getPtr(inst_hdr->master_);
  dbId<_dbMTerm> mterm = inst_hdr->mterms_[iterm->flags_.mterm_idx];
  return (dbMTerm*) master->mterm_tbl_->getPtr(mterm);
}

dbBTerm* dbITerm::getBTerm()
{
  _dbITerm* iterm = (_dbITerm*) this;
  _dbBlock* block = (_dbBlock*) iterm->getOwner();
  _dbInst* inst = block->inst_tbl_->getPtr(iterm->inst_);

  if (inst->hierarchy_ == 0) {
    return nullptr;
  }

  _dbHier* hier = block->hier_tbl_->getPtr(inst->hierarchy_);

  _dbChip* chip = (_dbChip*) block->getOwner();
  _dbBlock* child = chip->block_tbl_->getPtr(hier->child_block_);
  dbId<_dbBTerm> bterm = hier->child_bterms_[iterm->flags_.mterm_idx];
  return (dbBTerm*) child->bterm_tbl_->getPtr(bterm);
}

std::string dbITerm::getName(const char separator) const
{
  return getInst()->getName() + separator + getMTerm()->getName();
}

dbBlock* dbITerm::getBlock() const
{
  return (dbBlock*) getImpl()->getOwner();
}

void dbITerm::setClocked(bool v)
{
  _dbITerm* iterm = (_dbITerm*) this;
  iterm->flags_.clocked = v;
}

bool dbITerm::isClocked()
{
  bool masterFlag = getMTerm()->getSigType() == dbSigType::CLOCK ? true : false;
  _dbITerm* iterm = (_dbITerm*) this;
  return iterm->flags_.clocked > 0 || masterFlag ? true : false;
}

void dbITerm::setMark(uint v)
{
  _dbITerm* iterm = (_dbITerm*) this;
  iterm->flags_.mark = v;
}

bool dbITerm::isSetMark()
{
  _dbITerm* iterm = (_dbITerm*) this;
  return iterm->flags_.mark > 0 ? true : false;
}

bool dbITerm::isSpecial()
{
  _dbITerm* iterm = (_dbITerm*) this;
  return iterm->flags_.special == 1;
}

void dbITerm::setSpecial()
{
  _dbITerm* iterm = (_dbITerm*) this;
  iterm->flags_.special = 1;
}

void dbITerm::clearSpecial()
{
  _dbITerm* iterm = (_dbITerm*) this;
  iterm->flags_.special = 0;
}

void dbITerm::setSpef(uint v)
{
  _dbITerm* iterm = (_dbITerm*) this;
  iterm->flags_.spef = v;
}

bool dbITerm::isSpef()
{
  _dbITerm* iterm = (_dbITerm*) this;
  return (iterm->flags_.spef > 0) ? true : false;
}

void dbITerm::setExtId(uint v)
{
  _dbITerm* iterm = (_dbITerm*) this;
  iterm->ext_id_ = v;
}

uint dbITerm::getExtId()
{
  _dbITerm* iterm = (_dbITerm*) this;
  return iterm->ext_id_;
}

bool dbITerm::isConnected()
{
  _dbITerm* iterm = (_dbITerm*) this;
  return iterm->flags_.connected == 1;
}

void dbITerm::setConnected()
{
  _dbITerm* iterm = (_dbITerm*) this;
  iterm->flags_.connected = 1;
}

void dbITerm::clearConnected()
{
  _dbITerm* iterm = (_dbITerm*) this;
  iterm->flags_.connected = 0;
}

/*
Warning: this does not do a reassociate. Specifically it will
not make sure that every dbModNet has just one dbNet associated
with it. To assure that, use dbNetwork::connectPin
*/

void dbITerm::connect(dbNet* db_net, dbModNet* db_mod_net)
{
  connect(db_mod_net);
  connect(db_net);
}

void dbITerm::connect(dbNet* net_)
{
  _dbITerm* iterm = (_dbITerm*) this;
  _dbNet* net = (_dbNet*) net_;
  _dbBlock* block = (_dbBlock*) iterm->getOwner();
  _dbInst* inst = iterm->getInst();

  if (!net_) {
    inst->getLogger()->error(
        utl::ODB, 440, "Attempt to connect iterm {} to a null net", getName());
  }

  // Do Nothing if already connected
  if (iterm->net_ == net->getOID()) {
    return;
  }

  if (inst->flags_.dont_touch) {
    inst->getLogger()->error(
        utl::ODB,
        369,
        "Attempt to connect iterm of dont_touch instance {}",
        inst->name_);
  }

  if (net->flags_.dont_touch) {
    inst->getLogger()->error(utl::ODB,
                             373,
                             "Attempt to connect iterm to dont_touch net {}",
                             net->name_);
  }

  if (net_->getBlock() != getInst()->getBlock()) {
    inst->getLogger()->error(utl::ODB,
                             433,
                             "Connecting instances on different dies into "
                             "one net is currently not supported");
  }

  //
  // Note we only disconnect the dbnet part.
  // so we use disconnectDbNet (to blow away
  // both the hierarchical net and the flat net
  // use disconnect() ).
  //
  if (iterm->net_ != 0) {
    disconnectDbNet();
  }

  for (auto callback : block->callbacks_) {
    callback->inDbITermPreConnect(this, net_);
  }

<<<<<<< HEAD
  // jk: dbg
  debugPrint(getImpl()->getLogger(),
             utl::ODB,
             "DB_ECO",
             1,
             "ECO: connect dbITerm({}, {:p}) '{}' to dbNet({}, {:p}) '{}'",
             getId(),
             static_cast<void*>(this),
             getName(),
             net->getId(),
             static_cast<void*>(net),
             net_->getName());

  if (block->_journal) {
    block->_journal->beginAction(dbJournal::CONNECT_OBJECT);
    block->_journal->pushParam(dbITermObj);
    block->_journal->pushParam(getId());
    block->_journal->pushParam(net_->getId());
=======
  if (block->journal_) {
    debugPrint(getImpl()->getLogger(),
               utl::ODB,
               "DB_ECO",
               1,
               "ECO: connect dbITerm({}, {:p}) '{}' to dbNet({}, {:p}) '{}'",
               getId(),
               static_cast<void*>(this),
               getName(),
               net->getId(),
               static_cast<void*>(net),
               net_->getName());
    block->journal_->beginAction(dbJournal::kConnectObject);
    block->journal_->pushParam(dbITermObj);
    block->journal_->pushParam(getId());
    block->journal_->pushParam(net_->getId());
>>>>>>> 1b5e6d7b
    // put in a fake modnet here
    block->journal_->pushParam(0);
    block->journal_->endAction();
  }

  iterm->net_ = net->getOID();

  if (net->iterms_ != 0) {
    _dbITerm* tail = block->iterm_tbl_->getPtr(net->iterms_);
    iterm->next_net_iterm_ = net->iterms_;
    iterm->prev_net_iterm_ = 0;
    tail->prev_net_iterm_ = iterm->getOID();
  } else {
    iterm->next_net_iterm_ = 0;
    iterm->prev_net_iterm_ = 0;
  }

  net->iterms_ = iterm->getOID();

  for (auto callback : block->callbacks_) {
    callback->inDbITermPostConnect(this);
  }
}

dbModNet* dbITerm::getModNet() const
{
  _dbITerm* iterm = (_dbITerm*) this;
  _dbBlock* block = (_dbBlock*) iterm->getOwner();
  if (iterm->mnet_ == 0) {
    return nullptr;
  }
  _dbModNet* net = block->modnet_tbl_->getPtr(iterm->mnet_);
  return ((dbModNet*) (net));
}

void dbITerm::connect(dbModNet* mod_net)
{
  _dbITerm* iterm = (_dbITerm*) this;
  _dbModNet* _mod_net = (_dbModNet*) mod_net;
  _dbBlock* block = (_dbBlock*) iterm->getOwner();
  _dbInst* inst = iterm->getInst();

  if (iterm->mnet_ == _mod_net->getId()) {
    return;
  }

  // If already connected, disconnect just the modnet (so we don't
  // accidentally blow away prior flat net connections)

  if (iterm->mnet_ != 0) {
    disconnectDbModNet();
  }

  iterm->mnet_ = _mod_net->getId();

  if (inst->flags_.dont_touch) {
    inst->getLogger()->error(
        utl::ODB,
        397,
        "Attempt to connect iterm of dont_touch instance {}",
        inst->name_);
  }

<<<<<<< HEAD
  // jk: dbg
  debugPrint(iterm->getImpl()->getLogger(),
             utl::ODB,
             "DB_ECO",
             1,
             "ECO: connect dbITerm({} {:p}) '{}' to dbModNet({} {:p}) '{}'",
             getId(),
             static_cast<void*>(this),
             getName(),
             _mod_net->getId(),
             static_cast<void*>(_mod_net),
             ((dbModNet*) _mod_net)->getHierarchicalName());

  if (block->_journal) {
    block->_journal->beginAction(dbJournal::CONNECT_OBJECT);
    block->_journal->pushParam(dbITermObj);
    block->_journal->pushParam(getId());
    block->_journal->pushParam(0);  // empty slot for dbNet, just dbModNet
    block->_journal->pushParam(_mod_net->getId());
    block->_journal->endAction();
=======
  if (block->journal_) {
    debugPrint(iterm->getImpl()->getLogger(),
               utl::ODB,
               "DB_ECO",
               1,
               "ECO: connect dbITerm({} {:p}) '{}' to dbModNet({} {:p}) '{}'",
               getId(),
               static_cast<void*>(this),
               getName(),
               _mod_net->getId(),
               static_cast<void*>(_mod_net),
               ((dbModNet*) _mod_net)->getHierarchicalName());
    block->journal_->beginAction(dbJournal::kConnectObject);
    block->journal_->pushParam(dbITermObj);
    block->journal_->pushParam(getId());
    block->journal_->pushParam(0);  // empty slot for dbNet, just dbModNet
    block->journal_->pushParam(_mod_net->getId());
    block->journal_->endAction();
>>>>>>> 1b5e6d7b
  }

  if (_mod_net->iterms_ != 0) {
    _dbITerm* head = block->iterm_tbl_->getPtr(_mod_net->iterms_);
    iterm->next_modnet_iterm_ = _mod_net->iterms_;
    // prev is this one
    head->prev_modnet_iterm_ = iterm->getOID();
  } else {
    iterm->next_modnet_iterm_ = 0;
  }
  iterm->prev_modnet_iterm_ = 0;
  _mod_net->iterms_ = iterm->getOID();
}

// disconnect both modnet and flat net from an iterm
void dbITerm::disconnect()
{
  _dbITerm* iterm = (_dbITerm*) this;

  if (iterm->net_ == 0 && iterm->mnet_ == 0) {
    return;
  }

  _dbInst* inst = iterm->getInst();
  if (inst->flags_.dont_touch) {
    inst->getLogger()->error(
        utl::ODB,
        370,
        "Attempt to disconnect term {} of dont_touch instance {}",
        getMTerm()->getName(),
        inst->name_);
  }

  _dbBlock* block = (_dbBlock*) iterm->getOwner();
  _dbNet* net
      = iterm->net_ == 0 ? nullptr : block->net_tbl_->getPtr(iterm->net_);
  _dbModNet* mod_net_impl
      = iterm->mnet_ == 0 ? nullptr : block->modnet_tbl_->getPtr(iterm->mnet_);
  dbModNet* mod_net = (dbModNet*) mod_net_impl;

  if (net && net->flags_.dont_touch) {
    inst->getLogger()->error(
        utl::ODB,
        372,
        "Attempt to disconnect iterm {} of dont_touch net {}",
        getName(),
        net->name_);
  }

<<<<<<< HEAD
  // jk: dbg
  debugPrint(getImpl()->getLogger(),
             utl::ODB,
             "DB_ECO",
             1,
             "disconnect dbITerm({}, {:p}) '{}' from dbNet({}, {:p}) '{}' "
             "corresponding to dbModNet({}, {:p}) '{}'",
             getId(),
             static_cast<void*>(this),
             getName(),
             (net) ? net->getId() : 0,
             static_cast<void*>(net),
             (net) ? net->_name : "NULL",
             (mod_net_impl) ? mod_net_impl->getId() : 0,
             static_cast<void*>(mod_net),
             (mod_net) ? mod_net->getHierarchicalName() : "NULL");

  if (block->_journal) {
    block->_journal->beginAction(dbJournal::DISCONNECT_OBJECT);
    block->_journal->pushParam(dbITermObj);
    block->_journal->pushParam(getId());
    block->_journal->pushParam(net ? net->getOID() : 0U);
    block->_journal->pushParam(mod_net_impl ? mod_net_impl->getOID() : 0U);
    block->_journal->endAction();
=======
  if (block->journal_) {
    debugPrint(getImpl()->getLogger(),
               utl::ODB,
               "DB_ECO",
               1,
               "disconnect dbITerm({}, {:p}) '{}' from dbNet({}, {:p}) '{}' "
               "corresponding to dbModNet({}, {:p}) '{}'",
               getId(),
               static_cast<void*>(this),
               getName(),
               (net) ? net->getId() : 0,
               static_cast<void*>(net),
               (net) ? net->name_ : "NULL",
               (mod_net_impl) ? mod_net_impl->getId() : 0,
               static_cast<void*>(mod_net),
               (mod_net) ? mod_net->getHierarchicalName() : "NULL");
    block->journal_->beginAction(dbJournal::kDisconnectObject);
    block->journal_->pushParam(dbITermObj);
    block->journal_->pushParam(getId());
    block->journal_->pushParam(net ? net->getOID() : 0U);
    block->journal_->pushParam(mod_net_impl ? mod_net_impl->getOID() : 0U);
    block->journal_->endAction();
>>>>>>> 1b5e6d7b
  }

  for (auto callback : block->callbacks_) {
    callback->inDbITermPreDisconnect(this);
  }

  uint id = iterm->getOID();

  if (net) {
    if (net->iterms_ == id) {
      net->iterms_ = iterm->next_net_iterm_;
      if (net->iterms_ != 0) {
        _dbITerm* t = block->iterm_tbl_->getPtr(net->iterms_);
        t->prev_net_iterm_ = 0;
      }
    } else {
      if (iterm->next_net_iterm_ != 0) {
        _dbITerm* next = block->iterm_tbl_->getPtr(iterm->next_net_iterm_);
        next->prev_net_iterm_ = iterm->prev_net_iterm_;
      }
      if (iterm->prev_net_iterm_ != 0) {
        _dbITerm* prev = block->iterm_tbl_->getPtr(iterm->prev_net_iterm_);
        prev->next_net_iterm_ = iterm->next_net_iterm_;
      }
    }
    iterm->net_ = 0;
    for (auto callback : block->callbacks_) {
      callback->inDbITermPostDisconnect(this, (dbNet*) net);
    }
  }

  if (mod_net_impl) {
    if (mod_net_impl->iterms_ == id) {
      mod_net_impl->iterms_ = iterm->next_modnet_iterm_;
      if (mod_net_impl->iterms_ != 0) {
        _dbITerm* t = block->iterm_tbl_->getPtr(mod_net_impl->iterms_);
        t->prev_modnet_iterm_ = 0;
      }
    } else {
      if (iterm->next_modnet_iterm_ != 0) {
        _dbITerm* next = block->iterm_tbl_->getPtr(iterm->next_modnet_iterm_);
        next->prev_modnet_iterm_ = iterm->prev_modnet_iterm_;
      }
      if (iterm->prev_modnet_iterm_ != 0) {
        _dbITerm* prev = block->iterm_tbl_->getPtr(iterm->prev_modnet_iterm_);
        prev->next_modnet_iterm_ = iterm->next_modnet_iterm_;
      }
    }
    iterm->mnet_ = 0;
  }
}

// disconnect the dbNetonly and allow journalling

void dbITerm::disconnectDbNet()
{
  _dbITerm* iterm = (_dbITerm*) this;

  if (iterm->net_ == 0) {
    return;
  }

  _dbInst* inst = iterm->getInst();
  if (inst->flags_.dont_touch) {
    inst->getLogger()->error(
        utl::ODB,
        1104,
        "Attempt to disconnect term {} of dont_touch instance {}",
        getMTerm()->getName(),
        inst->name_);
  }
  _dbBlock* block = (_dbBlock*) iterm->getOwner();
  _dbNet* net = block->net_tbl_->getPtr(iterm->net_);

  if (net->flags_.dont_touch) {
    inst->getLogger()->error(
        utl::ODB,
        1105,
        "Attempt to disconnect iterm {} of dont_touch net {}",
        getName(),
        net->name_);
  }

  for (auto callback : block->callbacks_) {
    callback->inDbITermPreDisconnect(this);
  }
<<<<<<< HEAD

  // jk: dbg
  debugPrint(iterm->getImpl()->getLogger(),
             utl::ODB,
             "DB_ECO",
             1,
             "ECO: disconnect dbITerm({} {:p}) '{}' from dbNet({} {:p}) '{}'",
             getId(),
             static_cast<void*>(this),
             getName(),
             net->getId(),
             static_cast<void*>(net),
             ((dbNet*) net)->getName());

  if (block->_journal) {
    block->_journal->beginAction(dbJournal::DISCONNECT_OBJECT);
    block->_journal->pushParam(dbITermObj);
    block->_journal->pushParam(getId());
    block->_journal->pushParam(net->getOID());
=======
  if (block->journal_) {
    debugPrint(iterm->getImpl()->getLogger(),
               utl::ODB,
               "DB_ECO",
               1,
               "ECO: disconnect dbITerm({} {:p}) '{}' from dbNet({} {:p}) '{}'",
               getId(),
               static_cast<void*>(this),
               getName(),
               net->getId(),
               static_cast<void*>(net),
               ((dbNet*) net)->getName());
    block->journal_->beginAction(dbJournal::kDisconnectObject);
    block->journal_->pushParam(dbITermObj);
    block->journal_->pushParam(getId());
    block->journal_->pushParam(net->getOID());
>>>>>>> 1b5e6d7b
    // Note we don't remove the mod net part here, just stub
    // out the modnet id.
    block->journal_->pushParam(0);
    block->journal_->endAction();
  }

  uint id = iterm->getOID();

  if (net->iterms_ == id) {
    net->iterms_ = iterm->next_net_iterm_;
    if (net->iterms_ != 0) {
      _dbITerm* t = block->iterm_tbl_->getPtr(net->iterms_);
      t->prev_net_iterm_ = 0;
    }
  } else {
    if (iterm->next_net_iterm_ != 0) {
      _dbITerm* next = block->iterm_tbl_->getPtr(iterm->next_net_iterm_);
      next->prev_net_iterm_ = iterm->prev_net_iterm_;
    }
    if (iterm->prev_net_iterm_ != 0) {
      _dbITerm* prev = block->iterm_tbl_->getPtr(iterm->prev_net_iterm_);
      prev->next_net_iterm_ = iterm->next_net_iterm_;
    }
  }
  iterm->net_ = 0;
  for (auto callback : block->callbacks_) {
    callback->inDbITermPostDisconnect(this, (dbNet*) net);
  }
}

//
// Disconnect the mod net and allow journaling
//
void dbITerm::disconnectDbModNet()
{
  _dbITerm* iterm = (_dbITerm*) this;
  _dbBlock* block = (_dbBlock*) iterm->getOwner();

  if (iterm->mnet_ != 0) {
    _dbModNet* mod_net = block->modnet_tbl_->getPtr(iterm->mnet_);

<<<<<<< HEAD
    // jk: dbg
    debugPrint(iterm->getImpl()->getLogger(),
               utl::ODB,
               "DB_ECO",
               1,
               "ECO: disconnect dbIterm({}) '{}' from dbModNet({}) '{}'",
               getId(),
               getName(),
               iterm->_mnet,
               mod_net->_name);

    if (block->_journal) {
      block->_journal->beginAction(dbJournal::DISCONNECT_OBJECT);
      block->_journal->pushParam(dbITermObj);
      block->_journal->pushParam(getId());
=======
    if (block->journal_) {
      debugPrint(iterm->getImpl()->getLogger(),
                 utl::ODB,
                 "DB_ECO",
                 1,
                 "ECO: disconnect dbIterm({}) '{}' from dbModNet({}) '{}'",
                 getId(),
                 getName(),
                 iterm->mnet_,
                 mod_net->name_);
      block->journal_->beginAction(dbJournal::kDisconnectObject);
      block->journal_->pushParam(dbITermObj);
      block->journal_->pushParam(getId());
>>>>>>> 1b5e6d7b
      // empty dbNet part, just the mod net being undone
      block->journal_->pushParam(0);                  // no dbNet id
      block->journal_->pushParam(mod_net->getOID());  // the modnet
      block->journal_->endAction();
    }

    if (mod_net->iterms_ == getId()) {
      mod_net->iterms_ = iterm->next_modnet_iterm_;
      if (mod_net->iterms_ != 0) {
        _dbITerm* t = block->iterm_tbl_->getPtr(mod_net->iterms_);
        t->prev_modnet_iterm_ = 0;
      }
    } else {
      if (iterm->next_modnet_iterm_ != 0) {
        _dbITerm* next = block->iterm_tbl_->getPtr(iterm->next_modnet_iterm_);
        next->prev_modnet_iterm_ = iterm->prev_modnet_iterm_;
      }
      if (iterm->prev_modnet_iterm_ != 0) {
        _dbITerm* prev = block->iterm_tbl_->getPtr(iterm->prev_modnet_iterm_);
        prev->next_modnet_iterm_ = iterm->next_modnet_iterm_;
      }
    }

    iterm->next_modnet_iterm_ = 0;
    iterm->prev_modnet_iterm_ = 0;
    iterm->mnet_ = 0;
  }
}

dbSigType dbITerm::getSigType() const
{
  _dbMTerm* mterm = (_dbMTerm*) getMTerm();
  return dbSigType(mterm->flags_.sig_type);
}
dbIoType dbITerm::getIoType() const
{
  _dbMTerm* mterm = (_dbMTerm*) getMTerm();
  return dbIoType(mterm->flags_.io_type);
}
bool dbITerm::isOutputSignal(bool io)
{
  _dbMTerm* mterm = (_dbMTerm*) getMTerm();
  dbSigType sType = dbSigType(mterm->flags_.sig_type);
  dbIoType ioType = dbIoType(mterm->flags_.io_type);

  if ((sType == dbSigType::GROUND) || (sType == dbSigType::POWER)) {
    return false;
  }

  if (ioType == dbIoType::OUTPUT) {
    return true;
  }

  if (io && (ioType == dbIoType::INOUT)) {
    return true;
  }

  return false;
}
bool dbITerm::isInputSignal(bool io)
{
  _dbMTerm* mterm = (_dbMTerm*) getMTerm();
  dbSigType sType = dbSigType(mterm->flags_.sig_type);
  dbIoType ioType = dbIoType(mterm->flags_.io_type);

  if ((sType == dbSigType::GROUND) || (sType == dbSigType::POWER)) {
    return false;
  }

  if (ioType == dbIoType::INPUT) {
    return true;
  }

  if (io && (ioType == dbIoType::INOUT)) {
    return true;
  }

  return false;
}

dbITerm* dbITerm::getITerm(dbBlock* block_, uint dbid)
{
  _dbBlock* block = (_dbBlock*) block_;
  return (dbITerm*) block->iterm_tbl_->getPtr(dbid);
}

Rect dbITerm::getBBox()
{
  dbMTerm* term = getMTerm();
  Rect bbox = term->getBBox();
  const odb::dbTransform inst_xfm = getInst()->getTransform();
  inst_xfm.apply(bbox);
  return bbox;
}

bool dbITerm::getAvgXY(int* x, int* y)
{
  dbMTerm* mterm = getMTerm();
  int nn = 0;
  double xx = 0.0;
  double yy = 0.0;
  dbInst* inst = getInst();
  const dbTransform transform = inst->getTransform();

  for (dbMPin* mpin : mterm->getMPins()) {
    for (dbBox* box : mpin->getGeometry()) {
      Rect rect = box->getBox();
      transform.apply(rect);
      xx += rect.xMin() + rect.xMax();
      yy += rect.yMin() + rect.yMax();
      nn += 2;
    }
  }
  if (!nn) {
    getImpl()->getLogger()->warn(
        utl::ODB,
        34,
        "Can not find physical location of iterm {}/{}",
        getInst()->getConstName(),
        getMTerm()->getConstName());
    return false;
  }
  xx /= nn;
  yy /= nn;
  *x = int(xx);
  *y = int(yy);
  return true;
}

uint32_t dbITerm::staVertexId()
{
  _dbITerm* iterm = (_dbITerm*) this;
  return iterm->sta_vertex_id_;
}

void dbITerm::staSetVertexId(uint32_t id)
{
  _dbITerm* iterm = (_dbITerm*) this;
  iterm->sta_vertex_id_ = id;
}

void dbITerm::setAccessPoint(dbMPin* pin, dbAccessPoint* ap)
{
  _dbITerm* iterm = (_dbITerm*) this;
  if (ap != nullptr) {
    iterm->aps_[pin->getImpl()->getOID()] = ap->getImpl()->getOID();
    _dbAccessPoint* _ap = (_dbAccessPoint*) ap;
    _ap->iterms_.push_back(iterm->getOID());
  } else {
    iterm->aps_[pin->getImpl()->getOID()] = dbId<_dbAccessPoint>();
  }

  _dbBlock* block = (_dbBlock*) iterm->getOwner();
  for (auto callback : block->callbacks_) {
    callback->inDbITermPostSetAccessPoints(this);
  }
}

std::map<dbMPin*, std::vector<dbAccessPoint*>> dbITerm::getAccessPoints() const
{
  _dbBlock* block = (_dbBlock*) getBlock();
  auto mterm = getMTerm();
  uint pin_access_idx = getInst()->getPinAccessIdx();
  std::map<dbMPin*, std::vector<dbAccessPoint*>> aps;
  for (auto mpin : mterm->getMPins()) {
    _dbMPin* pin = (_dbMPin*) mpin;
    if (pin->aps_.size() > pin_access_idx) {
      for (const auto& id : pin->aps_[pin_access_idx]) {
        aps[mpin].push_back((dbAccessPoint*) block->ap_tbl_->getPtr(id));
      }
    }
  }
  return aps;
}

std::vector<dbAccessPoint*> dbITerm::getPrefAccessPoints() const
{
  _dbBlock* block = (_dbBlock*) getBlock();
  _dbITerm* iterm = (_dbITerm*) this;
  std::vector<std::pair<dbId<_dbMPin>, dbId<_dbAccessPoint>>> sorted_aps;

  for (auto& [pin_id, ap_id] : iterm->aps_) {
    if (ap_id.isValid()) {
      sorted_aps.emplace_back(pin_id, ap_id);
    }
  }
  // sort to maintain iterator stability, and backwards compatibility with
  // std::map which used to be used to store aps.
  std::sort(sorted_aps.begin(),
            sorted_aps.end(),
            [](const std::pair<dbId<_dbMPin>, dbId<_dbAccessPoint>>& a,
               const std::pair<dbId<_dbMPin>, dbId<_dbAccessPoint>>& b) {
              return a.first < b.first;
            });

  std::vector<dbAccessPoint*> aps;
  aps.reserve(sorted_aps.size());
  for (auto& [pin_id, ap_id] : sorted_aps) {
    aps.push_back((dbAccessPoint*) block->ap_tbl_->getPtr(ap_id));
  }

  return aps;
}

void dbITerm::clearPrefAccessPoints()
{
  _dbITerm* iterm = (_dbITerm*) this;
  // Clear aps_ map instead of destroying dbAccessPoint object to prevent
  // destroying APs of other iterms.
  iterm->aps_.clear();
}

std::vector<std::pair<dbTechLayer*, Rect>> dbITerm::getGeometries() const
{
  const dbTransform transform = getInst()->getTransform();

  std::vector<std::pair<dbTechLayer*, Rect>> geometries;
  for (dbMPin* mpin : getMTerm()->getMPins()) {
    for (dbBox* box : mpin->getGeometry()) {
      Rect rect = box->getBox();
      transform.apply(rect);
      geometries.emplace_back(box->getTechLayer(), rect);
    }
  }

  return geometries;
}

void _dbITerm::collectMemInfo(MemInfo& info)
{
  info.cnt++;
  info.size += sizeof(*this);

  info.children_["aps"].add(aps_);
}

}  // namespace odb<|MERGE_RESOLUTION|>--- conflicted
+++ resolved
@@ -347,26 +347,6 @@
     callback->inDbITermPreConnect(this, net_);
   }
 
-<<<<<<< HEAD
-  // jk: dbg
-  debugPrint(getImpl()->getLogger(),
-             utl::ODB,
-             "DB_ECO",
-             1,
-             "ECO: connect dbITerm({}, {:p}) '{}' to dbNet({}, {:p}) '{}'",
-             getId(),
-             static_cast<void*>(this),
-             getName(),
-             net->getId(),
-             static_cast<void*>(net),
-             net_->getName());
-
-  if (block->_journal) {
-    block->_journal->beginAction(dbJournal::CONNECT_OBJECT);
-    block->_journal->pushParam(dbITermObj);
-    block->_journal->pushParam(getId());
-    block->_journal->pushParam(net_->getId());
-=======
   if (block->journal_) {
     debugPrint(getImpl()->getLogger(),
                utl::ODB,
@@ -383,7 +363,6 @@
     block->journal_->pushParam(dbITermObj);
     block->journal_->pushParam(getId());
     block->journal_->pushParam(net_->getId());
->>>>>>> 1b5e6d7b
     // put in a fake modnet here
     block->journal_->pushParam(0);
     block->journal_->endAction();
@@ -447,28 +426,6 @@
         inst->name_);
   }
 
-<<<<<<< HEAD
-  // jk: dbg
-  debugPrint(iterm->getImpl()->getLogger(),
-             utl::ODB,
-             "DB_ECO",
-             1,
-             "ECO: connect dbITerm({} {:p}) '{}' to dbModNet({} {:p}) '{}'",
-             getId(),
-             static_cast<void*>(this),
-             getName(),
-             _mod_net->getId(),
-             static_cast<void*>(_mod_net),
-             ((dbModNet*) _mod_net)->getHierarchicalName());
-
-  if (block->_journal) {
-    block->_journal->beginAction(dbJournal::CONNECT_OBJECT);
-    block->_journal->pushParam(dbITermObj);
-    block->_journal->pushParam(getId());
-    block->_journal->pushParam(0);  // empty slot for dbNet, just dbModNet
-    block->_journal->pushParam(_mod_net->getId());
-    block->_journal->endAction();
-=======
   if (block->journal_) {
     debugPrint(iterm->getImpl()->getLogger(),
                utl::ODB,
@@ -487,7 +444,6 @@
     block->journal_->pushParam(0);  // empty slot for dbNet, just dbModNet
     block->journal_->pushParam(_mod_net->getId());
     block->journal_->endAction();
->>>>>>> 1b5e6d7b
   }
 
   if (_mod_net->iterms_ != 0) {
@@ -537,32 +493,6 @@
         net->name_);
   }
 
-<<<<<<< HEAD
-  // jk: dbg
-  debugPrint(getImpl()->getLogger(),
-             utl::ODB,
-             "DB_ECO",
-             1,
-             "disconnect dbITerm({}, {:p}) '{}' from dbNet({}, {:p}) '{}' "
-             "corresponding to dbModNet({}, {:p}) '{}'",
-             getId(),
-             static_cast<void*>(this),
-             getName(),
-             (net) ? net->getId() : 0,
-             static_cast<void*>(net),
-             (net) ? net->_name : "NULL",
-             (mod_net_impl) ? mod_net_impl->getId() : 0,
-             static_cast<void*>(mod_net),
-             (mod_net) ? mod_net->getHierarchicalName() : "NULL");
-
-  if (block->_journal) {
-    block->_journal->beginAction(dbJournal::DISCONNECT_OBJECT);
-    block->_journal->pushParam(dbITermObj);
-    block->_journal->pushParam(getId());
-    block->_journal->pushParam(net ? net->getOID() : 0U);
-    block->_journal->pushParam(mod_net_impl ? mod_net_impl->getOID() : 0U);
-    block->_journal->endAction();
-=======
   if (block->journal_) {
     debugPrint(getImpl()->getLogger(),
                utl::ODB,
@@ -585,7 +515,6 @@
     block->journal_->pushParam(net ? net->getOID() : 0U);
     block->journal_->pushParam(mod_net_impl ? mod_net_impl->getOID() : 0U);
     block->journal_->endAction();
->>>>>>> 1b5e6d7b
   }
 
   for (auto callback : block->callbacks_) {
@@ -672,27 +601,6 @@
   for (auto callback : block->callbacks_) {
     callback->inDbITermPreDisconnect(this);
   }
-<<<<<<< HEAD
-
-  // jk: dbg
-  debugPrint(iterm->getImpl()->getLogger(),
-             utl::ODB,
-             "DB_ECO",
-             1,
-             "ECO: disconnect dbITerm({} {:p}) '{}' from dbNet({} {:p}) '{}'",
-             getId(),
-             static_cast<void*>(this),
-             getName(),
-             net->getId(),
-             static_cast<void*>(net),
-             ((dbNet*) net)->getName());
-
-  if (block->_journal) {
-    block->_journal->beginAction(dbJournal::DISCONNECT_OBJECT);
-    block->_journal->pushParam(dbITermObj);
-    block->_journal->pushParam(getId());
-    block->_journal->pushParam(net->getOID());
-=======
   if (block->journal_) {
     debugPrint(iterm->getImpl()->getLogger(),
                utl::ODB,
@@ -709,7 +617,6 @@
     block->journal_->pushParam(dbITermObj);
     block->journal_->pushParam(getId());
     block->journal_->pushParam(net->getOID());
->>>>>>> 1b5e6d7b
     // Note we don't remove the mod net part here, just stub
     // out the modnet id.
     block->journal_->pushParam(0);
@@ -751,23 +658,6 @@
   if (iterm->mnet_ != 0) {
     _dbModNet* mod_net = block->modnet_tbl_->getPtr(iterm->mnet_);
 
-<<<<<<< HEAD
-    // jk: dbg
-    debugPrint(iterm->getImpl()->getLogger(),
-               utl::ODB,
-               "DB_ECO",
-               1,
-               "ECO: disconnect dbIterm({}) '{}' from dbModNet({}) '{}'",
-               getId(),
-               getName(),
-               iterm->_mnet,
-               mod_net->_name);
-
-    if (block->_journal) {
-      block->_journal->beginAction(dbJournal::DISCONNECT_OBJECT);
-      block->_journal->pushParam(dbITermObj);
-      block->_journal->pushParam(getId());
-=======
     if (block->journal_) {
       debugPrint(iterm->getImpl()->getLogger(),
                  utl::ODB,
@@ -781,7 +671,6 @@
       block->journal_->beginAction(dbJournal::kDisconnectObject);
       block->journal_->pushParam(dbITermObj);
       block->journal_->pushParam(getId());
->>>>>>> 1b5e6d7b
       // empty dbNet part, just the mod net being undone
       block->journal_->pushParam(0);                  // no dbNet id
       block->journal_->pushParam(mod_net->getOID());  // the modnet

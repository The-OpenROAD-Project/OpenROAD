// SPDX-License-Identifier: BSD-3-Clause
// Copyright (c) 2019-2025, The OpenROAD Authors

#include "dbInst.h"

#include <algorithm>
#include <cstdlib>
#include <cstring>
#include <string>
#include <unordered_map>
#include <vector>

#include "dbAccessPoint.h"
#include "dbArrayTable.h"
#include "dbArrayTable.hpp"
#include "dbBTerm.h"
#include "dbBlock.h"
#include "dbBox.h"
#include "dbChip.h"
#include "dbCommon.h"
#include "dbCore.h"
#include "dbDatabase.h"
#include "dbGroup.h"
#include "dbHier.h"
#include "dbITerm.h"
#include "dbITermItr.h"
#include "dbInstHdr.h"
#include "dbJournal.h"
#include "dbLib.h"
#include "dbMTerm.h"
#include "dbMaster.h"
#include "dbModInst.h"
#include "dbModule.h"
#include "dbNet.h"
#include "dbNullIterator.h"
#include "dbRegion.h"
#include "dbScanInst.h"
#include "dbTable.h"
#include "dbTable.hpp"
#include "odb/db.h"
#include "odb/dbBlockCallBackObj.h"
#include "odb/dbObject.h"
#include "odb/dbSet.h"
#include "odb/dbTransform.h"
#include "odb/dbTypes.h"
#include "utl/Logger.h"

namespace odb {

template class dbTable<_dbInst>;

class sortMTerm
{
 public:
  bool operator()(_dbMTerm* m1, _dbMTerm* m2)
  {
    return strcmp(m1->_name, m2->_name) < 0;
  }
};

class sortITerm
{
  _dbBlock* _block;

 public:
  sortITerm(_dbBlock* block) { _block = block; }

  bool operator()(uint it1, uint it2)
  {
    _dbITerm* iterm1 = _block->_iterm_tbl->getPtr(it1);
    _dbITerm* iterm2 = _block->_iterm_tbl->getPtr(it2);
    return iterm1->_flags._mterm_idx < iterm2->_flags._mterm_idx;
  }
};

void _dbInst::setInstBBox(_dbInst* inst)
{
  _dbBlock* block = (_dbBlock*) inst->getOwner();
  _dbBox* box = block->_box_tbl->getPtr(inst->_bbox);
  block->remove_rect(box->_shape._rect);

  dbMaster* master = ((dbInst*) inst)->getMaster();
  master->getPlacementBoundary(box->_shape._rect);
  dbTransform transform(inst->_flags._orient, Point(inst->_x, inst->_y));
  transform.apply(box->_shape._rect);
  block->add_rect(box->_shape._rect);
}

_dbInst::_dbInst(_dbDatabase*)
{
  _flags._orient = dbOrientType::R0;
  _flags._status = dbPlacementStatus::NONE;
  _flags._user_flag_1 = 0;
  _flags._user_flag_2 = 0;
  _flags._user_flag_3 = 0;
  _flags._physical_only = 0;
  _flags._dont_touch = 0;
  _flags._eco_create = 0;
  _flags._eco_destroy = 0;
  _flags._eco_modify = 0;
  _flags._source = dbSourceType::NONE;
  //_flags._spare_bits = 0;
  _flags._level = 0;
  _name = nullptr;
  _x = 0;
  _y = 0;
  _weight = 0;
  pin_access_idx_ = -1;
}

_dbInst::_dbInst(_dbDatabase*, const _dbInst& i)
    : _flags(i._flags),
      _name(nullptr),
      _x(i._x),
      _y(i._y),
      _weight(i._weight),
      _next_entry(i._next_entry),
      _inst_hdr(i._inst_hdr),
      _bbox(i._bbox),
      _region(i._region),
      _module(i._module),
      _group(i._group),
      _region_next(i._region_next),
      _module_next(i._module_next),
      _group_next(i._group_next),
      _region_prev(i._region_prev),
      _module_prev(i._module_prev),
      _hierarchy(i._hierarchy),
      _iterms(i._iterms),
      _halo(i._halo),
      pin_access_idx_(i.pin_access_idx_)
{
  if (i._name) {
    _name = safe_strdup(i._name);
  }
}

_dbInst::~_dbInst()
{
  if (_name) {
    free((void*) _name);
  }
}

dbOStream& operator<<(dbOStream& stream, const _dbInst& inst)
{
  uint* bit_field = (uint*) &inst._flags;
  stream << *bit_field;
  stream << inst._name;
  stream << inst._x;
  stream << inst._y;
  stream << inst._weight;
  stream << inst._next_entry;
  stream << inst._inst_hdr;
  stream << inst._bbox;
  stream << inst._region;
  stream << inst._module;
  stream << inst._group;
  stream << inst._region_next;
  stream << inst._module_next;
  stream << inst._group_next;
  stream << inst._region_prev;
  stream << inst._module_prev;
  stream << inst._hierarchy;
  stream << inst._iterms;
  stream << inst._halo;
  stream << inst.pin_access_idx_;
  return stream;
}

dbIStream& operator>>(dbIStream& stream, _dbInst& inst)
{
  uint* bit_field = (uint*) &inst._flags;
  stream >> *bit_field;
  stream >> inst._name;
  stream >> inst._x;
  stream >> inst._y;
  stream >> inst._weight;
  stream >> inst._next_entry;
  stream >> inst._inst_hdr;
  stream >> inst._bbox;
  stream >> inst._region;
  stream >> inst._module;
  stream >> inst._group;
  stream >> inst._region_next;
  stream >> inst._module_next;
  stream >> inst._group_next;
  stream >> inst._region_prev;
  stream >> inst._module_prev;
  stream >> inst._hierarchy;
  stream >> inst._iterms;
  stream >> inst._halo;
  stream >> inst.pin_access_idx_;

  dbDatabase* db = (dbDatabase*) (inst.getDatabase());
  if (((_dbDatabase*) db)->isSchema(db_schema_db_remove_hash)) {
    _dbBlock* block = (_dbBlock*) (db->getChip()->getBlock());
    _dbModule* module = nullptr;
    // if the instance has no module parent put in the top module
    // We sometimes see instances with _module set to 0 (possibly
    // introduced downstream) so we stick them in the hash for the
    // top module.
    if (inst._module == 0) {
      module = (_dbModule*) (((dbBlock*) block)->getTopModule());
    } else {
      module = block->_module_tbl->getPtr(inst._module);
    }
    if (inst._name) {
      module->_dbinst_hash[inst._name] = dbId<_dbInst>(inst.getId());
    }
  }
  return stream;
}

bool _dbInst::operator<(const _dbInst& rhs) const
{
  return strcmp(_name, rhs._name) < 0;
}

bool _dbInst::operator==(const _dbInst& rhs) const
{
  if (_flags._orient != rhs._flags._orient) {
    return false;
  }

  if (_flags._status != rhs._flags._status) {
    return false;
  }

  if (_flags._user_flag_1 != rhs._flags._user_flag_1) {
    return false;
  }

  if (_flags._user_flag_2 != rhs._flags._user_flag_2) {
    return false;
  }

  if (_flags._user_flag_3 != rhs._flags._user_flag_3) {
    return false;
  }

  if (_flags._physical_only != rhs._flags._physical_only) {
    return false;
  }

  if (_flags._dont_touch != rhs._flags._dont_touch) {
    return false;
  }

  if (_flags._source != rhs._flags._source) {
    return false;
  }

  if (_name && rhs._name) {
    if (strcmp(_name, rhs._name) != 0) {
      return false;
    }
  } else if (_name || rhs._name) {
    return false;
  }

  if (_x != rhs._x) {
    return false;
  }

  if (_y != rhs._y) {
    return false;
  }

  if (_weight != rhs._weight) {
    return false;
  }

  if (_next_entry != rhs._next_entry) {
    return false;
  }

  if (_inst_hdr != rhs._inst_hdr) {
    return false;
  }

  if (_bbox != rhs._bbox) {
    return false;
  }

  if (_region != rhs._region) {
    return false;
  }

  if (_module != rhs._module) {
    return false;
  }

  if (_group != rhs._group) {
    return false;
  }

  if (_region_next != rhs._region_next) {
    return false;
  }

  if (_module_next != rhs._module_next) {
    return false;
  }

  if (_group_next != rhs._group_next) {
    return false;
  }

  if (_region_prev != rhs._region_prev) {
    return false;
  }

  if (_module_prev != rhs._module_prev) {
    return false;
  }

  if (_hierarchy != rhs._hierarchy) {
    return false;
  }

  if (_iterms != rhs._iterms) {
    return false;
  }

  if (_halo != rhs._halo) {
    return false;
  }

  if (pin_access_idx_ != rhs.pin_access_idx_) {
    return false;
  }

  return true;
}

////////////////////////////////////////////////////////////////////
//
// dbInst - Methods
//
////////////////////////////////////////////////////////////////////

std::string dbInst::getName() const
{
  _dbInst* inst = (_dbInst*) this;
  return inst->_name;
}

const char* dbInst::getConstName() const
{
  _dbInst* inst = (_dbInst*) this;
  return inst->_name;
}

bool dbInst::isNamed(const char* name)
{
  _dbInst* inst = (_dbInst*) this;
  if (!strcmp(inst->_name, name)) {
    return true;
  }
  return false;
}

bool dbInst::rename(const char* name)
{
  _dbInst* inst = (_dbInst*) this;
  _dbBlock* block = (_dbBlock*) inst->getOwner();

  if (block->_inst_hash.hasMember(name)) {
    return false;
  }

  if (block->_journal) {
    debugPrint(getImpl()->getLogger(),
               utl::ODB,
               "DB_ECO",
               1,
               "ECO: dbInst({} {:p}) '{}', rename to '{}'",
               getId(),
               static_cast<void*>(this),
               getName(),
               name);
    block->_journal->updateField(this, _dbInst::NAME, inst->_name, name);
  }

  block->_inst_hash.remove(inst);
  free((void*) inst->_name);
  inst->_name = safe_strdup(name);
  block->_inst_hash.insert(inst);

  return true;
}

Point dbInst::getOrigin()
{
  _dbInst* inst = (_dbInst*) this;
  return {inst->_x, inst->_y};
}

void dbInst::setOrigin(int x, int y)
{
  _dbInst* inst = (_dbInst*) this;
  _dbBlock* block = (_dbBlock*) inst->getOwner();
  int prev_x = inst->_x;
  int prev_y = inst->_y;
  const auto placement_status = getPlacementStatus();
  if (placement_status.isPlaced() && prev_x == x && prev_y == y) {
    return;
  }
  if (placement_status.isFixed()) {
    inst->getLogger()->error(utl::ODB,
                             359,
                             "Attempt to change the origin of {} instance {}",
                             getPlacementStatus().getString(),
                             getName());
  }

  for (auto callback : block->_callbacks) {
    callback->inDbPreMoveInst(this);
  }

  inst->_x = x;
  inst->_y = y;
  _dbInst::setInstBBox(inst);

  if (block->_journal) {
    debugPrint(getImpl()->getLogger(),
               utl::ODB,
               "DB_ECO",
               1,
               "ECO: setOrigin {}, {}",
               x,
               y);
    block->_journal->beginAction(dbJournal::UPDATE_FIELD);
    block->_journal->pushParam(inst->getObjectType());
    block->_journal->pushParam(inst->getId());
    block->_journal->pushParam(_dbInst::ORIGIN);
    block->_journal->pushParam(prev_x);
    block->_journal->pushParam(prev_y);
    block->_journal->pushParam(inst->_x);
    block->_journal->pushParam(inst->_y);
    block->_journal->endAction();
  }

  for (auto iterm_idx : inst->_iterms) {
    dbITerm* iterm = (dbITerm*) block->_iterm_tbl->getPtr(iterm_idx);
    iterm->clearPrefAccessPoints();
  }

  block->_flags._valid_bbox = 0;
  for (auto callback : block->_callbacks) {
    callback->inDbPostMoveInst(this);
  }
}

void dbInst::setLocationOrient(dbOrientType orient)
{
  int x, y;
  getLocation(x, y);
  setOrient(orient);
  setLocation(x, y);
}

void dbInst::getLocation(int& x, int& y) const
{
  const _dbInst* inst = (const _dbInst*) this;
  _dbBlock* block = (_dbBlock*) inst->getOwner();
  _dbBox* bbox = block->_box_tbl->getPtr(inst->_bbox);
  x = bbox->_shape._rect.xMin();
  y = bbox->_shape._rect.yMin();
}

Point dbInst::getLocation() const
{
  int x;
  int y;
  getLocation(x, y);
  return {x, y};
}

void dbInst::setLocation(int x, int y)
{
  dbMaster* master = getMaster();
  Rect bbox;
  master->getPlacementBoundary(bbox);
  dbTransform t(getOrient());
  t.apply(bbox);
  setOrigin(x - bbox.xMin(), y - bbox.yMin());
}

dbBox* dbInst::getBBox()
{
  _dbInst* inst = (_dbInst*) this;
  _dbBlock* block = (_dbBlock*) inst->getOwner();
  return (dbBox*) block->_box_tbl->getPtr(inst->_bbox);
}

dbOrientType dbInst::getOrient()
{
  _dbInst* inst = (_dbInst*) this;
  return dbOrientType(inst->_flags._orient);
}

void dbInst::setOrient(dbOrientType orient)
{
  if (orient == getOrient()) {
    return;
  }
  _dbInst* inst = (_dbInst*) this;
  _dbBlock* block = (_dbBlock*) inst->getOwner();

  if (getPlacementStatus().isFixed()) {
    inst->getLogger()->error(
        utl::ODB,
        360,
        "Attempt to change the orientation of {} instance {}",
        getPlacementStatus().getString(),
        getName());
  }
  for (auto callback : block->_callbacks) {
    callback->inDbPreMoveInst(this);
  }
  uint prev_flags = flagsToUInt(inst);
  inst->_flags._orient = orient.getValue();
  _dbInst::setInstBBox(inst);

  if (block->_journal) {
    debugPrint(getImpl()->getLogger(),
               utl::ODB,
               "DB_ECO",
               1,
               "ECO: setOrient {}",
               orient.getValue());
    block->_journal->updateField(
        this, _dbInst::FLAGS, prev_flags, flagsToUInt(inst));
  }

  for (auto iterm_idx : inst->_iterms) {
    dbITerm* iterm = (dbITerm*) block->_iterm_tbl->getPtr(iterm_idx);
    iterm->clearPrefAccessPoints();
  }

  block->_flags._valid_bbox = 0;
  for (auto callback : block->_callbacks) {
    callback->inDbPostMoveInst(this);
  }
}

dbPlacementStatus dbInst::getPlacementStatus()
{
  _dbInst* inst = (_dbInst*) this;
  return dbPlacementStatus(inst->_flags._status);
}

void dbInst::setPlacementStatus(dbPlacementStatus status)
{
  _dbInst* inst = (_dbInst*) this;
  _dbBlock* block = (_dbBlock*) inst->getOwner();

  if (inst->_flags._status == status) {
    return;
  }

  for (auto callback : block->_callbacks) {
    callback->inDbInstPlacementStatusBefore(this, status);
  }

  uint prev_flags = flagsToUInt(inst);
  inst->_flags._status = status.getValue();
  block->_flags._valid_bbox = 0;
  if (block->_journal) {
    debugPrint(getImpl()->getLogger(),
               utl::ODB,
               "DB_ECO",
               1,
               "ECO: setPlacementStatus {}",
               status.getValue());
    block->_journal->updateField(
        this, _dbInst::FLAGS, prev_flags, flagsToUInt(inst));
  }
}

dbTransform dbInst::getTransform()
{
  _dbInst* inst = (_dbInst*) this;
  return dbTransform(inst->_flags._orient, Point(inst->_x, inst->_y));
}

void dbInst::setTransform(const dbTransform& t)
{
  setOrient(t.getOrient());
  Point offset = t.getOffset();
  setOrigin(offset.x(), offset.y());
}

static void getParentTransform(dbInst* inst, dbTransform& t)
{
  dbInst* parent = inst->getParent();

  if (parent == nullptr) {
    t = dbTransform();
  } else {
    getParentTransform(parent, t);
    dbTransform x = parent->getTransform();
    x.concat(t);
    t = x;
  }
}

void dbInst::getHierTransform(dbTransform& t)
{
  getParentTransform(this, t);
  dbTransform x = getTransform();
  x.concat(t);
  t = x;
}

bool dbInst::getEcoCreate()
{
  _dbInst* inst = (_dbInst*) this;
  return inst->_flags._eco_create;
}
void dbInst::setEcoCreate(bool v)
{
  _dbInst* inst = (_dbInst*) this;
  // _dbBlock * block = (_dbBlock *) getOwner();
  // uint prev_flags = flagsToUInt(inst);
  if (v) {
    inst->_flags._eco_create = 1;
  } else {
    inst->_flags._eco_create = 0;
  }
}
bool dbInst::getEcoDestroy()
{
  _dbInst* inst = (_dbInst*) this;
  return inst->_flags._eco_destroy;
}
void dbInst::setEcoDestroy(bool v)
{
  _dbInst* inst = (_dbInst*) this;
  // _dbBlock * block = (_dbBlock *) getOwner();
  // uint prev_flags = flagsToUInt(inst);
  if (v) {
    inst->_flags._eco_destroy = 1;
  } else {
    inst->_flags._eco_destroy = 0;
  }
}
bool dbInst::getEcoModify()
{
  _dbInst* inst = (_dbInst*) this;
  return inst->_flags._eco_modify;
}
void dbInst::setEcoModify(bool v)
{
  _dbInst* inst = (_dbInst*) this;
  // _dbBlock * block = (_dbBlock *) getOwner();
  // uint prev_flags = flagsToUInt(inst);
  if (v) {
    inst->_flags._eco_modify = 1;
  } else {
    inst->_flags._eco_modify = 0;
  }
}
bool dbInst::getUserFlag1()
{
  _dbInst* inst = (_dbInst*) this;
  return inst->_flags._user_flag_1 == 1;
}

void dbInst::setUserFlag1()
{
  _dbInst* inst = (_dbInst*) this;
  _dbBlock* block = (_dbBlock*) inst->getOwner();
  uint prev_flags = flagsToUInt(inst);
  inst->_flags._user_flag_1 = 1;

  if (block->_journal) {
    block->_journal->updateField(
        this, _dbInst::FLAGS, prev_flags, flagsToUInt(inst));
  }
}

void dbInst::clearUserFlag1()
{
  _dbInst* inst = (_dbInst*) this;
  _dbBlock* block = (_dbBlock*) inst->getOwner();
  uint prev_flags = flagsToUInt(inst);
  inst->_flags._user_flag_1 = 0;

  if (block->_journal) {
    block->_journal->updateField(
        this, _dbInst::FLAGS, prev_flags, flagsToUInt(inst));
  }
}

bool dbInst::getUserFlag2()
{
  _dbInst* inst = (_dbInst*) this;
  return inst->_flags._user_flag_2 == 1;
}

void dbInst::setUserFlag2()
{
  _dbInst* inst = (_dbInst*) this;
  _dbBlock* block = (_dbBlock*) inst->getOwner();
  uint prev_flags = flagsToUInt(inst);
  inst->_flags._user_flag_2 = 1;

  if (block->_journal) {
    block->_journal->updateField(
        this, _dbInst::FLAGS, prev_flags, flagsToUInt(inst));
  }
}

void dbInst::clearUserFlag2()
{
  _dbInst* inst = (_dbInst*) this;
  _dbBlock* block = (_dbBlock*) inst->getOwner();
  uint prev_flags = flagsToUInt(inst);
  inst->_flags._user_flag_2 = 0;

  if (block->_journal) {
    block->_journal->updateField(
        this, _dbInst::FLAGS, prev_flags, flagsToUInt(inst));
  }
}

bool dbInst::getUserFlag3()
{
  _dbInst* inst = (_dbInst*) this;
  return inst->_flags._user_flag_3 == 1;
}

void dbInst::setUserFlag3()
{
  _dbInst* inst = (_dbInst*) this;
  _dbBlock* block = (_dbBlock*) inst->getOwner();
  uint prev_flags = flagsToUInt(inst);
  inst->_flags._user_flag_3 = 1;

  if (block->_journal) {
    block->_journal->updateField(
        this, _dbInst::FLAGS, prev_flags, flagsToUInt(inst));
  }
}

void dbInst::clearUserFlag3()
{
  _dbInst* inst = (_dbInst*) this;
  _dbBlock* block = (_dbBlock*) inst->getOwner();
  uint prev_flags = flagsToUInt(inst);
  inst->_flags._user_flag_3 = 0;

  if (block->_journal) {
    block->_journal->updateField(
        this, _dbInst::FLAGS, prev_flags, flagsToUInt(inst));
  }
}

void dbInst::setDoNotTouch(bool v)
{
  _dbInst* inst = (_dbInst*) this;
  inst->_flags._dont_touch = v;
}

bool dbInst::isDoNotTouch()
{
  _dbInst* inst = (_dbInst*) this;
  return inst->_flags._dont_touch == 1;
}

dbBlock* dbInst::getBlock() const
{
  return (dbBlock*) getImpl()->getOwner();
}

dbMaster* dbInst::getMaster() const
{
  _dbInst* inst = (_dbInst*) this;
  _dbBlock* block = (_dbBlock*) inst->getOwner();
  _dbInstHdr* inst_hdr = block->_inst_hdr_tbl->getPtr(inst->_inst_hdr);
  _dbDatabase* db = inst->getDatabase();
  _dbLib* lib = db->_lib_tbl->getPtr(inst_hdr->_lib);
  return (dbMaster*) lib->_master_tbl->getPtr(inst_hdr->_master);
}

bool dbInst::isBlock() const
{
  return getMaster()->isBlock();
}

bool dbInst::isCore() const
{
  return getMaster()->isCore();
}

bool dbInst::isPad() const
{
  return getMaster()->isPad();
}

bool dbInst::isEndCap() const
{
  return getMaster()->isEndCap();
}

dbScanInst* dbInst::getScanInst() const
{
  _dbInst* inst = (_dbInst*) this;
  _dbBlock* block = (_dbBlock*) inst->getOwner();
  auto itr = block->_inst_scan_inst_map.find(inst->getId());

  if (itr == block->_inst_scan_inst_map.end()) {
    return nullptr;
  }

  dbId<_dbScanInst> scan_inst_id = itr->second;
  _dbScanInst* scan_inst = block->_scan_inst_tbl->getPtr(scan_inst_id);

  return (dbScanInst*) scan_inst;
}

dbSet<dbITerm> dbInst::getITerms()
{
  _dbInst* inst = (_dbInst*) this;
  _dbBlock* block = (_dbBlock*) inst->getOwner();
  return dbSet<dbITerm>(inst, block->_inst_iterm_itr);
}

dbITerm* dbInst::findITerm(const char* name)
{
  _dbInst* inst = (_dbInst*) this;
  _dbBlock* block = (_dbBlock*) inst->getOwner();
  dbMaster* master = getMaster();
  _dbMTerm* mterm = (_dbMTerm*) master->findMTerm((dbBlock*) block, name);

  if (mterm == nullptr) {
    return nullptr;
  }

  // sta may callback from inDbITermDestroy to find another iterm of
  // the same instance (eg Latches::latchDtoQEnable).  We have to
  // check if the entry is valid here as that iterm may already have
  // been destroyed!

  dbId<_dbITerm> id = inst->_iterms[mterm->_order_id];
  if (!id.isValid()) {
    return nullptr;
  }
  return (dbITerm*) block->_iterm_tbl->getPtr(id);
}

dbRegion* dbInst::getRegion()
{
  _dbInst* inst = (_dbInst*) this;

  if (inst->_region == 0) {
    return nullptr;
  }

  _dbBlock* block = (_dbBlock*) inst->getOwner();
  _dbRegion* r = block->_region_tbl->getPtr(inst->_region);
  return (dbRegion*) r;
}

dbModule* dbInst::getModule()
{
  _dbInst* inst = (_dbInst*) this;

  if (inst->_module == 0) {
    return nullptr;
  }

  _dbBlock* block = (_dbBlock*) inst->getOwner();
  _dbModule* module = block->_module_tbl->getPtr(inst->_module);
  return (dbModule*) module;
}

dbGroup* dbInst::getGroup()
{
  _dbInst* inst = (_dbInst*) this;

  if (inst->_group == 0) {
    return nullptr;
  }

  _dbBlock* block = (_dbBlock*) inst->getOwner();
  _dbGroup* group = block->_group_tbl->getPtr(inst->_group);
  return (dbGroup*) group;
}

dbBox* dbInst::getHalo()
{
  _dbInst* inst = (_dbInst*) this;

  if (inst->_halo == 0) {
    return nullptr;
  }

  _dbBlock* block = (_dbBlock*) inst->getOwner();
  _dbBox* b = block->_box_tbl->getPtr(inst->_halo);
  return (dbBox*) b;
}

void dbInst::getConnectivity(std::vector<dbInst*>& result,
                             dbSigType::Value type)
{
  for (dbITerm* iterm : getITerms()) {
    dbNet* net = iterm->getNet();

    if (net == nullptr) {
      continue;
    }

    if ((net != nullptr) && (((_dbNet*) net)->_flags._sig_type != type)) {
      continue;
    }

    for (dbITerm* net_iterm : net->getITerms()) {
      dbInst* inst = net_iterm->getInst();

      if (inst != this) {
        result.push_back(inst);
      }
    }
  }

  // remove duplicates
  std::sort(result.begin(), result.end());
  auto end_itr = std::unique(result.begin(), result.end());
  result.erase(end_itr, result.end());
}

bool dbInst::resetHierarchy(bool verbose)
{
  _dbInst* inst = (_dbInst*) this;

  if (inst->_hierarchy) {
    if (verbose) {
      getImpl()->getLogger()->info(
          utl::ODB, 37, "instance bound to a block {}", inst->_hierarchy.id());
    }
    inst->_hierarchy = 0;
    return true;
  }
  /*
      if ( block->_parent_inst ) {
          warning(0, "block already bound to an instance %d\n",
     block->_parent_inst.id()); if (force) { warning(0, "Forced Initialize to
     0\n"); block->_parent_inst= 0; } else { return false;
          }
      }
  */
  return false;
}
bool dbInst::bindBlock(dbBlock* block_, bool force)
{
  _dbInst* inst = (_dbInst*) this;
  _dbBlock* block = (_dbBlock*) block_;

  if (inst->_hierarchy) {
    getImpl()->getLogger()->warn(utl::ODB,
                                 38,
                                 "instance already bound to a block {}",
                                 inst->_hierarchy.id());
    if (force) {
      getImpl()->getLogger()->warn(utl::ODB, 39, "Forced Initialize to 0");
      inst->_hierarchy = 0;
    } else {
      return false;
    }
  }

  if (block->_parent_inst) {
    getImpl()->getLogger()->warn(utl::ODB,
                                 40,
                                 "block already bound to an instance {}",
                                 block->_parent_inst.id());
    if (force) {
      getImpl()->getLogger()->warn(utl::ODB, 41, "Forced Initialize to 0");
      block->_parent_inst = 0;
    } else {
      return false;
    }
  }

  if (block_->getParent() != getBlock()) {
    getImpl()->getLogger()->warn(
        utl::ODB, 42, "block not a direct child of instance owner");
    return false;
  }

  _dbHier* hier = _dbHier::create(this, block_);

  // _dbHier::create fails if bterms cannot be mapped (1-to-1) to mterms
  if (hier == nullptr) {
    getImpl()->getLogger()->warn(utl::ODB, 43, "_dbHier::create fails");
    return false;
  }
  return true;
}

void dbInst::unbindBlock()
{
  _dbInst* inst = (_dbInst*) this;

  if (inst->_hierarchy) {
    _dbBlock* block = (_dbBlock*) inst->getOwner();
    _dbHier* hier = block->_hier_tbl->getPtr(inst->_hierarchy);
    _dbHier::destroy(hier);
  }
}

dbBlock* dbInst::getChild()
{
  _dbInst* inst = (_dbInst*) this;

  if (inst->_hierarchy == 0) {
    return nullptr;
  }

  _dbBlock* block = (_dbBlock*) inst->getOwner();
  _dbChip* chip = (_dbChip*) block->getOwner();
  _dbHier* hier = block->_hier_tbl->getPtr(inst->_hierarchy);
  _dbBlock* child = chip->_block_tbl->getPtr(hier->_child_block);
  return (dbBlock*) child;
}

bool dbInst::isHierarchical()
{
  _dbInst* inst = (_dbInst*) this;
  return inst->_hierarchy != 0;
}

bool dbInst::isPhysicalOnly()
{
  _dbInst* inst = (_dbInst*) this;

  return inst->_module == 0;
}

dbInst* dbInst::getParent()
{
  dbBlock* block = (dbBlock*) getImpl()->getOwner();
  return block->getParentInst();
}

dbSet<dbInst> dbInst::getChildren()
{
  dbBlock* child = getChild();

  if (child == nullptr) {
    return dbSet<dbInst>(child, &dbNullIterator::null_iterator);
  }

  return child->getInsts();
}

int dbInst::getWeight()
{
  _dbInst* inst = (_dbInst*) this;
  return inst->_weight;
}

void dbInst::setWeight(int weight)
{
  _dbInst* inst = (_dbInst*) this;
  inst->_weight = weight;
}

dbSourceType dbInst::getSourceType()
{
  _dbInst* inst = (_dbInst*) this;
  dbSourceType t(inst->_flags._source);
  return t;
}

void dbInst::setSourceType(dbSourceType type)
{
  _dbInst* inst = (_dbInst*) this;
  inst->_flags._source = type;
}

dbITerm* dbInst::getITerm(dbMTerm* mterm_)
{
  _dbInst* inst = (_dbInst*) this;
  _dbBlock* block = (_dbBlock*) inst->getOwner();
  _dbMTerm* mterm = (_dbMTerm*) mterm_;
  _dbITerm* iterm = block->_iterm_tbl->getPtr(inst->_iterms[mterm->_order_id]);
  return (dbITerm*) iterm;
}
dbITerm* dbInst::getITerm(uint mterm_order_id)
{
  _dbInst* inst = (_dbInst*) this;
  _dbBlock* block = (_dbBlock*) inst->getOwner();
  _dbITerm* iterm = block->_iterm_tbl->getPtr(inst->_iterms[mterm_order_id]);
  return (dbITerm*) iterm;
}
bool dbInst::swapMaster(dbMaster* new_master_)
{
  const char* newMasterName = new_master_->getConstName();
  const char* oldMasterName = this->getMaster()->getConstName();

  _dbInst* inst = (_dbInst*) this;
  _dbBlock* block = (_dbBlock*) inst->getOwner();
  dbMaster* old_master_ = getMaster();

  if (inst->_flags._dont_touch) {
    inst->getLogger()->error(
        utl::ODB,
        368,
        "Attempt to change master of dont_touch instance {}",
        inst->_name);
  }

  if (inst->_hierarchy) {
    getImpl()->getLogger()->warn(utl::ODB,
                                 44,
                                 "Failed(_hierarchy) to swap: {} -> {} {}",
                                 oldMasterName,
                                 newMasterName,
                                 this->getConstName());
    return false;
  }

  if (block->_journal) {
<<<<<<< HEAD
    debugPrint(getImpl()->getLogger(),
               utl::ODB,
               "DB_ECO",
               1,
               "ECO: swap dbInst {} at id {}",
               getName(),
               getId());
=======
    debugPrint(
        getImpl()->getLogger(),
        utl::ODB,
        "DB_ECO",
        1,
        "ECO: swapMaster on dbInst({} {:p}) '{}' from master '{}' to '{}'",
        getId(),
        static_cast<void*>(this),
        getName(),
        oldMasterName,
        newMasterName);
>>>>>>> ce8a4f3e
    dbLib* old_lib = old_master_->getLib();
    dbLib* new_lib = new_master_->getLib();
    block->_journal->beginAction(dbJournal::SWAP_OBJECT);
    block->_journal->pushParam(dbInstObj);
    block->_journal->pushParam(inst->getId());
    block->_journal->pushParam(old_lib->getId());
    block->_journal->pushParam(old_master_->getId());
    block->_journal->pushParam(new_lib->getId());
    block->_journal->pushParam(new_master_->getId());
    block->_journal->endAction();
  }

  for (auto cb : block->_callbacks) {
    cb->inDbInstSwapMasterBefore(this, new_master_);
  }

  //
  // Ensure the mterms are equivalent
  //
  std::vector<_dbMTerm*> new_terms;

  for (dbMTerm* mterm : new_master_->getMTerms()) {
    new_terms.push_back((_dbMTerm*) mterm);
  }

  std::vector<_dbMTerm*> old_terms;

  for (dbMTerm* mterm : old_master_->getMTerms()) {
    old_terms.push_back((_dbMTerm*) mterm);
  }

  if (old_terms.size() != new_terms.size()) {
    getImpl()->getLogger()->warn(utl::ODB,
                                 45,
                                 "Failed(termSize) to swap: {} -> {} {}",
                                 oldMasterName,
                                 newMasterName,
                                 this->getConstName());
    return false;
  }

  std::vector<uint> idx_map(old_terms.size());
  std::sort(new_terms.begin(), new_terms.end(), sortMTerm());
  std::sort(old_terms.begin(), old_terms.end(), sortMTerm());
  std::vector<_dbMTerm*>::iterator i1 = new_terms.begin();
  std::vector<_dbMTerm*>::iterator i2 = old_terms.begin();

  for (; i1 != new_terms.end() && i2 != old_terms.end(); ++i1, ++i2) {
    _dbMTerm* t1 = *i1;
    _dbMTerm* t2 = *i2;

    if (strcmp(t1->_name, t2->_name) != 0) {
      break;
    }

    idx_map[t2->_order_id] = t1->_order_id;
  }

  // mterms are not equivalent
  if (i1 != new_terms.end() || i2 != old_terms.end()) {
    getImpl()->getLogger()->warn(utl::ODB,
                                 46,
                                 "Failed(mtermEquiv) to swap: {} -> {} {}",
                                 oldMasterName,
                                 newMasterName,
                                 this->getConstName());
    return false;
  }

  for (auto iterm_idx : inst->_iterms) {
    dbITerm* iterm = (dbITerm*) block->_iterm_tbl->getPtr(iterm_idx);
    iterm->clearPrefAccessPoints();
  }

  // remove reference to inst_hdr
  _dbInstHdr* old_inst_hdr
      = block->_inst_hdr_hash.find(((_dbMaster*) old_master_)->_id);
  old_inst_hdr->_inst_cnt--;

  // delete the old-inst-hdr if required
  if (old_inst_hdr->_inst_cnt == 0) {
    dbInstHdr::destroy((dbInstHdr*) old_inst_hdr);
  }

  // add reference to new inst_hdr
  _dbInstHdr* new_inst_hdr
      = block->_inst_hdr_hash.find(((_dbMaster*) new_master_)->_id);

  // create a new inst-hdr if needed
  if (new_inst_hdr == nullptr) {
    new_inst_hdr = (_dbInstHdr*) dbInstHdr::create((dbBlock*) block,
                                                   (dbMaster*) new_master_);
  }

  new_inst_hdr->_inst_cnt++;
  inst->_inst_hdr = new_inst_hdr->getOID();

  // set new bbox based on new master
  _dbInst::setInstBBox(inst);

  // The next two steps invalidates any dbSet<dbITerm> iterators.

  // 1) update the iterm-mterm-idx
  uint cnt = inst->_iterms.size();

  uint i;
  for (i = 0; i < cnt; ++i) {
    _dbITerm* it = block->_iterm_tbl->getPtr(inst->_iterms[i]);
    uint old_idx = it->_flags._mterm_idx;
    it->_flags._mterm_idx = idx_map[old_idx];
  }

  // 2) reorder the iterms vector
  sortITerm itermCmp(block);
  std::sort(inst->_iterms.begin(), inst->_iterms.end(), itermCmp);

  // Notification
  for (auto cb : block->_callbacks) {
    cb->inDbInstSwapMasterAfter(this);
  }

  return true;
}

void dbInst::setPinAccessIdx(uint idx)
{
  _dbInst* inst = (_dbInst*) this;
  inst->pin_access_idx_ = idx;
}

uint dbInst::getPinAccessIdx() const
{
  _dbInst* inst = (_dbInst*) this;
  return inst->pin_access_idx_;
}

dbInst* dbInst::create(dbBlock* block,
                       dbMaster* master,
                       const char* name,
                       bool physical_only,
                       dbModule* parent_module)
{
  return create(block, master, name, nullptr, physical_only, parent_module);
}

dbInst* dbInst::create(dbBlock* block_,
                       dbMaster* master_,
                       const char* name_,
                       dbRegion* region,
                       bool physical_only,
                       dbModule* parent_module)
{
  _dbBlock* block = (_dbBlock*) block_;
  if (block->_inst_hash.hasMember(name_)) {
    return nullptr;
  }

  _dbMaster* master = (_dbMaster*) master_;
  _dbInstHdr* inst_hdr = block->_inst_hdr_hash.find(master->_id);
  if (inst_hdr == nullptr) {
    inst_hdr
        = (_dbInstHdr*) dbInstHdr::create((dbBlock*) block, (dbMaster*) master);
  }

  _dbInst* inst_impl = block->_inst_tbl->create();
  dbInst* inst = reinterpret_cast<dbInst*>(inst_impl);

  if (block->_journal) {
    debugPrint(block->getImpl()->getLogger(),
               utl::ODB,
               "DB_ECO",
               1,
<<<<<<< HEAD
               "ECO: create dbInst {} at id {}",
               name_,
               inst->getId());
=======
               "ECO: create dbInst({}, {:p}) '{}' master '{}'",
               inst->getId(),
               static_cast<void*>(inst),
               name_,
               master_->getName());
>>>>>>> ce8a4f3e
    dbLib* lib = master_->getLib();
    block->_journal->beginAction(dbJournal::CREATE_OBJECT);
    block->_journal->pushParam(dbInstObj);
    block->_journal->pushParam(lib->getId());
    block->_journal->pushParam(master_->getId());
    block->_journal->pushParam(name_);
    // need to add dbModNet
    // dbModule (scope)
    block->_journal->pushParam(inst_impl->getOID());
    block->_journal->endAction();
  }

  inst_impl->_name = safe_strdup(name_);
  inst_impl->_inst_hdr = inst_hdr->getOID();
  block->_inst_hash.insert(inst_impl);
  inst_hdr->_inst_cnt++;

  // create the iterms
  uint mterm_cnt = inst_hdr->_mterms.size();
  inst_impl->_iterms.resize(mterm_cnt);

  for (int i = 0; i < mterm_cnt; ++i) {
    _dbITerm* iterm = block->_iterm_tbl->create();
    inst_impl->_iterms[i] = iterm->getOID();
    iterm->_flags._mterm_idx = i;
    iterm->_inst = inst_impl->getOID();
  }

  _dbBox* box = block->_box_tbl->create();
  box->_shape._rect.init(0, 0, master->_width, master->_height);
  box->_flags._owner_type = dbBoxOwner::INST;
  box->_owner = inst_impl->getOID();
  inst_impl->_bbox = box->getOID();

  block->add_rect(box->_shape._rect);

  inst_impl->_flags._physical_only = physical_only;

  // Add the new instance to the parent module.
  bool parent_is_top = parent_module == nullptr || parent_module->isTop();
  if (physical_only == false || parent_is_top) {
    if (parent_module) {
      parent_module->addInst((dbInst*) inst_impl);
    } else {
      block_->getTopModule()->addInst((dbInst*) inst_impl);
    }
  }

  if (region) {
    region->addInst((dbInst*) inst_impl);
    for (dbBlockCallBackObj* cb : block->_callbacks) {
      cb->inDbInstCreate((dbInst*) inst_impl, region);
    }
  } else {
    for (dbBlockCallBackObj* cb : block->_callbacks) {
      cb->inDbInstCreate((dbInst*) inst_impl);
    }
  }

  for (int i = 0; i < mterm_cnt; ++i) {
    _dbITerm* iterm = block->_iterm_tbl->getPtr(inst_impl->_iterms[i]);
    for (dbBlockCallBackObj* cb : block->_callbacks) {
      cb->inDbITermCreate((dbITerm*) iterm);
    }
  }

  return (dbInst*) inst_impl;
}

dbInst* dbInst::create(dbBlock* top_block,
                       dbBlock* child_block,
                       const char* name)
{
  if (top_block->findInst(name)) {
    top_block->getImpl()->getLogger()->error(
        utl::ODB,
        436,
        "Attempt to create instance with duplicate name: {}",
        name);
  }
  // Find or create a dbLib to put the new dbMaster in.
  dbDatabase* db = top_block->getDataBase();
  dbTech* tech = child_block->getTech();
  dbLib* lib = nullptr;
  for (auto l : db->getLibs()) {
    if (l->getTech() == tech) {
      lib = l;
      break;
    }
  }
  if (!lib) {
    std::string lib_name = child_block->getName() + tech->getName();
    lib = dbLib::create(db, lib_name.c_str(), child_block->getTech());
  }
  auto master = dbMaster::create(lib, child_block->getName().c_str());
  master->setType(dbMasterType::BLOCK);
  auto bbox = child_block->getBBox();
  master->setWidth(bbox->getDX());
  master->setHeight(bbox->getDY());
  for (auto term : child_block->getBTerms()) {
    dbMTerm::create(
        master, term->getName().c_str(), term->getIoType(), term->getSigType());
  }
  master->setFrozen();
  auto inst = dbInst::create(top_block, master, name);
  inst->bindBlock(child_block);

  return inst;
}

dbInst* dbInst::makeUniqueDbInst(dbBlock* block,
                                 dbMaster* master,
                                 const char* name,
                                 bool physical_only,
                                 dbModule* target_module)
{
  dbInst* inst
      = dbInst::create(block, master, name, physical_only, target_module);
  if (inst) {
    return inst;
  }

  std::unordered_map<std::string, int>& name_id_map
      = ((_dbBlock*) block)->_inst_name_id_map;
  std::string inst_base_name(name);
  do {
    std::string full_name = inst_base_name;
    int& id = name_id_map[inst_base_name];
    if (id > 0) {
      full_name += "_" + std::to_string(id);
    }
    ++id;
    inst = dbInst::create(
        block, master, full_name.c_str(), physical_only, target_module);
  } while (inst == nullptr);

  return inst;
}

void dbInst::destroy(dbInst* inst_)
{
  _dbInst* inst = (_dbInst*) inst_;
  _dbBlock* block = (_dbBlock*) inst->getOwner();

  if (inst->_flags._dont_touch) {
    inst->getLogger()->error(utl::ODB,
                             362,
                             "Attempt to destroy dont_touch instance {}",
                             inst->_name);
  }

  dbScanInst* scan_inst = inst_->getScanInst();
  if (scan_inst) {
    inst->getLogger()->error(
        utl::ODB,
        505,
        "Attempt to destroy instance {} with an associated scan inst.",
        inst->_name);
  }

  uint i;
  uint n = inst->_iterms.size();

  // Delete these in reverse order so undo creates the in
  // the correct order.
  for (i = 0; i < n; ++i) {
    const int index = n - 1 - i;
    dbId<_dbITerm> id = inst->_iterms[index];
    _dbITerm* _iterm = block->_iterm_tbl->getPtr(id);
    dbITerm* iterm = (dbITerm*) _iterm;
    iterm->disconnect();
    if (inst_->getPinAccessIdx() >= 0) {
      for (const auto& [pin, aps] : iterm->getAccessPoints()) {
        for (auto ap : aps) {
          _dbAccessPoint* _ap = (_dbAccessPoint*) ap;
          _ap->iterms_.erase(
              std::remove_if(_ap->iterms_.begin(),
                             _ap->iterms_.end(),
                             [id](const auto& id_in) { return id_in == id; }),
              _ap->iterms_.end());
        }
      }
    }

    // Notify when pins are deleted (assumption: pins are destroyed only when
    // the related instance is destroyed)
    for (auto cb : block->_callbacks) {
      cb->inDbITermDestroy((dbITerm*) _iterm);
    }

    dbProperty::destroyProperties(_iterm);
    block->_iterm_tbl->destroy(_iterm);
    inst->_iterms[index] = dbId<_dbITerm>();  // clear
  }
  inst->_iterms.clear();

  dbModule* module = inst_->getModule();
  if (module) {
    ((_dbModule*) module)->_dbinst_hash.erase(inst_->getName());
  }

  if (block->_journal) {
    debugPrint(block->getImpl()->getLogger(),
               utl::ODB,
               "DB_ECO",
               1,
<<<<<<< HEAD
               "ECO: delete dbInst {} at id {}",
               inst_->getName(),
               inst_->getId());
=======
               "ECO: delete dbInst({}, {:p}) '{}'",
               inst->getId(),
               static_cast<void*>(inst),
               inst_->getName());
>>>>>>> ce8a4f3e
    auto master = inst_->getMaster();
    block->_journal->beginAction(dbJournal::DELETE_OBJECT);
    block->_journal->pushParam(dbInstObj);
    block->_journal->pushParam(master->getLib()->getId());
    block->_journal->pushParam(master->getId());
    block->_journal->pushParam(inst_->getName().c_str());
    block->_journal->pushParam(inst_->getId());
    uint* flags = (uint*) &inst->_flags;
    block->_journal->pushParam(*flags);
    block->_journal->pushParam(inst->_x);
    block->_journal->pushParam(inst->_y);
    block->_journal->pushParam(inst->_group);
    block->_journal->pushParam(inst->_module);
    block->_journal->pushParam(inst->_region);
    block->_journal->endAction();
  }

  dbRegion* region = inst_->getRegion();

  if (region) {
    region->removeInst(inst_);
  }

  if (module) {
    ((_dbModule*) module)->removeInst(inst_);
  }

  if (inst->_group) {
    inst_->getGroup()->removeInst(inst_);
  }

  for (auto cb : block->_callbacks) {
    cb->inDbInstDestroy(inst_);
  }

  _dbMaster* master = (_dbMaster*) inst_->getMaster();
  _dbInstHdr* inst_hdr = block->_inst_hdr_hash.find(master->_id);
  inst_hdr->_inst_cnt--;

  if (inst_hdr->_inst_cnt == 0) {
    dbInstHdr::destroy((dbInstHdr*) inst_hdr);
  }

  if (inst->_halo) {
    _dbBox* halo = block->_box_tbl->getPtr(inst->_halo);
    dbProperty::destroyProperties(halo);
    block->_box_tbl->destroy(halo);
  }

  _dbBox* box = block->_box_tbl->getPtr(inst->_bbox);
  block->remove_rect(box->_shape._rect);
  block->_inst_hash.remove(inst);
  dbProperty::destroyProperties(inst);
  block->_inst_tbl->destroy(inst);
  dbProperty::destroyProperties(box);
  block->_box_tbl->destroy(box);
}

dbSet<dbInst>::iterator dbInst::destroy(dbSet<dbInst>::iterator& itr)
{
  dbInst* bt = *itr;
  dbSet<dbInst>::iterator next = ++itr;
  destroy(bt);
  return next;
}

dbInst* dbInst::getInst(dbBlock* block_, uint dbid_)
{
  _dbBlock* block = (_dbBlock*) block_;
  return (dbInst*) block->_inst_tbl->getPtr(dbid_);
}

dbInst* dbInst::getValidInst(dbBlock* block_, uint dbid_)
{
  _dbBlock* block = (_dbBlock*) block_;
  if (!block->_inst_tbl->validId(dbid_)) {
    return nullptr;
  }
  return (dbInst*) block->_inst_tbl->getPtr(dbid_);
}
dbITerm* dbInst::getFirstOutput()
{
  for (dbITerm* tr : getITerms()) {
    if (tr->getSigType().isSupply()) {
      continue;
    }

    if (tr->getIoType() != dbIoType::OUTPUT) {
      continue;
    }

    return tr;
  }
  getImpl()->getLogger()->warn(
      utl::ODB, 47, "instance {} has no output pin", getConstName());
  return nullptr;
}

void _dbInst::collectMemInfo(MemInfo& info)
{
  info.cnt++;
  info.size += sizeof(*this);

  info.children_["name"].add(_name);
  info.children_["iterms"].add(_iterms);
}

}  // namespace odb<|MERGE_RESOLUTION|>--- conflicted
+++ resolved
@@ -1126,15 +1126,6 @@
   }
 
   if (block->_journal) {
-<<<<<<< HEAD
-    debugPrint(getImpl()->getLogger(),
-               utl::ODB,
-               "DB_ECO",
-               1,
-               "ECO: swap dbInst {} at id {}",
-               getName(),
-               getId());
-=======
     debugPrint(
         getImpl()->getLogger(),
         utl::ODB,
@@ -1146,7 +1137,6 @@
         getName(),
         oldMasterName,
         newMasterName);
->>>>>>> ce8a4f3e
     dbLib* old_lib = old_master_->getLib();
     dbLib* new_lib = new_master_->getLib();
     block->_journal->beginAction(dbJournal::SWAP_OBJECT);
@@ -1319,17 +1309,11 @@
                utl::ODB,
                "DB_ECO",
                1,
-<<<<<<< HEAD
-               "ECO: create dbInst {} at id {}",
-               name_,
-               inst->getId());
-=======
                "ECO: create dbInst({}, {:p}) '{}' master '{}'",
                inst->getId(),
                static_cast<void*>(inst),
                name_,
                master_->getName());
->>>>>>> ce8a4f3e
     dbLib* lib = master_->getLib();
     block->_journal->beginAction(dbJournal::CREATE_OBJECT);
     block->_journal->pushParam(dbInstObj);
@@ -1536,16 +1520,10 @@
                utl::ODB,
                "DB_ECO",
                1,
-<<<<<<< HEAD
-               "ECO: delete dbInst {} at id {}",
-               inst_->getName(),
-               inst_->getId());
-=======
                "ECO: delete dbInst({}, {:p}) '{}'",
                inst->getId(),
                static_cast<void*>(inst),
                inst_->getName());
->>>>>>> ce8a4f3e
     auto master = inst_->getMaster();
     block->_journal->beginAction(dbJournal::DELETE_OBJECT);
     block->_journal->pushParam(dbInstObj);

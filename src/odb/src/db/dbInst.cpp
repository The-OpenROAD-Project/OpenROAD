// SPDX-License-Identifier: BSD-3-Clause
// Copyright (c) 2019-2025, The OpenROAD Authors

#include "dbInst.h"

#include <algorithm>
#include <cstdlib>
#include <cstring>
#include <string>
#include <unordered_map>
#include <vector>

#include "dbAccessPoint.h"
#include "dbBTerm.h"
#include "dbBlock.h"
#include "dbBox.h"
#include "dbChip.h"
#include "dbCommon.h"
#include "dbCore.h"
#include "dbDatabase.h"
#include "dbGroup.h"
#include "dbHier.h"
#include "dbITerm.h"
#include "dbITermItr.h"
#include "dbInstHdr.h"
#include "dbJournal.h"
#include "dbLib.h"
#include "dbMTerm.h"
#include "dbMaster.h"
#include "dbModInst.h"
#include "dbModule.h"
#include "dbNet.h"
#include "dbNullIterator.h"
#include "dbRegion.h"
#include "dbScanInst.h"
#include "dbTable.h"
#include "dbTable.hpp"
#include "odb/db.h"
#include "odb/dbBlockCallBackObj.h"
#include "odb/dbObject.h"
#include "odb/dbSet.h"
#include "odb/dbTransform.h"
#include "odb/dbTypes.h"
#include "utl/Logger.h"

namespace odb {

template class dbTable<_dbInst>;

class sortMTerm
{
 public:
  bool operator()(_dbMTerm* m1, _dbMTerm* m2)
  {
    return strcmp(m1->name_, m2->name_) < 0;
  }
};

class sortITerm
{
  _dbBlock* _block;

 public:
  sortITerm(_dbBlock* block) { _block = block; }

  bool operator()(uint it1, uint it2)
  {
    _dbITerm* iterm1 = _block->iterm_tbl_->getPtr(it1);
    _dbITerm* iterm2 = _block->iterm_tbl_->getPtr(it2);
    return iterm1->flags_.mterm_idx < iterm2->flags_.mterm_idx;
  }
};

void _dbInst::setInstBBox(_dbInst* inst)
{
  _dbBlock* block = (_dbBlock*) inst->getOwner();
  _dbBox* box = block->box_tbl_->getPtr(inst->bbox_);
  block->remove_rect(box->shape_.rect);

  dbMaster* master = ((dbInst*) inst)->getMaster();
  master->getPlacementBoundary(box->shape_.rect);
  dbTransform transform(inst->flags_.orient, Point(inst->x_, inst->y_));
  transform.apply(box->shape_.rect);
  block->add_rect(box->shape_.rect);
}

_dbInst::_dbInst(_dbDatabase*)
{
  flags_.orient = dbOrientType::R0;
  flags_.status = dbPlacementStatus::NONE;
  flags_.user_flag_1 = 0;
  flags_.user_flag_2 = 0;
  flags_.user_flag_3 = 0;
  flags_.physical_only = 0;
  flags_.dont_touch = 0;
  flags_.eco_create = 0;
  flags_.eco_destroy = 0;
  flags_.eco_modify = 0;
  flags_.source = dbSourceType::NONE;
  // flags_._spare_bits = 0;
  flags_.level = 0;
  name_ = nullptr;
  x_ = 0;
  y_ = 0;
  weight_ = 0;
  pin_access_idx_ = -1;
}

_dbInst::_dbInst(_dbDatabase*, const _dbInst& i)
    : flags_(i.flags_),
      name_(nullptr),
      x_(i.x_),
      y_(i.y_),
      weight_(i.weight_),
      next_entry_(i.next_entry_),
      inst_hdr_(i.inst_hdr_),
      bbox_(i.bbox_),
      region_(i.region_),
      module_(i.module_),
      group_(i.group_),
      region_next_(i.region_next_),
      module_next_(i.module_next_),
      group_next_(i.group_next_),
      region_prev_(i.region_prev_),
      module_prev_(i.module_prev_),
      hierarchy_(i.hierarchy_),
      iterms_(i.iterms_),
      halo_(i.halo_),
      pin_access_idx_(i.pin_access_idx_)
{
  if (i.name_) {
    name_ = safe_strdup(i.name_);
  }
}

_dbInst::~_dbInst()
{
  if (name_) {
    free((void*) name_);
  }
}

dbOStream& operator<<(dbOStream& stream, const _dbInst& inst)
{
  uint* bit_field = (uint*) &inst.flags_;
  stream << *bit_field;
  stream << inst.name_;
  stream << inst.x_;
  stream << inst.y_;
  stream << inst.weight_;
  stream << inst.next_entry_;
  stream << inst.inst_hdr_;
  stream << inst.bbox_;
  stream << inst.region_;
  stream << inst.module_;
  stream << inst.group_;
  stream << inst.region_next_;
  stream << inst.module_next_;
  stream << inst.group_next_;
  stream << inst.region_prev_;
  stream << inst.module_prev_;
  stream << inst.hierarchy_;
  stream << inst.iterms_;
  stream << inst.halo_;
  stream << inst.pin_access_idx_;
  return stream;
}

dbIStream& operator>>(dbIStream& stream, _dbInst& inst)
{
  uint* bit_field = (uint*) &inst.flags_;
  stream >> *bit_field;
  stream >> inst.name_;
  stream >> inst.x_;
  stream >> inst.y_;
  stream >> inst.weight_;
  stream >> inst.next_entry_;
  stream >> inst.inst_hdr_;
  stream >> inst.bbox_;
  stream >> inst.region_;
  stream >> inst.module_;
  stream >> inst.group_;
  stream >> inst.region_next_;
  stream >> inst.module_next_;
  stream >> inst.group_next_;
  stream >> inst.region_prev_;
  stream >> inst.module_prev_;
  stream >> inst.hierarchy_;
  stream >> inst.iterms_;
  stream >> inst.halo_;
  stream >> inst.pin_access_idx_;

  dbDatabase* db = (dbDatabase*) (inst.getDatabase());
  if (((_dbDatabase*) db)->isSchema(db_schema_db_remove_hash)) {
    _dbBlock* block = (_dbBlock*) (db->getChip()->getBlock());
    _dbModule* module = nullptr;
    // if the instance has no module parent put in the top module
    // We sometimes see instances with _module set to 0 (possibly
    // introduced downstream) so we stick them in the hash for the
    // top module.
    if (inst.module_ == 0) {
      module = (_dbModule*) (((dbBlock*) block)->getTopModule());
    } else {
      module = block->module_tbl_->getPtr(inst.module_);
    }
    if (inst.name_) {
      module->dbinst_hash_[inst.name_] = dbId<_dbInst>(inst.getId());
    }
  }
  return stream;
}

bool _dbInst::operator<(const _dbInst& rhs) const
{
  return strcmp(name_, rhs.name_) < 0;
}

bool _dbInst::operator==(const _dbInst& rhs) const
{
  if (flags_.orient != rhs.flags_.orient) {
    return false;
  }

  if (flags_.status != rhs.flags_.status) {
    return false;
  }

  if (flags_.user_flag_1 != rhs.flags_.user_flag_1) {
    return false;
  }

  if (flags_.user_flag_2 != rhs.flags_.user_flag_2) {
    return false;
  }

  if (flags_.user_flag_3 != rhs.flags_.user_flag_3) {
    return false;
  }

  if (flags_.physical_only != rhs.flags_.physical_only) {
    return false;
  }

  if (flags_.dont_touch != rhs.flags_.dont_touch) {
    return false;
  }

  if (flags_.source != rhs.flags_.source) {
    return false;
  }

  if (name_ && rhs.name_) {
    if (strcmp(name_, rhs.name_) != 0) {
      return false;
    }
  } else if (name_ || rhs.name_) {
    return false;
  }

  if (x_ != rhs.x_) {
    return false;
  }

  if (y_ != rhs.y_) {
    return false;
  }

  if (weight_ != rhs.weight_) {
    return false;
  }

  if (next_entry_ != rhs.next_entry_) {
    return false;
  }

  if (inst_hdr_ != rhs.inst_hdr_) {
    return false;
  }

  if (bbox_ != rhs.bbox_) {
    return false;
  }

  if (region_ != rhs.region_) {
    return false;
  }

  if (module_ != rhs.module_) {
    return false;
  }

  if (group_ != rhs.group_) {
    return false;
  }

  if (region_next_ != rhs.region_next_) {
    return false;
  }

  if (module_next_ != rhs.module_next_) {
    return false;
  }

  if (group_next_ != rhs.group_next_) {
    return false;
  }

  if (region_prev_ != rhs.region_prev_) {
    return false;
  }

  if (module_prev_ != rhs.module_prev_) {
    return false;
  }

  if (hierarchy_ != rhs.hierarchy_) {
    return false;
  }

  if (iterms_ != rhs.iterms_) {
    return false;
  }

  if (halo_ != rhs.halo_) {
    return false;
  }

  if (pin_access_idx_ != rhs.pin_access_idx_) {
    return false;
  }

  return true;
}

////////////////////////////////////////////////////////////////////
//
// dbInst - Methods
//
////////////////////////////////////////////////////////////////////

std::string dbInst::getName() const
{
  _dbInst* inst = (_dbInst*) this;
  return inst->name_;
}

const char* dbInst::getConstName() const
{
  _dbInst* inst = (_dbInst*) this;
  return inst->name_;
}

bool dbInst::isNamed(const char* name)
{
  _dbInst* inst = (_dbInst*) this;
  if (!strcmp(inst->name_, name)) {
    return true;
  }
  return false;
}

bool dbInst::rename(const char* name)
{
  _dbInst* inst = (_dbInst*) this;
  _dbBlock* block = (_dbBlock*) inst->getOwner();

  if (block->inst_hash_.hasMember(name)) {
    return false;
  }

  if (block->journal_) {
    debugPrint(getImpl()->getLogger(),
               utl::ODB,
               "DB_ECO",
               1,
               "ECO: dbInst({} {:p}) '{}', rename to '{}'",
               getId(),
               static_cast<void*>(this),
               getName(),
               name);
    block->journal_->updateField(this, _dbInst::kName, inst->name_, name);
  }

  block->inst_hash_.remove(inst);
  free((void*) inst->name_);
  inst->name_ = safe_strdup(name);
  block->inst_hash_.insert(inst);

  return true;
}

Point dbInst::getOrigin()
{
  _dbInst* inst = (_dbInst*) this;
  return {inst->x_, inst->y_};
}

void dbInst::setOrigin(int x, int y)
{
  _dbInst* inst = (_dbInst*) this;
  _dbBlock* block = (_dbBlock*) inst->getOwner();
  int prev_x = inst->x_;
  int prev_y = inst->y_;
  const auto placement_status = getPlacementStatus();
  if (placement_status.isPlaced() && prev_x == x && prev_y == y) {
    return;
  }
  if (placement_status.isFixed()) {
    inst->getLogger()->error(utl::ODB,
                             359,
                             "Attempt to change the origin of {} instance {}",
                             getPlacementStatus().getString(),
                             getName());
  }

  for (auto callback : block->callbacks_) {
    callback->inDbPreMoveInst(this);
  }

  inst->x_ = x;
  inst->y_ = y;
  _dbInst::setInstBBox(inst);

  if (block->journal_) {
    debugPrint(getImpl()->getLogger(),
               utl::ODB,
               "DB_ECO",
               1,
               "ECO: setOrigin {}, {}",
               x,
               y);
    block->journal_->beginAction(dbJournal::kUpdateField);
    block->journal_->pushParam(inst->getObjectType());
    block->journal_->pushParam(inst->getId());
    block->journal_->pushParam(_dbInst::kOrigin);
    block->journal_->pushParam(prev_x);
    block->journal_->pushParam(prev_y);
    block->journal_->pushParam(inst->x_);
    block->journal_->pushParam(inst->y_);
    block->journal_->endAction();
  }

  block->flags_.valid_bbox = 0;
  for (auto callback : block->callbacks_) {
    callback->inDbPostMoveInst(this);
  }
}

void dbInst::setLocationOrient(dbOrientType orient)
{
  int x, y;
  getLocation(x, y);
  setOrient(orient);
  setLocation(x, y);
}

void dbInst::getLocation(int& x, int& y) const
{
  const _dbInst* inst = (const _dbInst*) this;
  _dbBlock* block = (_dbBlock*) inst->getOwner();
  _dbBox* bbox = block->box_tbl_->getPtr(inst->bbox_);
  x = bbox->shape_.rect.xMin();
  y = bbox->shape_.rect.yMin();
}

Point dbInst::getLocation() const
{
  int x;
  int y;
  getLocation(x, y);
  return {x, y};
}

void dbInst::setLocation(int x, int y)
{
  dbMaster* master = getMaster();
  Rect bbox;
  master->getPlacementBoundary(bbox);
  dbTransform t(getOrient());
  t.apply(bbox);
  setOrigin(x - bbox.xMin(), y - bbox.yMin());
}

dbBox* dbInst::getBBox()
{
  _dbInst* inst = (_dbInst*) this;
  _dbBlock* block = (_dbBlock*) inst->getOwner();
  return (dbBox*) block->box_tbl_->getPtr(inst->bbox_);
}

dbOrientType dbInst::getOrient()
{
  _dbInst* inst = (_dbInst*) this;
  return dbOrientType(inst->flags_.orient);
}

void dbInst::setOrient(dbOrientType orient)
{
  if (orient == getOrient()) {
    return;
  }
  _dbInst* inst = (_dbInst*) this;
  _dbBlock* block = (_dbBlock*) inst->getOwner();

  if (getPlacementStatus().isFixed()) {
    inst->getLogger()->error(
        utl::ODB,
        360,
        "Attempt to change the orientation of {} instance {}",
        getPlacementStatus().getString(),
        getName());
  }
  for (auto callback : block->callbacks_) {
    callback->inDbPreMoveInst(this);
  }
  uint prev_flags = flagsToUInt(inst);
  inst->flags_.orient = orient.getValue();
  _dbInst::setInstBBox(inst);

  if (block->journal_) {
    debugPrint(getImpl()->getLogger(),
               utl::ODB,
               "DB_ECO",
               1,
               "ECO: setOrient {}",
               orient.getValue());
    block->journal_->updateField(
        this, _dbInst::kFlags, prev_flags, flagsToUInt(inst));
  }

  block->flags_.valid_bbox = 0;
  for (auto callback : block->callbacks_) {
    callback->inDbPostMoveInst(this);
  }
}

dbPlacementStatus dbInst::getPlacementStatus()
{
  _dbInst* inst = (_dbInst*) this;
  return dbPlacementStatus(inst->flags_.status);
}

void dbInst::setPlacementStatus(dbPlacementStatus status)
{
  _dbInst* inst = (_dbInst*) this;
  _dbBlock* block = (_dbBlock*) inst->getOwner();

  if (inst->flags_.status == status) {
    return;
  }

  for (auto callback : block->callbacks_) {
    callback->inDbInstPlacementStatusBefore(this, status);
  }

  uint prev_flags = flagsToUInt(inst);
  inst->flags_.status = status.getValue();
  block->flags_.valid_bbox = 0;
  if (block->journal_) {
    debugPrint(getImpl()->getLogger(),
               utl::ODB,
               "DB_ECO",
               1,
               "ECO: setPlacementStatus {}",
               status.getValue());
    block->journal_->updateField(
        this, _dbInst::kFlags, prev_flags, flagsToUInt(inst));
  }
}

dbTransform dbInst::getTransform()
{
  _dbInst* inst = (_dbInst*) this;
  return dbTransform(inst->flags_.orient, Point(inst->x_, inst->y_));
}

void dbInst::setTransform(const dbTransform& t)
{
  setOrient(t.getOrient());
  Point offset = t.getOffset();
  setOrigin(offset.x(), offset.y());
}

static void getParentTransform(dbInst* inst, dbTransform& t)
{
  dbInst* parent = inst->getParent();

  if (parent == nullptr) {
    t = dbTransform();
  } else {
    getParentTransform(parent, t);
    dbTransform x = parent->getTransform();
    x.concat(t);
    t = x;
  }
}

void dbInst::getHierTransform(dbTransform& t)
{
  getParentTransform(this, t);
  dbTransform x = getTransform();
  x.concat(t);
  t = x;
}

bool dbInst::getEcoCreate()
{
  _dbInst* inst = (_dbInst*) this;
  return inst->flags_.eco_create;
}
void dbInst::setEcoCreate(bool v)
{
  _dbInst* inst = (_dbInst*) this;
  // _dbBlock * block = (_dbBlock *) getOwner();
  // uint prev_flags = flagsToUInt(inst);
  if (v) {
    inst->flags_.eco_create = 1;
  } else {
    inst->flags_.eco_create = 0;
  }
}
bool dbInst::getEcoDestroy()
{
  _dbInst* inst = (_dbInst*) this;
  return inst->flags_.eco_destroy;
}
void dbInst::setEcoDestroy(bool v)
{
  _dbInst* inst = (_dbInst*) this;
  // _dbBlock * block = (_dbBlock *) getOwner();
  // uint prev_flags = flagsToUInt(inst);
  if (v) {
    inst->flags_.eco_destroy = 1;
  } else {
    inst->flags_.eco_destroy = 0;
  }
}
bool dbInst::getEcoModify()
{
  _dbInst* inst = (_dbInst*) this;
  return inst->flags_.eco_modify;
}
void dbInst::setEcoModify(bool v)
{
  _dbInst* inst = (_dbInst*) this;
  // _dbBlock * block = (_dbBlock *) getOwner();
  // uint prev_flags = flagsToUInt(inst);
  if (v) {
    inst->flags_.eco_modify = 1;
  } else {
    inst->flags_.eco_modify = 0;
  }
}
bool dbInst::getUserFlag1()
{
  _dbInst* inst = (_dbInst*) this;
  return inst->flags_.user_flag_1 == 1;
}

void dbInst::setUserFlag1()
{
  _dbInst* inst = (_dbInst*) this;
  _dbBlock* block = (_dbBlock*) inst->getOwner();
  uint prev_flags = flagsToUInt(inst);
  inst->flags_.user_flag_1 = 1;

  if (block->journal_) {
    block->journal_->updateField(
        this, _dbInst::kFlags, prev_flags, flagsToUInt(inst));
  }
}

void dbInst::clearUserFlag1()
{
  _dbInst* inst = (_dbInst*) this;
  _dbBlock* block = (_dbBlock*) inst->getOwner();
  uint prev_flags = flagsToUInt(inst);
  inst->flags_.user_flag_1 = 0;

  if (block->journal_) {
    block->journal_->updateField(
        this, _dbInst::kFlags, prev_flags, flagsToUInt(inst));
  }
}

bool dbInst::getUserFlag2()
{
  _dbInst* inst = (_dbInst*) this;
  return inst->flags_.user_flag_2 == 1;
}

void dbInst::setUserFlag2()
{
  _dbInst* inst = (_dbInst*) this;
  _dbBlock* block = (_dbBlock*) inst->getOwner();
  uint prev_flags = flagsToUInt(inst);
  inst->flags_.user_flag_2 = 1;

  if (block->journal_) {
    block->journal_->updateField(
        this, _dbInst::kFlags, prev_flags, flagsToUInt(inst));
  }
}

void dbInst::clearUserFlag2()
{
  _dbInst* inst = (_dbInst*) this;
  _dbBlock* block = (_dbBlock*) inst->getOwner();
  uint prev_flags = flagsToUInt(inst);
  inst->flags_.user_flag_2 = 0;

  if (block->journal_) {
    block->journal_->updateField(
        this, _dbInst::kFlags, prev_flags, flagsToUInt(inst));
  }
}

bool dbInst::getUserFlag3()
{
  _dbInst* inst = (_dbInst*) this;
  return inst->flags_.user_flag_3 == 1;
}

void dbInst::setUserFlag3()
{
  _dbInst* inst = (_dbInst*) this;
  _dbBlock* block = (_dbBlock*) inst->getOwner();
  uint prev_flags = flagsToUInt(inst);
  inst->flags_.user_flag_3 = 1;

  if (block->journal_) {
    block->journal_->updateField(
        this, _dbInst::kFlags, prev_flags, flagsToUInt(inst));
  }
}

void dbInst::clearUserFlag3()
{
  _dbInst* inst = (_dbInst*) this;
  _dbBlock* block = (_dbBlock*) inst->getOwner();
  uint prev_flags = flagsToUInt(inst);
  inst->flags_.user_flag_3 = 0;

  if (block->journal_) {
    block->journal_->updateField(
        this, _dbInst::kFlags, prev_flags, flagsToUInt(inst));
  }
}

void dbInst::setDoNotTouch(bool v)
{
  _dbInst* inst = (_dbInst*) this;
  inst->flags_.dont_touch = v;
}

bool dbInst::isDoNotTouch()
{
  _dbInst* inst = (_dbInst*) this;
  return inst->flags_.dont_touch == 1;
}

dbBlock* dbInst::getBlock() const
{
  return (dbBlock*) getImpl()->getOwner();
}

dbMaster* dbInst::getMaster() const
{
  _dbInst* inst = (_dbInst*) this;
  _dbBlock* block = (_dbBlock*) inst->getOwner();
  _dbInstHdr* inst_hdr = block->inst_hdr_tbl_->getPtr(inst->inst_hdr_);
  _dbDatabase* db = inst->getDatabase();
  _dbLib* lib = db->lib_tbl_->getPtr(inst_hdr->lib_);
  return (dbMaster*) lib->master_tbl_->getPtr(inst_hdr->master_);
}

bool dbInst::isBlock() const
{
  return getMaster()->isBlock();
}

bool dbInst::isCore() const
{
  return getMaster()->isCore();
}

bool dbInst::isPad() const
{
  return getMaster()->isPad();
}

bool dbInst::isEndCap() const
{
  return getMaster()->isEndCap();
}

dbScanInst* dbInst::getScanInst() const
{
  _dbInst* inst = (_dbInst*) this;
  _dbBlock* block = (_dbBlock*) inst->getOwner();
  auto itr = block->inst_scan_inst_map_.find(inst->getId());

  if (itr == block->inst_scan_inst_map_.end()) {
    return nullptr;
  }

  dbId<_dbScanInst> scan_inst_id = itr->second;
  _dbScanInst* scan_inst = block->scan_inst_tbl_->getPtr(scan_inst_id);

  return (dbScanInst*) scan_inst;
}

dbSet<dbITerm> dbInst::getITerms() const
{
  _dbInst* inst = (_dbInst*) this;
  _dbBlock* block = (_dbBlock*) inst->getOwner();
  return dbSet<dbITerm>(inst, block->inst_iterm_itr_);
}

dbITerm* dbInst::findITerm(const char* name)
{
  _dbInst* inst = (_dbInst*) this;
  _dbBlock* block = (_dbBlock*) inst->getOwner();
  dbMaster* master = getMaster();
  _dbMTerm* mterm = (_dbMTerm*) master->findMTerm((dbBlock*) block, name);

  if (mterm == nullptr) {
    return nullptr;
  }

  // sta may callback from inDbITermDestroy to find another iterm of
  // the same instance (eg Latches::latchDtoQEnable).  We have to
  // check if the entry is valid here as that iterm may already have
  // been destroyed!

  dbId<_dbITerm> id = inst->iterms_[mterm->order_id_];
  if (!id.isValid()) {
    return nullptr;
  }
  return (dbITerm*) block->iterm_tbl_->getPtr(id);
}

dbRegion* dbInst::getRegion()
{
  _dbInst* inst = (_dbInst*) this;

  if (inst->region_ == 0) {
    return nullptr;
  }

  _dbBlock* block = (_dbBlock*) inst->getOwner();
  _dbRegion* r = block->region_tbl_->getPtr(inst->region_);
  return (dbRegion*) r;
}

dbModule* dbInst::getModule()
{
  _dbInst* inst = (_dbInst*) this;

  if (inst->module_ == 0) {
    return nullptr;
  }

  _dbBlock* block = (_dbBlock*) inst->getOwner();
  _dbModule* module = block->module_tbl_->getPtr(inst->module_);
  return (dbModule*) module;
}

dbGroup* dbInst::getGroup()
{
  _dbInst* inst = (_dbInst*) this;

  if (inst->group_ == 0) {
    return nullptr;
  }

  _dbBlock* block = (_dbBlock*) inst->getOwner();
  _dbGroup* group = block->group_tbl_->getPtr(inst->group_);
  return (dbGroup*) group;
}

dbBox* dbInst::getHalo()
{
  _dbInst* inst = (_dbInst*) this;

  if (inst->halo_ == 0) {
    return nullptr;
  }

  _dbBlock* block = (_dbBlock*) inst->getOwner();
  _dbBox* b = block->box_tbl_->getPtr(inst->halo_);
  return (dbBox*) b;
}

void dbInst::getConnectivity(std::vector<dbInst*>& result,
                             dbSigType::Value type)
{
  for (dbITerm* iterm : getITerms()) {
    dbNet* net = iterm->getNet();

    if (net == nullptr) {
      continue;
    }

    if ((net != nullptr) && (((_dbNet*) net)->flags_.sig_type != type)) {
      continue;
    }

    for (dbITerm* net_iterm : net->getITerms()) {
      dbInst* inst = net_iterm->getInst();

      if (inst != this) {
        result.push_back(inst);
      }
    }
  }

  // remove duplicates
  std::sort(result.begin(), result.end());
  auto end_itr = std::unique(result.begin(), result.end());
  result.erase(end_itr, result.end());
}

bool dbInst::resetHierarchy(bool verbose)
{
  _dbInst* inst = (_dbInst*) this;

  if (inst->hierarchy_) {
    if (verbose) {
      getImpl()->getLogger()->info(
          utl::ODB, 37, "instance bound to a block {}", inst->hierarchy_.id());
    }
    inst->hierarchy_ = 0;
    return true;
  }
  /*
      if ( block->_parent_inst ) {
          warning(0, "block already bound to an instance %d\n",
     block->_parent_inst.id()); if (force) { warning(0, "Forced Initialize to
     0\n"); block->_parent_inst= 0; } else { return false;
          }
      }
  */
  return false;
}
bool dbInst::bindBlock(dbBlock* block_, bool force)
{
  _dbInst* inst = (_dbInst*) this;
  _dbBlock* block = (_dbBlock*) block_;

  if (inst->hierarchy_) {
    getImpl()->getLogger()->warn(utl::ODB,
                                 38,
                                 "instance already bound to a block {}",
                                 inst->hierarchy_.id());
    if (force) {
      getImpl()->getLogger()->warn(utl::ODB, 39, "Forced Initialize to 0");
      inst->hierarchy_ = 0;
    } else {
      return false;
    }
  }

  if (block->parent_inst_) {
    getImpl()->getLogger()->warn(utl::ODB,
                                 40,
                                 "block already bound to an instance {}",
                                 block->parent_inst_.id());
    if (force) {
      getImpl()->getLogger()->warn(utl::ODB, 41, "Forced Initialize to 0");
      block->parent_inst_ = 0;
    } else {
      return false;
    }
  }

  if (block_->getParent() != getBlock()) {
    getImpl()->getLogger()->warn(
        utl::ODB, 42, "block not a direct child of instance owner");
    return false;
  }

  _dbHier* hier = _dbHier::create(this, block_);

  // _dbHier::create fails if bterms cannot be mapped (1-to-1) to mterms
  if (hier == nullptr) {
    getImpl()->getLogger()->warn(utl::ODB, 43, "_dbHier::create fails");
    return false;
  }
  return true;
}

void dbInst::unbindBlock()
{
  _dbInst* inst = (_dbInst*) this;

  if (inst->hierarchy_) {
    _dbBlock* block = (_dbBlock*) inst->getOwner();
    _dbHier* hier = block->hier_tbl_->getPtr(inst->hierarchy_);
    _dbHier::destroy(hier);
  }
}

dbBlock* dbInst::getChild()
{
  _dbInst* inst = (_dbInst*) this;

  if (inst->hierarchy_ == 0) {
    return nullptr;
  }

  _dbBlock* block = (_dbBlock*) inst->getOwner();
  _dbChip* chip = (_dbChip*) block->getOwner();
  _dbHier* hier = block->hier_tbl_->getPtr(inst->hierarchy_);
  _dbBlock* child = chip->block_tbl_->getPtr(hier->child_block_);
  return (dbBlock*) child;
}

bool dbInst::isHierarchical()
{
  _dbInst* inst = (_dbInst*) this;
  return inst->hierarchy_ != 0;
}

bool dbInst::isPhysicalOnly()
{
  _dbInst* inst = (_dbInst*) this;

  return inst->module_ == 0;
}

dbInst* dbInst::getParent()
{
  dbBlock* block = (dbBlock*) getImpl()->getOwner();
  return block->getParentInst();
}

dbSet<dbInst> dbInst::getChildren()
{
  dbBlock* child = getChild();

  if (child == nullptr) {
    return dbSet<dbInst>(child, &dbNullIterator::null_iterator);
  }

  return child->getInsts();
}

int dbInst::getWeight()
{
  _dbInst* inst = (_dbInst*) this;
  return inst->weight_;
}

void dbInst::setWeight(int weight)
{
  _dbInst* inst = (_dbInst*) this;
  inst->weight_ = weight;
}

dbSourceType dbInst::getSourceType()
{
  _dbInst* inst = (_dbInst*) this;
  dbSourceType t(inst->flags_.source);
  return t;
}

void dbInst::setSourceType(dbSourceType type)
{
  _dbInst* inst = (_dbInst*) this;
  inst->flags_.source = type;
}

dbITerm* dbInst::getITerm(dbMTerm* mterm_)
{
  _dbInst* inst = (_dbInst*) this;
  _dbBlock* block = (_dbBlock*) inst->getOwner();
  _dbMTerm* mterm = (_dbMTerm*) mterm_;
  _dbITerm* iterm = block->iterm_tbl_->getPtr(inst->iterms_[mterm->order_id_]);
  return (dbITerm*) iterm;
}
dbITerm* dbInst::getITerm(uint mterm_order_id)
{
  _dbInst* inst = (_dbInst*) this;
  _dbBlock* block = (_dbBlock*) inst->getOwner();
  _dbITerm* iterm = block->iterm_tbl_->getPtr(inst->iterms_[mterm_order_id]);
  return (dbITerm*) iterm;
}
bool dbInst::swapMaster(dbMaster* new_master_)
{
  const char* newMasterName = new_master_->getConstName();
  const char* oldMasterName = this->getMaster()->getConstName();

  _dbInst* inst = (_dbInst*) this;
  _dbBlock* block = (_dbBlock*) inst->getOwner();
  dbMaster* old_master_ = getMaster();

  if (inst->flags_.dont_touch) {
    inst->getLogger()->error(
        utl::ODB,
        368,
        "Attempt to change master of dont_touch instance {}",
        inst->name_);
  }

  if (inst->hierarchy_) {
    getImpl()->getLogger()->warn(utl::ODB,
                                 44,
                                 "Failed(_hierarchy) to swap: {} -> {} {}",
                                 oldMasterName,
                                 newMasterName,
                                 this->getConstName());
    return false;
  }

  if (block->journal_) {
    debugPrint(
        getImpl()->getLogger(),
        utl::ODB,
        "DB_ECO",
        1,
        "ECO: swapMaster on dbInst({} {:p}) '{}' from master '{}' to '{}'",
        getId(),
        static_cast<void*>(this),
        getName(),
        oldMasterName,
        newMasterName);
    dbLib* old_lib = old_master_->getLib();
    dbLib* new_lib = new_master_->getLib();
    block->journal_->beginAction(dbJournal::kSwapObject);
    block->journal_->pushParam(dbInstObj);
    block->journal_->pushParam(inst->getId());
    block->journal_->pushParam(old_lib->getId());
    block->journal_->pushParam(old_master_->getId());
    block->journal_->pushParam(new_lib->getId());
    block->journal_->pushParam(new_master_->getId());
    block->journal_->endAction();
  }

  for (auto cb : block->callbacks_) {
    cb->inDbInstSwapMasterBefore(this, new_master_);
  }

  //
  // Ensure the mterms are equivalent
  //
  std::vector<_dbMTerm*> new_terms;

  for (dbMTerm* mterm : new_master_->getMTerms()) {
    new_terms.push_back((_dbMTerm*) mterm);
  }

  std::vector<_dbMTerm*> old_terms;

  for (dbMTerm* mterm : old_master_->getMTerms()) {
    old_terms.push_back((_dbMTerm*) mterm);
  }

  if (old_terms.size() != new_terms.size()) {
    getImpl()->getLogger()->warn(utl::ODB,
                                 45,
                                 "Failed(termSize) to swap: {} -> {} {}",
                                 oldMasterName,
                                 newMasterName,
                                 this->getConstName());
    return false;
  }

  std::vector<uint> idx_map(old_terms.size());
  std::sort(new_terms.begin(), new_terms.end(), sortMTerm());
  std::sort(old_terms.begin(), old_terms.end(), sortMTerm());
  std::vector<_dbMTerm*>::iterator i1 = new_terms.begin();
  std::vector<_dbMTerm*>::iterator i2 = old_terms.begin();

  for (; i1 != new_terms.end() && i2 != old_terms.end(); ++i1, ++i2) {
    _dbMTerm* t1 = *i1;
    _dbMTerm* t2 = *i2;

    if (strcmp(t1->name_, t2->name_) != 0) {
      break;
    }

    idx_map[t2->order_id_] = t1->order_id_;
  }

  // mterms are not equivalent
  if (i1 != new_terms.end() || i2 != old_terms.end()) {
    getImpl()->getLogger()->warn(utl::ODB,
                                 46,
                                 "Failed(mtermEquiv) to swap: {} -> {} {}",
                                 oldMasterName,
                                 newMasterName,
                                 this->getConstName());
    return false;
  }

  // remove reference to inst_hdr
  _dbInstHdr* old_inst_hdr
      = block->inst_hdr_hash_.find(((_dbMaster*) old_master_)->id_);
  old_inst_hdr->inst_cnt_--;

  // delete the old-inst-hdr if required
  if (old_inst_hdr->inst_cnt_ == 0) {
    dbInstHdr::destroy((dbInstHdr*) old_inst_hdr);
  }

  // add reference to new inst_hdr
  _dbInstHdr* new_inst_hdr
      = block->inst_hdr_hash_.find(((_dbMaster*) new_master_)->id_);

  // create a new inst-hdr if needed
  if (new_inst_hdr == nullptr) {
    new_inst_hdr = (_dbInstHdr*) dbInstHdr::create((dbBlock*) block,
                                                   (dbMaster*) new_master_);
  }

  new_inst_hdr->inst_cnt_++;
  inst->inst_hdr_ = new_inst_hdr->getOID();

  // set new bbox based on new master
  _dbInst::setInstBBox(inst);

  // The next two steps invalidates any dbSet<dbITerm> iterators.

  // 1) update the iterm-mterm-idx
  uint cnt = inst->iterms_.size();

  uint i;
  for (i = 0; i < cnt; ++i) {
    _dbITerm* it = block->iterm_tbl_->getPtr(inst->iterms_[i]);
    uint old_idx = it->flags_.mterm_idx;
    it->flags_.mterm_idx = idx_map[old_idx];
  }

  // 2) reorder the iterms vector
  sortITerm itermCmp(block);
  std::sort(inst->iterms_.begin(), inst->iterms_.end(), itermCmp);

  // Notification
  for (auto cb : block->callbacks_) {
    cb->inDbInstSwapMasterAfter(this);
  }

  return true;
}

void dbInst::setPinAccessIdx(uint idx)
{
  _dbInst* inst = (_dbInst*) this;
  inst->pin_access_idx_ = idx;
}

uint dbInst::getPinAccessIdx() const
{
  _dbInst* inst = (_dbInst*) this;
  return inst->pin_access_idx_;
}

dbInst* dbInst::create(dbBlock* block,
                       dbMaster* master,
                       const char* name,
                       bool physical_only,
                       dbModule* parent_module)
{
  return create(block, master, name, nullptr, physical_only, parent_module);
}

dbInst* dbInst::create(dbBlock* block_,
                       dbMaster* master_,
                       const char* name_,
                       dbRegion* region,
                       bool physical_only,
                       dbModule* parent_module)
{
  _dbBlock* block = (_dbBlock*) block_;
  if (block->inst_hash_.hasMember(name_)) {
    return nullptr;
  }

  _dbMaster* master = (_dbMaster*) master_;
  _dbInstHdr* inst_hdr = block->inst_hdr_hash_.find(master->id_);
  if (inst_hdr == nullptr) {
    inst_hdr
        = (_dbInstHdr*) dbInstHdr::create((dbBlock*) block, (dbMaster*) master);
  }

  _dbInst* inst_impl = block->inst_tbl_->create();
  dbInst* inst = reinterpret_cast<dbInst*>(inst_impl);

<<<<<<< HEAD
  // jk: dbg
  debugPrint(block->getImpl()->getLogger(),
             utl::ODB,
             "DB_ECO",
             1,
             "ECO: create dbInst({}, {:p}) '{}' master '{}'",
             inst->getId(),
             static_cast<void*>(inst),
             name_,
             master_->getName());

  if (block->_journal) {
=======
  if (block->journal_) {
    debugPrint(block->getImpl()->getLogger(),
               utl::ODB,
               "DB_ECO",
               1,
               "ECO: create dbInst({}, {:p}) '{}' master '{}'",
               inst->getId(),
               static_cast<void*>(inst),
               name_,
               master_->getName());
>>>>>>> 1b5e6d7b
    dbLib* lib = master_->getLib();
    block->journal_->beginAction(dbJournal::kCreateObject);
    block->journal_->pushParam(dbInstObj);
    block->journal_->pushParam(lib->getId());
    block->journal_->pushParam(master_->getId());
    block->journal_->pushParam(name_);
    // need to add dbModNet
    // dbModule (scope)
    block->journal_->pushParam(inst_impl->getOID());
    block->journal_->endAction();
  }

  inst_impl->name_ = safe_strdup(name_);
  inst_impl->inst_hdr_ = inst_hdr->getOID();
  block->inst_hash_.insert(inst_impl);
  inst_hdr->inst_cnt_++;

  // create the iterms
  uint mterm_cnt = inst_hdr->mterms_.size();
  inst_impl->iterms_.resize(mterm_cnt);

  for (int i = 0; i < mterm_cnt; ++i) {
    _dbITerm* iterm = block->iterm_tbl_->create();
    inst_impl->iterms_[i] = iterm->getOID();
    iterm->flags_.mterm_idx = i;
    iterm->inst_ = inst_impl->getOID();
  }

  _dbBox* box = block->box_tbl_->create();
  box->shape_.rect.init(0, 0, master->width_, master->height_);
  box->flags_.owner_type = dbBoxOwner::INST;
  box->owner_ = inst_impl->getOID();
  inst_impl->bbox_ = box->getOID();

  block->add_rect(box->shape_.rect);

  inst_impl->flags_.physical_only = physical_only;

  // Add the new instance to the parent module.
  bool parent_is_top = parent_module == nullptr || parent_module->isTop();
  if (physical_only == false || parent_is_top) {
    if (parent_module) {
      parent_module->addInst((dbInst*) inst_impl);
    } else {
      block_->getTopModule()->addInst((dbInst*) inst_impl);
    }
  }

  if (region) {
    region->addInst((dbInst*) inst_impl);
    for (dbBlockCallBackObj* cb : block->callbacks_) {
      cb->inDbInstCreate((dbInst*) inst_impl, region);
    }
  } else {
    for (dbBlockCallBackObj* cb : block->callbacks_) {
      cb->inDbInstCreate((dbInst*) inst_impl);
    }
  }

  for (int i = 0; i < mterm_cnt; ++i) {
    _dbITerm* iterm = block->iterm_tbl_->getPtr(inst_impl->iterms_[i]);
    for (dbBlockCallBackObj* cb : block->callbacks_) {
      cb->inDbITermCreate((dbITerm*) iterm);
    }
  }

  return (dbInst*) inst_impl;
}

dbInst* dbInst::create(dbBlock* top_block,
                       dbBlock* child_block,
                       const char* name)
{
  if (top_block->findInst(name)) {
    top_block->getImpl()->getLogger()->error(
        utl::ODB,
        436,
        "Attempt to create instance with duplicate name: {}",
        name);
  }
  // Find or create a dbLib to put the new dbMaster in.
  dbDatabase* db = top_block->getDataBase();
  dbTech* tech = child_block->getTech();
  dbLib* lib = nullptr;
  for (auto l : db->getLibs()) {
    if (l->getTech() == tech) {
      lib = l;
      break;
    }
  }
  if (!lib) {
    std::string lib_name = child_block->getName() + tech->getName();
    lib = dbLib::create(db, lib_name.c_str(), child_block->getTech());
  }
  auto master = dbMaster::create(lib, child_block->getName().c_str());
  master->setType(dbMasterType::BLOCK);
  auto bbox = child_block->getBBox();
  master->setWidth(bbox->getDX());
  master->setHeight(bbox->getDY());
  for (auto term : child_block->getBTerms()) {
    dbMTerm::create(
        master, term->getName().c_str(), term->getIoType(), term->getSigType());
  }
  master->setFrozen();
  auto inst = dbInst::create(top_block, master, name);
  inst->bindBlock(child_block);

  return inst;
}

dbInst* dbInst::create(dbBlock* block,
                       dbMaster* master,
                       const char* base_name,
                       const dbNameUniquifyType& uniquify,
                       dbModule* parent_module)
{
  std::string inst_name = block->makeNewInstName(
      parent_module ? parent_module->getModInst() : nullptr,
      base_name,
      uniquify);
  return create(block, master, inst_name.c_str(), false, parent_module);
}

dbInst* dbInst::makeUniqueDbInst(dbBlock* block,
                                 dbMaster* master,
                                 const char* name,
                                 bool physical_only,
                                 dbModule* target_module)
{
  dbInst* inst
      = dbInst::create(block, master, name, physical_only, target_module);
  if (inst) {
    return inst;
  }

  std::unordered_map<std::string, int>& name_id_map
      = ((_dbBlock*) block)->inst_name_id_map_;
  std::string inst_base_name(name);
  do {
    std::string full_name = inst_base_name;
    int& id = name_id_map[inst_base_name];
    if (id > 0) {
      full_name += "_" + std::to_string(id);
    }
    ++id;
    inst = dbInst::create(
        block, master, full_name.c_str(), physical_only, target_module);
  } while (inst == nullptr);

  return inst;
}

void dbInst::destroy(dbInst* inst_)
{
  _dbInst* inst = (_dbInst*) inst_;
  _dbBlock* block = (_dbBlock*) inst->getOwner();

  if (inst->flags_.dont_touch) {
    inst->getLogger()->error(utl::ODB,
                             362,
                             "Attempt to destroy dont_touch instance {}",
                             inst->name_);
  }

  dbScanInst* scan_inst = inst_->getScanInst();
  if (scan_inst) {
    inst->getLogger()->error(
        utl::ODB,
        505,
        "Attempt to destroy instance {} with an associated scan inst.",
        inst->name_);
  }

  uint i;
  uint n = inst->iterms_.size();

  // Delete these in reverse order so undo creates the in
  // the correct order.
  for (i = 0; i < n; ++i) {
    const int index = n - 1 - i;
    dbId<_dbITerm> id = inst->iterms_[index];
    _dbITerm* _iterm = block->iterm_tbl_->getPtr(id);
    dbITerm* iterm = (dbITerm*) _iterm;
    iterm->disconnect();
    if (inst_->getPinAccessIdx() >= 0) {
      for (const auto& [pin, aps] : iterm->getAccessPoints()) {
        for (auto ap : aps) {
          _dbAccessPoint* _ap = (_dbAccessPoint*) ap;
          _ap->iterms_.erase(
              std::remove_if(_ap->iterms_.begin(),
                             _ap->iterms_.end(),
                             [id](const auto& id_in) { return id_in == id; }),
              _ap->iterms_.end());
        }
      }
    }

    // Notify when pins are deleted (assumption: pins are destroyed only when
    // the related instance is destroyed)
    for (auto cb : block->callbacks_) {
      cb->inDbITermDestroy((dbITerm*) _iterm);
    }

    dbProperty::destroyProperties(_iterm);
    block->iterm_tbl_->destroy(_iterm);
    inst->iterms_[index] = dbId<_dbITerm>();  // clear
  }
  inst->iterms_.clear();

  dbModule* module = inst_->getModule();
  if (module) {
    ((_dbModule*) module)->dbinst_hash_.erase(inst_->getName());
  }

<<<<<<< HEAD
  // jk: dbg
  debugPrint(block->getImpl()->getLogger(),
             utl::ODB,
             "DB_ECO",
             1,
             "ECO: delete dbInst({}, {:p}) '{}'",
             inst->getId(),
             static_cast<void*>(inst),
             inst_->getName());

  if (block->_journal) {
=======
  if (block->journal_) {
    debugPrint(block->getImpl()->getLogger(),
               utl::ODB,
               "DB_ECO",
               1,
               "ECO: delete dbInst({}, {:p}) '{}'",
               inst->getId(),
               static_cast<void*>(inst),
               inst_->getName());
>>>>>>> 1b5e6d7b
    auto master = inst_->getMaster();
    block->journal_->beginAction(dbJournal::kDeleteObject);
    block->journal_->pushParam(dbInstObj);
    block->journal_->pushParam(master->getLib()->getId());
    block->journal_->pushParam(master->getId());
    block->journal_->pushParam(inst_->getName().c_str());
    block->journal_->pushParam(inst_->getId());
    uint* flags = (uint*) &inst->flags_;
    block->journal_->pushParam(*flags);
    block->journal_->pushParam(inst->x_);
    block->journal_->pushParam(inst->y_);
    block->journal_->pushParam(inst->group_);
    block->journal_->pushParam(inst->module_);
    block->journal_->pushParam(inst->region_);
    block->journal_->endAction();
  }

  dbRegion* region = inst_->getRegion();

  if (region) {
    region->removeInst(inst_);
  }

  if (module) {
    ((_dbModule*) module)->removeInst(inst_);
  }

  if (inst->group_) {
    inst_->getGroup()->removeInst(inst_);
  }

  for (auto cb : block->callbacks_) {
    cb->inDbInstDestroy(inst_);
  }

  _dbMaster* master = (_dbMaster*) inst_->getMaster();
  _dbInstHdr* inst_hdr = block->inst_hdr_hash_.find(master->id_);
  inst_hdr->inst_cnt_--;

  if (inst_hdr->inst_cnt_ == 0) {
    dbInstHdr::destroy((dbInstHdr*) inst_hdr);
  }

  if (inst->halo_) {
    _dbBox* halo = block->box_tbl_->getPtr(inst->halo_);
    dbProperty::destroyProperties(halo);
    block->box_tbl_->destroy(halo);
  }

  _dbBox* box = block->box_tbl_->getPtr(inst->bbox_);
  block->remove_rect(box->shape_.rect);
  block->inst_hash_.remove(inst);
  dbProperty::destroyProperties(inst);
  block->inst_tbl_->destroy(inst);
  dbProperty::destroyProperties(box);
  block->box_tbl_->destroy(box);
}

dbSet<dbInst>::iterator dbInst::destroy(dbSet<dbInst>::iterator& itr)
{
  dbInst* bt = *itr;
  dbSet<dbInst>::iterator next = ++itr;
  destroy(bt);
  return next;
}

dbInst* dbInst::getInst(dbBlock* block_, uint dbid_)
{
  _dbBlock* block = (_dbBlock*) block_;
  return (dbInst*) block->inst_tbl_->getPtr(dbid_);
}

dbInst* dbInst::getValidInst(dbBlock* block_, uint dbid_)
{
  _dbBlock* block = (_dbBlock*) block_;
  if (!block->inst_tbl_->validId(dbid_)) {
    return nullptr;
  }
  return (dbInst*) block->inst_tbl_->getPtr(dbid_);
}
dbITerm* dbInst::getFirstOutput()
{
  for (dbITerm* tr : getITerms()) {
    if (tr->getSigType().isSupply()) {
      continue;
    }

    if (tr->getIoType() != dbIoType::OUTPUT) {
      continue;
    }

    return tr;
  }
  getImpl()->getLogger()->warn(
      utl::ODB, 47, "instance {} has no output pin", getConstName());
  return nullptr;
}

void _dbInst::collectMemInfo(MemInfo& info)
{
  info.cnt++;
  info.size += sizeof(*this);

  info.children_["name"].add(name_);
  info.children_["iterms"].add(iterms_);
}

}  // namespace odb<|MERGE_RESOLUTION|>--- conflicted
+++ resolved
@@ -1287,20 +1287,6 @@
   _dbInst* inst_impl = block->inst_tbl_->create();
   dbInst* inst = reinterpret_cast<dbInst*>(inst_impl);
 
-<<<<<<< HEAD
-  // jk: dbg
-  debugPrint(block->getImpl()->getLogger(),
-             utl::ODB,
-             "DB_ECO",
-             1,
-             "ECO: create dbInst({}, {:p}) '{}' master '{}'",
-             inst->getId(),
-             static_cast<void*>(inst),
-             name_,
-             master_->getName());
-
-  if (block->_journal) {
-=======
   if (block->journal_) {
     debugPrint(block->getImpl()->getLogger(),
                utl::ODB,
@@ -1311,7 +1297,6 @@
                static_cast<void*>(inst),
                name_,
                master_->getName());
->>>>>>> 1b5e6d7b
     dbLib* lib = master_->getLib();
     block->journal_->beginAction(dbJournal::kCreateObject);
     block->journal_->pushParam(dbInstObj);
@@ -1526,19 +1511,6 @@
     ((_dbModule*) module)->dbinst_hash_.erase(inst_->getName());
   }
 
-<<<<<<< HEAD
-  // jk: dbg
-  debugPrint(block->getImpl()->getLogger(),
-             utl::ODB,
-             "DB_ECO",
-             1,
-             "ECO: delete dbInst({}, {:p}) '{}'",
-             inst->getId(),
-             static_cast<void*>(inst),
-             inst_->getName());
-
-  if (block->_journal) {
-=======
   if (block->journal_) {
     debugPrint(block->getImpl()->getLogger(),
                utl::ODB,
@@ -1548,7 +1520,6 @@
                inst->getId(),
                static_cast<void*>(inst),
                inst_->getName());
->>>>>>> 1b5e6d7b
     auto master = inst_->getMaster();
     block->journal_->beginAction(dbJournal::kDeleteObject);
     block->journal_->pushParam(dbInstObj);

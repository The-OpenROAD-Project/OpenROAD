// SPDX-License-Identifier: BSD-3-Clause
// Copyright (c) 2020-2025, The OpenROAD Authors

#include <cassert>
#include <cstdlib>
#include <cstring>
#include <fstream>
#include <iterator>
#include <map>
#include <set>
#include <string>
#include <vector>

// Generator Code Begin Cpp
#include "dbBlock.h"
#include "dbDatabase.h"
#include "dbHashTable.hpp"
#include "dbJournal.h"
#include "dbModITerm.h"
#include "dbModInst.h"
#include "dbModule.h"
#include "dbTable.h"
#include "dbTable.hpp"
#include "odb/db.h"
// User Code Begin Includes
#include "dbCommon.h"
#include "dbGroup.h"
#include "dbModBTerm.h"
#include "dbModNet.h"
#include "dbModuleModInstItr.h"
#include "dbModuleModInstModITermItr.h"
#include "odb/dbBlockCallBackObj.h"
#include "utl/Logger.h"
// User Code End Includes
namespace odb {
template class dbTable<_dbModInst>;

bool _dbModInst::operator==(const _dbModInst& rhs) const
{
  if (name_ != rhs.name_) {
    return false;
  }
  if (next_entry_ != rhs.next_entry_) {
    return false;
  }
  if (parent_ != rhs.parent_) {
    return false;
  }
  if (module_next_ != rhs.module_next_) {
    return false;
  }
  if (master_ != rhs.master_) {
    return false;
  }
  if (group_next_ != rhs.group_next_) {
    return false;
  }
  if (group_ != rhs.group_) {
    return false;
  }
  if (moditerms_ != rhs.moditerms_) {
    return false;
  }

  return true;
}

bool _dbModInst::operator<(const _dbModInst& rhs) const
{
  // User Code Begin <
  if (strcmp(name_, rhs.name_) >= 0) {
    return false;
  }
  // User Code End <
  return true;
}

_dbModInst::_dbModInst(_dbDatabase* db)
{
  // User Code Begin Constructor
  name_ = nullptr;
  parent_ = 0;
  module_next_ = 0;
  moditerms_ = 0;
  master_ = 0;
  group_ = 0;
  group_next_ = 0;
  // User Code End Constructor
}

dbIStream& operator>>(dbIStream& stream, _dbModInst& obj)
{
  stream >> obj.name_;
  stream >> obj.next_entry_;
  stream >> obj.parent_;
  stream >> obj.module_next_;
  stream >> obj.master_;
  stream >> obj.group_next_;
  stream >> obj.group_;
  // User Code Begin >>
  dbBlock* block = (dbBlock*) (obj.getOwner());
  _dbDatabase* db_ = (_dbDatabase*) (block->getDataBase());
  if (db_->isSchema(db_schema_update_hierarchy)) {
    stream >> obj.moditerms_;
  }
  if (db_->isSchema(db_schema_db_remove_hash)) {
    _dbBlock* block = (_dbBlock*) (((dbDatabase*) db_)->getChip()->getBlock());
    _dbModule* module = block->module_tbl_->getPtr(obj.parent_);
    if (obj.name_) {
      module->modinst_hash_[obj.name_] = obj.getId();
    }
  }
  // User Code End >>
  return stream;
}

dbOStream& operator<<(dbOStream& stream, const _dbModInst& obj)
{
  stream << obj.name_;
  stream << obj.next_entry_;
  stream << obj.parent_;
  stream << obj.module_next_;
  stream << obj.master_;
  stream << obj.group_next_;
  stream << obj.group_;
  // User Code Begin <<
  stream << obj.moditerms_;
  // User Code End <<
  return stream;
}

void _dbModInst::collectMemInfo(MemInfo& info)
{
  info.cnt++;
  info.size += sizeof(*this);

  // User Code Begin collectMemInfo
  info.children_["name"].add(name_);
  info.children_["moditerm_hash"].add(moditerm_hash_);
  // User Code End collectMemInfo
}

////////////////////////////////////////////////////////////////////
//
// dbModInst - Methods
//
////////////////////////////////////////////////////////////////////

const char* dbModInst::getName() const
{
  _dbModInst* obj = (_dbModInst*) this;
  return obj->name_;
}

dbModule* dbModInst::getParent() const
{
  _dbModInst* obj = (_dbModInst*) this;
  if (obj->parent_ == 0) {
    return nullptr;
  }
  _dbBlock* par = (_dbBlock*) obj->getOwner();
  return (dbModule*) par->module_tbl_->getPtr(obj->parent_);
}

dbModule* dbModInst::getMaster() const
{
  _dbModInst* obj = (_dbModInst*) this;
  if (obj->master_ == 0) {
    return nullptr;
  }
  _dbBlock* par = (_dbBlock*) obj->getOwner();
  return (dbModule*) par->module_tbl_->getPtr(obj->master_);
}

dbGroup* dbModInst::getGroup() const
{
  _dbModInst* obj = (_dbModInst*) this;
  if (obj->group_ == 0) {
    return nullptr;
  }
  _dbBlock* par = (_dbBlock*) obj->getOwner();
  return (dbGroup*) par->group_tbl_->getPtr(obj->group_);
}

// User Code Begin dbModInstPublicMethods
dbModInst* dbModInst::create(dbModule* parentModule,
                             dbModule* masterModule,
                             const char* name)
{
  _dbModule* module = (_dbModule*) parentModule;
  _dbBlock* block = (_dbBlock*) module->getOwner();
  _dbModule* master = (_dbModule*) masterModule;

  if (master->mod_inst_ != 0) {
    return nullptr;
  }

  dbModInst* ret = nullptr;
  ret = ((dbModule*) module)->findModInst(name);
  if (ret) {
    return nullptr;
  }

  _dbModInst* modinst = block->modinst_tbl_->create();

<<<<<<< HEAD
  // jk: dbg
  debugPrint(block->getImpl()->getLogger(),
             utl::ODB,
             "DB_ECO",
             1,
             "ECO: create dbModInst {} at id {}",
             name,
             modinst->getId());

  if (block->_journal) {
    block->_journal->beginAction(dbJournal::CREATE_OBJECT);
    block->_journal->pushParam(dbModInstObj);
    block->_journal->pushParam(name);
    block->_journal->pushParam(modinst->getId());
    block->_journal->pushParam(module->getId());
    block->_journal->pushParam(master->getId());
    block->_journal->endAction();
  }

  modinst->_name = safe_strdup(name);
  modinst->_master = master->getOID();
  modinst->_parent = module->getOID();
=======
  if (block->journal_) {
    debugPrint(block->getImpl()->getLogger(),
               utl::ODB,
               "DB_ECO",
               1,
               "ECO: create dbModInst {} at id {}",
               name,
               modinst->getId());
    block->journal_->beginAction(dbJournal::kCreateObject);
    block->journal_->pushParam(dbModInstObj);
    block->journal_->pushParam(name);
    block->journal_->pushParam(modinst->getId());
    block->journal_->pushParam(module->getId());
    block->journal_->pushParam(master->getId());
    block->journal_->endAction();
  }

  modinst->name_ = safe_strdup(name);
  modinst->master_ = master->getOID();
  modinst->parent_ = module->getOID();
>>>>>>> 1b5e6d7b
  // push to head of list in block
  modinst->module_next_ = module->modinsts_;
  module->modinsts_ = modinst->getOID();
  master->mod_inst_ = modinst->getOID();
  module->modinst_hash_[modinst->name_] = modinst->getOID();

  for (dbBlockCallBackObj* cb : block->callbacks_) {
    cb->inDbModInstCreate((dbModInst*) modinst);
  }

  return (dbModInst*) modinst;
}

void dbModInst::destroy(dbModInst* modinst)
{
  _dbModInst* _modinst = (_dbModInst*) modinst;
  _dbBlock* _block = (_dbBlock*) _modinst->getOwner();
  _dbModule* _module = (_dbModule*) modinst->getParent();

  _dbModule* _master = (_dbModule*) modinst->getMaster();

  // Note that we only destroy the module instance, not the module
  // itself

  dbSet<dbModITerm> moditerms = modinst->getModITerms();
  dbSet<dbModITerm>::iterator moditerm_itr;
  for (moditerm_itr = moditerms.begin(); moditerm_itr != moditerms.end();) {
    dbModITerm* moditerm = *moditerm_itr;
    // pins disconnected before deletion, so we restore pin before
    // trying to connect on journalling restore of modInst.
    moditerm->disconnect();
    moditerm_itr = dbModITerm::destroy(moditerm_itr);
  }

  for (auto cb : _block->callbacks_) {
    cb->inDbModInstDestroy(modinst);
  }

  // This must be called after callbacks because they need _mod_inst
  _master->mod_inst_.clear();

  // unlink from parent start
  uint id = _modinst->getOID();
  _dbModInst* prev = nullptr;
  uint cur = _module->modinsts_;
  while (cur) {
    _dbModInst* c = _block->modinst_tbl_->getPtr(cur);
    if (cur == id) {
      if (prev == nullptr) {
        _module->modinsts_ = _modinst->module_next_;
      } else {
        prev->module_next_ = _modinst->module_next_;
      }
      break;
    }
    prev = c;
    cur = c->module_next_;
  }

  dbProperty::destroyProperties(_modinst);

  // jk: dbg
  debugPrint(_block->getImpl()->getLogger(),
             utl::ODB,
             "DB_ECO",
             1,
             "ECO: delete dbModInst {} at id {}",
             modinst->getName(),
             modinst->getId());

  // Assure that dbModInst obj is restored first by being journalled last.
<<<<<<< HEAD
  if (_block->_journal) {
    _block->_journal->beginAction(dbJournal::DELETE_OBJECT);
    _block->_journal->pushParam(dbModInstObj);
    _block->_journal->pushParam(modinst->getName());
    _block->_journal->pushParam(modinst->getId());
    _block->_journal->pushParam(_module->getId());
    _block->_journal->pushParam(_master->getId());
    _block->_journal->pushParam(_modinst->_group);
    _block->_journal->endAction();
=======
  if (_block->journal_) {
    debugPrint(_block->getImpl()->getLogger(),
               utl::ODB,
               "DB_ECO",
               1,
               "ECO: delete dbModInst {} at id {}",
               modinst->getName(),
               modinst->getId());
    _block->journal_->beginAction(dbJournal::kDeleteObject);
    _block->journal_->pushParam(dbModInstObj);
    _block->journal_->pushParam(modinst->getName());
    _block->journal_->pushParam(modinst->getId());
    _block->journal_->pushParam(_module->getId());
    _block->journal_->pushParam(_master->getId());
    _block->journal_->pushParam(_modinst->group_);
    _block->journal_->endAction();
>>>>>>> 1b5e6d7b
  }

  // unlink from parent end
  if (_modinst->group_) {
    modinst->getGroup()->removeModInst(modinst);
  }

  _dbModule* _parent = (_dbModule*) (modinst->getParent());
  _parent->modinst_hash_.erase(modinst->getName());
  _block->modinst_tbl_->destroy(_modinst);
}

dbSet<dbModInst>::iterator dbModInst::destroy(dbSet<dbModInst>::iterator& itr)
{
  dbModInst* modinst = *itr;
  dbSet<dbModInst>::iterator next = ++itr;
  destroy(modinst);
  return next;
}

dbSet<dbModITerm> dbModInst::getModITerms()
{
  _dbModInst* _mod_inst = (_dbModInst*) this;
  _dbBlock* _block = (_dbBlock*) _mod_inst->getOwner();
  return dbSet<dbModITerm>(_mod_inst, _block->module_modinstmoditerm_itr_);
}

dbModInst* dbModInst::getModInst(dbBlock* block_, uint dbid_)
{
  _dbBlock* block = (_dbBlock*) block_;
  return (dbModInst*) block->modinst_tbl_->getPtr(dbid_);
}

std::string dbModInst::getHierarchicalName() const
{
  _dbModInst* _obj = (_dbModInst*) this;
  dbBlock* block = (dbBlock*) _obj->getOwner();
  const char* inst_name = getName();
  dbModule* parent = getParent();
  if (parent == block->getTopModule()) {
    return inst_name;
  }
  return fmt::format("{}{}{}",
                     parent->getModInst()->getHierarchicalName(),
                     block->getHierarchyDelimiter(),
                     inst_name);
}

dbModITerm* dbModInst::findModITerm(const char* name)
{
  _dbModInst* obj = (_dbModInst*) this;
  _dbBlock* par = (_dbBlock*) obj->getOwner();
  auto it = obj->moditerm_hash_.find(name);
  if (it != obj->moditerm_hash_.end()) {
    auto db_id = (*it).second;
    return (dbModITerm*) par->moditerm_tbl_->getPtr(db_id);
  }
  return nullptr;
}

dbModNet* dbModInst::findHierNet(const char* base_name) const
{
  dbModule* master = getMaster();
  return master->getModNet(base_name);
}

dbNet* dbModInst::findFlatNet(const char* base_name) const
{
  dbModule* parent = getParent();
  if (parent) {
    dbBlock* block = parent->getOwner();
    fmt::memory_buffer full_name_buf;
    fmt::format_to(std::back_inserter(full_name_buf),
                   "{}{}{}",
                   getHierarchicalName(),
                   block->getHierarchyDelimiter(),
                   base_name);
    return block->findNet(full_name_buf.data());
  }
  return nullptr;
}

bool dbModInst::findNet(const char* base_name,
                        dbNet*& flat_net,
                        dbModNet*& hier_net) const
{
  flat_net = findFlatNet(base_name);
  hier_net = findHierNet(base_name);
  return (flat_net || hier_net);
}

void dbModInst::removeUnusedPortsAndPins()
{
  _dbModInst* obj = (_dbModInst*) this;
  utl::Logger* logger = obj->getLogger();
  debugPrint(logger,
             utl::ODB,
             "remove_unused_ports",
             1,
             "begin RemoveUnusedPortsAndPins for dbModInst '{}'",
             getName());

  dbModule* module = this->getMaster();
  dbSet<dbModBTerm> modbterms = module->getModBTerms();
  std::set<dbModBTerm*> busmodbterms;  // harvest the bus modbterms

  // 1. Traverse in modbterm order so we can skip over any unused pins in a bus.
  int bus_ix = 0;
  for (dbModBTerm* mod_bterm : modbterms) {
    // Avoid removing unused ports from a bus
    // when we hit a bus port, we count down from the size
    // skipping the bus elements
    // Note that dbSet<dbModBTerm> preserves the insertion order.
    //
    // Layout:
    // mod_bterm (head_element describing size)
    // mod_bterm[size-1],...mod_bterm[0] -- bus elements
    //
    if (mod_bterm->isBusPort()) {
      dbBusPort* bus_port = mod_bterm->getBusPort();
      bus_ix = bus_port->getSize();  // count down
      busmodbterms.insert(mod_bterm);
      continue;
    }
    if (bus_ix != 0) {
      bus_ix--;
      busmodbterms.insert(mod_bterm);
    }
  }

  // 2. Find unused ports that do not have internal connections
  std::set<dbModITerm*> kill_set;
  for (dbModITerm* mod_iterm : getModITerms()) {
    dbModBTerm* mod_bterm = module->findModBTerm(mod_iterm->getName());
    assert(mod_bterm != nullptr);

    if (busmodbterms.count(mod_bterm) > 0) {
      continue;  // Do not remove bus ports
    }

    // Check internal connectivity (inside the dbModule master).
    bool unused_in_module = true;
    if (dbModNet* int_net = mod_bterm->getModNet()) {
      bool has_int_mod_inst_connection = !int_net->getModITerms().empty();
      bool has_top_port_connection = !int_net->getBTerms().empty();
      bool has_int_inst_connection = !int_net->getITerms().empty();
      bool has_feedthrough_connection = int_net->getModBTerms().size() > 1;
      if (has_int_mod_inst_connection || has_top_port_connection
          || has_int_inst_connection || has_feedthrough_connection) {
        unused_in_module = false;
      }
    }

    if (unused_in_module) {
      kill_set.insert(mod_iterm);
    }
  }

  // 3. Remove unused ports in kill_set
  for (auto mod_iterm : kill_set) {
    dbModNet* moditerm_m_net = mod_iterm->getModNet();
    dbModBTerm* mod_bterm = module->findModBTerm(mod_iterm->getName());
    assert(mod_bterm != nullptr);

    dbModNet* modbterm_m_net = mod_bterm->getModNet();

    // Do the destruction in order for benefit of journaller
    // so we always have a dbModBTerm..
    // first destroy net, then dbModIterm, then dbModbterm.
    mod_iterm->disconnect();
    mod_bterm->disconnect();

    // First destroy the net
    if (moditerm_m_net && moditerm_m_net->getModITerms().empty()
        && moditerm_m_net->getModBTerms().empty()) {
      dbModNet::destroy(moditerm_m_net);
    }

    // Now destroy the iterm
    dbModITerm::destroy(mod_iterm);

    if (modbterm_m_net && modbterm_m_net->getModITerms().empty()
        && modbterm_m_net->getModBTerms().empty()) {
      dbModNet::destroy(modbterm_m_net);
    }

    // Finally the bterm
    dbModBTerm::destroy(mod_bterm);
  }

  debugPrint(
      logger,
      utl::ODB,
      "remove_unused_ports",
      1,
      "end RemoveUnusedPortsAndPins for dbModInst '{}', removed {} iterms",
      getName(),
      kill_set.size());
}

// debugPrint for replace_design level 1
#define debugRDPrint1(format_str, ...) \
  debugPrint(logger, utl::ODB, "replace_design", 1, format_str, ##__VA_ARGS__)
// debugPrint for replace_design level 2
#define debugRDPrint2(format_str, ...) \
  debugPrint(logger, utl::ODB, "replace_design", 2, format_str, ##__VA_ARGS__)

// Swap one hierarchical module with another one.
// New module is not allowed to have multiple levels of hierarchy for now.
// Newly instantiated modules are uniquified.
dbModInst* dbModInst::swapMaster(dbModule* new_module)
{
  dbModule* old_module = getMaster();
  utl::Logger* logger = getImpl()->getLogger();

  // Helper to remove dangling nets from a block
  auto removeDanglingNets = [](dbBlock* block, utl::Logger* logger) {
    std::vector<dbNet*> nets_to_delete;
    for (dbNet* net : block->getNets()) {
      if (net->getITerms().empty() && net->getBTerms().empty()
          && !net->isSpecial()) {
        nets_to_delete.emplace_back(net);
      } else {
        debugRDPrint2("  retained net {} with {} iterms and {} bterms",
                      net->getName(),
                      net->getITerms().size(),
                      net->getBTerms().size());
      }
    }
    for (dbNet* net : nets_to_delete) {
      debugRDPrint2("  deleted dangling net {}", net->getName());
      dbNet::destroy(net);
    }
  };

  // 1. Check if swap is allowed
  if (!old_module->canSwapWith(new_module)) {
    return nullptr;
  }

  // Write out the design before replacement for debugging
  if (logger->debugCheck(utl::ODB, "replace_design", 1)) {
    std::ofstream outfile("before_replace_top.txt");
    getMaster()->getOwner()->debugPrintContent(outfile);
    for (dbBlock* child_block : getMaster()->getOwner()->getChildren()) {
      std::string filename
          = "before_replace_" + child_block->getName() + ".txt";
      std::ofstream outfile(filename);
      child_block->debugPrintContent(outfile);
    }
  }

  // 2. Create a uniquified copy of new_module and its ports
  _dbModule::modBTMap mod_bt_map;
  dbModule* new_module_copy = dbModule::makeUniqueDbModule(
      new_module->getName(), this->getName(), getMaster()->getOwner());
  if (new_module_copy) {
    // Copy module ports from new_module to new_module_copy.
    // - This allows dbModITerms to be connected to dbModBTerms when they are
    //   created later.
    _dbModule::copyModulePorts(  // NOLINT
        new_module,
        new_module_copy,
        mod_bt_map);
    debugRDPrint1("Created uniquified module {} in block {}",
                  new_module_copy->getName(),
                  new_module_copy->getOwner()->getName());
  } else {
    logger->error(utl::ODB,
                  455,
                  "Unique module {} cannot be created",
                  new_module->getName());
    return nullptr;
  }

  // 3. Save mod nets and mod iterms
  // - Because creating a new mod inst doesn't create them automatically.
  std::string new_name = this->getName();
  dbModule* parent = this->getParent();
  std::map<std::string, dbModNet*> name_mod_net_map;
  for (dbModITerm* old_mod_iterm : this->getModITerms()) {
    dbModNet* old_mod_net = old_mod_iterm->getModNet();
    name_mod_net_map[old_mod_iterm->getName()] = old_mod_net;
  }

  // 4. Build a map (key: modBTerm_name, value: dbNet)
  // - To store modBTerm-dbNet connectivity before old module is deleted.
  debugRDPrint1("Build a map(modBTerm_name:dbNet) with old module '{}'",
                old_module->getName());
  std::map<std::string, dbNet*> modbterm_name_flat_net_map;
  for (dbModBTerm* old_modbterm : old_module->getModBTerms()) {
    dbModITerm* old_mod_iterm = old_modbterm->getParentModITerm();
    if (old_mod_iterm == nullptr) {
      debugRDPrint2("  modBTerm '{}' does not have a corresponding modITerm.",
                    old_modbterm->getName());
      continue;
    }

    // Get the external mod net connected to the mod iterm
    dbModNet* ext_mod_net = old_mod_iterm->getModNet();
    if (ext_mod_net == nullptr) {
      continue;
    }

    debugRDPrint1("  modBTerm '{}' connects to mod net '{}'",
                  old_modbterm->getName(),
                  ext_mod_net->getName());

    // Find the flat net connected to old_mod_net
    dbNet* flat_net = ext_mod_net->findRelatedNet();
    if (flat_net == nullptr) {
      debugRDPrint2(
          "  ERROR: modBTerm '{}' connects to mod net '{}' that does not "
          "have a flat net.",
          old_modbterm->getName(),
          ext_mod_net->getName());
      continue;
    }

    // If the flat net has external connection (external instance or BTerm),
    // it should be inserted into modbterm_name_flat_net_map.
    bool has_external_connection = (flat_net->getBTerms().empty() == false);
    if (has_external_connection == false) {
      for (dbITerm* iterm : flat_net->getITerms()) {
        if (!old_module->containsDbInst(iterm->getInst())) {
          has_external_connection = true;
          break;
        }
      }
    }

    // Store the mapping if there is external connection
    if (has_external_connection) {
      modbterm_name_flat_net_map[old_modbterm->getName()] = flat_net;
      debugRDPrint2("  insert on map[modBTerm '{}'] = flat net '{}'",
                    old_modbterm->getName(),
                    flat_net->getName());
      if (logger->debugCheck(utl::ODB, "replace_design", 3)) {
        flat_net->dump();
      }
    }
  }

  // 5. Delete current mod inst
  dbModInst::destroy(this);

  // 6. Create a new mod inst of new_module_copy
  dbModInst* new_mod_inst
      = dbModInst::create(parent, new_module_copy, new_name.c_str());
  if (!new_mod_inst) {
    logger->error(utl::ODB, 471, "Mod instance {} cannot be created", new_name);
    return nullptr;
  }

  // 7. Create mod iterms and connect to old mod nets
  for (const auto& [name, old_mod_net] : name_mod_net_map) {
    // Find the corresponding ModBTerm in the new master module
    dbModBTerm* new_mod_bterm = new_module_copy->findModBTerm(name.c_str());
    assert(new_mod_bterm != nullptr);
    dbModITerm* new_mod_iterm
        = dbModITerm::create(new_mod_inst, name.c_str(), new_mod_bterm);
    if (new_mod_iterm && old_mod_net) {
      new_mod_iterm->connect(old_mod_net);
    }
  }
  debugRDPrint1("New mod inst has {} mod iterms",
                new_mod_inst->getModITerms().size());

  // 8. Backup old dbModule to child block
  _dbModule::copyToChildBlock(old_module);
  debugRDPrint1("Copied to child block and deleted old module {} ",
                old_module->getName());

  // 9. Delete the old dbModule
  dbModule::destroy(old_module);

  // 10. Remove dangling internal nets of the old module
  // - Note that internal nets of old module belongs to parent block.
  //   So they should be removed from parent block explicitly.
  removeDanglingNets(parent->getOwner(), logger);

  // 11. Deep copy contents of new_module to new_module_copy
  // - This will create internal nets and instances under new_module_copy
  // - But nets crossing the module boundary are not connected yet.
  _dbModule::copy(  // NOLINT
      new_module,
      new_module_copy,
      new_mod_inst,
      mod_bt_map);
  if (logger->debugCheck(utl::ODB, "replace_design", 2)) {
    for (dbInst* inst : new_module_copy->getInsts()) {
      logger->report("new_module_copy {} instance {} has the following iterms:",
                     new_module_copy->getName(),
                     inst->getName());
      for (dbITerm* iterm : inst->getITerms()) {
        logger->report("  iterm {}", iterm->getName());
      }
    }
  }

  // 12. Connect nets crossing the hierarchical boundary
  debugRDPrint1("Connecting nets that span module boundary");
  for (const auto& [bterm_name, flat_net] : modbterm_name_flat_net_map) {
    debugRDPrint1("  map_entry[modBTermName '{}'] = flat net '{}'",
                  bterm_name,
                  flat_net->getName());

    dbModBTerm* new_modbterm
        = new_module_copy->findModBTerm(bterm_name.c_str());
    if (new_modbterm == nullptr) {
      logger->error(utl::ODB,
                    466,
                    "modBTerm '{}' is not found in copied module '{}'",
                    bterm_name,
                    new_module_copy->getName());
      return nullptr;
    }
    dbModNet* new_mod_net = new_modbterm->getModNet();
    debugRDPrint1("  patching flat net '{}' to new mod net '{}'",
                  flat_net->getName(),
                  new_mod_net ? new_mod_net->getName() : "<none>");
    if (new_mod_net == nullptr) {
      continue;
    }

    // Connect flat net to new mod net iterms
    // Copy to a vector because disconnect/connect can change the dbSet
    // while iterating.
    dbSet<dbITerm> new_iterm_set = new_mod_net->getITerms();
    if (new_iterm_set.empty()) {
      debugRDPrint1("    new modnet '{}' has no iterms",
                    new_mod_net->getName());
      continue;
    }

    std::vector<dbITerm*> new_iterms(new_iterm_set.begin(),
                                     new_iterm_set.end());
    for (dbITerm* new_iterm : new_iterms) {
      // Disconnect the old connection
      // - e.g., the new_iterm on the new module might be connected to new
      // modnet that is created when the new module is cloned.
      new_iterm->disconnect();  // Disconnect both flat/hier nets on new_iterm
      debugRDPrint1("    disconnected all conns from iterm {}",
                    new_iterm->getName());

      // Connect the flat and hier nets
      new_iterm->connect(flat_net, new_mod_net);
      debugRDPrint1(
          "    connected iterm '{}' to flat net '{}' and hier net '{}'",
          new_iterm->getName(),
          flat_net->getName(),
          new_mod_net->getName());
    }
  }

  // 13. Final clean up
  removeDanglingNets(parent->getOwner(), logger);

  // Write out the design after replacement for debugging
  if (logger->debugCheck(utl::ODB, "replace_design", 1)) {
    std::ofstream outfile("after_replace_top.txt");
    new_mod_inst->getMaster()->getOwner()->debugPrintContent(outfile);
    for (dbBlock* child_block : parent->getOwner()->getChildren()) {
      std::string filename = "after_replace_" + child_block->getName() + ".txt";
      std::ofstream outfile(filename);
      child_block->debugPrintContent(outfile);
    }
  }

  return new_mod_inst;
}

bool dbModInst::containsDbInst(dbInst* inst) const
{
  dbModule* master = getMaster();
  if (master == nullptr) {
    return false;
  }

  // Check direct child dbInsts
  for (dbInst* child_inst : master->getInsts()) {
    if (child_inst == inst) {
      return true;
    }
  }

  // Recursively check child dbModInsts
  for (dbModInst* child_mod_inst : master->getModInsts()) {
    if (child_mod_inst->containsDbInst(inst)) {
      return true;
    }
  }

  return false;
}

bool dbModInst::containsDbModInst(dbModInst* inst) const
{
  dbModule* master = getMaster();
  if (master == nullptr) {
    return false;
  }

  // Recursively check child dbModInsts
  for (dbModInst* child_mod_inst : master->getModInsts()) {
    if (child_mod_inst == inst || child_mod_inst->containsDbModInst(inst)) {
      return true;
    }
  }

  return false;
}

// User Code End dbModInstPublicMethods
}  // namespace odb
// Generator Code End Cpp<|MERGE_RESOLUTION|>--- conflicted
+++ resolved
@@ -203,30 +203,6 @@
 
   _dbModInst* modinst = block->modinst_tbl_->create();
 
-<<<<<<< HEAD
-  // jk: dbg
-  debugPrint(block->getImpl()->getLogger(),
-             utl::ODB,
-             "DB_ECO",
-             1,
-             "ECO: create dbModInst {} at id {}",
-             name,
-             modinst->getId());
-
-  if (block->_journal) {
-    block->_journal->beginAction(dbJournal::CREATE_OBJECT);
-    block->_journal->pushParam(dbModInstObj);
-    block->_journal->pushParam(name);
-    block->_journal->pushParam(modinst->getId());
-    block->_journal->pushParam(module->getId());
-    block->_journal->pushParam(master->getId());
-    block->_journal->endAction();
-  }
-
-  modinst->_name = safe_strdup(name);
-  modinst->_master = master->getOID();
-  modinst->_parent = module->getOID();
-=======
   if (block->journal_) {
     debugPrint(block->getImpl()->getLogger(),
                utl::ODB,
@@ -247,7 +223,6 @@
   modinst->name_ = safe_strdup(name);
   modinst->master_ = master->getOID();
   modinst->parent_ = module->getOID();
->>>>>>> 1b5e6d7b
   // push to head of list in block
   modinst->module_next_ = module->modinsts_;
   module->modinsts_ = modinst->getOID();
@@ -309,27 +284,7 @@
 
   dbProperty::destroyProperties(_modinst);
 
-  // jk: dbg
-  debugPrint(_block->getImpl()->getLogger(),
-             utl::ODB,
-             "DB_ECO",
-             1,
-             "ECO: delete dbModInst {} at id {}",
-             modinst->getName(),
-             modinst->getId());
-
   // Assure that dbModInst obj is restored first by being journalled last.
-<<<<<<< HEAD
-  if (_block->_journal) {
-    _block->_journal->beginAction(dbJournal::DELETE_OBJECT);
-    _block->_journal->pushParam(dbModInstObj);
-    _block->_journal->pushParam(modinst->getName());
-    _block->_journal->pushParam(modinst->getId());
-    _block->_journal->pushParam(_module->getId());
-    _block->_journal->pushParam(_master->getId());
-    _block->_journal->pushParam(_modinst->_group);
-    _block->_journal->endAction();
-=======
   if (_block->journal_) {
     debugPrint(_block->getImpl()->getLogger(),
                utl::ODB,
@@ -346,7 +301,6 @@
     _block->journal_->pushParam(_master->getId());
     _block->journal_->pushParam(_modinst->group_);
     _block->journal_->endAction();
->>>>>>> 1b5e6d7b
   }
 
   // unlink from parent end

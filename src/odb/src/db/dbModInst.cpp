// SPDX-License-Identifier: BSD-3-Clause
// Copyright (c) 2020-2025, The OpenROAD Authors

#include <cassert>
#include <cstdlib>
#include <cstring>
#include <fstream>
#include <iterator>
#include <map>
#include <set>
#include <string>
#include <vector>

// Generator Code Begin Cpp
#include "dbBlock.h"
#include "dbDatabase.h"
#include "dbHashTable.hpp"
#include "dbJournal.h"
#include "dbModITerm.h"
#include "dbModInst.h"
#include "dbModule.h"
#include "dbTable.h"
#include "dbTable.hpp"
#include "odb/db.h"
// User Code Begin Includes
#include "dbCommon.h"
#include "dbGroup.h"
#include "dbModBTerm.h"
#include "dbModNet.h"
#include "dbModuleModInstItr.h"
#include "dbModuleModInstModITermItr.h"
#include "odb/dbBlockCallBackObj.h"
#include "utl/Logger.h"
// User Code End Includes
namespace odb {
template class dbTable<_dbModInst>;

bool _dbModInst::operator==(const _dbModInst& rhs) const
{
  if (name_ != rhs.name_) {
    return false;
  }
  if (next_entry_ != rhs.next_entry_) {
    return false;
  }
  if (parent_ != rhs.parent_) {
    return false;
  }
  if (module_next_ != rhs.module_next_) {
    return false;
  }
  if (master_ != rhs.master_) {
    return false;
  }
  if (group_next_ != rhs.group_next_) {
    return false;
  }
  if (group_ != rhs.group_) {
    return false;
  }
  if (moditerms_ != rhs.moditerms_) {
    return false;
  }

  return true;
}

bool _dbModInst::operator<(const _dbModInst& rhs) const
{
  // User Code Begin <
  if (strcmp(name_, rhs.name_) >= 0) {
    return false;
  }
  // User Code End <
  return true;
}

_dbModInst::_dbModInst(_dbDatabase* db)
{
  // User Code Begin Constructor
  name_ = nullptr;
  parent_ = 0;
  module_next_ = 0;
  moditerms_ = 0;
  master_ = 0;
  group_ = 0;
  group_next_ = 0;
  // User Code End Constructor
}

dbIStream& operator>>(dbIStream& stream, _dbModInst& obj)
{
  stream >> obj.name_;
  stream >> obj.next_entry_;
  stream >> obj.parent_;
  stream >> obj.module_next_;
  stream >> obj.master_;
  stream >> obj.group_next_;
  stream >> obj.group_;
  // User Code Begin >>
  dbBlock* block = (dbBlock*) (obj.getOwner());
  _dbDatabase* db_ = (_dbDatabase*) (block->getDataBase());
  if (db_->isSchema(db_schema_update_hierarchy)) {
    stream >> obj.moditerms_;
  }
  if (db_->isSchema(db_schema_db_remove_hash)) {
    _dbBlock* block = (_dbBlock*) (((dbDatabase*) db_)->getChip()->getBlock());
    _dbModule* module = block->module_tbl_->getPtr(obj.parent_);
    if (obj.name_) {
      module->modinst_hash_[obj.name_] = obj.getId();
    }
  }
  // User Code End >>
  return stream;
}

dbOStream& operator<<(dbOStream& stream, const _dbModInst& obj)
{
  stream << obj.name_;
  stream << obj.next_entry_;
  stream << obj.parent_;
  stream << obj.module_next_;
  stream << obj.master_;
  stream << obj.group_next_;
  stream << obj.group_;
  // User Code Begin <<
  stream << obj.moditerms_;
  // User Code End <<
  return stream;
}

void _dbModInst::collectMemInfo(MemInfo& info)
{
  info.cnt++;
  info.size += sizeof(*this);

  // User Code Begin collectMemInfo
  info.children_["name"].add(name_);
  info.children_["moditerm_hash"].add(moditerm_hash_);
  // User Code End collectMemInfo
}

////////////////////////////////////////////////////////////////////
//
// dbModInst - Methods
//
////////////////////////////////////////////////////////////////////

const char* dbModInst::getName() const
{
  _dbModInst* obj = (_dbModInst*) this;
  return obj->name_;
}

dbModule* dbModInst::getParent() const
{
  _dbModInst* obj = (_dbModInst*) this;
  if (obj->parent_ == 0) {
    return nullptr;
  }
  _dbBlock* par = (_dbBlock*) obj->getOwner();
  return (dbModule*) par->module_tbl_->getPtr(obj->parent_);
}

dbModule* dbModInst::getMaster() const
{
  _dbModInst* obj = (_dbModInst*) this;
  if (obj->master_ == 0) {
    return nullptr;
  }
  _dbBlock* par = (_dbBlock*) obj->getOwner();
  return (dbModule*) par->module_tbl_->getPtr(obj->master_);
}

dbGroup* dbModInst::getGroup() const
{
  _dbModInst* obj = (_dbModInst*) this;
  if (obj->group_ == 0) {
    return nullptr;
  }
  _dbBlock* par = (_dbBlock*) obj->getOwner();
  return (dbGroup*) par->group_tbl_->getPtr(obj->group_);
}

// User Code Begin dbModInstPublicMethods
dbModInst* dbModInst::create(dbModule* parentModule,
                             dbModule* masterModule,
                             const char* name)
{
  _dbModule* module = (_dbModule*) parentModule;
  _dbBlock* block = (_dbBlock*) module->getOwner();
  _dbModule* master = (_dbModule*) masterModule;

  if (master->mod_inst_ != 0) {
    return nullptr;
  }

  dbModInst* ret = nullptr;
  ret = ((dbModule*) module)->findModInst(name);
  if (ret) {
    return nullptr;
  }

  _dbModInst* modinst = block->modinst_tbl_->create();

  if (block->journal_) {
    block->journal_->beginAction(dbJournal::kCreateObject);
    block->journal_->pushParam(dbModInstObj);
    block->journal_->pushParam(name);
    block->journal_->pushParam(modinst->getId());
    block->journal_->pushParam(module->getId());
    block->journal_->pushParam(master->getId());
    block->journal_->endAction();
  }

  modinst->name_ = safe_strdup(name);
  modinst->master_ = master->getOID();
  modinst->parent_ = module->getOID();
  // push to head of list in block
  modinst->module_next_ = module->modinsts_;
  module->modinsts_ = modinst->getOID();
  master->mod_inst_ = modinst->getOID();
  module->modinst_hash_[modinst->name_] = modinst->getOID();

  debugPrint(block->getImpl()->getLogger(),
             utl::ODB,
<<<<<<< HEAD
             "DB_ECO",
             1,
             "ECO: create {}",
=======
             "DB_EDIT",
             1,
             "EDIT: create {}",
>>>>>>> 12f5d705
             modinst->getDebugName());

  for (dbBlockCallBackObj* cb : block->callbacks_) {
    cb->inDbModInstCreate((dbModInst*) modinst);
  }

  return (dbModInst*) modinst;
}

void dbModInst::destroy(dbModInst* modinst)
{
  _dbModInst* _modinst = (_dbModInst*) modinst;
  _dbBlock* _block = (_dbBlock*) _modinst->getOwner();
  _dbModule* _module = (_dbModule*) modinst->getParent();

  _dbModule* _master = (_dbModule*) modinst->getMaster();

  // Note that we only destroy the module instance, not the module
  // itself

  dbSet<dbModITerm> moditerms = modinst->getModITerms();
  dbSet<dbModITerm>::iterator moditerm_itr;
  for (moditerm_itr = moditerms.begin(); moditerm_itr != moditerms.end();) {
    dbModITerm* moditerm = *moditerm_itr;
    // pins disconnected before deletion, so we restore pin before
    // trying to connect on journalling restore of modInst.
    moditerm->disconnect();
    moditerm_itr = dbModITerm::destroy(moditerm_itr);
  }

  for (auto cb : _block->callbacks_) {
    cb->inDbModInstDestroy(modinst);
  }

  // This must be called after callbacks because they need _mod_inst
  _master->mod_inst_.clear();

  // unlink from parent start
  uint id = _modinst->getOID();
  _dbModInst* prev = nullptr;
  uint cur = _module->modinsts_;
  while (cur) {
    _dbModInst* c = _block->modinst_tbl_->getPtr(cur);
    if (cur == id) {
      if (prev == nullptr) {
        _module->modinsts_ = _modinst->module_next_;
      } else {
        prev->module_next_ = _modinst->module_next_;
      }
      break;
    }
    prev = c;
    cur = c->module_next_;
  }

  dbProperty::destroyProperties(_modinst);

  debugPrint(_block->getImpl()->getLogger(),
             utl::ODB,
<<<<<<< HEAD
             "DB_ECO",
             1,
             "ECO: delete {}",
=======
             "DB_EDIT",
             1,
             "EDIT: delete {}",
>>>>>>> 12f5d705
             modinst->getDebugName());

  // Assure that dbModInst obj is restored first by being journalled last.
  if (_block->journal_) {
    _block->journal_->beginAction(dbJournal::kDeleteObject);
    _block->journal_->pushParam(dbModInstObj);
    _block->journal_->pushParam(modinst->getName());
    _block->journal_->pushParam(modinst->getId());
    _block->journal_->pushParam(_module->getId());
    _block->journal_->pushParam(_master->getId());
    _block->journal_->pushParam(_modinst->group_);
    _block->journal_->endAction();
  }

  // unlink from parent end
  if (_modinst->group_) {
    modinst->getGroup()->removeModInst(modinst);
  }

  _dbModule* _parent = (_dbModule*) (modinst->getParent());
  _parent->modinst_hash_.erase(modinst->getName());
  _block->modinst_tbl_->destroy(_modinst);
}

dbSet<dbModInst>::iterator dbModInst::destroy(dbSet<dbModInst>::iterator& itr)
{
  dbModInst* modinst = *itr;
  dbSet<dbModInst>::iterator next = ++itr;
  destroy(modinst);
  return next;
}

dbSet<dbModITerm> dbModInst::getModITerms()
{
  _dbModInst* _mod_inst = (_dbModInst*) this;
  _dbBlock* _block = (_dbBlock*) _mod_inst->getOwner();
  return dbSet<dbModITerm>(_mod_inst, _block->module_modinstmoditerm_itr_);
}

dbModInst* dbModInst::getModInst(dbBlock* block_, uint dbid_)
{
  _dbBlock* block = (_dbBlock*) block_;
  return (dbModInst*) block->modinst_tbl_->getPtr(dbid_);
}

std::string dbModInst::getHierarchicalName() const
{
  _dbModInst* _obj = (_dbModInst*) this;
  dbBlock* block = (dbBlock*) _obj->getOwner();
  const char* inst_name = getName();
  dbModule* parent = getParent();
  if (parent == block->getTopModule()) {
    return inst_name;
  }
  return fmt::format("{}{}{}",
                     parent->getModInst()->getHierarchicalName(),
                     block->getHierarchyDelimiter(),
                     inst_name);
}

dbModITerm* dbModInst::findModITerm(const char* name)
{
  _dbModInst* obj = (_dbModInst*) this;
  _dbBlock* par = (_dbBlock*) obj->getOwner();
  auto it = obj->moditerm_hash_.find(name);
  if (it != obj->moditerm_hash_.end()) {
    auto db_id = (*it).second;
    return (dbModITerm*) par->moditerm_tbl_->getPtr(db_id);
  }
  return nullptr;
}

dbModNet* dbModInst::findHierNet(const char* base_name) const
{
  dbModule* master = getMaster();
  return master->getModNet(base_name);
}

dbNet* dbModInst::findFlatNet(const char* base_name) const
{
  dbModule* parent = getParent();
  if (parent) {
    dbBlock* block = parent->getOwner();
    fmt::memory_buffer full_name_buf;
    fmt::format_to(std::back_inserter(full_name_buf),
                   "{}{}{}",
                   getHierarchicalName(),
                   block->getHierarchyDelimiter(),
                   base_name);
    return block->findNet(full_name_buf.data());
  }
  return nullptr;
}

bool dbModInst::findNet(const char* base_name,
                        dbNet*& flat_net,
                        dbModNet*& hier_net) const
{
  flat_net = findFlatNet(base_name);
  hier_net = findHierNet(base_name);
  return (flat_net || hier_net);
}

void dbModInst::removeUnusedPortsAndPins()
{
  _dbModInst* obj = (_dbModInst*) this;
  utl::Logger* logger = obj->getLogger();
  debugPrint(logger,
             utl::ODB,
             "remove_unused_ports",
             1,
             "begin RemoveUnusedPortsAndPins for dbModInst '{}'",
             getName());

  dbModule* module = this->getMaster();
  dbSet<dbModBTerm> modbterms = module->getModBTerms();
  std::set<dbModBTerm*> busmodbterms;  // harvest the bus modbterms

  // 1. Traverse in modbterm order so we can skip over any unused pins in a bus.
  int bus_ix = 0;
  for (dbModBTerm* mod_bterm : modbterms) {
    // Avoid removing unused ports from a bus
    // when we hit a bus port, we count down from the size
    // skipping the bus elements
    // Note that dbSet<dbModBTerm> preserves the insertion order.
    //
    // Layout:
    // mod_bterm (head_element describing size)
    // mod_bterm[size-1],...mod_bterm[0] -- bus elements
    //
    if (mod_bterm->isBusPort()) {
      dbBusPort* bus_port = mod_bterm->getBusPort();
      bus_ix = bus_port->getSize();  // count down
      busmodbterms.insert(mod_bterm);
      continue;
    }
    if (bus_ix != 0) {
      bus_ix--;
      busmodbterms.insert(mod_bterm);
    }
  }

  // 2. Find unused ports that do not have internal connections
  std::set<dbModITerm*> kill_set;
  for (dbModITerm* mod_iterm : getModITerms()) {
    dbModBTerm* mod_bterm = module->findModBTerm(mod_iterm->getName());
    assert(mod_bterm != nullptr);

    if (busmodbterms.count(mod_bterm) > 0) {
      continue;  // Do not remove bus ports
    }

    // Check internal connectivity (inside the dbModule master).
    bool unused_in_module = true;
    if (dbModNet* int_net = mod_bterm->getModNet()) {
      bool has_int_mod_inst_connection = !int_net->getModITerms().empty();
      bool has_top_port_connection = !int_net->getBTerms().empty();
      bool has_int_inst_connection = !int_net->getITerms().empty();
      bool has_feedthrough_connection = int_net->getModBTerms().size() > 1;
      if (has_int_mod_inst_connection || has_top_port_connection
          || has_int_inst_connection || has_feedthrough_connection) {
        unused_in_module = false;
      }
    }

    if (unused_in_module) {
      kill_set.insert(mod_iterm);
    }
  }

  // 3. Remove unused ports in kill_set
  for (auto mod_iterm : kill_set) {
    dbModNet* moditerm_m_net = mod_iterm->getModNet();
    dbModBTerm* mod_bterm = module->findModBTerm(mod_iterm->getName());
    assert(mod_bterm != nullptr);

    dbModNet* modbterm_m_net = mod_bterm->getModNet();

    // Do the destruction in order for benefit of journaller
    // so we always have a dbModBTerm..
    // first destroy net, then dbModIterm, then dbModbterm.
    mod_iterm->disconnect();
    mod_bterm->disconnect();

    // First destroy the net
    if (moditerm_m_net && moditerm_m_net->getModITerms().empty()
        && moditerm_m_net->getModBTerms().empty()) {
      dbModNet::destroy(moditerm_m_net);
    }

    // Now destroy the iterm
    dbModITerm::destroy(mod_iterm);

    if (modbterm_m_net && modbterm_m_net->getModITerms().empty()
        && modbterm_m_net->getModBTerms().empty()) {
      dbModNet::destroy(modbterm_m_net);
    }

    // Finally the bterm
    dbModBTerm::destroy(mod_bterm);
  }

  debugPrint(
      logger,
      utl::ODB,
      "remove_unused_ports",
      1,
      "end RemoveUnusedPortsAndPins for dbModInst '{}', removed {} iterms",
      getName(),
      kill_set.size());
}

// debugPrint for replace_design level 1
#define debugRDPrint1(format_str, ...) \
  debugPrint(logger, utl::ODB, "replace_design", 1, format_str, ##__VA_ARGS__)
// debugPrint for replace_design level 2
#define debugRDPrint2(format_str, ...) \
  debugPrint(logger, utl::ODB, "replace_design", 2, format_str, ##__VA_ARGS__)

// Swap one hierarchical module with another one.
// New module is not allowed to have multiple levels of hierarchy for now.
// Newly instantiated modules are uniquified.
dbModInst* dbModInst::swapMaster(dbModule* new_module)
{
  dbModule* old_module = getMaster();
  utl::Logger* logger = getImpl()->getLogger();

  // Helper to remove dangling nets from a block
  auto removeDanglingNets = [](dbBlock* block, utl::Logger* logger) {
    std::vector<dbNet*> nets_to_delete;
    for (dbNet* net : block->getNets()) {
      if (net->getITerms().empty() && net->getBTerms().empty()
          && !net->isSpecial()) {
        nets_to_delete.emplace_back(net);
      } else {
        debugRDPrint2("  retained net {} with {} iterms and {} bterms",
                      net->getName(),
                      net->getITerms().size(),
                      net->getBTerms().size());
      }
    }
    for (dbNet* net : nets_to_delete) {
      debugRDPrint2("  deleted dangling net {}", net->getName());
      dbNet::destroy(net);
    }
  };

  // 1. Check if swap is allowed
  if (!old_module->canSwapWith(new_module)) {
    return nullptr;
  }

  // Write out the design before replacement for debugging
  if (logger->debugCheck(utl::ODB, "replace_design", 1)) {
    std::ofstream outfile("before_replace_top.txt");
    getMaster()->getOwner()->debugPrintContent(outfile);
    for (dbBlock* child_block : getMaster()->getOwner()->getChildren()) {
      std::string filename
          = "before_replace_" + child_block->getName() + ".txt";
      std::ofstream outfile(filename);
      child_block->debugPrintContent(outfile);
    }
  }

  // 2. Create a uniquified copy of new_module and its ports
  _dbModule::modBTMap mod_bt_map;
  dbModule* new_module_copy = dbModule::makeUniqueDbModule(
      new_module->getName(), this->getName(), getMaster()->getOwner());
  if (new_module_copy) {
    // Copy module ports from new_module to new_module_copy.
    // - This allows dbModITerms to be connected to dbModBTerms when they are
    //   created later.
    _dbModule::copyModulePorts(  // NOLINT
        new_module,
        new_module_copy,
        mod_bt_map);
    debugRDPrint1("Created uniquified module {} in block {}",
                  new_module_copy->getName(),
                  new_module_copy->getOwner()->getName());
  } else {
    logger->error(utl::ODB,
                  455,
                  "Unique module {} cannot be created",
                  new_module->getName());
    return nullptr;
  }

  // 3. Save mod nets and mod iterms
  // - Because creating a new mod inst doesn't create them automatically.
  std::string new_name = this->getName();
  dbModule* parent = this->getParent();
  std::map<std::string, dbModNet*> name_mod_net_map;
  for (dbModITerm* old_mod_iterm : this->getModITerms()) {
    dbModNet* old_mod_net = old_mod_iterm->getModNet();
    name_mod_net_map[old_mod_iterm->getName()] = old_mod_net;
  }

  // 4. Build a map (key: modBTerm_name, value: dbNet)
  // - To store modBTerm-dbNet connectivity before old module is deleted.
  debugRDPrint1("Build a map(modBTerm_name:dbNet) with old module '{}'",
                old_module->getName());
  std::map<std::string, dbNet*> modbterm_name_flat_net_map;
  for (dbModBTerm* old_modbterm : old_module->getModBTerms()) {
    dbModITerm* old_mod_iterm = old_modbterm->getParentModITerm();
    if (old_mod_iterm == nullptr) {
      debugRDPrint2("  modBTerm '{}' does not have a corresponding modITerm.",
                    old_modbterm->getName());
      continue;
    }

    // Get the external mod net connected to the mod iterm
    dbModNet* ext_mod_net = old_mod_iterm->getModNet();
    if (ext_mod_net == nullptr) {
      continue;
    }

    debugRDPrint1("  modBTerm '{}' connects to mod net '{}'",
                  old_modbterm->getName(),
                  ext_mod_net->getName());

    // Find the flat net connected to old_mod_net
    dbNet* flat_net = ext_mod_net->findRelatedNet();
    if (flat_net == nullptr) {
      debugRDPrint2(
          "  ERROR: modBTerm '{}' connects to mod net '{}' that does not "
          "have a flat net.",
          old_modbterm->getName(),
          ext_mod_net->getName());
      continue;
    }

    // If the flat net has external connection (external instance or BTerm),
    // it should be inserted into modbterm_name_flat_net_map.
    bool has_external_connection = (flat_net->getBTerms().empty() == false);
    if (has_external_connection == false) {
      for (dbITerm* iterm : flat_net->getITerms()) {
        if (!old_module->containsDbInst(iterm->getInst())) {
          has_external_connection = true;
          break;
        }
      }
    }

    // Store the mapping if there is external connection
    if (has_external_connection) {
      modbterm_name_flat_net_map[old_modbterm->getName()] = flat_net;
      debugRDPrint2("  insert on map[modBTerm '{}'] = flat net '{}'",
                    old_modbterm->getName(),
                    flat_net->getName());
      if (logger->debugCheck(utl::ODB, "replace_design", 3)) {
        flat_net->dump();
      }
    }
  }

  // 5. Delete current mod inst
  dbModInst::destroy(this);

  // 6. Create a new mod inst of new_module_copy
  dbModInst* new_mod_inst
      = dbModInst::create(parent, new_module_copy, new_name.c_str());
  if (!new_mod_inst) {
    logger->error(utl::ODB, 471, "Mod instance {} cannot be created", new_name);
    return nullptr;
  }

  // 7. Create mod iterms and connect to old mod nets
  for (const auto& [name, old_mod_net] : name_mod_net_map) {
    // Find the corresponding ModBTerm in the new master module
    dbModBTerm* new_mod_bterm = new_module_copy->findModBTerm(name.c_str());
    assert(new_mod_bterm != nullptr);
    dbModITerm* new_mod_iterm
        = dbModITerm::create(new_mod_inst, name.c_str(), new_mod_bterm);
    if (new_mod_iterm && old_mod_net) {
      new_mod_iterm->connect(old_mod_net);
    }
  }
  debugRDPrint1("New mod inst has {} mod iterms",
                new_mod_inst->getModITerms().size());

  // 8. Backup old dbModule to child block
  _dbModule::copyToChildBlock(old_module);
  debugRDPrint1("Copied to child block and deleted old module {} ",
                old_module->getName());

  // 9. Delete the old dbModule
  dbModule::destroy(old_module);

  // 10. Remove dangling internal nets of the old module
  // - Note that internal nets of old module belongs to parent block.
  //   So they should be removed from parent block explicitly.
  removeDanglingNets(parent->getOwner(), logger);

  // 11. Deep copy contents of new_module to new_module_copy
  // - This will create internal nets and instances under new_module_copy
  // - But nets crossing the module boundary are not connected yet.
  _dbModule::copy(  // NOLINT
      new_module,
      new_module_copy,
      new_mod_inst,
      mod_bt_map);
  if (logger->debugCheck(utl::ODB, "replace_design", 2)) {
    for (dbInst* inst : new_module_copy->getInsts()) {
      logger->report("new_module_copy {} instance {} has the following iterms:",
                     new_module_copy->getName(),
                     inst->getName());
      for (dbITerm* iterm : inst->getITerms()) {
        logger->report("  iterm {}", iterm->getName());
      }
    }
  }

  // 12. Connect nets crossing the hierarchical boundary
  debugRDPrint1("Connecting nets that span module boundary");
  for (const auto& [bterm_name, flat_net] : modbterm_name_flat_net_map) {
    debugRDPrint1("  map_entry[modBTermName '{}'] = flat net '{}'",
                  bterm_name,
                  flat_net->getName());

    dbModBTerm* new_modbterm
        = new_module_copy->findModBTerm(bterm_name.c_str());
    if (new_modbterm == nullptr) {
      logger->error(utl::ODB,
                    466,
                    "modBTerm '{}' is not found in copied module '{}'",
                    bterm_name,
                    new_module_copy->getName());
      return nullptr;
    }
    dbModNet* new_mod_net = new_modbterm->getModNet();
    debugRDPrint1("  patching flat net '{}' to new mod net '{}'",
                  flat_net->getName(),
                  new_mod_net ? new_mod_net->getName() : "<none>");
    if (new_mod_net == nullptr) {
      continue;
    }

    // Connect flat net to new mod net iterms
    // Copy to a vector because disconnect/connect can change the dbSet
    // while iterating.
    dbSet<dbITerm> new_iterm_set = new_mod_net->getITerms();
    if (new_iterm_set.empty()) {
      debugRDPrint1("    new modnet '{}' has no iterms",
                    new_mod_net->getName());
      continue;
    }

    std::vector<dbITerm*> new_iterms(new_iterm_set.begin(),
                                     new_iterm_set.end());
    for (dbITerm* new_iterm : new_iterms) {
      // Disconnect the old connection
      // - e.g., the new_iterm on the new module might be connected to new
      // modnet that is created when the new module is cloned.
      new_iterm->disconnect();  // Disconnect both flat/hier nets on new_iterm
      debugRDPrint1("    disconnected all conns from iterm {}",
                    new_iterm->getName());

      // Connect the flat and hier nets
      new_iterm->connect(flat_net, new_mod_net);
      debugRDPrint1(
          "    connected iterm '{}' to flat net '{}' and hier net '{}'",
          new_iterm->getName(),
          flat_net->getName(),
          new_mod_net->getName());
    }
  }

  // 13. Final clean up
  removeDanglingNets(parent->getOwner(), logger);

  // Write out the design after replacement for debugging
  if (logger->debugCheck(utl::ODB, "replace_design", 1)) {
    std::ofstream outfile("after_replace_top.txt");
    new_mod_inst->getMaster()->getOwner()->debugPrintContent(outfile);
    for (dbBlock* child_block : parent->getOwner()->getChildren()) {
      std::string filename = "after_replace_" + child_block->getName() + ".txt";
      std::ofstream outfile(filename);
      child_block->debugPrintContent(outfile);
    }
  }

  return new_mod_inst;
}

bool dbModInst::containsDbInst(dbInst* inst) const
{
  dbModule* master = getMaster();
  if (master == nullptr) {
    return false;
  }

  // Check direct child dbInsts
  for (dbInst* child_inst : master->getInsts()) {
    if (child_inst == inst) {
      return true;
    }
  }

  // Recursively check child dbModInsts
  for (dbModInst* child_mod_inst : master->getModInsts()) {
    if (child_mod_inst->containsDbInst(inst)) {
      return true;
    }
  }

  return false;
}

bool dbModInst::containsDbModInst(dbModInst* inst) const
{
  dbModule* master = getMaster();
  if (master == nullptr) {
    return false;
  }

  // Recursively check child dbModInsts
  for (dbModInst* child_mod_inst : master->getModInsts()) {
    if (child_mod_inst == inst || child_mod_inst->containsDbModInst(inst)) {
      return true;
    }
  }

  return false;
}

// User Code End dbModInstPublicMethods
}  // namespace odb
// Generator Code End Cpp<|MERGE_RESOLUTION|>--- conflicted
+++ resolved
@@ -224,15 +224,9 @@
 
   debugPrint(block->getImpl()->getLogger(),
              utl::ODB,
-<<<<<<< HEAD
-             "DB_ECO",
-             1,
-             "ECO: create {}",
-=======
              "DB_EDIT",
              1,
              "EDIT: create {}",
->>>>>>> 12f5d705
              modinst->getDebugName());
 
   for (dbBlockCallBackObj* cb : block->callbacks_) {
@@ -292,15 +286,9 @@
 
   debugPrint(_block->getImpl()->getLogger(),
              utl::ODB,
-<<<<<<< HEAD
-             "DB_ECO",
-             1,
-             "ECO: delete {}",
-=======
              "DB_EDIT",
              1,
              "EDIT: delete {}",
->>>>>>> 12f5d705
              modinst->getDebugName());
 
   // Assure that dbModInst obj is restored first by being journalled last.

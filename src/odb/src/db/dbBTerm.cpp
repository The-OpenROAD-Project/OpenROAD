--- conflicted
+++ resolved
@@ -628,25 +628,6 @@
                             net->name_);
   }
 
-<<<<<<< HEAD
-  // jk: dbg
-  debugPrint(block->getImpl()->getLogger(),
-             utl::ODB,
-             "DB_ECO",
-             1,
-             "ECO: create dbBTerm '{}' on dbNet({}, {:p}) '{}'",
-             name,
-             net->getId(),
-             static_cast<void*>(net),
-             name);
-
-  if (block->_journal) {
-    block->_journal->beginAction(dbJournal::CREATE_OBJECT);
-    block->_journal->pushParam(dbBTermObj);
-    block->_journal->pushParam(net->getId());
-    block->_journal->pushParam(name);
-    block->_journal->endAction();
-=======
   if (block->journal_) {
     debugPrint(block->getImpl()->getLogger(),
                utl::ODB,
@@ -662,7 +643,6 @@
     block->journal_->pushParam(net->getId());
     block->journal_->pushParam(name);
     block->journal_->endAction();
->>>>>>> 1b5e6d7b
   }
 
   _dbBTerm* bterm = block->bterm_tbl_->create();
@@ -713,25 +693,6 @@
 
   mnet_ = mod_net->getOID();
 
-<<<<<<< HEAD
-  // jk: dbg
-  debugPrint(block->getImpl()->getLogger(),
-             utl::ODB,
-             "DB_ECO",
-             1,
-             "ECO: connect dbBTerm({} {:p}) '{}' to dbModNet({} {:p}) '{}'",
-             bterm->getId(),
-             static_cast<void*>(bterm),
-             bterm->_name,
-             mod_net->getId(),
-             static_cast<void*>(mod_net),
-             ((dbModNet*) mod_net)->getHierarchicalName());
-
-  if (block->_journal) {
-    block->_journal->beginAction(dbJournal::CONNECT_OBJECT);
-    block->_journal->pushParam(dbBTermObj);
-    block->_journal->pushParam(bterm->getId());
-=======
   if (block->journal_) {
     debugPrint(block->getImpl()->getLogger(),
                utl::ODB,
@@ -747,7 +708,6 @@
     block->journal_->beginAction(dbJournal::kConnectObject);
     block->journal_->pushParam(dbBTermObj);
     block->journal_->pushParam(bterm->getId());
->>>>>>> 1b5e6d7b
     // the flat net is left out
     block->journal_->pushParam(0U);
     // modnet
@@ -770,26 +730,6 @@
 {
   _dbBTerm* bterm = (_dbBTerm*) this;
 
-<<<<<<< HEAD
-  // jk: dbg
-  debugPrint(block->getImpl()->getLogger(),
-             utl::ODB,
-             "DB_ECO",
-             1,
-             "ECO: connect dbBTerm({} {:p}) '{}' to dbNet({} {:p}) '{}'",
-             bterm->getId(),
-             static_cast<void*>(bterm),
-             bterm->_name,
-             net->getId(),
-             static_cast<void*>(net),
-             ((dbNet*) net)->getName());
-
-  if (block->_journal) {
-    block->_journal->beginAction(dbJournal::CONNECT_OBJECT);
-    block->_journal->pushParam(dbBTermObj);
-    block->_journal->pushParam(bterm->getId());
-    block->_journal->pushParam(net->getId());
-=======
   if (block->journal_) {
     debugPrint(block->getImpl()->getLogger(),
                utl::ODB,
@@ -806,7 +746,6 @@
     block->journal_->pushParam(dbBTermObj);
     block->journal_->pushParam(bterm->getId());
     block->journal_->pushParam(net->getId());
->>>>>>> 1b5e6d7b
     // modnet is left out, only flat net.
     block->journal_->pushParam(0U);
     block->journal_->endAction();
@@ -859,23 +798,6 @@
     callback->inDbBTermDestroy(bterm_);
   }
 
-<<<<<<< HEAD
-  // jk: dbg
-  debugPrint(block->getImpl()->getLogger(),
-             utl::ODB,
-             "DB_ECO",
-             1,
-             "ECO: delete dbBTerm({}, {:p}) '{}'",
-             bterm->getId(),
-             static_cast<void*>(bterm),
-             bterm->_name);
-
-  if (block->_journal) {
-    block->_journal->beginAction(dbJournal::DELETE_OBJECT);
-    block->_journal->pushParam(dbBTermObj);
-    block->_journal->pushParam(bterm_->getId());
-    block->_journal->endAction();
-=======
   if (block->journal_) {
     debugPrint(block->getImpl()->getLogger(),
                utl::ODB,
@@ -889,7 +811,6 @@
     block->journal_->pushParam(dbBTermObj);
     block->journal_->pushParam(bterm_->getId());
     block->journal_->endAction();
->>>>>>> 1b5e6d7b
   }
 
   block->bterm_hash_.remove(bterm);
@@ -902,29 +823,7 @@
   if (bterm->net_) {
     _dbNet* net = block->net_tbl_->getPtr(bterm->net_);
 
-    // jk: dbg
-    debugPrint(block->getImpl()->getLogger(),
-               utl::ODB,
-               "DB_ECO",
-               1,
-               "ECO: disconnect dbBTerm({} {:p}) '{}' from dbNet({} {:p}) '{}'",
-               bterm->getId(),
-               static_cast<void*>(bterm),
-               bterm->_name,
-               net->getId(),
-               static_cast<void*>(net),
-               net->_name);
-
     // Journal
-<<<<<<< HEAD
-    if (block->_journal) {
-      block->_journal->beginAction(dbJournal::DISCONNECT_OBJECT);
-      block->_journal->pushParam(dbBTermObj);
-      block->_journal->pushParam(bterm->getId());
-      block->_journal->pushParam(net->getId());
-      block->_journal->pushParam(0U);  // no modnet
-      block->_journal->endAction();
-=======
     if (block->journal_) {
       debugPrint(
           block->getImpl()->getLogger(),
@@ -944,7 +843,6 @@
       block->journal_->pushParam(net->getId());
       block->journal_->pushParam(0U);  // no modnet
       block->journal_->endAction();
->>>>>>> 1b5e6d7b
     }
 
     // unlink bterm from the net
@@ -984,26 +882,6 @@
   if (bterm->mnet_) {
     _dbModNet* mod_net = block->modnet_tbl_->getPtr(bterm->mnet_);
 
-<<<<<<< HEAD
-    // jk: dbg
-    debugPrint(
-        block->getImpl()->getLogger(),
-        utl::ODB,
-        "DB_ECO",
-        1,
-        "ECO: disconnect dbBTerm({} {:p}) '{}' from dbModNet({} {:p}) '{}'",
-        bterm->getId(),
-        static_cast<void*>(bterm),
-        bterm->_name,
-        mod_net->getId(),
-        static_cast<void*>(mod_net),
-        ((dbModNet*) mod_net)->getHierarchicalName());
-
-    if (block->_journal) {
-      block->_journal->beginAction(dbJournal::DISCONNECT_OBJECT);
-      block->_journal->pushParam(dbBTermObj);
-      block->_journal->pushParam(bterm->getId());
-=======
     if (block->journal_) {
       debugPrint(
           block->getImpl()->getLogger(),
@@ -1020,7 +898,6 @@
       block->journal_->beginAction(dbJournal::kDisconnectObject);
       block->journal_->pushParam(dbBTermObj);
       block->journal_->pushParam(bterm->getId());
->>>>>>> 1b5e6d7b
       // we are not considering the dbNet
       block->journal_->pushParam(0U);
       block->journal_->pushParam(mod_net->getId());

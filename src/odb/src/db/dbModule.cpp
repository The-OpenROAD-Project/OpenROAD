--- conflicted
+++ resolved
@@ -368,23 +368,6 @@
   module->name_ = safe_strdup(name);
   _block->module_hash_.insert(module);
 
-<<<<<<< HEAD
-  // jk: dbg
-  debugPrint(block->getImpl()->getLogger(),
-             utl::ODB,
-             "DB_ECO",
-             1,
-             "ECO: create dbModule {} at id {}",
-             module->_name,
-             module->getId());
-
-  if (_block->_journal) {
-    _block->_journal->beginAction(dbJournal::CREATE_OBJECT);
-    _block->_journal->pushParam(dbModuleObj);
-    _block->_journal->pushParam(module->_name);
-    _block->_journal->pushParam(module->getId());
-    _block->_journal->endAction();
-=======
   if (_block->journal_) {
     debugPrint(block->getImpl()->getLogger(),
                utl::ODB,
@@ -398,7 +381,6 @@
     _block->journal_->pushParam(module->name_);
     _block->journal_->pushParam(module->getId());
     _block->journal_->endAction();
->>>>>>> 1b5e6d7b
   }
 
   for (dbBlockCallBackObj* cb : _block->callbacks_) {
@@ -475,26 +457,9 @@
 
   dbProperty::destroyProperties(_module);
 
-  // jk: dbg
-  debugPrint(block->getImpl()->getLogger(),
-             utl::ODB,
-             "DB_ECO",
-             1,
-             "ECO: delete dbModule {} at id {}",
-             module->getName(),
-             module->getId());
-
   // Journal the deletion of the dbModule after its ports
   // and properties deleted, so that on restore we have
   // dbModule to hang objects on.
-<<<<<<< HEAD
-  if (block->_journal) {
-    block->_journal->beginAction(dbJournal::DELETE_OBJECT);
-    block->_journal->pushParam(dbModuleObj);
-    block->_journal->pushParam(module->getName());
-    block->_journal->pushParam(module->getId());
-    block->_journal->endAction();
-=======
   if (block->journal_) {
     debugPrint(block->getImpl()->getLogger(),
                utl::ODB,
@@ -508,7 +473,6 @@
     block->journal_->pushParam(module->getName());
     block->journal_->pushParam(module->getId());
     block->journal_->endAction();
->>>>>>> 1b5e6d7b
   }
 
   block->module_hash_.remove(_module);

--- conflicted
+++ resolved
@@ -446,17 +446,10 @@
     inst_itr = dbInst::destroy(inst_itr);
   }
 
-<<<<<<< HEAD
-  dbSet<dbModBTerm> bterms = module->getModBTerms();
-  dbSet<dbModBTerm>::iterator bterm_itr;
-  for (bterm_itr = bterms.begin(); bterm_itr != bterms.end();) {
-    bterm_itr = dbModBTerm::destroy(bterm_itr);
-=======
   dbSet<dbModBTerm>::iterator modbterm_itr;
   dbSet<dbModBTerm> modbterms = module->getModBTerms();
   for (modbterm_itr = modbterms.begin(); modbterm_itr != modbterms.end();) {
     modbterm_itr = dbModBTerm::destroy(modbterm_itr);
->>>>>>> c545b771
   }
 
   dbSet<dbModNet> modnets = module->getModNets();

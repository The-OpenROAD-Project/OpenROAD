// SPDX-License-Identifier: BSD-3-Clause
// Copyright (c) 2022-2025, The OpenROAD Authors

// Generator Code Begin Cpp
#include "dbModNet.h"

#include "dbBlock.h"
#include "dbDatabase.h"
#include "dbHashTable.hpp"
#include "dbITerm.h"
#include "dbJournal.h"
#include "dbModBTerm.h"
#include "dbModITerm.h"
#include "dbModInst.h"
#include "dbModule.h"
#include "dbTable.h"
#include "dbTable.hpp"
#include "dbVector.h"
#include "odb/db.h"
// User Code Begin Includes
#include <cassert>
#include <cstdlib>
#include <cstring>
#include <set>
#include <string>
#include <vector>

#include "dbCommon.h"
#include "dbModuleModNetBTermItr.h"
#include "dbModuleModNetITermItr.h"
#include "dbModuleModNetModBTermItr.h"
#include "dbModuleModNetModITermItr.h"
#include "odb/dbBlockCallBackObj.h"
#include "odb/dbSet.h"
#include "odb/dbUtil.h"
#include "utl/Logger.h"
// User Code End Includes
namespace odb {
template class dbTable<_dbModNet>;

bool _dbModNet::operator==(const _dbModNet& rhs) const
{
  if (name_ != rhs.name_) {
    return false;
  }
  if (parent_ != rhs.parent_) {
    return false;
  }
  if (next_entry_ != rhs.next_entry_) {
    return false;
  }
  if (prev_entry_ != rhs.prev_entry_) {
    return false;
  }
  if (moditerms_ != rhs.moditerms_) {
    return false;
  }
  if (modbterms_ != rhs.modbterms_) {
    return false;
  }
  if (iterms_ != rhs.iterms_) {
    return false;
  }
  if (bterms_ != rhs.bterms_) {
    return false;
  }

  return true;
}

bool _dbModNet::operator<(const _dbModNet& rhs) const
{
  return true;
}

_dbModNet::_dbModNet(_dbDatabase* db)
{
  name_ = nullptr;
}

dbIStream& operator>>(dbIStream& stream, _dbModNet& obj)
{
  if (obj.getDatabase()->isSchema(db_schema_update_hierarchy)) {
    stream >> obj.name_;
  }
  if (obj.getDatabase()->isSchema(db_schema_update_hierarchy)) {
    stream >> obj.parent_;
  }
  if (obj.getDatabase()->isSchema(db_schema_update_hierarchy)) {
    stream >> obj.next_entry_;
  }
  if (obj.getDatabase()->isSchema(db_schema_hier_port_removal)) {
    stream >> obj.prev_entry_;
  }
  if (obj.getDatabase()->isSchema(db_schema_update_hierarchy)) {
    stream >> obj.moditerms_;
  }
  if (obj.getDatabase()->isSchema(db_schema_update_hierarchy)) {
    stream >> obj.modbterms_;
  }
  if (obj.getDatabase()->isSchema(db_schema_update_hierarchy)) {
    stream >> obj.iterms_;
  }
  if (obj.getDatabase()->isSchema(db_schema_update_hierarchy)) {
    stream >> obj.bterms_;
  }
  // User Code Begin >>
  if (obj.getDatabase()->isSchema(db_schema_db_remove_hash)) {
    dbDatabase* db = (dbDatabase*) (obj.getDatabase());
    _dbBlock* block = (_dbBlock*) (db->getChip()->getBlock());
    _dbModule* module = block->module_tbl_->getPtr(obj.parent_);
    if (obj.name_) {
      module->modnet_hash_[obj.name_] = dbId<_dbModNet>(obj.getId());
    }
  }
  // User Code End >>
  return stream;
}

dbOStream& operator<<(dbOStream& stream, const _dbModNet& obj)
{
  stream << obj.name_;
  stream << obj.parent_;
  stream << obj.next_entry_;
  stream << obj.prev_entry_;
  stream << obj.moditerms_;
  stream << obj.modbterms_;
  stream << obj.iterms_;
  stream << obj.bterms_;
  return stream;
}

void _dbModNet::collectMemInfo(MemInfo& info)
{
  info.cnt++;
  info.size += sizeof(*this);

  // User Code Begin collectMemInfo
  info.children_["name"].add(name_);
  // User Code End collectMemInfo
}

////////////////////////////////////////////////////////////////////
//
// dbModNet - Methods
//
////////////////////////////////////////////////////////////////////

dbModule* dbModNet::getParent() const
{
  _dbModNet* obj = (_dbModNet*) this;
  if (obj->parent_ == 0) {
    return nullptr;
  }
  _dbBlock* par = (_dbBlock*) obj->getOwner();
  return (dbModule*) par->module_tbl_->getPtr(obj->parent_);
}

// User Code Begin dbModNetPublicMethods

std::string dbModNet::getName() const
{
  _dbModNet* obj = (_dbModNet*) this;
  return obj->name_;
}

const char* dbModNet::getConstName() const
{
  _dbModNet* obj = (_dbModNet*) this;
  return obj->name_;
}

std::string dbModNet::getHierarchicalName() const
{
  dbModule* parent = getParent();
  if (parent == nullptr) {
    return getName();
  }

  dbBlock* block = parent->getOwner();
  if (parent == block->getTopModule()) {
    return getName();
  }

  return fmt::format("{}{}{}",
                     parent->getModInst()->getHierarchicalName(),
                     block->getHierarchyDelimiter(),
                     getName());
}

//
// Support for renaming hierarchical nets
//
void dbModNet::rename(const char* new_name)
{
  _dbModNet* obj = (_dbModNet*) this;
  if (strcmp(obj->name_, new_name) == 0) {
    return;
  }

  _dbBlock* block = (_dbBlock*) obj->getOwner();

<<<<<<< HEAD
  // jk: dbg
  debugPrint(getImpl()->getLogger(),
             utl::ODB,
             "DB_ECO",
             1,
             "ECO: dbModNet({} {:p}) '{}', rename to '{}'",
             getId(),
             static_cast<void*>(this),
             getHierarchicalName(),
             new_name);

  if (block->_journal) {
    block->_journal->updateField(this, _dbModNet::NAME, obj->_name, new_name);
=======
  if (block->journal_) {
    debugPrint(getImpl()->getLogger(),
               utl::ODB,
               "DB_ECO",
               1,
               "ECO: dbModNet({} {:p}) '{}', rename to '{}'",
               getId(),
               static_cast<void*>(this),
               getHierarchicalName(),
               new_name);
    block->journal_->updateField(this, _dbModNet::kName, obj->name_, new_name);
>>>>>>> 1b5e6d7b
  }

  _dbModule* parent = block->module_tbl_->getPtr(obj->parent_);
  parent->modnet_hash_.erase(obj->name_);
  free((void*) (obj->name_));
  obj->name_ = safe_strdup(new_name);
  parent->modnet_hash_[new_name] = obj->getOID();
}

void dbModNet::disconnectAllTerms()
{
  // Disconnect all terminals.
  // - The loops are structured this way to handle the modification of the dbSet
  // during iteration.
  while (!getITerms().empty()) {
    getITerms().begin()->disconnectDbModNet();
  }

  while (!getBTerms().empty()) {
    getBTerms().begin()->disconnectDbModNet();
  }

  while (!getModITerms().empty()) {
    getModITerms().begin()->disconnect();
  }

  while (!getModBTerms().empty()) {
    getModBTerms().begin()->disconnect();
  }
}

void dbModNet::dump() const
{
  utl::Logger* logger = getImpl()->getLogger();
  logger->report("--------------------------------------------------");
  logger->report("dbModNet: {} (id={})", getHierarchicalName(), getId());
  logger->report("  Parent Module: {} (id={})",
                 getParent()->getName(),
                 getParent()->getId());

  logger->report("  ModITerms ({}):", getModITerms().size());
  for (dbModITerm* moditerm : getModITerms()) {
    // For dbModITerm, get types from child dbModBTerm
    dbModBTerm* child_modbterm = moditerm->getChildModBTerm();
    if (child_modbterm) {
      logger->report("    - {} ({}, {}, id={})",
                     child_modbterm->getHierarchicalName(),
                     child_modbterm->getSigType().getString(),
                     child_modbterm->getIoType().getString(),
                     moditerm->getId());
    } else {
      logger->report("    - {} (no child bterm, id={})",
                     moditerm->getName(),
                     moditerm->getId());
    }
  }

  logger->report("  ModBTerms ({}):", getModBTerms().size());
  for (dbModBTerm* term : getModBTerms()) {
    logger->report("    - {} ({}, {}, id={})",
                   term->getHierarchicalName(),
                   term->getSigType().getString(),
                   term->getIoType().getString(),
                   term->getId());
  }

  logger->report("  ITerms ({}):", getITerms().size());
  for (dbITerm* term : getITerms()) {
    logger->report("    - {} ({}, {}, id={})",
                   term->getName(),
                   term->getSigType().getString(),
                   term->getIoType().getString(),
                   term->getId());
  }

  logger->report("  BTerms ({}):", getBTerms().size());
  for (dbBTerm* term : getBTerms()) {
    logger->report("    - {} ({}, {}, id={})",
                   term->getName(),
                   term->getSigType().getString(),
                   term->getIoType().getString(),
                   term->getId());
  }
  logger->report("--------------------------------------------------");
}

dbModNet* dbModNet::getModNet(dbBlock* block, uint id)
{
  _dbBlock* block_ = (_dbBlock*) block;
  _dbModNet* ret = block_->modnet_tbl_->getPtr(id);
  return (dbModNet*) ret;
}

dbModNet* dbModNet::create(dbModule* parentModule, const char* base_name)
{
  assert(parentModule->getModNet(base_name) == nullptr);

  // give illusion of scoping.
  _dbModule* parent = (_dbModule*) parentModule;
  _dbBlock* block = (_dbBlock*) parent->getOwner();
  _dbModNet* modnet = block->modnet_tbl_->create();
  // defaults
<<<<<<< HEAD
  modnet->_name = strdup(base_name);
  modnet->_parent = parent->getOID();  // dbmodule
  modnet->_next_entry = parent->_modnets;
  modnet->_prev_entry = 0;
  if (parent->_modnets != 0) {
    _dbModNet* new_next = block->_modnet_tbl->getPtr(parent->_modnets);
    new_next->_prev_entry = modnet->getOID();
  }
  parent->_modnets = modnet->getOID();
  parent->_modnet_hash[base_name] = modnet->getOID();

  // jk: dbg
  debugPrint(block->getImpl()->getLogger(),
             utl::ODB,
             "DB_ECO",
             1,
             "ECO: create dbModNet {} at id {}",
             base_name,
             modnet->getId());

  if (block->_journal) {
    block->_journal->beginAction(dbJournal::CREATE_OBJECT);
    block->_journal->pushParam(dbModNetObj);
    block->_journal->pushParam(base_name);
    block->_journal->pushParam(modnet->getId());
    block->_journal->pushParam(parent->getId());
    block->_journal->endAction();
=======
  modnet->name_ = safe_strdup(base_name);
  modnet->parent_ = parent->getOID();  // dbmodule
  modnet->next_entry_ = parent->modnets_;
  modnet->prev_entry_ = 0;
  if (parent->modnets_ != 0) {
    _dbModNet* new_next = block->modnet_tbl_->getPtr(parent->modnets_);
    new_next->prev_entry_ = modnet->getOID();
  }
  parent->modnets_ = modnet->getOID();
  parent->modnet_hash_[base_name] = modnet->getOID();

  if (block->journal_) {
    debugPrint(block->getImpl()->getLogger(),
               utl::ODB,
               "DB_ECO",
               1,
               "ECO: create dbModNet {} at id {}",
               base_name,
               modnet->getId());
    block->journal_->beginAction(dbJournal::kCreateObject);
    block->journal_->pushParam(dbModNetObj);
    block->journal_->pushParam(base_name);
    block->journal_->pushParam(modnet->getId());
    block->journal_->pushParam(parent->getId());
    block->journal_->endAction();
>>>>>>> 1b5e6d7b
  }

  for (auto cb : block->callbacks_) {
    cb->inDbModNetCreate((dbModNet*) modnet);
  }

  return (dbModNet*) modnet;
}

void dbModNet::destroy(dbModNet* mod_net)
{
  _dbModNet* _modnet = (_dbModNet*) mod_net;
  _dbBlock* block = (_dbBlock*) _modnet->getOwner();
  _dbModule* module = block->module_tbl_->getPtr(_modnet->parent_);

  mod_net->disconnectAllTerms();

  // jk: dbg
  debugPrint(block->getImpl()->getLogger(),
             utl::ODB,
             "DB_ECO",
             1,
             "ECO: delete dbModNet {} at id {}",
             mod_net->getName(),
             mod_net->getId());

  // journalling
<<<<<<< HEAD
  if (block->_journal) {
    block->_journal->beginAction(dbJournal::DELETE_OBJECT);
    block->_journal->pushParam(dbModNetObj);
    block->_journal->pushParam(mod_net->getName());
    block->_journal->pushParam(mod_net->getId());
    block->_journal->pushParam(module->getId());
    block->_journal->endAction();
=======
  if (block->journal_) {
    debugPrint(block->getImpl()->getLogger(),
               utl::ODB,
               "DB_ECO",
               1,
               "ECO: delete dbModNet {} at id {}",
               mod_net->getName(),
               mod_net->getId());
    block->journal_->beginAction(dbJournal::kDeleteObject);
    block->journal_->pushParam(dbModNetObj);
    block->journal_->pushParam(mod_net->getName());
    block->journal_->pushParam(mod_net->getId());
    block->journal_->pushParam(module->getId());
    block->journal_->endAction();
>>>>>>> 1b5e6d7b
  }

  for (auto cb : block->callbacks_) {
    cb->inDbModNetDestroy(mod_net);
  }

  uint prev = _modnet->prev_entry_;
  uint next = _modnet->next_entry_;
  if (prev == 0) {
    module->modnets_ = next;
  } else {
    _dbModNet* prev_modnet = block->modnet_tbl_->getPtr(prev);
    prev_modnet->next_entry_ = next;
  }
  if (next != 0) {
    _dbModNet* next_modnet = block->modnet_tbl_->getPtr(next);
    next_modnet->prev_entry_ = prev;
  }
  _modnet->prev_entry_ = 0;
  _modnet->next_entry_ = 0;
  module->modnet_hash_.erase(mod_net->getName());
  block->modnet_tbl_->destroy(_modnet);
}

dbSet<dbModNet>::iterator dbModNet::destroy(dbSet<dbModNet>::iterator& itr)
{
  dbModNet* modnet = *itr;
  dbSet<dbModNet>::iterator next = ++itr;
  destroy(modnet);
  return next;
}

dbSet<dbModITerm> dbModNet::getModITerms() const
{
  _dbModNet* _mod_net = (_dbModNet*) this;
  _dbBlock* _block = (_dbBlock*) _mod_net->getOwner();
  return dbSet<dbModITerm>(_mod_net, _block->module_modnet_moditerm_itr_);
}

dbSet<dbModBTerm> dbModNet::getModBTerms() const
{
  _dbModNet* _mod_net = (_dbModNet*) this;
  _dbBlock* _block = (_dbBlock*) _mod_net->getOwner();
  return dbSet<dbModBTerm>(_mod_net, _block->module_modnet_modbterm_itr_);
}

dbSet<dbBTerm> dbModNet::getBTerms() const
{
  _dbModNet* _mod_net = (_dbModNet*) this;
  _dbBlock* _block = (_dbBlock*) _mod_net->getOwner();
  return dbSet<dbBTerm>(_mod_net, _block->module_modnet_bterm_itr_);
}

dbSet<dbITerm> dbModNet::getITerms() const
{
  _dbModNet* _mod_net = (_dbModNet*) this;
  _dbBlock* _block = (_dbBlock*) _mod_net->getOwner();
  return dbSet<dbITerm>(_mod_net, _block->module_modnet_iterm_itr_);
}

unsigned dbModNet::connectionCount() const
{
  return (getITerms().size() + getBTerms().size() + getModITerms().size()
          + getModBTerms().size());
}

dbNet* dbModNet::findRelatedNet() const
{
  // Helper to find a flat net with ITerms or BTerms connected to this modnet.
  auto findNetOfTerms = [](const dbModNet* modnet) -> dbNet* {
    for (dbITerm* iterm : modnet->getITerms()) {
      if (dbNet* net = iterm->getNet()) {
        return net;
      }
    }
    for (dbBTerm* bterm : modnet->getBTerms()) {
      if (dbNet* net = bterm->getNet()) {
        return net;
      }
    }
    return nullptr;
  };

  // Fast path: check this modnet's iterms and bterms first.
  if (dbNet* net = findNetOfTerms(this)) {
    return net;
  }

  //
  // Slow path: traverse hierarchy
  //
  std::vector<const dbModNet*> modnets_to_visit;
  std::set<const dbModNet*> visited_modnets;

  // Helper to add a modnet to the visit queue if it's new.
  auto visitIfNew = [&](const dbModNet* modnet) {
    if (modnet && visited_modnets.insert(modnet).second) {
      modnets_to_visit.push_back(modnet);
    }
  };

  const dbModNet* current_modnet = this;
  while (current_modnet != nullptr) {
    visited_modnets.insert(current_modnet);

    // Expand search to connected hierarchical nets (dbModNet).

    // Traverse down the hierarchy.
    for (dbModITerm* mod_iterm : current_modnet->getModITerms()) {
      if (dbModBTerm* child_bterm = mod_iterm->getChildModBTerm()) {
        visitIfNew(child_bterm->getModNet());
      }
    }
    // Traverse up the hierarchy.
    for (dbModBTerm* mod_bterm : current_modnet->getModBTerms()) {
      if (dbModITerm* parent_iterm = mod_bterm->getParentModITerm()) {
        visitIfNew(parent_iterm->getModNet());
      }
    }

    // Move to the next modnet to visit.
    if (modnets_to_visit.empty()) {
      break;  // No more modnets to visit.
    }

    current_modnet = modnets_to_visit.back();
    modnets_to_visit.pop_back();

    // Check for a direct connection to a dbNet (flat net).
    if (dbNet* net = findNetOfTerms(current_modnet)) {
      return net;
    }
  }

  // No related dbNet found
  return nullptr;
}

void dbModNet::checkSanity() const
{
  std::vector<std::string> drvr_info_list;
  dbUtil::findBTermDrivers(this, drvr_info_list);
  dbUtil::findITermDrivers(this, drvr_info_list);
  dbUtil::findModBTermDrivers(this, drvr_info_list);
  dbUtil::findModITermDrivers(this, drvr_info_list);

  dbUtil::checkNetSanity(this, drvr_info_list);
}

void dbModNet::mergeModNet(dbModNet* in_modnet)
{
  _dbModNet* net = (_dbModNet*) this;
  _dbBlock* block = (_dbBlock*) net->getOwner();

  for (auto callback : block->callbacks_) {
    callback->inDbModNetPreMerge(this, in_modnet);
  }

  // 1. Connect all terminals of in_modnet to this modnet.
  // - Create vectors for safe iteration, as connect() can invalidate iterators.
  auto iterms_set = in_modnet->getITerms();
  std::vector<dbITerm*> iterms(iterms_set.begin(), iterms_set.end());
  for (dbITerm* iterm : iterms) {
    iterm->connect(this);
  }

  auto bterms_set = in_modnet->getBTerms();
  std::vector<dbBTerm*> bterms(bterms_set.begin(), bterms_set.end());
  for (dbBTerm* bterm : bterms) {
    bterm->connect(this);
  }

  auto moditerms_set = in_modnet->getModITerms();
  std::vector<dbModITerm*> moditerms(moditerms_set.begin(),
                                     moditerms_set.end());
  for (dbModITerm* moditerm : moditerms) {
    moditerm->connect(this);
  }

  auto modbterms_set = in_modnet->getModBTerms();
  std::vector<dbModBTerm*> modbterms(modbterms_set.begin(),
                                     modbterms_set.end());
  for (dbModBTerm* modbterm : modbterms) {
    modbterm->connect(this);
  }

  // 2. Destroy in_modnet
  destroy(in_modnet);
}

void dbModNet::connectTermsOf(dbNet* in_net)
{
  _dbModNet* net = (_dbModNet*) this;
  _dbBlock* block = (_dbBlock*) net->getOwner();

  for (auto callback : block->callbacks_) {
    callback->inDbModNetPreConnectTermsOf(this, in_net);
  }

  // Create vectors for safe iteration, as connect() can invalidate iterators.
  auto iterms_set = in_net->getITerms();
  std::vector<dbITerm*> iterms(iterms_set.begin(), iterms_set.end());
  dbModule* modnet_parent = getParent();
  for (dbITerm* iterm : iterms) {
    // Only connect terminals that are in the same module as the modnet
    if (iterm->getInst()->getModule() == modnet_parent) {
      iterm->connect(this);
    }
  }

  auto bterms_set = in_net->getBTerms();
  std::vector<dbBTerm*> bterms(bterms_set.begin(), bterms_set.end());
  for (dbBTerm* bterm : bterms) {
    // Only connect terminals that are in the same module as the modnet
    // BTerms are considered to be in the top module of the block.
    if (bterm->getBlock()->getTopModule() == modnet_parent) {
      bterm->connect(this);
    }
  }
}

bool dbModNet::isConnected(const dbNet* other) const
{
  dbNet* net = findRelatedNet();
  return (net == other);
}

bool dbModNet::isConnected(const dbModNet* other) const
{
  if (other == nullptr) {
    return false;
  }
  dbNet* net = findRelatedNet();
  dbNet* other_net = other->findRelatedNet();
  return (net == other_net);
}

dbModNet* dbModNet::getNextModNetInFanin() const
{
  for (dbModBTerm* modbterm : getModBTerms()) {
    if (modbterm->getIoType() == dbIoType::INPUT
        || modbterm->getIoType() == dbIoType::INOUT) {
      if (dbModITerm* moditerm = modbterm->getParentModITerm()) {
        return moditerm->getModNet();
      }
    }
  }

  return nullptr;
}

dbModNet* dbModNet::getNextModNetInFanout() const
{
  // Traverse through ModITerms to find child module's modnet
  // ModITerm connects to child's ModBTerm (INPUT direction from parent's view)
  for (dbModITerm* moditerm : getModITerms()) {
    if (dbModBTerm* child_bterm = moditerm->getChildModBTerm()) {
      // Child's INPUT bterm receives signal from this modnet (fanout)
      if (child_bterm->getIoType() == dbIoType::INPUT
          || child_bterm->getIoType() == dbIoType::INOUT) {
        return child_bterm->getModNet();
      }
    }
  }

  return nullptr;
}

// User Code End dbModNetPublicMethods
}  // namespace odb
   // Generator Code End Cpp<|MERGE_RESOLUTION|>--- conflicted
+++ resolved
@@ -200,21 +200,6 @@
 
   _dbBlock* block = (_dbBlock*) obj->getOwner();
 
-<<<<<<< HEAD
-  // jk: dbg
-  debugPrint(getImpl()->getLogger(),
-             utl::ODB,
-             "DB_ECO",
-             1,
-             "ECO: dbModNet({} {:p}) '{}', rename to '{}'",
-             getId(),
-             static_cast<void*>(this),
-             getHierarchicalName(),
-             new_name);
-
-  if (block->_journal) {
-    block->_journal->updateField(this, _dbModNet::NAME, obj->_name, new_name);
-=======
   if (block->journal_) {
     debugPrint(getImpl()->getLogger(),
                utl::ODB,
@@ -226,7 +211,6 @@
                getHierarchicalName(),
                new_name);
     block->journal_->updateField(this, _dbModNet::kName, obj->name_, new_name);
->>>>>>> 1b5e6d7b
   }
 
   _dbModule* parent = block->module_tbl_->getPtr(obj->parent_);
@@ -329,35 +313,6 @@
   _dbBlock* block = (_dbBlock*) parent->getOwner();
   _dbModNet* modnet = block->modnet_tbl_->create();
   // defaults
-<<<<<<< HEAD
-  modnet->_name = strdup(base_name);
-  modnet->_parent = parent->getOID();  // dbmodule
-  modnet->_next_entry = parent->_modnets;
-  modnet->_prev_entry = 0;
-  if (parent->_modnets != 0) {
-    _dbModNet* new_next = block->_modnet_tbl->getPtr(parent->_modnets);
-    new_next->_prev_entry = modnet->getOID();
-  }
-  parent->_modnets = modnet->getOID();
-  parent->_modnet_hash[base_name] = modnet->getOID();
-
-  // jk: dbg
-  debugPrint(block->getImpl()->getLogger(),
-             utl::ODB,
-             "DB_ECO",
-             1,
-             "ECO: create dbModNet {} at id {}",
-             base_name,
-             modnet->getId());
-
-  if (block->_journal) {
-    block->_journal->beginAction(dbJournal::CREATE_OBJECT);
-    block->_journal->pushParam(dbModNetObj);
-    block->_journal->pushParam(base_name);
-    block->_journal->pushParam(modnet->getId());
-    block->_journal->pushParam(parent->getId());
-    block->_journal->endAction();
-=======
   modnet->name_ = safe_strdup(base_name);
   modnet->parent_ = parent->getOID();  // dbmodule
   modnet->next_entry_ = parent->modnets_;
@@ -383,7 +338,6 @@
     block->journal_->pushParam(modnet->getId());
     block->journal_->pushParam(parent->getId());
     block->journal_->endAction();
->>>>>>> 1b5e6d7b
   }
 
   for (auto cb : block->callbacks_) {
@@ -401,25 +355,7 @@
 
   mod_net->disconnectAllTerms();
 
-  // jk: dbg
-  debugPrint(block->getImpl()->getLogger(),
-             utl::ODB,
-             "DB_ECO",
-             1,
-             "ECO: delete dbModNet {} at id {}",
-             mod_net->getName(),
-             mod_net->getId());
-
   // journalling
-<<<<<<< HEAD
-  if (block->_journal) {
-    block->_journal->beginAction(dbJournal::DELETE_OBJECT);
-    block->_journal->pushParam(dbModNetObj);
-    block->_journal->pushParam(mod_net->getName());
-    block->_journal->pushParam(mod_net->getId());
-    block->_journal->pushParam(module->getId());
-    block->_journal->endAction();
-=======
   if (block->journal_) {
     debugPrint(block->getImpl()->getLogger(),
                utl::ODB,
@@ -434,7 +370,6 @@
     block->journal_->pushParam(mod_net->getId());
     block->journal_->pushParam(module->getId());
     block->journal_->endAction();
->>>>>>> 1b5e6d7b
   }
 
   for (auto cb : block->callbacks_) {

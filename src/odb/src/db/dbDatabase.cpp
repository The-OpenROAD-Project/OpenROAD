// SPDX-License-Identifier: BSD-3-Clause
// Copyright (c) 2019-2025, The OpenROAD Authors

// Generator Code Begin Cpp
#include "dbDatabase.h"

#include "dbChip.h"
<<<<<<< HEAD
#include "dbChipInst.h"
=======
>>>>>>> f6f14b85
#include "dbProperty.h"
#include "dbTable.h"
#include "dbTable.hpp"
#include "odb/db.h"
#include "odb/dbSet.h"
// User Code Begin Includes
#include <algorithm>
#include <fstream>
#include <functional>
#include <map>
#include <string>
#include <vector>

#include "dbArrayTable.h"
#include "dbBTerm.h"
#include "dbBlock.h"
#include "dbCCSeg.h"
#include "dbCapNode.h"
#include "dbChipInstItr.h"
#include "dbGDSLib.h"
#include "dbITerm.h"
#include "dbJournal.h"
#include "dbLib.h"
#include "dbNameCache.h"
#include "dbNet.h"
#include "dbProperty.h"
#include "dbPropertyItr.h"
#include "dbRSeg.h"
#include "dbTech.h"
#include "dbWire.h"
#include "odb/dbBlockCallBackObj.h"
#include "odb/dbExtControl.h"
#include "odb/dbStream.h"
#include "utl/Logger.h"
// User Code End Includes
namespace odb {
template class dbTable<_dbDatabase>;
// User Code Begin Static
//
// Magic number is: ATHENADB
//
constexpr int DB_MAGIC1 = 0x41544845;  // ATHE
constexpr int DB_MAGIC2 = 0x4E414442;  // NADB

static dbTable<_dbDatabase>* db_tbl = nullptr;
// Must be held to access db_tbl
static std::mutex* db_tbl_mutex = new std::mutex;
static std::atomic<uint> db_unique_id = 0;
// User Code End Static

bool _dbDatabase::operator==(const _dbDatabase& rhs) const
{
  if (_master_id != rhs._master_id) {
    return false;
  }
  if (_chip != rhs._chip) {
    return false;
  }
  if (*chip_tbl_ != *rhs.chip_tbl_) {
    return false;
  }
  if (chip_hash_ != rhs.chip_hash_) {
    return false;
  }
  if (*_prop_tbl != *rhs._prop_tbl) {
    return false;
  }
  if (*_prop_tbl != *rhs._prop_tbl) {
    return false;
  }
  if (*chip_inst_tbl_ != *rhs.chip_inst_tbl_) {
    return false;
  }

  // User Code Begin ==
  //
  // For the time being the fields,
  // magic1, magic2, schema_major, schema_minor,
  // unique_id, and file,
  // are not used for comparison.
  //
  if (*_tech_tbl != *rhs._tech_tbl) {
    return false;
  }

  if (*_lib_tbl != *rhs._lib_tbl) {
    return false;
  }
  if (*_gds_lib_tbl != *rhs._gds_lib_tbl) {
    return false;
  }

  if (*_name_cache != *rhs._name_cache) {
    return false;
  }
  // User Code End ==
  return true;
}

bool _dbDatabase::operator<(const _dbDatabase& rhs) const
{
  // User Code Begin <
  if (_master_id >= rhs._master_id) {
    return false;
  }
  if (_chip >= rhs._chip) {
    return false;
  }
  // User Code End <
  return true;
}

_dbDatabase::_dbDatabase(_dbDatabase* db)
{
  chip_tbl_ = new dbTable<_dbChip, 2>(
      this, this, (GetObjTbl_t) &_dbDatabase::getObjectTable, dbChipObj);
<<<<<<< HEAD
  _prop_tbl = new dbTable<_dbProperty>(
      this, this, (GetObjTbl_t) &_dbDatabase::getObjectTable, dbPropertyObj);
  chip_inst_tbl_ = new dbTable<_dbChipInst>(
      this, this, (GetObjTbl_t) &_dbDatabase::getObjectTable, dbChipInstObj);
=======
  chip_hash_.setTable(chip_tbl_);
  _prop_tbl = new dbTable<_dbProperty>(
      this, this, (GetObjTbl_t) &_dbDatabase::getObjectTable, dbPropertyObj);
>>>>>>> f6f14b85
  // User Code Begin Constructor
  _magic1 = DB_MAGIC1;
  _magic2 = DB_MAGIC2;
  _schema_major = db_schema_major;
  _schema_minor = db_schema_minor;
  _master_id = 0;
  _logger = nullptr;
  _unique_id = db_unique_id++;

  _gds_lib_tbl = new dbTable<_dbGDSLib, 2>(
      this, this, (GetObjTbl_t) &_dbDatabase::getObjectTable, dbGdsLibObj);

  _tech_tbl = new dbTable<_dbTech, 2>(
      this, this, (GetObjTbl_t) &_dbDatabase::getObjectTable, dbTechObj);

  _lib_tbl = new dbTable<_dbLib>(
      this, this, (GetObjTbl_t) &_dbDatabase::getObjectTable, dbLibObj);

  _name_cache = new _dbNameCache(
      this, this, (GetObjTbl_t) &_dbDatabase::getObjectTable);

  _prop_itr = new dbPropertyItr(_prop_tbl);

  chip_inst_itr_ = new dbChipInstItr(chip_inst_tbl_);
  // User Code End Constructor
}

dbIStream& operator>>(dbIStream& stream, _dbDatabase& obj)
{
  // User Code Begin >>
  stream >> obj._magic1;

  if (obj._magic1 != DB_MAGIC1) {
    throw std::runtime_error("database file is not an OpenDB Database");
  }

  stream >> obj._magic2;

  if (obj._magic2 != DB_MAGIC2) {
    throw std::runtime_error("database file is not an OpenDB Database");
  }

  stream >> obj._schema_major;

  if (obj._schema_major != db_schema_major) {
    throw std::runtime_error("Incompatible database schema revision");
  }

  stream >> obj._schema_minor;

  if (obj._schema_minor < db_schema_initial) {
    throw std::runtime_error("incompatible database schema revision");
  }

  if (obj._schema_minor > db_schema_minor) {
    throw std::runtime_error(
        fmt::format("incompatible database schema revision {}.{} > {}.{}",
                    obj._schema_major,
                    obj._schema_minor,
                    db_schema_major,
                    db_schema_minor));
  }

  stream >> obj._master_id;

  stream >> obj._chip;

  dbId<_dbTech> old_db_tech;
  if (!obj.isSchema(db_schema_block_tech)) {
    stream >> old_db_tech;
  }
  stream >> *obj._tech_tbl;
  stream >> *obj._lib_tbl;
  stream >> *obj.chip_tbl_;
  if (obj.isSchema(db_schema_gds_lib_in_block)) {
    stream >> *obj._gds_lib_tbl;
  }
  stream >> *obj._prop_tbl;
  stream >> *obj._name_cache;
<<<<<<< HEAD
  if (obj.isSchema(db_schema_chip_inst)) {
    stream >> *obj.chip_inst_tbl_;
  }

=======
  if (obj.isSchema(db_schema_chip_hash_table)) {
    stream >> obj.chip_hash_;
  }
>>>>>>> f6f14b85
  // Set the _tech on the block & libs now they are loaded
  if (!obj.isSchema(db_schema_block_tech)) {
    if (obj._chip) {
      _dbChip* chip = obj.chip_tbl_->getPtr(obj._chip);
      if (chip->_top) {
        chip->_block_tbl->getPtr(chip->_top)->_tech = old_db_tech;
      }
    }

    auto db_public = (dbDatabase*) &obj;
    for (auto lib : db_public->getLibs()) {
      _dbLib* lib_impl = (_dbLib*) lib;
      lib_impl->_tech = old_db_tech;
    }
  }

  // Fix up the owner id of properties of this db, this value changes.
  const uint oid = obj.getId();

  for (_dbProperty* p : dbSet<_dbProperty>(&obj, obj._prop_tbl)) {
    p->_owner = oid;
  }

  // Set the revision of the database to the current revision
  obj._schema_major = db_schema_major;
  obj._schema_minor = db_schema_minor;
  // User Code End >>
  return stream;
}

dbOStream& operator<<(dbOStream& stream, const _dbDatabase& obj)
{
  dbOStreamScope scope(stream, "dbDatabase");
  // User Code Begin <<
  stream << obj._magic1;
  stream << obj._magic2;
  stream << obj._schema_major;
  stream << obj._schema_minor;
  stream << obj._master_id;
  stream << obj._chip;
  stream << *obj._tech_tbl;
  stream << *obj._lib_tbl;
  stream << *obj.chip_tbl_;
  stream << *obj._gds_lib_tbl;
  stream << NamedTable("prop_tbl", obj._prop_tbl);
  stream << *obj._name_cache;
<<<<<<< HEAD
  stream << *obj.chip_inst_tbl_;
=======
  stream << obj.chip_hash_;
>>>>>>> f6f14b85
  // User Code End <<
  return stream;
}

dbObjectTable* _dbDatabase::getObjectTable(dbObjectType type)
{
  switch (type) {
    case dbChipObj:
<<<<<<< HEAD
      return _chip_tbl;
    case dbPropertyObj:
      return _prop_tbl;
    case dbChipInstObj:
      return chip_inst_tbl_;
=======
      return chip_tbl_;
    case dbPropertyObj:
      return _prop_tbl;
>>>>>>> f6f14b85
      // User Code Begin getObjectTable
    case dbTechObj:
      return _tech_tbl;

    case dbLibObj:
      return _lib_tbl;

    case dbGdsLibObj:
      return _gds_lib_tbl;
    // User Code End getObjectTable
    default:
      break;
  }
  return getTable()->getObjectTable(type);
}
void _dbDatabase::collectMemInfo(MemInfo& info)
{
  info.cnt++;
  info.size += sizeof(*this);

  chip_tbl_->collectMemInfo(info.children_["chip_tbl_"]);

  _prop_tbl->collectMemInfo(info.children_["_prop_tbl"]);

  _prop_tbl->collectMemInfo(info.children_["_prop_tbl"]);

  chip_inst_tbl_->collectMemInfo(info.children_["chip_inst_tbl_"]);

  // User Code Begin collectMemInfo
  _tech_tbl->collectMemInfo(info.children_["tech"]);
  _lib_tbl->collectMemInfo(info.children_["lib"]);
  _gds_lib_tbl->collectMemInfo(info.children_["gds_lib"]);
  _name_cache->collectMemInfo(info.children_["name_cache"]);
  // User Code End collectMemInfo
}

_dbDatabase::~_dbDatabase()
{
<<<<<<< HEAD
  delete _chip_tbl;
  delete _prop_tbl;
  delete chip_inst_tbl_;
=======
  delete chip_tbl_;
  delete _prop_tbl;
>>>>>>> f6f14b85
  // User Code Begin Destructor
  delete _tech_tbl;
  delete _lib_tbl;
  delete _gds_lib_tbl;
  delete _name_cache;
  delete _prop_itr;
  delete chip_inst_itr_;
  // User Code End Destructor
}

// User Code Begin PrivateMethods
//
// This constructor is use by dbDatabase::clear(), so the the unique-id is
// reset.
//
_dbDatabase::_dbDatabase(_dbDatabase* /* unused: db */, int id)
{
  _magic1 = DB_MAGIC1;
  _magic2 = DB_MAGIC2;
  _schema_major = db_schema_major;
  _schema_minor = db_schema_minor;
  _master_id = 0;
  _logger = nullptr;
  _unique_id = id;

  chip_tbl_ = new dbTable<_dbChip, 2>(
      this, this, (GetObjTbl_t) &_dbDatabase::getObjectTable, dbChipObj);

  _gds_lib_tbl = new dbTable<_dbGDSLib, 2>(
      this, this, (GetObjTbl_t) &_dbDatabase::getObjectTable, dbGdsLibObj);

  _tech_tbl = new dbTable<_dbTech, 2>(
      this, this, (GetObjTbl_t) &_dbDatabase::getObjectTable, dbTechObj);

  _lib_tbl = new dbTable<_dbLib>(
      this, this, (GetObjTbl_t) &_dbDatabase::getObjectTable, dbLibObj);

  _prop_tbl = new dbTable<_dbProperty>(
      this, this, (GetObjTbl_t) &_dbDatabase::getObjectTable, dbPropertyObj);

  _name_cache = new _dbNameCache(
      this, this, (GetObjTbl_t) &_dbDatabase::getObjectTable);

  _prop_itr = new dbPropertyItr(_prop_tbl);

  chip_inst_itr_ = new dbChipInstItr(chip_inst_tbl_);
}

utl::Logger* _dbDatabase::getLogger() const
{
  if (!_logger) {
    std::cerr << "[CRITICAL ODB-0001] No logger is installed in odb."
              << std::endl;
    exit(1);
  }
  return _logger;
}

utl::Logger* _dbObject::getLogger() const
{
  return getDatabase()->getLogger();
}

// User Code End PrivateMethods

////////////////////////////////////////////////////////////////////
//
// dbDatabase - Methods
//
////////////////////////////////////////////////////////////////////

dbSet<dbChip> dbDatabase::getChips() const
{
  _dbDatabase* obj = (_dbDatabase*) this;
  return dbSet<dbChip>(obj, obj->chip_tbl_);
}

dbChip* dbDatabase::findChip(const char* name) const
{
  _dbDatabase* obj = (_dbDatabase*) this;
  return (dbChip*) obj->chip_hash_.find(name);
}

dbSet<dbProperty> dbDatabase::getProperties() const
{
  _dbDatabase* obj = (_dbDatabase*) this;
  return dbSet<dbProperty>(obj, obj->_prop_tbl);
}

dbSet<dbProperty> dbDatabase::getProperties() const
{
  _dbDatabase* obj = (_dbDatabase*) this;
  return dbSet<dbProperty>(obj, obj->_prop_tbl);
}

dbSet<dbChipInst> dbDatabase::getChipInsts() const
{
  _dbDatabase* obj = (_dbDatabase*) this;
  return dbSet<dbChipInst>(obj, obj->chip_inst_tbl_);
}

// User Code Begin dbDatabasePublicMethods

void dbDatabase::setTopChip(dbChip* chip)
{
  _dbDatabase* db = (_dbDatabase*) this;
  db->_chip = chip->getImpl()->getOID();
}

dbSet<dbLib> dbDatabase::getLibs()
{
  _dbDatabase* db = (_dbDatabase*) this;
  return dbSet<dbLib>(db, db->_lib_tbl);
}

dbLib* dbDatabase::findLib(const char* name)
{
  for (dbLib* lib : getLibs()) {
    if (strcmp(lib->getConstName(), name) == 0) {
      return lib;
    }
  }

  return nullptr;
}

dbSet<dbTech> dbDatabase::getTechs()
{
  _dbDatabase* db = (_dbDatabase*) this;
  return dbSet<dbTech>(db, db->_tech_tbl);
}

dbTech* dbDatabase::findTech(const char* name)
{
  for (auto tech : getTechs()) {
    auto tech_impl = (_dbTech*) tech;
    if (tech_impl->_name == name) {
      return tech;
    }
  }

  return nullptr;
}

dbMaster* dbDatabase::findMaster(const char* name)
{
  for (dbLib* lib : getLibs()) {
    dbMaster* master = lib->findMaster(name);
    if (master) {
      return master;
    }
  }
  return nullptr;
}

// Remove unused masters
int dbDatabase::removeUnusedMasters()
{
  std::vector<dbMaster*> unused_masters;
  dbSet<dbLib> libs = getLibs();

  for (auto lib : libs) {
    dbSet<dbMaster> masters = lib->getMasters();
    // Collect all dbMasters for later comparision
    for (auto master : masters) {
      unused_masters.push_back(master);
    }
  }
  // Get instances from this Database
  dbChip* chip = getChip();
  dbBlock* block = chip->getBlock();
  dbSet<dbInst> insts = block->getInsts();

  for (auto inst : insts) {
    dbMaster* master = inst->getMaster();
    // Filter out the master that matches inst_master
    auto masterIt
        = std::find(unused_masters.begin(), unused_masters.end(), master);
    if (masterIt != unused_masters.end()) {
      // erase used maseters from container
      unused_masters.erase(masterIt);
    }
  }
  // Destroy remaining unused masters
  for (auto& elem : unused_masters) {
    dbMaster::destroy(elem);
  }
  return unused_masters.size();
}

uint dbDatabase::getNumberOfMasters()
{
  _dbDatabase* db = (_dbDatabase*) this;
  return db->_master_id;
}

dbChip* dbDatabase::getChip()
{
  _dbDatabase* db = (_dbDatabase*) this;

  if (db->_chip == 0) {
    return nullptr;
  }

  return (dbChip*) db->chip_tbl_->getPtr(db->_chip);
}

dbTech* dbDatabase::getTech()
{
  auto techs = getTechs();

  const int num_tech = techs.size();
  if (num_tech == 0) {
    return nullptr;
  }

  if (num_tech == 1) {
    return *techs.begin();
  }

  auto impl = (_dbDatabase*) this;
  impl->_logger->error(
      utl::ODB, 432, "getTech() is obsolete in a multi-tech db");
}

void dbDatabase::read(std::istream& file)
{
  _dbDatabase* db = (_dbDatabase*) this;
  dbIStream stream(db, file);
  stream >> *db;
  ((dbDatabase*) db)->triggerPostReadDb();
}

void dbDatabase::write(std::ostream& file)
{
  _dbDatabase* db = (_dbDatabase*) this;
  dbOStream stream(db, file);
  stream << *db;
  file.flush();
}

void dbDatabase::beginEco(dbBlock* block_)
{
  _dbBlock* block = (_dbBlock*) block_;

  {
    delete block->_journal;
  }

  block->_journal = new dbJournal(block_);
  assert(block->_journal);
}

void dbDatabase::endEco(dbBlock* block_)
{
  _dbBlock* block = (_dbBlock*) block_;
  dbJournal* eco = block->_journal;
  block->_journal = nullptr;

  {
    delete block->_journal_pending;
  }

  block->_journal_pending = eco;
}

bool dbDatabase::ecoEmpty(dbBlock* block_)
{
  _dbBlock* block = (_dbBlock*) block_;

  if (block->_journal) {
    return block->_journal->empty();
  }

  return false;
}

int dbDatabase::checkEco(dbBlock* block_)
{
  _dbBlock* block = (_dbBlock*) block_;

  if (block->_journal) {
    return block->_journal->size();
  }
  return 0;
}

void dbDatabase::readEco(dbBlock* block_, const char* filename)
{
  _dbBlock* block = (_dbBlock*) block_;

  std::ifstream file;
  file.exceptions(std::ifstream::failbit | std::ifstream::badbit
                  | std::ios::eofbit);
  file.open(filename, std::ios::binary);

  dbIStream stream(block->getDatabase(), file);
  dbJournal* eco = new dbJournal(block_);
  assert(eco);
  stream >> *eco;

  {
    delete block->_journal_pending;
  }

  block->_journal_pending = eco;
}

void dbDatabase::writeEco(dbBlock* block_, const char* filename)
{
  _dbBlock* block = (_dbBlock*) block_;

  std::ofstream file(filename, std::ios::binary);
  if (!file) {
    int errnum = errno;
    block->getImpl()->getLogger()->error(
        utl::ODB, 2, "Error opening file {}", strerror(errnum));
    return;
  }

  file.exceptions(std::ifstream::failbit | std::ifstream::badbit
                  | std::ios::eofbit);

  if (block->_journal_pending) {
    dbOStream stream(block->getDatabase(), file);
    stream << *block->_journal_pending;
  }
}

void dbDatabase::commitEco(dbBlock* block_)
{
  _dbBlock* block = (_dbBlock*) block_;

  // TODO: Need a check to ensure the commit is not applied to the block of
  // which this eco was generated from.
  if (block->_journal_pending) {
    block->_journal_pending->redo();
    delete block->_journal_pending;
    block->_journal_pending = nullptr;
  }
}

void dbDatabase::undoEco(dbBlock* block_)
{
  _dbBlock* block = (_dbBlock*) block_;

  if (block->_journal_pending) {
    block->_journal_pending->undo();
    delete block->_journal_pending;
    block->_journal_pending = nullptr;
  }
}

void dbDatabase::setLogger(utl::Logger* logger)
{
  _dbDatabase* _db = (_dbDatabase*) this;
  _db->_logger = logger;
}

dbDatabase* dbDatabase::create()
{
  std::lock_guard<std::mutex> lock(*db_tbl_mutex);
  if (db_tbl == nullptr) {
    db_tbl = new dbTable<_dbDatabase>(
        nullptr, nullptr, (GetObjTbl_t) nullptr, dbDatabaseObj);
  }

  _dbDatabase* db = db_tbl->create();
  return (dbDatabase*) db;
}

void dbDatabase::clear()
{
  _dbDatabase* db = (_dbDatabase*) this;
  int id = db->_unique_id;
  db->~_dbDatabase();
  new (db) _dbDatabase(db, id);
}

void dbDatabase::destroy(dbDatabase* db_)
{
  std::lock_guard<std::mutex> lock(*db_tbl_mutex);
  _dbDatabase* db = (_dbDatabase*) db_;
  db_tbl->destroy(db);
}

dbDatabase* dbDatabase::getDatabase(uint dbid)
{
  std::lock_guard<std::mutex> lock(*db_tbl_mutex);
  return (dbDatabase*) db_tbl->getPtr(dbid);
}

dbDatabase* dbObject::getDb() const
{
  return (dbDatabase*) getImpl()->getDatabase();
}

void dbDatabase::report()
{
  _dbDatabase* db = (_dbDatabase*) this;
  MemInfo root;
  db->collectMemInfo(root);
  utl::Logger* logger = db->getLogger();
  std::function<int64_t(MemInfo&, const std::string&, int)> print =
      [&](MemInfo& info, const std::string& name, int depth) {
        double avg_size = 0;
        int64_t total_size = info.size;
        if (info.cnt > 0) {
          avg_size = info.size / static_cast<double>(info.cnt);
        }

        logger->report("{:40s} cnt={:10d} size={:12d} (avg elem={:12.1f})",
                       name.c_str(),
                       info.cnt,
                       info.size,
                       avg_size);
        for (auto [name, child] : info.children_) {
          total_size += print(child, std::string(depth, ' ') + name, depth + 1);
        }
        return total_size;
      };
  auto total_size = print(root, "dbDatabase", 1);
  logger->report("Total size = {}", total_size);
}

void dbDatabase::addObserver(dbDatabaseObserver* observer)
{
  observer->setUnregisterObserver(
      [this, observer] { removeObserver(observer); });
  _dbDatabase* db = (_dbDatabase*) this;
  db->observers_.insert(observer);
}

void dbDatabase::removeObserver(dbDatabaseObserver* observer)
{
  observer->setUnregisterObserver(nullptr);
  _dbDatabase* db = (_dbDatabase*) this;
  db->observers_.erase(observer);
}

void dbDatabase::triggerPostReadLef(dbTech* tech, dbLib* library)
{
  _dbDatabase* db = (_dbDatabase*) this;
  for (dbDatabaseObserver* observer : db->observers_) {
    observer->postReadLef(tech, library);
  }
}

void dbDatabase::triggerPostReadDef(dbBlock* block, const bool floorplan)
{
  _dbDatabase* db = (_dbDatabase*) this;
  for (dbDatabaseObserver* observer : db->observers_) {
    if (floorplan) {
      observer->postReadFloorplanDef(block);
    } else {
      observer->postReadDef(block);
    }
  }
}

void dbDatabase::triggerPostReadDb()
{
  _dbDatabase* db = (_dbDatabase*) this;
  for (dbDatabaseObserver* observer : db->observers_) {
    observer->postReadDb(this);
  }
}

// User Code End dbDatabasePublicMethods
}  // namespace odb
// Generator Code End Cpp<|MERGE_RESOLUTION|>--- conflicted
+++ resolved
@@ -5,10 +5,7 @@
 #include "dbDatabase.h"
 
 #include "dbChip.h"
-<<<<<<< HEAD
 #include "dbChipInst.h"
-=======
->>>>>>> f6f14b85
 #include "dbProperty.h"
 #include "dbTable.h"
 #include "dbTable.hpp"
@@ -76,9 +73,6 @@
   if (*_prop_tbl != *rhs._prop_tbl) {
     return false;
   }
-  if (*_prop_tbl != *rhs._prop_tbl) {
-    return false;
-  }
   if (*chip_inst_tbl_ != *rhs.chip_inst_tbl_) {
     return false;
   }
@@ -125,16 +119,11 @@
 {
   chip_tbl_ = new dbTable<_dbChip, 2>(
       this, this, (GetObjTbl_t) &_dbDatabase::getObjectTable, dbChipObj);
-<<<<<<< HEAD
+  chip_hash_.setTable(chip_tbl_);
   _prop_tbl = new dbTable<_dbProperty>(
       this, this, (GetObjTbl_t) &_dbDatabase::getObjectTable, dbPropertyObj);
   chip_inst_tbl_ = new dbTable<_dbChipInst>(
       this, this, (GetObjTbl_t) &_dbDatabase::getObjectTable, dbChipInstObj);
-=======
-  chip_hash_.setTable(chip_tbl_);
-  _prop_tbl = new dbTable<_dbProperty>(
-      this, this, (GetObjTbl_t) &_dbDatabase::getObjectTable, dbPropertyObj);
->>>>>>> f6f14b85
   // User Code Begin Constructor
   _magic1 = DB_MAGIC1;
   _magic2 = DB_MAGIC2;
@@ -214,16 +203,13 @@
   }
   stream >> *obj._prop_tbl;
   stream >> *obj._name_cache;
-<<<<<<< HEAD
+  if (obj.isSchema(db_schema_chip_hash_table)) {
+    stream >> obj.chip_hash_;
+  }
   if (obj.isSchema(db_schema_chip_inst)) {
     stream >> *obj.chip_inst_tbl_;
   }
 
-=======
-  if (obj.isSchema(db_schema_chip_hash_table)) {
-    stream >> obj.chip_hash_;
-  }
->>>>>>> f6f14b85
   // Set the _tech on the block & libs now they are loaded
   if (!obj.isSchema(db_schema_block_tech)) {
     if (obj._chip) {
@@ -270,11 +256,8 @@
   stream << *obj._gds_lib_tbl;
   stream << NamedTable("prop_tbl", obj._prop_tbl);
   stream << *obj._name_cache;
-<<<<<<< HEAD
+  stream << obj.chip_hash_;
   stream << *obj.chip_inst_tbl_;
-=======
-  stream << obj.chip_hash_;
->>>>>>> f6f14b85
   // User Code End <<
   return stream;
 }
@@ -283,17 +266,11 @@
 {
   switch (type) {
     case dbChipObj:
-<<<<<<< HEAD
-      return _chip_tbl;
+      return chip_tbl_;
     case dbPropertyObj:
       return _prop_tbl;
     case dbChipInstObj:
       return chip_inst_tbl_;
-=======
-      return chip_tbl_;
-    case dbPropertyObj:
-      return _prop_tbl;
->>>>>>> f6f14b85
       // User Code Begin getObjectTable
     case dbTechObj:
       return _tech_tbl;
@@ -315,8 +292,6 @@
   info.size += sizeof(*this);
 
   chip_tbl_->collectMemInfo(info.children_["chip_tbl_"]);
-
-  _prop_tbl->collectMemInfo(info.children_["_prop_tbl"]);
 
   _prop_tbl->collectMemInfo(info.children_["_prop_tbl"]);
 
@@ -332,14 +307,9 @@
 
 _dbDatabase::~_dbDatabase()
 {
-<<<<<<< HEAD
-  delete _chip_tbl;
+  delete chip_tbl_;
   delete _prop_tbl;
   delete chip_inst_tbl_;
-=======
-  delete chip_tbl_;
-  delete _prop_tbl;
->>>>>>> f6f14b85
   // User Code Begin Destructor
   delete _tech_tbl;
   delete _lib_tbl;
@@ -421,12 +391,6 @@
 {
   _dbDatabase* obj = (_dbDatabase*) this;
   return (dbChip*) obj->chip_hash_.find(name);
-}
-
-dbSet<dbProperty> dbDatabase::getProperties() const
-{
-  _dbDatabase* obj = (_dbDatabase*) this;
-  return dbSet<dbProperty>(obj, obj->_prop_tbl);
 }
 
 dbSet<dbProperty> dbDatabase::getProperties() const

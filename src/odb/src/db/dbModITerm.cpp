// SPDX-License-Identifier: BSD-3-Clause
// Copyright (c) 2022-2025, The OpenROAD Authors

// Generator Code Begin Cpp
#include "dbModITerm.h"

#include "dbBlock.h"
#include "dbDatabase.h"
#include "dbHashTable.hpp"
#include "dbJournal.h"
#include "dbModBTerm.h"
#include "dbModInst.h"
#include "dbModNet.h"
#include "dbTable.h"
#include "dbTable.hpp"
#include "odb/db.h"
// User Code Begin Includes
#include <cassert>
#include <cstdlib>
#include <cstring>
#include <string>

#include "dbCommon.h"
#include "odb/dbBlockCallBackObj.h"
#include "utl/Logger.h"
// User Code End Includes
namespace odb {
template class dbTable<_dbModITerm>;

bool _dbModITerm::operator==(const _dbModITerm& rhs) const
{
  if (name_ != rhs.name_) {
    return false;
  }
  if (parent_ != rhs.parent_) {
    return false;
  }
  if (child_modbterm_ != rhs.child_modbterm_) {
    return false;
  }
  if (mod_net_ != rhs.mod_net_) {
    return false;
  }
  if (next_net_moditerm_ != rhs.next_net_moditerm_) {
    return false;
  }
  if (prev_net_moditerm_ != rhs.prev_net_moditerm_) {
    return false;
  }
  if (next_entry_ != rhs.next_entry_) {
    return false;
  }
  if (prev_entry_ != rhs.prev_entry_) {
    return false;
  }

  return true;
}

bool _dbModITerm::operator<(const _dbModITerm& rhs) const
{
  return true;
}

_dbModITerm::_dbModITerm(_dbDatabase* db)
{
  // For pointer tagging the bottom log_2(8) bits.
  static_assert(alignof(_dbModITerm) % 8 == 0);
  name_ = nullptr;
}

dbIStream& operator>>(dbIStream& stream, _dbModITerm& obj)
{
  if (obj.getDatabase()->isSchema(db_schema_update_hierarchy)) {
    stream >> obj.name_;
  }
  if (obj.getDatabase()->isSchema(db_schema_update_hierarchy)) {
    stream >> obj.parent_;
  }
  if (obj.getDatabase()->isSchema(db_schema_update_hierarchy)) {
    stream >> obj.child_modbterm_;
  }
  if (obj.getDatabase()->isSchema(db_schema_update_hierarchy)) {
    stream >> obj.mod_net_;
  }
  if (obj.getDatabase()->isSchema(db_schema_update_hierarchy)) {
    stream >> obj.next_net_moditerm_;
  }
  if (obj.getDatabase()->isSchema(db_schema_update_hierarchy)) {
    stream >> obj.prev_net_moditerm_;
  }
  if (obj.getDatabase()->isSchema(db_schema_update_hierarchy)) {
    stream >> obj.next_entry_;
  }
  if (obj.getDatabase()->isSchema(db_schema_hier_port_removal)) {
    stream >> obj.prev_entry_;
  }
  // User Code Begin >>
  if (obj.getDatabase()->isSchema(db_schema_db_remove_hash)) {
    dbDatabase* db = reinterpret_cast<dbDatabase*>(obj.getDatabase());
    _dbBlock* block = reinterpret_cast<_dbBlock*>(db->getChip()->getBlock());
    _dbModInst* mod_inst = block->modinst_tbl_->getPtr(obj.parent_);
    if (obj.name_) {
      mod_inst->moditerm_hash_[obj.name_] = dbId<_dbModITerm>(obj.getId());
    }
  }
  // User Code End >>
  return stream;
}

dbOStream& operator<<(dbOStream& stream, const _dbModITerm& obj)
{
  stream << obj.name_;
  stream << obj.parent_;
  stream << obj.child_modbterm_;
  stream << obj.mod_net_;
  stream << obj.next_net_moditerm_;
  stream << obj.prev_net_moditerm_;
  stream << obj.next_entry_;
  stream << obj.prev_entry_;
  return stream;
}

void _dbModITerm::collectMemInfo(MemInfo& info)
{
  info.cnt++;
  info.size += sizeof(*this);

  // User Code Begin collectMemInfo
  info.children_["name"].add(name_);
  // User Code End collectMemInfo
}

_dbModITerm::~_dbModITerm()
{
}

////////////////////////////////////////////////////////////////////
//
// dbModITerm - Methods
//
////////////////////////////////////////////////////////////////////

const char* dbModITerm::getName() const
{
  _dbModITerm* obj = (_dbModITerm*) this;
  return obj->name_;
}

dbModInst* dbModITerm::getParent() const
{
  _dbModITerm* obj = (_dbModITerm*) this;
  if (obj->parent_ == 0) {
    return nullptr;
  }
  _dbBlock* par = (_dbBlock*) obj->getOwner();
  return (dbModInst*) par->modinst_tbl_->getPtr(obj->parent_);
}

// User Code Begin dbModITermPublicMethods
std::string dbModITerm::getHierarchicalName() const
{
  dbModInst* modinst = getParent();
  if (modinst == nullptr) {
    return getName();
  }

  dbModule* module = modinst->getParent();
  if (module == nullptr) {
    return getName();
  }

  dbBlock* block = module->getOwner();
  if (module == block->getTopModule()) {
    return getName();
  }

  return fmt::format("{}{}{}",  // NOLINT(misc-include-cleaner)
                     modinst->getHierarchicalName(),
                     block->getHierarchyDelimiter(),
                     getName());
}

void dbModITerm::setModNet(dbModNet* modNet)
{
  _dbModITerm* obj = reinterpret_cast<_dbModITerm*>(this);

  obj->mod_net_ = modNet->getImpl()->getOID();
}

dbModNet* dbModITerm::getModNet() const
{
  const _dbModITerm* obj = reinterpret_cast<const _dbModITerm*>(this);
  if (obj->mod_net_ == 0) {
    return nullptr;
  }
  _dbBlock* par = static_cast<_dbBlock*>(obj->getOwner());
  return reinterpret_cast<dbModNet*>(par->modnet_tbl_->getPtr(obj->mod_net_));
}

void dbModITerm::setChildModBTerm(dbModBTerm* child_port)
{
  _dbModITerm* obj = reinterpret_cast<_dbModITerm*>(this);
  obj->child_modbterm_ = child_port->getImpl()->getOID();
}

dbModBTerm* dbModITerm::getChildModBTerm() const
{
  const _dbModITerm* obj = reinterpret_cast<const _dbModITerm*>(this);
  if (obj->child_modbterm_ == 0) {
    return nullptr;
  }
  _dbBlock* par = static_cast<_dbBlock*>(obj->getOwner());
  return reinterpret_cast<dbModBTerm*>(
      par->modbterm_tbl_->getPtr(obj->child_modbterm_));
}

dbModITerm* dbModITerm::create(dbModInst* parentInstance,
                               const char* name,
                               dbModBTerm* modbterm)
{
  assert(parentInstance->findModITerm(name) == nullptr);

  _dbModInst* parent = reinterpret_cast<_dbModInst*>(parentInstance);
  _dbBlock* block = static_cast<_dbBlock*>(parent->getOwner());
  assert(strchr(name, block->hier_delimiter_) == nullptr);
  _dbModITerm* moditerm = block->moditerm_tbl_->create();

  // defaults
<<<<<<< HEAD
  moditerm->_mod_net = 0;
  moditerm->_next_net_moditerm = 0;
  moditerm->_prev_net_moditerm = 0;

  moditerm->_name = safe_strdup(name);
  moditerm->_parent = parent->getOID();
  moditerm->_next_entry = parent->_moditerms;
  moditerm->_prev_entry = 0;
  if (parent->_moditerms != 0) {
    _dbModITerm* new_next = block->_moditerm_tbl->getPtr(parent->_moditerms);
    new_next->_prev_entry = moditerm->getOID();
  }
  parent->_moditerms = moditerm->getOID();
  parent->_moditerm_hash[name] = dbId<_dbModITerm>(moditerm->getOID());

  // jk: dbg
  debugPrint(block->getImpl()->getLogger(),
             utl::ODB,
             "DB_ECO",
             1,
             "ECO: create dbModITerm {} at id {}",
             name,
             moditerm->getId());

  if (block->_journal) {
    block->_journal->beginAction(dbJournal::CREATE_OBJECT);
    block->_journal->pushParam(dbModITermObj);
    block->_journal->pushParam(name);
    block->_journal->pushParam(moditerm->getId());
=======
  moditerm->mod_net_ = 0;
  moditerm->next_net_moditerm_ = 0;
  moditerm->prev_net_moditerm_ = 0;

  moditerm->name_ = safe_strdup(name);
  moditerm->parent_ = parent->getOID();
  moditerm->next_entry_ = parent->moditerms_;
  moditerm->prev_entry_ = 0;
  if (parent->moditerms_ != 0) {
    _dbModITerm* new_next = block->moditerm_tbl_->getPtr(parent->moditerms_);
    new_next->prev_entry_ = moditerm->getOID();
  }
  parent->moditerms_ = moditerm->getOID();
  parent->moditerm_hash_[name] = dbId<_dbModITerm>(moditerm->getOID());

  if (block->journal_) {
    debugPrint(block->getImpl()->getLogger(),
               utl::ODB,
               "DB_ECO",
               1,
               "ECO: create dbModITerm {} at id {}",
               name,
               moditerm->getId());
    block->journal_->beginAction(dbJournal::kCreateObject);
    block->journal_->pushParam(dbModITermObj);
    block->journal_->pushParam(name);
    block->journal_->pushParam(moditerm->getId());
>>>>>>> 1b5e6d7b
    if (modbterm) {
      block->journal_->pushParam(modbterm->getId());
    } else {
      block->journal_->pushParam(0U);
    }
    block->journal_->pushParam(parent->getId());
    block->journal_->endAction();
  }

  if (modbterm) {
    reinterpret_cast<dbModITerm*>(moditerm)->setChildModBTerm(modbterm);
    modbterm->setParentModITerm(reinterpret_cast<dbModITerm*>(moditerm));
  }

  for (auto callback : block->callbacks_) {
    callback->inDbModITermCreate(reinterpret_cast<dbModITerm*>(moditerm));
  }

  return reinterpret_cast<dbModITerm*>(moditerm);
}

void dbModITerm::connect(dbModNet* net)
{
  _dbModITerm* _moditerm = reinterpret_cast<_dbModITerm*>(this);
  _dbModNet* _modnet = reinterpret_cast<_dbModNet*>(net);
  _dbBlock* _block = static_cast<_dbBlock*>(_moditerm->getOwner());
  // already connected.
  if (_moditerm->mod_net_ == _modnet->getId()) {
    return;
  }

  // If the moditerm is already connected to a different modnet, disconnect it
  // first.
  if (_moditerm->mod_net_ != 0) {
    disconnect();
  }

  for (auto callback : _block->callbacks_) {
    callback->inDbModITermPreConnect(this, net);
  }
  _moditerm->mod_net_ = _modnet->getId();
  // append to net moditerms
  if (_modnet->moditerms_ != 0) {
    _dbModITerm* head = _block->moditerm_tbl_->getPtr(_modnet->moditerms_);
    // next is old head
    _moditerm->next_net_moditerm_ = _modnet->moditerms_;
    head->prev_net_moditerm_ = getId();
  } else {
    _moditerm->next_net_moditerm_ = 0;
  }
  // set up new head
  _moditerm->prev_net_moditerm_ = 0;
  _modnet->moditerms_ = getId();

<<<<<<< HEAD
  // jk: dbg
  debugPrint(_block->getImpl()->getLogger(),
             utl::ODB,
             "DB_ECO",
             1,
             "ECO: connect dbModITerm {} at id {} to dbModNet {} at id {}",
             getHierarchicalName(),
             getId(),
             net->getHierarchicalName(),
             _modnet->getId());

  if (_block->_journal) {
    _block->_journal->beginAction(dbJournal::CONNECT_OBJECT);
    _block->_journal->pushParam(dbModITermObj);
    _block->_journal->pushParam(getId());
    _block->_journal->pushParam(_modnet->getId());
    _block->_journal->endAction();
=======
  if (_block->journal_) {
    debugPrint(_block->getImpl()->getLogger(),
               utl::ODB,
               "DB_ECO",
               1,
               "ECO: connect dbModITerm {} at id {} to dbModNet {} at id {}",
               getName(),
               getId(),
               _modnet->name_,
               _modnet->getId());
    _block->journal_->beginAction(dbJournal::kConnectObject);
    _block->journal_->pushParam(dbModITermObj);
    _block->journal_->pushParam(getId());
    _block->journal_->pushParam(_modnet->getId());
    _block->journal_->endAction();
>>>>>>> 1b5e6d7b
  }
  for (auto callback : _block->callbacks_) {
    callback->inDbModITermPostConnect(this);
  }
}

void dbModITerm::disconnect()
{
  _dbModITerm* _moditerm = reinterpret_cast<_dbModITerm*>(this);
  _dbBlock* _block = static_cast<_dbBlock*>(_moditerm->getOwner());
  if (_moditerm->mod_net_ == 0) {
    return;
  }
  for (auto callback : _block->callbacks_) {
    callback->inDbModITermPreDisconnect(this);
  }
  _dbModNet* _modnet = _block->modnet_tbl_->getPtr(_moditerm->mod_net_);

<<<<<<< HEAD
  // jk: dbg
  debugPrint(_block->getImpl()->getLogger(),
             utl::ODB,
             "DB_ECO",
             1,
             "ECO: disconnect dbModITerm {} at id {} from dbModNet {} at id {}",
             getHierarchicalName(),
             getId(),
             ((dbModNet*) _modnet)->getHierarchicalName(),
             _modnet->getId());

  if (_block->_journal) {
    _block->_journal->beginAction(dbJournal::DISCONNECT_OBJECT);
    _block->_journal->pushParam(dbModITermObj);
    _block->_journal->pushParam(_moditerm->getId());
    _block->_journal->pushParam(_moditerm->_mod_net);
    _block->_journal->endAction();
=======
  if (_block->journal_) {
    debugPrint(
        _block->getImpl()->getLogger(),
        utl::ODB,
        "DB_ECO",
        1,
        "ECO: disconnect dbModITerm {} at id {} from dbModNet {} at id {}",
        getName(),
        getId(),
        _modnet->name_,
        _modnet->getId());
    _block->journal_->beginAction(dbJournal::kDisconnectObject);
    _block->journal_->pushParam(dbModITermObj);
    _block->journal_->pushParam(_moditerm->getId());
    _block->journal_->pushParam(_moditerm->mod_net_);
    _block->journal_->endAction();
>>>>>>> 1b5e6d7b
  }

  _dbModITerm* next_moditerm
      = (_moditerm->next_net_moditerm_ != 0)
            ? _block->moditerm_tbl_->getPtr(_moditerm->next_net_moditerm_)
            : nullptr;
  _dbModITerm* prior_moditerm
      = (_moditerm->prev_net_moditerm_ != 0)
            ? _block->moditerm_tbl_->getPtr(_moditerm->prev_net_moditerm_)
            : nullptr;
  if (prior_moditerm) {
    prior_moditerm->next_net_moditerm_ = _moditerm->next_net_moditerm_;
  } else {
    _modnet->moditerms_ = _moditerm->next_net_moditerm_;
  }
  if (next_moditerm) {
    next_moditerm->prev_net_moditerm_ = _moditerm->prev_net_moditerm_;
  }

  _moditerm->next_net_moditerm_ = 0;
  _moditerm->prev_net_moditerm_ = 0;
  _moditerm->mod_net_ = 0;

  for (auto callback : _block->callbacks_) {
    callback->inDbModITermPostDisconnect(this,
                                         reinterpret_cast<dbModNet*>(_modnet));
  }
}

dbModITerm* dbModITerm::getModITerm(dbBlock* block, uint dbid)
{
  _dbBlock* owner = reinterpret_cast<_dbBlock*>(block);
  return reinterpret_cast<dbModITerm*>(owner->moditerm_tbl_->getPtr(dbid));
}

void dbModITerm::destroy(dbModITerm* val)
{
  _dbModITerm* _moditerm = reinterpret_cast<_dbModITerm*>(val);
  _dbBlock* block = static_cast<_dbBlock*>(_moditerm->getOwner());
  _dbModInst* mod_inst = block->modinst_tbl_->getPtr(_moditerm->parent_);

<<<<<<< HEAD
  // jk: dbg
  debugPrint(block->getImpl()->getLogger(),
             utl::ODB,
             "DB_ECO",
             1,
             "ECO: delete dbModITerm {} at id {}",
             val->getHierarchicalName(),
             val->getId());

  if (block->_journal) {
    block->_journal->beginAction(dbJournal::DELETE_OBJECT);
    block->_journal->pushParam(dbModITermObj);
    block->_journal->pushParam(val->getName());
    block->_journal->pushParam(val->getId());
    block->_journal->pushParam(_moditerm->_child_modbterm);
    block->_journal->pushParam(_moditerm->_parent);
    block->_journal->endAction();
=======
  if (block->journal_) {
    debugPrint(block->getImpl()->getLogger(),
               utl::ODB,
               "DB_ECO",
               1,
               "ECO: delete dbModITerm {} at id {}",
               val->getName(),
               val->getId());
    block->journal_->beginAction(dbJournal::kDeleteObject);
    block->journal_->pushParam(dbModITermObj);
    block->journal_->pushParam(val->getName());
    block->journal_->pushParam(val->getId());
    block->journal_->pushParam(_moditerm->child_modbterm_);
    block->journal_->pushParam(_moditerm->parent_);
    block->journal_->endAction();
>>>>>>> 1b5e6d7b
  }

  for (auto callback : block->callbacks_) {
    callback->inDbModITermDestroy(val);
  }

  // Clear the parent moditerm from the child modbterm
  if (_moditerm->child_modbterm_ != 0) {
    if (_dbModBTerm* child_modbterm
        = block->modbterm_tbl_->getPtr(_moditerm->child_modbterm_)) {
      child_modbterm->parent_moditerm_ = 0;
    }
  }

  // snip out the mod iterm, from doubly linked list
  uint prev = _moditerm->prev_entry_;
  uint next = _moditerm->next_entry_;
  if (prev == 0) {
    // head of list
    mod_inst->moditerms_ = next;
  } else {
    _dbModITerm* prev_moditerm = block->moditerm_tbl_->getPtr(prev);
    prev_moditerm->next_entry_ = next;
  }

  if (next != 0) {
    _dbModITerm* next_moditerm = block->moditerm_tbl_->getPtr(next);
    next_moditerm->prev_entry_ = prev;
  }
  _moditerm->prev_entry_ = 0;
  _moditerm->next_entry_ = 0;
  mod_inst->moditerm_hash_.erase(val->getName());
  block->moditerm_tbl_->destroy(_moditerm);
}

dbSet<dbModITerm>::iterator dbModITerm::destroy(
    dbSet<dbModITerm>::iterator& itr)
{
  dbModITerm* moditerm = *itr;
  dbSet<dbModITerm>::iterator next = ++itr;
  destroy(moditerm);
  return next;
}

// User Code End dbModITermPublicMethods
}  // namespace odb
   // Generator Code End Cpp<|MERGE_RESOLUTION|>--- conflicted
+++ resolved
@@ -227,37 +227,6 @@
   _dbModITerm* moditerm = block->moditerm_tbl_->create();
 
   // defaults
-<<<<<<< HEAD
-  moditerm->_mod_net = 0;
-  moditerm->_next_net_moditerm = 0;
-  moditerm->_prev_net_moditerm = 0;
-
-  moditerm->_name = safe_strdup(name);
-  moditerm->_parent = parent->getOID();
-  moditerm->_next_entry = parent->_moditerms;
-  moditerm->_prev_entry = 0;
-  if (parent->_moditerms != 0) {
-    _dbModITerm* new_next = block->_moditerm_tbl->getPtr(parent->_moditerms);
-    new_next->_prev_entry = moditerm->getOID();
-  }
-  parent->_moditerms = moditerm->getOID();
-  parent->_moditerm_hash[name] = dbId<_dbModITerm>(moditerm->getOID());
-
-  // jk: dbg
-  debugPrint(block->getImpl()->getLogger(),
-             utl::ODB,
-             "DB_ECO",
-             1,
-             "ECO: create dbModITerm {} at id {}",
-             name,
-             moditerm->getId());
-
-  if (block->_journal) {
-    block->_journal->beginAction(dbJournal::CREATE_OBJECT);
-    block->_journal->pushParam(dbModITermObj);
-    block->_journal->pushParam(name);
-    block->_journal->pushParam(moditerm->getId());
-=======
   moditerm->mod_net_ = 0;
   moditerm->next_net_moditerm_ = 0;
   moditerm->prev_net_moditerm_ = 0;
@@ -285,7 +254,6 @@
     block->journal_->pushParam(dbModITermObj);
     block->journal_->pushParam(name);
     block->journal_->pushParam(moditerm->getId());
->>>>>>> 1b5e6d7b
     if (modbterm) {
       block->journal_->pushParam(modbterm->getId());
     } else {
@@ -340,25 +308,6 @@
   _moditerm->prev_net_moditerm_ = 0;
   _modnet->moditerms_ = getId();
 
-<<<<<<< HEAD
-  // jk: dbg
-  debugPrint(_block->getImpl()->getLogger(),
-             utl::ODB,
-             "DB_ECO",
-             1,
-             "ECO: connect dbModITerm {} at id {} to dbModNet {} at id {}",
-             getHierarchicalName(),
-             getId(),
-             net->getHierarchicalName(),
-             _modnet->getId());
-
-  if (_block->_journal) {
-    _block->_journal->beginAction(dbJournal::CONNECT_OBJECT);
-    _block->_journal->pushParam(dbModITermObj);
-    _block->_journal->pushParam(getId());
-    _block->_journal->pushParam(_modnet->getId());
-    _block->_journal->endAction();
-=======
   if (_block->journal_) {
     debugPrint(_block->getImpl()->getLogger(),
                utl::ODB,
@@ -374,7 +323,6 @@
     _block->journal_->pushParam(getId());
     _block->journal_->pushParam(_modnet->getId());
     _block->journal_->endAction();
->>>>>>> 1b5e6d7b
   }
   for (auto callback : _block->callbacks_) {
     callback->inDbModITermPostConnect(this);
@@ -393,25 +341,6 @@
   }
   _dbModNet* _modnet = _block->modnet_tbl_->getPtr(_moditerm->mod_net_);
 
-<<<<<<< HEAD
-  // jk: dbg
-  debugPrint(_block->getImpl()->getLogger(),
-             utl::ODB,
-             "DB_ECO",
-             1,
-             "ECO: disconnect dbModITerm {} at id {} from dbModNet {} at id {}",
-             getHierarchicalName(),
-             getId(),
-             ((dbModNet*) _modnet)->getHierarchicalName(),
-             _modnet->getId());
-
-  if (_block->_journal) {
-    _block->_journal->beginAction(dbJournal::DISCONNECT_OBJECT);
-    _block->_journal->pushParam(dbModITermObj);
-    _block->_journal->pushParam(_moditerm->getId());
-    _block->_journal->pushParam(_moditerm->_mod_net);
-    _block->_journal->endAction();
-=======
   if (_block->journal_) {
     debugPrint(
         _block->getImpl()->getLogger(),
@@ -428,7 +357,6 @@
     _block->journal_->pushParam(_moditerm->getId());
     _block->journal_->pushParam(_moditerm->mod_net_);
     _block->journal_->endAction();
->>>>>>> 1b5e6d7b
   }
 
   _dbModITerm* next_moditerm
@@ -470,25 +398,6 @@
   _dbBlock* block = static_cast<_dbBlock*>(_moditerm->getOwner());
   _dbModInst* mod_inst = block->modinst_tbl_->getPtr(_moditerm->parent_);
 
-<<<<<<< HEAD
-  // jk: dbg
-  debugPrint(block->getImpl()->getLogger(),
-             utl::ODB,
-             "DB_ECO",
-             1,
-             "ECO: delete dbModITerm {} at id {}",
-             val->getHierarchicalName(),
-             val->getId());
-
-  if (block->_journal) {
-    block->_journal->beginAction(dbJournal::DELETE_OBJECT);
-    block->_journal->pushParam(dbModITermObj);
-    block->_journal->pushParam(val->getName());
-    block->_journal->pushParam(val->getId());
-    block->_journal->pushParam(_moditerm->_child_modbterm);
-    block->_journal->pushParam(_moditerm->_parent);
-    block->_journal->endAction();
-=======
   if (block->journal_) {
     debugPrint(block->getImpl()->getLogger(),
                utl::ODB,
@@ -504,7 +413,6 @@
     block->journal_->pushParam(_moditerm->child_modbterm_);
     block->journal_->pushParam(_moditerm->parent_);
     block->journal_->endAction();
->>>>>>> 1b5e6d7b
   }
 
   for (auto callback : block->callbacks_) {

--- conflicted
+++ resolved
@@ -30,13 +30,9 @@
 #include "dbInst.h"
 #include "dbJournal.h"
 #include "dbMTerm.h"
-<<<<<<< HEAD
 #include "dbMaster.h"
 #include "dbModNet.h"
 #include "dbModule.h"
-=======
-#include "dbModNet.h"
->>>>>>> 22a4b4cb
 #include "dbNetTrack.h"
 #include "dbNetTrackItr.h"
 #include "dbRSeg.h"
@@ -2637,7 +2633,49 @@
   info.children_["groups"].add(_groups);
 }
 
-<<<<<<< HEAD
+bool dbNet::isDeeperThan(const dbNet* net) const
+{
+  std::string this_name = getName();
+  std::string other_name = net->getName();
+
+  char delim = getBlock()->getHierarchyDelimiter();
+  size_t this_depth = std::count(this_name.begin(), this_name.end(), delim);
+  size_t other_depth = std::count(other_name.begin(), other_name.end(), delim);
+
+  return (other_depth < this_depth);
+}
+
+dbModNet* dbNet::findModNetInHighestHier() const
+{
+  std::set<dbModNet*> modnets;
+  if (findRelatedModNets(modnets) == false) {
+    return nullptr;
+  }
+
+  dbModNet* highest = nullptr;
+  size_t min_delimiters = (size_t) -1;
+  char delim = getBlock()->getHierarchyDelimiter();
+
+  for (dbModNet* modnet : modnets) {
+    std::string name = modnet->getHierarchicalName();
+    size_t num_delimiters = std::count(name.begin(), name.end(), delim);
+    if (highest == nullptr || num_delimiters < min_delimiters) {
+      min_delimiters = num_delimiters;
+      highest = modnet;
+    }
+  }
+
+  return highest;
+}
+
+void dbNet::renameWithModNetInHighestHier()
+{
+  dbModNet* highest_mod_net = findModNetInHighestHier();
+  if (highest_mod_net) {
+    rename(highest_mod_net->getHierarchicalName().c_str());
+  }
+}
+
 dbInst* dbNet::insertBufferBeforeLoad(dbObject* load_input_term,
                                       const dbMaster* buffer_master,
                                       const Point* loc,
@@ -2739,49 +2777,6 @@
   }
 
   return buffer_inst;
-=======
-bool dbNet::isDeeperThan(const dbNet* net) const
-{
-  std::string this_name = getName();
-  std::string other_name = net->getName();
-
-  char delim = getBlock()->getHierarchyDelimiter();
-  size_t this_depth = std::count(this_name.begin(), this_name.end(), delim);
-  size_t other_depth = std::count(other_name.begin(), other_name.end(), delim);
-
-  return (other_depth < this_depth);
-}
-
-dbModNet* dbNet::findModNetInHighestHier() const
-{
-  std::set<dbModNet*> modnets;
-  if (findRelatedModNets(modnets) == false) {
-    return nullptr;
-  }
-
-  dbModNet* highest = nullptr;
-  size_t min_delimiters = (size_t) -1;
-  char delim = getBlock()->getHierarchyDelimiter();
-
-  for (dbModNet* modnet : modnets) {
-    std::string name = modnet->getHierarchicalName();
-    size_t num_delimiters = std::count(name.begin(), name.end(), delim);
-    if (highest == nullptr || num_delimiters < min_delimiters) {
-      min_delimiters = num_delimiters;
-      highest = modnet;
-    }
-  }
-
-  return highest;
-}
-
-void dbNet::renameWithModNetInHighestHier()
-{
-  dbModNet* highest_mod_net = findModNetInHighestHier();
-  if (highest_mod_net) {
-    rename(highest_mod_net->getHierarchicalName().c_str());
-  }
->>>>>>> 22a4b4cb
 }
 
 }  // namespace odb
// SPDX-License-Identifier: BSD-3-Clause
// Copyright (c) 2019-2025, The OpenROAD Authors

#include "dbNet.h"

#include <algorithm>
#include <boost/container/small_vector.hpp>
#include <cassert>
#include <cstdint>
#include <cstdio>
#include <cstdlib>
#include <cstring>
#include <iterator>
#include <set>
#include <string>
#include <type_traits>
#include <vector>

#include "dbBPin.h"
#include "dbBTerm.h"
#include "dbBTermItr.h"
#include "dbBlock.h"
#include "dbCCSeg.h"
#include "dbCCSegItr.h"
#include "dbCapNode.h"
#include "dbCapNodeItr.h"
#include "dbCommon.h"
#include "dbCore.h"
#include "dbDatabase.h"
#include "dbGroup.h"
#include "dbGuide.h"
#include "dbGuideItr.h"
#include "dbITerm.h"
#include "dbITermItr.h"
#include "dbInsertBuffer.h"
#include "dbInst.h"
#include "dbJournal.h"
#include "dbMTerm.h"
#include "dbMaster.h"
#include "dbModNet.h"
#include "dbModule.h"
#include "dbNetTrack.h"
#include "dbNetTrackItr.h"
#include "dbRSeg.h"
#include "dbRSegItr.h"
#include "dbSWire.h"
#include "dbSWireItr.h"
#include "dbTable.h"
#include "dbTable.hpp"
#include "dbTech.h"
#include "dbTechNonDefaultRule.h"
#include "dbWire.h"
#include "odb/db.h"
#include "odb/dbBlockCallBackObj.h"
#include "odb/dbExtControl.h"
#include "odb/dbObject.h"
#include "odb/dbSet.h"
#include "odb/dbShape.h"
#include "odb/dbTypes.h"
#include "odb/dbUtil.h"
#include "odb/geom.h"
#include "utl/Logger.h"

namespace odb {

template class dbTable<_dbNet>;

_dbNet::_dbNet(_dbDatabase* db, const _dbNet& n)
    : flags_(n.flags_),
      name_(nullptr),
      next_entry_(n.next_entry_),
      iterms_(n.iterms_),
      bterms_(n.bterms_),
      wire_(n.wire_),
      global_wire_(n.global_wire_),
      swires_(n.swires_),
      cap_nodes_(n.cap_nodes_),
      r_segs_(n.r_segs_),
      non_default_rule_(n.non_default_rule_),
      guides_(n.guides_),
      tracks_(n.tracks_),
      groups_(n.groups_),
      weight_(n.weight_),
      xtalk_(n.xtalk_),
      cc_adjust_factor_(n.cc_adjust_factor_),
      cc_adjust_order_(n.cc_adjust_order_)

{
  if (n.name_) {
    name_ = safe_strdup(n.name_);
  }
  driving_iterm_ = -1;
}

_dbNet::_dbNet(_dbDatabase* db)
{
  flags_.sig_type = dbSigType::SIGNAL;
  flags_.wire_type = dbWireType::ROUTED;
  flags_.special = 0;
  flags_.wild_connect = 0;
  flags_.wire_ordered = 0;
  flags_.unused2 = 0;
  flags_.disconnected = 0;
  flags_.spef = 0;
  flags_.select = 0;
  flags_.mark = 0;
  flags_.mark_1 = 0;
  flags_.wire_altered = 0;
  flags_.extracted = 0;
  flags_.rc_graph = 0;
  flags_.unused = 0;
  flags_.set_io = 0;
  flags_.io = 0;
  flags_.dont_touch = 0;
  flags_.fixed_bump = 0;
  flags_.source = dbSourceType::NONE;
  flags_.rc_disconnected = 0;
  flags_.block_rule = 0;
  flags_.has_jumpers = 0;
  name_ = nullptr;
  gndc_calibration_factor_ = 1.0;
  cc_calibration_factor_ = 1.0;
  weight_ = 1;
  xtalk_ = 0;
  cc_adjust_factor_ = -1;
  cc_adjust_order_ = 0;
  driving_iterm_ = -1;
}

_dbNet::~_dbNet()
{
  if (name_) {
    free((void*) name_);
  }
}

dbOStream& operator<<(dbOStream& stream, const _dbNet& net)
{
  uint32_t* bit_field = (uint32_t*) &net.flags_;
  stream << *bit_field;
  stream << net.name_;
  stream << net.gndc_calibration_factor_;
  stream << net.cc_calibration_factor_;
  stream << net.next_entry_;
  stream << net.iterms_;
  stream << net.bterms_;
  stream << net.wire_;
  stream << net.global_wire_;
  stream << net.swires_;
  stream << net.cap_nodes_;
  stream << net.r_segs_;
  stream << net.non_default_rule_;
  stream << net.weight_;
  stream << net.xtalk_;
  stream << net.cc_adjust_factor_;
  stream << net.cc_adjust_order_;
  stream << net.groups_;
  stream << net.guides_;
  stream << net.tracks_;
  return stream;
}

dbIStream& operator>>(dbIStream& stream, _dbNet& net)
{
  uint32_t* bit_field = (uint32_t*) &net.flags_;
  stream >> *bit_field;
  stream >> net.name_;
  stream >> net.gndc_calibration_factor_;
  stream >> net.cc_calibration_factor_;
  stream >> net.next_entry_;
  stream >> net.iterms_;
  stream >> net.bterms_;
  stream >> net.wire_;
  stream >> net.global_wire_;
  stream >> net.swires_;
  stream >> net.cap_nodes_;
  stream >> net.r_segs_;
  stream >> net.non_default_rule_;
  stream >> net.weight_;
  stream >> net.xtalk_;
  stream >> net.cc_adjust_factor_;
  stream >> net.cc_adjust_order_;
  stream >> net.groups_;
  stream >> net.guides_;
  _dbDatabase* db = net.getImpl()->getDatabase();
  if (db->isSchema(kSchemaNetTracks)) {
    stream >> net.tracks_;
  }

  return stream;
}

bool _dbNet::operator<(const _dbNet& rhs) const
{
  return strcmp(name_, rhs.name_) < 0;
}

bool _dbNet::operator==(const _dbNet& rhs) const
{
  if (flags_.sig_type != rhs.flags_.sig_type) {
    return false;
  }

  if (flags_.wire_type != rhs.flags_.wire_type) {
    return false;
  }

  if (flags_.special != rhs.flags_.special) {
    return false;
  }

  if (flags_.wild_connect != rhs.flags_.wild_connect) {
    return false;
  }

  if (flags_.wire_ordered != rhs.flags_.wire_ordered) {
    return false;
  }

  if (flags_.disconnected != rhs.flags_.disconnected) {
    return false;
  }

  if (flags_.spef != rhs.flags_.spef) {
    return false;
  }

  if (flags_.select != rhs.flags_.select) {
    return false;
  }

  if (flags_.mark != rhs.flags_.mark) {
    return false;
  }

  if (flags_.mark_1 != rhs.flags_.mark_1) {
    return false;
  }

  if (flags_.wire_altered != rhs.flags_.wire_altered) {
    return false;
  }

  if (flags_.extracted != rhs.flags_.extracted) {
    return false;
  }

  if (flags_.rc_graph != rhs.flags_.rc_graph) {
    return false;
  }

  if (flags_.set_io != rhs.flags_.set_io) {
    return false;
  }

  if (flags_.io != rhs.flags_.io) {
    return false;
  }

  if (flags_.dont_touch != rhs.flags_.dont_touch) {
    return false;
  }

  if (flags_.fixed_bump != rhs.flags_.fixed_bump) {
    return false;
  }

  if (flags_.source != rhs.flags_.source) {
    return false;
  }

  if (flags_.rc_disconnected != rhs.flags_.rc_disconnected) {
    return false;
  }

  if (flags_.block_rule != rhs.flags_.block_rule) {
    return false;
  }

  if (name_ && rhs.name_) {
    if (strcmp(name_, rhs.name_) != 0) {
      return false;
    }
  } else if (name_ || rhs.name_) {
    return false;
  }

  if (gndc_calibration_factor_ != rhs.gndc_calibration_factor_) {
    return false;
  }
  if (cc_calibration_factor_ != rhs.cc_calibration_factor_) {
    return false;
  }

  if (next_entry_ != rhs.next_entry_) {
    return false;
  }

  if (iterms_ != rhs.iterms_) {
    return false;
  }

  if (bterms_ != rhs.bterms_) {
    return false;
  }

  if (wire_ != rhs.wire_) {
    return false;
  }

  if (global_wire_ != rhs.global_wire_) {
    return false;
  }

  if (swires_ != rhs.swires_) {
    return false;
  }

  if (cap_nodes_ != rhs.cap_nodes_) {
    return false;
  }

  if (r_segs_ != rhs.r_segs_) {
    return false;
  }

  if (non_default_rule_ != rhs.non_default_rule_) {
    return false;
  }

  if (weight_ != rhs.weight_) {
    return false;
  }

  if (xtalk_ != rhs.xtalk_) {
    return false;
  }

  if (cc_adjust_factor_ != rhs.cc_adjust_factor_) {
    return false;
  }

  if (cc_adjust_order_ != rhs.cc_adjust_order_) {
    return false;
  }

  if (groups_ != rhs.groups_) {
    return false;
  }

  if (guides_ != rhs.guides_) {
    return false;
  }

  if (tracks_ != rhs.tracks_) {
    return false;
  }

  return true;
}

////////////////////////////////////////////////////////////////////
//
// dbNet - Methods
//
////////////////////////////////////////////////////////////////////

std::string dbNet::getName() const
{
  _dbNet* net = (_dbNet*) this;
  return net->name_;
}

const char* dbNet::getConstName() const
{
  _dbNet* net = (_dbNet*) this;
  return net->name_;
}

void dbNet::printNetName(FILE* fp, bool idFlag, bool newLine)
{
  if (idFlag) {
    fprintf(fp, " %d", getId());
  }

  _dbNet* net = (_dbNet*) this;
  fprintf(fp, " %s", net->name_);

  if (newLine) {
    fprintf(fp, "\n");
  }
}

bool dbNet::rename(const char* name)
{
  _dbNet* net = (_dbNet*) this;
  _dbBlock* block = (_dbBlock*) net->getOwner();

  if (block->net_hash_.hasMember(name)) {
    return false;
  }

  debugPrint(getImpl()->getLogger(),
             utl::ODB,
             "DB_EDIT",
             1,
             "EDIT: {}, rename to '{}'",
             net->getDebugName(),
             name);

  if (block->journal_) {
    block->journal_->updateField(this, _dbNet::kName, net->name_, name);
  }

  block->net_hash_.remove(net);
  free((void*) net->name_);
  net->name_ = safe_strdup(name);
  block->net_hash_.insert(net);

  return true;
}

void dbNet::swapNetNames(dbNet* source, bool ok_to_journal)
{
  _dbNet* dest_net = (_dbNet*) this;
  _dbNet* source_net = (_dbNet*) source;
  _dbBlock* block = (_dbBlock*) source_net->getOwner();

  char* dest_name_ptr = dest_net->name_;
  char* source_name_ptr = source_net->name_;

  debugPrint(getImpl()->getLogger(),
             utl::ODB,
             "DB_EDIT",
             1,
             "EDIT: swap dbNet name between {} and {}",
             source->getDebugName(),
             dest_net->getDebugName());

  // allow undo..
  if (block->journal_ && ok_to_journal) {
    block->journal_->beginAction(dbJournal::kSwapObject);
    // a name
    block->journal_->pushParam(dbNameObj);
    // the type of name swap
    block->journal_->pushParam(dbNetObj);
    // stash the source and dest in that order,
    // let undo reorder
    block->journal_->pushParam(source_net->getId());
    block->journal_->pushParam(dest_net->getId());
    block->journal_->endAction();
  }

  block->net_hash_.remove(dest_net);
  block->net_hash_.remove(source_net);

  // swap names without copy, just swap the pointers
  dest_net->name_ = source_name_ptr;
  source_net->name_ = dest_name_ptr;

  block->net_hash_.insert(dest_net);
  block->net_hash_.insert(source_net);
}

bool dbNet::isRCDisconnected()
{
  _dbNet* net = (_dbNet*) this;
  return net->flags_.rc_disconnected == 1;
}

void dbNet::setRCDisconnected(bool value)
{
  _dbNet* net = (_dbNet*) this;
  net->flags_.rc_disconnected = value;
}

int dbNet::getWeight()
{
  _dbNet* net = (_dbNet*) this;
  return net->weight_;
}

void dbNet::setWeight(int weight)
{
  _dbNet* net = (_dbNet*) this;
  net->weight_ = weight;
}

dbSourceType dbNet::getSourceType()
{
  _dbNet* net = (_dbNet*) this;
  dbSourceType t(net->flags_.source);
  return t;
}

void dbNet::setSourceType(dbSourceType type)
{
  _dbNet* net = (_dbNet*) this;
  net->flags_.source = type;
}

int dbNet::getXTalkClass()
{
  _dbNet* net = (_dbNet*) this;
  return net->xtalk_;
}

void dbNet::setXTalkClass(int value)
{
  _dbNet* net = (_dbNet*) this;
  net->xtalk_ = value;
}

float dbNet::getCcAdjustFactor()
{
  _dbNet* net = (_dbNet*) this;
  return net->cc_adjust_factor_;
}

void dbNet::setCcAdjustFactor(float factor)
{
  _dbNet* net = (_dbNet*) this;
  net->cc_adjust_factor_ = factor;
}

uint32_t dbNet::getCcAdjustOrder()
{
  _dbNet* net = (_dbNet*) this;
  return net->cc_adjust_order_;
}

void dbNet::setCcAdjustOrder(uint32_t order)
{
  _dbNet* net = (_dbNet*) this;
  net->cc_adjust_order_ = order;
}

void dbNet::setDrivingITerm(const dbITerm* iterm)
{
  _dbNet* net = (_dbNet*) this;
  net->driving_iterm_ = (iterm) ? iterm->getId() : 0;
}

dbITerm* dbNet::getDrivingITerm() const
{
  _dbNet* net = (_dbNet*) this;
  if (net->driving_iterm_ <= 0) {
    return nullptr;
  }
  return dbITerm::getITerm(getBlock(), net->driving_iterm_);
}

bool dbNet::hasFixedBump()
{
  _dbNet* net = (_dbNet*) this;
  return net->flags_.fixed_bump == 1;
}

void dbNet::setFixedBump(bool value)
{
  _dbNet* net = (_dbNet*) this;
  net->flags_.fixed_bump = value;
}

void dbNet::setWireType(dbWireType wire_type)
{
  _dbNet* net = (_dbNet*) this;
  _dbBlock* block = (_dbBlock*) net->getOwner();
  uint32_t prev_flags = flagsToUInt(net);
  net->flags_.wire_type = wire_type.getValue();

  debugPrint(getImpl()->getLogger(),
             utl::ODB,
             "DB_EDIT",
             2,
             "EDIT: {}, setWireType: {}",
             net->getDebugName(),
             wire_type.getValue());

  if (block->journal_) {
    block->journal_->updateField(
        this, _dbNet::kFlags, prev_flags, flagsToUInt(net));
  }
}

dbWireType dbNet::getWireType() const
{
  _dbNet* net = (_dbNet*) this;
  return dbWireType(net->flags_.wire_type);
}

dbSigType dbNet::getSigType() const
{
  _dbNet* net = (_dbNet*) this;
  return dbSigType(net->flags_.sig_type);
}

void dbNet::setSigType(dbSigType sig_type)
{
  _dbNet* net = (_dbNet*) this;
  _dbBlock* block = (_dbBlock*) net->getOwner();
  uint32_t prev_flags = flagsToUInt(net);
  net->flags_.sig_type = sig_type.getValue();

  debugPrint(getImpl()->getLogger(),
             utl::ODB,
             "DB_EDIT",
             2,
             "EDIT: {}, setSigType: {}",
             net->getDebugName(),
             sig_type.getValue());

  if (block->journal_) {
    block->journal_->updateField(
        this, _dbNet::kFlags, prev_flags, flagsToUInt(net));
  }
}

float dbNet::getGndcCalibFactor()
{
  _dbNet* net = (_dbNet*) this;
  return net->gndc_calibration_factor_;
}

void dbNet::setGndcCalibFactor(float gndcCalib)
{
  _dbNet* net = (_dbNet*) this;
  net->gndc_calibration_factor_ = gndcCalib;
}

float dbNet::getRefCc()
{
  _dbNet* net = (_dbNet*) this;
  return net->ref_cc_;
}

void dbNet::setRefCc(float cap)
{
  _dbNet* net = (_dbNet*) this;
  net->ref_cc_ = cap;
}

float dbNet::getCcCalibFactor()
{
  _dbNet* net = (_dbNet*) this;
  return net->cc_calibration_factor_;
}

void dbNet::setCcCalibFactor(float ccCalib)
{
  _dbNet* net = (_dbNet*) this;
  net->cc_calibration_factor_ = ccCalib;
}

float dbNet::getDbCc()
{
  _dbNet* net = (_dbNet*) this;
  return net->db_cc_;
}

void dbNet::setDbCc(float cap)
{
  _dbNet* net = (_dbNet*) this;
  net->db_cc_ = cap;
}

void dbNet::addDbCc(float cap)
{
  _dbNet* net = (_dbNet*) this;
  net->db_cc_ += cap;
}

float dbNet::getCcMatchRatio()
{
  _dbNet* net = (_dbNet*) this;
  return net->cc_match_ratio_;
}

void dbNet::setCcMatchRatio(float ratio)
{
  _dbNet* net = (_dbNet*) this;
  net->cc_match_ratio_ = ratio;
}

void dbNet::calibrateCouplingCap(int corner)
{
  const float srcnetCcCalibFactor = getCcCalibFactor();
  std::vector<dbCCSeg*> ccSet;
  getSrcCCSegs(ccSet);
  for (dbCCSeg* cc : ccSet) {
    const float tgtnetCcCalibFactor = cc->getTargetNet()->getCcCalibFactor();
    const float factor = (srcnetCcCalibFactor + tgtnetCcCalibFactor) / 2;
    if (factor == 1.0) {
      continue;
    }
    if (corner < 0) {
      cc->adjustCapacitance(factor);
    } else {
      cc->adjustCapacitance(factor, corner);
    }
  }
}

void dbNet::calibrateCouplingCap()
{
  calibrateCouplingCap(-1);
}

uint32_t dbNet::getRSegCount()
{
  return getRSegs().size();
}

uint32_t dbNet::maxInternalCapNum()
{
  uint32_t max_n = 0;
  for (dbCapNode* capn : getCapNodes()) {
    if (!capn->isInternal()) {
      continue;
    }

    const uint32_t n = capn->getNode();
    max_n = std::max(max_n, n);
  }
  return max_n;
}
void dbNet::collapseInternalCapNum(FILE* cap_node_map)
{
  uint32_t cnt = 1;
  for (dbCapNode* capn : getCapNodes()) {
    cnt++;
    if (capn->isInternal()) {
      if (cap_node_map) {
        fprintf(cap_node_map, "    %8d : %8d\n", capn->getNode(), cnt);
      }
      capn->setNode(cnt);
    }
  }
}

uint32_t dbNet::getCapNodeCount()
{
  return getCapNodes().size();
}

uint32_t dbNet::getCcCount()
{
  uint32_t count = 0;
  for (dbCapNode* node : getCapNodes()) {
    count += node->getCCSegs().size();
  }
  return count;
}

bool dbNet::groundCC(const float gndFactor)
{
  bool grounded = false;

  for (dbCapNode* node : getCapNodes()) {
    grounded |= node->groundCC(gndFactor);
  }
  return grounded;
}

bool dbNet::adjustCC(uint32_t adjOrder,
                     float adjFactor,
                     double ccThreshHold,
                     std::vector<dbCCSeg*>& adjustedCC,
                     std::vector<dbNet*>& halonets)
{
  _dbNet* net = (_dbNet*) this;
  if (net->cc_adjust_factor_ > 0) {
    getImpl()->getLogger()->warn(
        utl::ODB,
        48,
        "Net {} {} had been CC adjusted by {}. Please unadjust first.",
        getId(),
        getConstName(),
        net->cc_adjust_factor_);
    return false;
  }
  bool needAdjust = false;
  for (dbCapNode* node : getCapNodes()) {
    if (node->needAdjustCC(ccThreshHold)) {
      needAdjust = true;
    }
  }
  if (!needAdjust) {
    return false;
  }

  for (dbCapNode* node : getCapNodes()) {
    node->adjustCC(adjOrder, adjFactor, adjustedCC, halonets);
  }
  net->cc_adjust_factor_ = adjFactor;
  net->cc_adjust_order_ = adjOrder;
  return true;
}

void dbNet::undoAdjustedCC(std::vector<dbCCSeg*>& adjustedCC,
                           std::vector<dbNet*>& halonets)
{
  _dbNet* net = (_dbNet*) this;
  if (net->cc_adjust_factor_ < 0) {
    return;
  }
  const uint32_t adjOrder = net->cc_adjust_order_;
  const float adjFactor = 1 / net->cc_adjust_factor_;
  for (dbCapNode* node : getCapNodes()) {
    node->adjustCC(adjOrder, adjFactor, adjustedCC, halonets);
  }
  net->cc_adjust_factor_ = -1;
  net->cc_adjust_order_ = 0;
}

void dbNet::adjustNetGndCap(uint32_t corner, float factor)
{
  if (factor == 1.0) {
    return;
  }
  bool foreign = ((dbBlock*) getImpl()->getOwner())->getExtControl()->_foreign;
  if (foreign) {
    for (dbCapNode* node : getCapNodes()) {
      node->adjustCapacitance(factor, corner);
    }
  } else {
    for (dbRSeg* rc : getRSegs()) {
      rc->adjustCapacitance(factor, corner);
    }
  }
}
void dbNet::adjustNetGndCap(float factor)
{
  if (factor == 1.0) {
    return;
  }
  bool foreign = ((dbBlock*) getImpl()->getOwner())->getExtControl()->_foreign;
  if (foreign) {
    for (dbCapNode* node : getCapNodes()) {
      node->adjustCapacitance(factor);
    }
  } else {
    for (dbRSeg* rc : getRSegs()) {
      rc->adjustCapacitance(factor);
    }
  }
}

void dbNet::calibrateGndCap()
{
  adjustNetGndCap(getGndcCalibFactor());
}

void dbNet::calibrateCapacitance()
{
  calibrateGndCap();
  calibrateCouplingCap();
}
void dbNet::adjustNetRes(float factor, uint32_t corner)
{
  if (factor == 1.0) {
    return;
  }
  for (dbRSeg* rc : getRSegs()) {
    rc->adjustResistance(factor, corner);
  }
}
void dbNet::adjustNetRes(float factor)
{
  if (factor == 1.0) {
    return;
  }
  for (dbRSeg* rc : getRSegs()) {
    rc->adjustResistance(factor);
  }
}

bool dbNet::isSpef()
{
  _dbNet* net = (_dbNet*) this;
  return net->flags_.spef == 1;
}

void dbNet::setSpef(bool value)
{
  _dbNet* net = (_dbNet*) this;
  _dbBlock* block = (_dbBlock*) net->getOwner();
  uint32_t prev_flags = flagsToUInt(net);
  net->flags_.spef = (value == true) ? 1 : 0;

  debugPrint(getImpl()->getLogger(),
             utl::ODB,
             "DB_EDIT",
             2,
             "EDIT: {}, setSpef: {}",
             net->getDebugName(),
             value);

  if (block->journal_) {
    block->journal_->updateField(
        this, _dbNet::kFlags, prev_flags, flagsToUInt(net));
  }
}

bool dbNet::isSelect()
{
  _dbNet* net = (_dbNet*) this;
  return net->flags_.select == 1;
}

void dbNet::setSelect(bool value)
{
  _dbNet* net = (_dbNet*) this;
  _dbBlock* block = (_dbBlock*) net->getOwner();
  uint32_t prev_flags = flagsToUInt(net);
  net->flags_.select = (value == true) ? 1 : 0;

  debugPrint(getImpl()->getLogger(),
             utl::ODB,
             "DB_EDIT",
             2,
             "EDIT: {}, setSelect: {}",
             net->getDebugName(),
             value);

  if (block->journal_) {
    block->journal_->updateField(
        this, _dbNet::kFlags, prev_flags, flagsToUInt(net));
  }
}

bool dbNet::isEnclosed(Rect* bbox)  // assuming no intersection
{
  dbWire* wire = getWire();
  dbWirePathItr pitr;
  dbWirePath path;
  dbWirePathShape pathShape;
  pitr.begin(wire);
  uint32_t cnt = 0;
  while (pitr.getNextPath(path)) {
    if (path.point.getX() > bbox->xMax() || path.point.getX() < bbox->xMin()
        || path.point.getY() > bbox->yMax()
        || path.point.getY() < bbox->yMin()) {
      return false;
    }
    cnt++;
    if (cnt >= 4) {
      return true;
    }
    while (pitr.getNextShape(pathShape)) {
      if (pathShape.point.getX() > bbox->xMax()
          || pathShape.point.getX() < bbox->xMin()
          || pathShape.point.getY() > bbox->yMax()
          || pathShape.point.getY() < bbox->yMin()) {
        return false;
      }
      cnt++;
      if (cnt >= 4) {
        return true;
      }
    }
  }
  return true;
}

bool dbNet::isMarked()
{
  _dbNet* net = (_dbNet*) this;
  return net->flags_.mark == 1;
}

void dbNet::setMark(bool value)
{
  _dbNet* net = (_dbNet*) this;
  _dbBlock* block = (_dbBlock*) net->getOwner();
  uint32_t prev_flags = flagsToUInt(net);
  net->flags_.mark = (value == true) ? 1 : 0;

  debugPrint(getImpl()->getLogger(),
             utl::ODB,
             "DB_EDIT",
             2,
             "EDIT: {}, setMark: {}",
             net->getDebugName(),
             value);

  if (block->journal_) {
    block->journal_->updateField(
        this, _dbNet::kFlags, prev_flags, flagsToUInt(net));
  }
}

bool dbNet::isMark_1ed()
{
  _dbNet* net = (_dbNet*) this;
  return net->flags_.mark_1 == 1;
}

void dbNet::setMark_1(bool value)
{
  _dbNet* net = (_dbNet*) this;
  _dbBlock* block = (_dbBlock*) net->getOwner();
  uint32_t prev_flags = flagsToUInt(net);
  net->flags_.mark_1 = (value == true) ? 1 : 0;

  debugPrint(getImpl()->getLogger(),
             utl::ODB,
             "DB_EDIT",
             2,
             "EDIT: {}, setMark_1: {}",
             net->getDebugName(),
             value);

  if (block->journal_) {
    block->journal_->updateField(
        this, _dbNet::kFlags, prev_flags, flagsToUInt(net));
  }
}

bool dbNet::isWireOrdered()
{
  _dbNet* net = (_dbNet*) this;
  return net->flags_.wire_ordered == 1;
}

void dbNet::setWireOrdered(bool value)
{
  _dbNet* net = (_dbNet*) this;

  _dbBlock* block = (_dbBlock*) net->getOwner();
  uint32_t prev_flags = flagsToUInt(net);

  net->flags_.wire_ordered = (value == true) ? 1 : 0;

  debugPrint(getImpl()->getLogger(),
             utl::ODB,
             "DB_EDIT",
             2,
             "EDIT: {}, setWireOrdered: {}",
             net->getDebugName(),
             value);

  if (block->journal_) {
    block->journal_->updateField(
        this, _dbNet::kFlags, prev_flags, flagsToUInt(net));
  }
}

bool dbNet::isDisconnected()
{
  _dbNet* net = (_dbNet*) this;
  return net->flags_.disconnected == 1;
}

void dbNet::setDisconnected(bool value)
{
  _dbNet* net = (_dbNet*) this;

  _dbBlock* block = (_dbBlock*) net->getOwner();
  uint32_t prev_flags = flagsToUInt(net);

  net->flags_.disconnected = (value == true) ? 1 : 0;

  debugPrint(getImpl()->getLogger(),
             utl::ODB,
             "DB_EDIT",
             2,
             "EDIT: {}, setDisconnected: {}",
             net->getDebugName(),
             value);

  if (block->journal_) {
    block->journal_->updateField(
        this, _dbNet::kFlags, prev_flags, flagsToUInt(net));
  }
}

void dbNet::setWireAltered(bool value)
{
  _dbNet* net = (_dbNet*) this;

  _dbBlock* block = (_dbBlock*) net->getOwner();
  uint32_t prev_flags = flagsToUInt(net);

  net->flags_.wire_altered = (value == true) ? 1 : 0;
  if (value) {
    net->flags_.wire_ordered = 0;
  }

  debugPrint(getImpl()->getLogger(),
             utl::ODB,
             "DB_EDIT",
             2,
             "EDIT: {}, setWireAltered: {}",
             net->getDebugName(),
             value);

  if (block->journal_) {
    block->journal_->updateField(
        this, _dbNet::kFlags, prev_flags, flagsToUInt(net));
  }
}

bool dbNet::isWireAltered()
{
  _dbNet* net = (_dbNet*) this;
  return net->flags_.wire_altered == 1;
}

void dbNet::setExtracted(bool value)
{
  _dbNet* net = (_dbNet*) this;

  _dbBlock* block = (_dbBlock*) net->getOwner();
  uint32_t prev_flags = flagsToUInt(net);

  net->flags_.extracted = (value == true) ? 1 : 0;

  debugPrint(getImpl()->getLogger(),
             utl::ODB,
             "DB_EDIT",
             2,
             "EDIT: {}, setExtracted: {}",
             net->getDebugName(),
             value);

  if (block->journal_) {
    block->journal_->updateField(
        this, _dbNet::kFlags, prev_flags, flagsToUInt(net));
  }
}

bool dbNet::isExtracted()
{
  _dbNet* net = (_dbNet*) this;
  return net->flags_.extracted == 1;
}

void dbNet::setRCgraph(bool value)
{
  _dbNet* net = (_dbNet*) this;

  _dbBlock* block = (_dbBlock*) net->getOwner();
  uint32_t prev_flags = flagsToUInt(net);

  net->flags_.rc_graph = (value == true) ? 1 : 0;

  debugPrint(getImpl()->getLogger(),
             utl::ODB,
             "DB_EDIT",
             2,
             "EDIT: {}, setRCgraph: {}",
             net->getDebugName(),
             value);

  if (block->journal_) {
    block->journal_->updateField(
        this, _dbNet::kFlags, prev_flags, flagsToUInt(net));
  }
}

bool dbNet::isRCgraph()
{
  _dbNet* net = (_dbNet*) this;
  return net->flags_.rc_graph == 1;
}

dbBlock* dbNet::getBlock() const
{
  return (dbBlock*) getImpl()->getOwner();
}

dbSet<dbITerm> dbNet::getITerms() const
{
  _dbNet* net = (_dbNet*) this;
  _dbBlock* block = (_dbBlock*) net->getOwner();
  return dbSet<dbITerm>(net, block->net_iterm_itr_);
}

dbITerm* dbNet::get1stITerm()
{
  dbSet<dbITerm> iterms = getITerms();

  dbITerm* it = nullptr;
  dbSet<dbITerm>::iterator iitr = iterms.begin();
  if (iitr != iterms.end()) {
    it = *iitr;
  }
  return it;
}

dbSet<dbBTerm> dbNet::getBTerms() const
{
  _dbNet* net = (_dbNet*) this;
  _dbBlock* block = (_dbBlock*) net->getOwner();
  return dbSet<dbBTerm>(net, block->net_bterm_itr_);
}

dbBTerm* dbNet::get1stBTerm()
{
  dbSet<dbBTerm> bterms = getBTerms();

  dbBTerm* bt = nullptr;
  dbSet<dbBTerm>::iterator bitr = bterms.begin();
  if (bitr != bterms.end()) {
    bt = *bitr;
  }
  return bt;
}

dbObject* dbNet::getFirstDriverTerm() const
{
  if (getSigType().isSupply()) {
    return nullptr;
  }

  for (dbITerm* iterm : getITerms()) {
    if (iterm->getSigType().isSupply()) {
      continue;
    }

    if (iterm->isClocked()) {
      continue;
    }

    if (iterm->getIoType() == dbIoType::OUTPUT
        || iterm->getIoType() == dbIoType::INOUT) {
      return iterm;
    }
  }

  for (dbBTerm* bterm : getBTerms()) {
    if (bterm->getSigType().isSupply()) {
      continue;
    }

    if (bterm->getIoType() == dbIoType::INPUT
        || bterm->getIoType() == dbIoType::INOUT) {
      return bterm;
    }
  }

  return nullptr;
}

dbITerm* dbNet::getFirstOutput() const
{
  if (dbITerm* drvrIterm = getDrivingITerm()) {
    return drvrIterm;
  }

  for (dbITerm* tr : getITerms()) {
    if (tr->getSigType().isSupply()) {
      continue;
    }

    if (tr->isClocked()) {
      continue;
    }

    if (tr->getIoType() != dbIoType::OUTPUT) {
      continue;
    }

    return tr;
  }

  return nullptr;
}

dbITerm* dbNet::get1stSignalInput(bool io)
{
  for (dbITerm* tr : getITerms()) {
    if (tr->getSigType().isSupply()) {
      continue;
    }

    if (tr->getIoType() != dbIoType::INPUT) {
      continue;
    }

    if (io && (tr->getIoType() != dbIoType::INOUT)) {
      continue;
    }

    return tr;
  }

  return nullptr;
}

dbSet<dbSWire> dbNet::getSWires()
{
  _dbNet* net = (_dbNet*) this;
  _dbBlock* block = (_dbBlock*) net->getOwner();
  return dbSet<dbSWire>(net, block->swire_itr_);
}

dbSWire* dbNet::getFirstSWire()
{
  _dbNet* net = (_dbNet*) this;
  _dbBlock* block = (_dbBlock*) net->getOwner();

  if (net->swires_ == 0) {
    return nullptr;
  }

  return (dbSWire*) block->swire_tbl_->getPtr(net->swires_);
}

dbWire* dbNet::getWire()
{
  _dbNet* net = (_dbNet*) this;
  _dbBlock* block = (_dbBlock*) net->getOwner();

  if (net->wire_ == 0) {
    return nullptr;
  }

  return (dbWire*) block->wire_tbl_->getPtr(net->wire_);
}

dbWire* dbNet::getGlobalWire()
{
  _dbNet* net = (_dbNet*) this;
  _dbBlock* block = (_dbBlock*) net->getOwner();

  if (net->global_wire_ == 0) {
    return nullptr;
  }

  return (dbWire*) block->wire_tbl_->getPtr(net->global_wire_);
}

bool dbNet::setIOflag()
{
  _dbNet* net = (_dbNet*) this;
  _dbBlock* block = (_dbBlock*) net->getOwner();
  const uint32_t prev_flags = flagsToUInt(net);
  net->flags_.set_io = 1;
  net->flags_.io = 0;
  const uint32_t n = getBTerms().size();

  if (n > 0) {
    net->flags_.io = 1;
  }

  debugPrint(getImpl()->getLogger(),
             utl::ODB,
             "DB_EDIT",
             1,
             "EDIT: {}, setIOFlag",
             net->getDebugName());

  if (block->journal_) {
    block->journal_->updateField(
        this, _dbNet::kFlags, prev_flags, flagsToUInt(net));
  }

  return (n > 0);
}

bool dbNet::isIO()
{
  _dbNet* net = (_dbNet*) this;

  if (net->flags_.set_io > 0) {
    return net->flags_.io == 1;
  }
  return setIOflag();
}

void dbNet::setDoNotTouch(bool v)
{
  _dbNet* net = (_dbNet*) this;
  net->flags_.dont_touch = v;
}

bool dbNet::isDoNotTouch() const
{
  _dbNet* net = (_dbNet*) this;
  return net->flags_.dont_touch == 1;
}

bool dbNet::isSpecial() const
{
  _dbNet* net = (_dbNet*) this;
  return net->flags_.special == 1;
}

void dbNet::setSpecial()
{
  _dbNet* net = (_dbNet*) this;

  _dbBlock* block = (_dbBlock*) net->getOwner();
  uint32_t prev_flags = flagsToUInt(net);

  net->flags_.special = 1;

  debugPrint(getImpl()->getLogger(),
             utl::ODB,
             "DB_EDIT",
             2,
             "EDIT: {}, setSpecial",
             net->getDebugName());

  if (block->journal_) {
    block->journal_->updateField(
        this, _dbNet::kFlags, prev_flags, flagsToUInt(net));
  }
}

void dbNet::clearSpecial()
{
  _dbNet* net = (_dbNet*) this;

  _dbBlock* block = (_dbBlock*) net->getOwner();
  uint32_t prev_flags = flagsToUInt(net);

  net->flags_.special = 0;

  debugPrint(getImpl()->getLogger(),
             utl::ODB,
             "DB_EDIT",
             2,
             "EDIT: {}, clearSpecial",
             net->getDebugName());

  if (block->journal_) {
    block->journal_->updateField(
        this, _dbNet::kFlags, prev_flags, flagsToUInt(net));
  }
}

bool dbNet::isConnected(const dbNet* other) const
{
  return (this == other);
}

bool dbNet::isConnected(const dbModNet* other) const
{
  if (other == nullptr) {
    return false;
  }
  dbNet* net = other->findRelatedNet();
  return isConnected(net);
}

bool dbNet::isConnectedByAbutment()
{
  if (getITermCount() > 2 || getBTermCount() > 0) {
    return false;
  }

  bool first_mterm = true;
  std::vector<Rect> first_pin_boxes;
  for (dbITerm* iterm : getITerms()) {
    dbMTerm* mterm = iterm->getMTerm();
    dbMaster* master = mterm->getMaster();
    if (!master->isBlock()) {
      return false;
    }

    dbInst* inst = iterm->getInst();
    if (inst->isPlaced()) {
      const dbTransform transform = inst->getTransform();

      for (dbMPin* mpin : mterm->getMPins()) {
        for (dbBox* box : mpin->getGeometry()) {
          dbTechLayer* tech_layer = box->getTechLayer();
          if (tech_layer->getType() != dbTechLayerType::ROUTING) {
            continue;
          }
          odb::Rect rect = box->getBox();
          transform.apply(rect);
          if (first_mterm) {
            first_pin_boxes.push_back(rect);
          } else {
            for (const Rect& first_pin_box : first_pin_boxes) {
              if (rect.intersects(first_pin_box)) {
                return true;
              }
            }
          }
        }
      }
    }
    first_mterm = false;
  }

  return false;
}

bool dbNet::isWildConnected()
{
  _dbNet* net = (_dbNet*) this;
  return net->flags_.wild_connect == 1;
}

void dbNet::setWildConnected()
{
  _dbNet* net = (_dbNet*) this;

  _dbBlock* block = (_dbBlock*) net->getOwner();
  uint32_t prev_flags = flagsToUInt(net);
  // uint32_t prev_flags = flagsToUInt(net);

  net->flags_.wild_connect = 1;

  debugPrint(getImpl()->getLogger(),
             utl::ODB,
             "DB_EDIT",
             2,
             "EDIT: {}, setWildConnected",
             net->getDebugName());

  if (block->journal_) {
    block->journal_->updateField(
        this, _dbNet::kFlags, prev_flags, flagsToUInt(net));
  }
}

void dbNet::clearWildConnected()
{
  _dbNet* net = (_dbNet*) this;

  _dbBlock* block = (_dbBlock*) net->getOwner();
  uint32_t prev_flags = flagsToUInt(net);
  // uint32_t prev_flags = flagsToUInt(net);

  net->flags_.wild_connect = 0;

  debugPrint(getImpl()->getLogger(),
             utl::ODB,
             "DB_EDIT",
             2,
             "EDIT: {}, clearWildConnected",
             net->getDebugName());

  if (block->journal_) {
    block->journal_->updateField(
        this, _dbNet::kFlags, prev_flags, flagsToUInt(net));
  }
}

dbSet<dbRSeg> dbNet::getRSegs()
{
  _dbNet* net = (_dbNet*) this;
  _dbBlock* block = (_dbBlock*) net->getOwner();
  return dbSet<dbRSeg>(net, block->r_seg_itr_);
}

void dbNet::reverseRSegs()
{
  dbSet<dbRSeg> rSet = getRSegs();
  rSet.reverse();
  _dbBlock* block = (_dbBlock*) getImpl()->getOwner();

  debugPrint(getImpl()->getLogger(),
             utl::ODB,
             "DB_EDIT",
             2,
             "EDIT: {}, reverse rsegs sequence",
             getDebugName());

  if (block->journal_) {
    block->journal_->beginAction(dbJournal::kUpdateField);
    block->journal_->pushParam(dbNetObj);
    block->journal_->pushParam(getId());
    block->journal_->pushParam(_dbNet::kReverseRSeg);
    block->journal_->endAction();
  }
}

dbRSeg* dbNet::findRSeg(uint32_t srcn, uint32_t tgtn)
{
  for (dbRSeg* rseg : getRSegs()) {
    if (rseg->getSourceNode() == srcn && rseg->getTargetNode() == tgtn) {
      return rseg;
    }
  }
  return nullptr;
}

void dbNet::set1stRSegId(uint32_t rseg_id)
{
  _dbNet* net = (_dbNet*) this;
  _dbBlock* block = (_dbBlock*) net->getOwner();
  uint32_t pid = net->r_segs_;
  net->r_segs_ = rseg_id;

  debugPrint(getImpl()->getLogger(),
             utl::ODB,
             "DB_EDIT",
             2,
             "EDIT: {}, set 1stRSegNode {}",
             getDebugName(),
             rseg_id);

  if (block->journal_) {
    block->journal_->beginAction(dbJournal::kUpdateField);
    block->journal_->pushParam(dbNetObj);
    block->journal_->pushParam(getId());
    block->journal_->pushParam(_dbNet::kHeadRSeg);
    block->journal_->pushParam(pid);
    block->journal_->pushParam(rseg_id);
    block->journal_->endAction();
  }
}

uint32_t dbNet::get1stRSegId()
{
  _dbNet* net = (_dbNet*) this;
  return net->r_segs_;
}

dbRSeg* dbNet::getZeroRSeg()
{
  _dbNet* net = (_dbNet*) this;
  if (net->r_segs_ == 0) {
    return nullptr;
  }
  dbRSeg* zrc = dbRSeg::getRSeg((dbBlock*) net->getOwner(), net->r_segs_);
  return zrc;
}

dbCapNode* dbNet::findCapNode(uint32_t nodeId)
{
  for (dbCapNode* n : getCapNodes()) {
    if (n->getNode() == nodeId) {
      return n;
    }
  }

  return nullptr;
}

dbSet<dbCapNode> dbNet::getCapNodes()
{
  _dbNet* net = (_dbNet*) this;
  _dbBlock* block = (_dbBlock*) net->getOwner();
  return dbSet<dbCapNode>(net, block->cap_node_itr_);
}

void dbNet::setTermExtIds(int capId)  // 1: capNodeId, 0: reset
{
  dbSet<dbCapNode> nodeSet = getCapNodes();
  dbSet<dbCapNode>::iterator rc_itr;
  _dbBlock* block = (_dbBlock*) getImpl()->getOwner();

  debugPrint(getImpl()->getLogger(),
             utl::ODB,
             "DB_EDIT",
             2,
             "EDIT: {} {} term extId",
             (capId) ? "set" : "reset",
             getDebugName());

  if (block->journal_) {
    block->journal_->beginAction(dbJournal::kUpdateField);
    block->journal_->pushParam(dbNetObj);
    block->journal_->pushParam(getId());
    block->journal_->pushParam(_dbNet::kTermExtId);
    block->journal_->pushParam(capId);
    block->journal_->endAction();
  }

  for (rc_itr = nodeSet.begin(); rc_itr != nodeSet.end(); ++rc_itr) {
    dbCapNode* capNode = *rc_itr;
    if (capNode->isBTerm()) {
      uint32_t nodeId = capNode->getNode();
      dbBTerm* bterm = dbBTerm::getBTerm((dbBlock*) block, nodeId);
      uint32_t extId = capId ? capNode->getId() : 0;
      bterm->setExtId(extId);
      continue;
    }

    if (capNode->isITerm()) {
      uint32_t nodeId = capNode->getNode();
      dbITerm* iterm = dbITerm::getITerm((dbBlock*) block, nodeId);
      uint32_t extId = capId ? capNode->getId() : 0;
      iterm->setExtId(extId);
    }
  }
}
void dbNet::set1stCapNodeId(uint32_t capn_id)
{
  _dbNet* net = (_dbNet*) this;
  _dbBlock* block = (_dbBlock*) net->getOwner();
  uint32_t pid = net->cap_nodes_;
  net->cap_nodes_ = capn_id;

  debugPrint(getImpl()->getLogger(),
             utl::ODB,
             "DB_EDIT",
             2,
             "EDIT: {} set 1stCapNode {}",
             net->getDebugName(),
             capn_id);

  if (block->journal_) {
    block->journal_->beginAction(dbJournal::kUpdateField);
    block->journal_->pushParam(dbNetObj);
    block->journal_->pushParam(getId());
    block->journal_->pushParam(_dbNet::kHeadCapNode);
    block->journal_->pushParam(pid);
    block->journal_->pushParam(capn_id);
    block->journal_->endAction();
  }
}

uint32_t dbNet::get1stCapNodeId()
{
  _dbNet* net = (_dbNet*) this;
  return net->cap_nodes_;
}

void dbNet::reverseCCSegs()
{
  for (dbCapNode* node : getCapNodes()) {
    node->getCCSegs().reverse();
  }
}

void dbNet::getSrcCCSegs(std::vector<dbCCSeg*>& S)
{
  for (dbCapNode* node : getCapNodes()) {
    const uint32_t cap_id = node->getImpl()->getOID();
    for (dbCCSeg* seg : node->getCCSegs()) {
      _dbCCSeg* seg_impl = (_dbCCSeg*) seg;
      if (seg_impl->cap_node_[0] == cap_id) {
        S.push_back(seg);
      }
    }
  }
}

void dbNet::getTgtCCSegs(std::vector<dbCCSeg*>& S)
{
  for (dbCapNode* node : getCapNodes()) {
    const uint32_t cap_id = node->getImpl()->getOID();
    for (dbCCSeg* seg : node->getCCSegs()) {
      _dbCCSeg* seg_impl = (_dbCCSeg*) seg;
      if (seg_impl->cap_node_[1] == cap_id) {
        S.push_back(seg);
      }
    }
  }
}

void dbNet::destroyCapNodes(bool cleanExtid)
{
  dbBlock* block = (dbBlock*) getImpl()->getOwner();
  dbSet<dbCapNode> cap_nodes = getCapNodes();
  dbSet<dbCapNode>::iterator itr;

  for (itr = cap_nodes.begin(); itr != cap_nodes.end();) {
    dbCapNode* cn = *itr;
    uint32_t oid = cn->getNode();

    if (cleanExtid) {
      if (cn->isITerm()) {
        (dbITerm::getITerm(block, oid))->setExtId(0);

      } else if (cn->isBTerm()) {
        (dbBTerm::getBTerm(block, oid))->setExtId(0);
      }
    }

    itr = dbCapNode::destroy(itr);
  }
}

void dbNet::destroyRSegs()
{
  dbSet<dbRSeg> segs = getRSegs();
  dbSet<dbRSeg>::iterator sitr;

  for (sitr = segs.begin(); sitr != segs.end();) {
    sitr = dbRSeg::destroy(sitr);
  }

  dbRSeg* zrc = getZeroRSeg();
  if (zrc) {
    dbRSeg::destroy(zrc);
  }
}

void dbNet::destroyCCSegs()
{
  for (dbCapNode* n : getCapNodes()) {
    dbSet<dbCCSeg> ccSegs = n->getCCSegs();
    dbSet<dbCCSeg>::iterator ccitr;

    for (ccitr = ccSegs.begin();
         ccitr != ccSegs.end();)  // ++ccitr here after destroy(cc) would crash
    {
      dbCCSeg* cc = *ccitr;
      ++ccitr;
      dbCCSeg::destroy(cc);
    }
  }
}

void dbNet::getCouplingNets(const uint32_t corner,
                            const double ccThreshold,
                            std::set<dbNet*>& cnets)
{
  std::vector<dbNet*> inets;
  std::vector<double> netccap;

  for (dbCapNode* n : getCapNodes()) {
    for (dbCCSeg* cc : n->getCCSegs()) {
      const double cccap = cc->getCapacitance(corner);
      dbNet* tnet = cc->getSourceCapNode()->getNet();
      if (tnet == this) {
        tnet = cc->getTargetCapNode()->getNet();
      }
      if (tnet->isMarked()) {
        for (uint32_t ii = 0; ii < inets.size(); ii++) {
          if (inets[ii] == tnet) {
            netccap[ii] += cccap;
            break;
          }
        }
        continue;
      }
      netccap.push_back(cccap);
      inets.push_back(tnet);
      tnet->setMark(true);
    }
  }
  for (uint32_t ii = 0; ii < inets.size(); ii++) {
    if (netccap[ii] >= ccThreshold && cnets.find(inets[ii]) == cnets.end()) {
      cnets.insert(inets[ii]);
    }
    inets[ii]->setMark(false);
  }
}

void dbNet::getGndTotalCap(double* gndcap, double* totalcap, double miller_mult)
{
  dbSigType type = getSigType();
  if (type.isSupply()) {
    return;
  }
  dbSet<dbRSeg> rSet = getRSegs();
  if (rSet.begin() == rSet.end()) {
    getImpl()->getLogger()->warn(utl::ODB,
                                 52,
                                 "Net {}, {} has no extraction data",
                                 getId(),
                                 getConstName());
    return;
  }
  bool foreign = ((dbBlock*) getImpl()->getOwner())->getExtControl()->_foreign;
  bool first = true;
  if (foreign) {
    for (dbCapNode* node : getCapNodes()) {
      if (first) {
        node->getGndTotalCap(gndcap, totalcap, miller_mult);
      } else {
        node->addGndTotalCap(gndcap, totalcap, miller_mult);
      }
      first = false;
    }
  } else {
    for (dbRSeg* rc : rSet) {
      if (first) {
        rc->getGndTotalCap(gndcap, totalcap, miller_mult);
      } else {
        rc->addGndTotalCap(gndcap, totalcap, miller_mult);
      }
      first = false;
    }
  }
}

void dbNet::preExttreeMergeRC(double max_cap, uint32_t corner)
{
  dbBlock* block = (dbBlock*) (getImpl()->getOwner());
  double totalcap[ADS_MAX_CORNER];
  dbCapNode* tgtNode;
  std::vector<dbRSeg*> mrsegs;
  dbSigType type = getSigType();
  if ((type == dbSigType::POWER) || (type == dbSigType::GROUND)) {
    return;
  }
  dbSet<dbRSeg> rSet = getRSegs();
  if (rSet.begin() == rSet.end()) {
    getImpl()->getLogger()->warn(utl::ODB,
                                 53,
                                 "Net {}, {} has no extraction data",
                                 getId(),
                                 getConstName());
    return;
  }
  dbRSeg* prc = getZeroRSeg();
  bool firstRC = true;
  uint32_t cnt = 1;
  prc->getGndTotalCap(nullptr, &totalcap[0], 1 /*miller_mult*/);
  for (dbRSeg* rc : rSet) {
    mrsegs.push_back(rc);
    if (firstRC && cnt != 1) {
      rc->getGndTotalCap(nullptr, &totalcap[0], 1 /*miller_mult*/);
    } else {
      rc->addGndTotalCap(nullptr, &totalcap[0], 1 /*miller_mult*/);
    }
    cnt++;
    firstRC = false;
    tgtNode = dbCapNode::getCapNode(block, rc->getTargetNode());
    if (rc->getSourceNode() == rc->getTargetNode()) {
      continue;
    }
    if (!tgtNode->isTreeNode() && totalcap[corner] <= max_cap
        && !tgtNode->isDangling()) {
      continue;
    }
    mrsegs.clear();
    firstRC = true;
  }
}

void dbNet::destroyParasitics()
{
  dbBlock* block = (dbBlock*) getImpl()->getOwner();
  std::vector<dbNet*> nets;
  nets.push_back(this);
  block->destroyParasitics(nets);
}

double dbNet::getTotalCouplingCap(uint32_t corner)
{
  double cap = 0.0;
  for (dbCapNode* n : getCapNodes()) {
    for (dbCCSeg* cc : n->getCCSegs()) {
      cap += cc->getCapacitance(corner);
    }
  }

  return cap;
}

double dbNet::getTotalCapacitance(uint32_t corner, bool cc)
{
  double cap = 0.0;
  double cap1 = 0.0;
  bool foreign = ((dbBlock*) getImpl()->getOwner())->getExtControl()->_foreign;

  if (foreign) {
    for (dbCapNode* node : getCapNodes()) {
      cap1 = node->getCapacitance(corner);
      cap += cap1;
    }
  } else {
    for (dbRSeg* rc : getRSegs()) {
      cap1 = rc->getCapacitance(corner);
      cap += cap1;
    }
  }
  if (cc) {
    cap += getTotalCouplingCap(corner);
  }
  return cap;
}

double dbNet::getTotalResistance(uint32_t corner)
{
  double cap = 0.0;

  for (dbRSeg* rc : getRSegs()) {
    cap += rc->getResistance(corner);
  }
  return cap;
}

void dbNet::setNonDefaultRule(dbTechNonDefaultRule* rule)
{
  _dbNet* net = (_dbNet*) this;
  _dbBlock* block = (_dbBlock*) net->getOwner();
  uint32_t prev_rule = net->non_default_rule_;
  bool prev_block_rule = net->flags_.block_rule;

  if (rule == nullptr) {
    net->non_default_rule_ = 0U;
    net->flags_.block_rule = 0;
  } else {
    net->non_default_rule_ = rule->getImpl()->getOID();
    net->flags_.block_rule = rule->isBlockRule();
  }

  debugPrint(getImpl()->getLogger(),
             utl::ODB,
             "DB_EDIT",
             2,
             "EDIT: {}, setNonDefaultRule: ",
             getDebugName(),
             (rule) ? rule->getImpl()->getOID() : 0);

  if (block->journal_) {
    // block->_journal->updateField(this, _dbNet::NON_DEFAULT_RULE, prev_rule,
    // net->_non_default_rule );
    block->journal_->beginAction(dbJournal::kUpdateField);
    block->journal_->pushParam(rule->getObjectType());
    block->journal_->pushParam(rule->getId());
    block->journal_->pushParam(_dbNet::kNonDefaultRule);
    block->journal_->pushParam(prev_rule);
    block->journal_->pushParam((uint32_t) net->non_default_rule_);
    block->journal_->pushParam(prev_block_rule);
    block->journal_->pushParam((bool) net->flags_.block_rule);
    block->journal_->endAction();
  }
}

dbTechNonDefaultRule* dbNet::getNonDefaultRule()
{
  _dbNet* net = (_dbNet*) this;

  if (net->non_default_rule_ == 0) {
    return nullptr;
  }

  dbDatabase* db = (dbDatabase*) net->getDatabase();

  if (net->flags_.block_rule) {
    _dbBlock* block = (_dbBlock*) net->getOwner();
    return (dbTechNonDefaultRule*) block->non_default_rule_tbl_->getPtr(
        net->non_default_rule_);
  }

  _dbTech* tech = (_dbTech*) db->getTech();
  return (dbTechNonDefaultRule*) tech->non_default_rule_tbl_->getPtr(
      net->non_default_rule_);
}

void dbNet::getSignalWireCount(uint32_t& wireCnt, uint32_t& viaCnt)
{
  dbWirePath path;
  dbWirePathShape pshape;
  dbWire* wire = getWire();
  if (wire == nullptr) {
    return;
  }
  dbWirePathItr pitr;
  for (pitr.begin(wire); pitr.getNextPath(path);) {
    while (pitr.getNextShape(pshape)) {
      if (pshape.shape.isVia()) {
        viaCnt++;
      } else {
        wireCnt++;
      }
    }
  }
}
void dbNet::getNetStats(uint32_t& wireCnt,
                        uint32_t& viaCnt,
                        uint32_t& len,
                        uint32_t& layerCnt,
                        uint32_t* levelTable)
{
  len = 0;
  wireCnt = 0;
  viaCnt = 0;
  layerCnt = 0;
  dbWirePath path;
  dbWirePathShape pshape;
  dbWire* wire = getWire();
  if (wire == nullptr) {
    return;
  }
  dbWirePathItr pitr;
  for (pitr.begin(wire); pitr.getNextPath(path);) {
    while (pitr.getNextShape(pshape)) {
      if (pshape.shape.isVia()) {
        viaCnt++;
        continue;
      }
      wireCnt++;

      uint32_t level = pshape.shape.getTechLayer()->getRoutingLevel();
      if (levelTable) {
        levelTable[level]++;
      }
      len += std::max(pshape.shape.xMax() - pshape.shape.xMin(),
                      pshape.shape.yMax() - pshape.shape.yMin());
    }
  }
}
void dbNet::getPowerWireCount(uint32_t& wireCnt, uint32_t& viaCnt)
{
  for (dbSWire* swire : getSWires()) {
    for (dbSBox* s : swire->getWires()) {
      if (s->isVia()) {
        viaCnt++;
      } else {
        wireCnt++;
      }
    }
  }
}

void dbNet::getWireCount(uint32_t& wireCnt, uint32_t& viaCnt)
{
  if (getSigType() == dbSigType::POWER || getSigType() == dbSigType::GROUND) {
    getPowerWireCount(wireCnt, viaCnt);
  } else {
    getSignalWireCount(wireCnt, viaCnt);
  }
}

uint32_t dbNet::getITermCount()
{
  return getITerms().size();
}

uint32_t dbNet::getBTermCount()
{
  return getBTerms().size();
}

uint32_t dbNet::getTermCount()
{
  return getITermCount() + getBTermCount();
}

Rect dbNet::getTermBBox()
{
  Rect net_box;
  net_box.mergeInit();

  for (dbITerm* iterm : getITerms()) {
    int x, y;
    if (iterm->getAvgXY(&x, &y)) {
      Rect iterm_rect(x, y, x, y);
      net_box.merge(iterm_rect);
    } else {
      // This clause is sort of worthless because getAvgXY prints
      // a warning when it fails.
      dbInst* inst = iterm->getInst();
      dbBox* inst_box = inst->getBBox();
      int center_x = (inst_box->xMin() + inst_box->xMax()) / 2;
      int center_y = (inst_box->yMin() + inst_box->yMax()) / 2;
      Rect inst_center(center_x, center_y, center_x, center_y);
      net_box.merge(inst_center);
    }
  }

  for (dbBTerm* bterm : getBTerms()) {
    for (dbBPin* bpin : bterm->getBPins()) {
      dbPlacementStatus status = bpin->getPlacementStatus();
      if (status.isPlaced()) {
        Rect pin_bbox = bpin->getBBox();
        int center_x = (pin_bbox.xMin() + pin_bbox.xMax()) / 2;
        int center_y = (pin_bbox.yMin() + pin_bbox.yMax()) / 2;
        Rect pin_center(center_x, center_y, center_x, center_y);
        net_box.merge(pin_center);
      }
    }
  }
  return net_box;
}

void dbNet::destroySWires()
{
  _dbNet* net = (_dbNet*) this;

  dbSet<dbSWire> swires = getSWires();

  for (auto sitr = swires.begin(); sitr != swires.end();) {
    sitr = dbSWire::destroy(sitr);
  }

  net->swires_ = 0;
}

dbNet* dbNet::create(dbBlock* block_, const char* name_, bool skipExistingCheck)
{
  _dbBlock* block = (_dbBlock*) block_;

  if (!skipExistingCheck && block->net_hash_.hasMember(name_)) {
    return nullptr;
  }

  _dbNet* net = block->net_tbl_->create();
  if (block->journal_) {
    block->journal_->beginAction(dbJournal::kCreateObject);
    block->journal_->pushParam(dbNetObj);
    block->journal_->pushParam(name_);
    block->journal_->pushParam(net->getOID());
    block->journal_->endAction();
  }

  net->name_ = safe_strdup(name_);
  block->net_hash_.insert(net);

  debugPrint(block->getImpl()->getLogger(),
             utl::ODB,
             "DB_EDIT",
             1,
             "EDIT: create {}",
             net->getDebugName());

  for (auto cb : block->callbacks_) {
    cb->inDbNetCreate((dbNet*) net);
  }

  return (dbNet*) net;
}

dbNet* dbNet::create(dbBlock* block,
                     const char* name,
                     const dbNameUniquifyType& uniquify,
                     dbModule* parent_module)
{
  std::string net_name = block->makeNewNetName(
      parent_module ? parent_module->getModInst() : nullptr, name, uniquify);
  return create(block, net_name.c_str());
}

void dbNet::destroy(dbNet* net_)
{
  _dbNet* net = (_dbNet*) net_;
  _dbBlock* block = (_dbBlock*) net->getOwner();
  dbBlock* dbblock = (dbBlock*) block;

  if (net->flags_.dont_touch) {
    net->getLogger()->error(
        utl::ODB, 364, "Attempt to destroy dont_touch net {}", net->name_);
  }

  dbSet<dbITerm> iterms = net_->getITerms();
  dbSet<dbITerm>::iterator iitr = iterms.begin();

  while (iitr != iterms.end()) {
    dbITerm* iterm = *iitr;
    ++iitr;
    iterm->disconnect();
  }

  dbSet<dbBTerm> bterms = net_->getBTerms();
  for (auto bitr = bterms.begin(); bitr != bterms.end();) {
    bitr = dbBTerm::destroy(bitr);
  }

  dbSet<dbSWire> swires = net_->getSWires();
  for (auto sitr = swires.begin(); sitr != swires.end();) {
    sitr = dbSWire::destroy(sitr);
  }

  if (net->wire_ != 0) {
    dbWire* wire = (dbWire*) block->wire_tbl_->getPtr(net->wire_);
    dbWire::destroy(wire);
  }

  for (const dbId<_dbGroup>& _group_id : net->groups_) {
    dbGroup* group = (dbGroup*) block->group_tbl_->getPtr(_group_id);
    group->removeNet(net_);
  }

  dbSet<dbGuide> guides = net_->getGuides();
  for (auto gitr = guides.begin(); gitr != guides.end();) {
    gitr = dbGuide::destroy(gitr);
  }

  dbSet<dbGlobalConnect> connects = dbblock->getGlobalConnects();
  for (auto gitr = connects.begin(); gitr != connects.end();) {
    if (gitr->getNet()->getId() == net_->getId()) {
      gitr = dbGlobalConnect::destroy(gitr);
    } else {
      gitr++;
    }
  }

  debugPrint(block->getImpl()->getLogger(),
             utl::ODB,
             "DB_EDIT",
             1,
             "EDIT: delete {}",
             net->getDebugName());

  if (block->journal_) {
    block->journal_->beginAction(dbJournal::kDeleteObject);
    block->journal_->pushParam(dbNetObj);
    block->journal_->pushParam(net_->getName());
    block->journal_->pushParam(net->getOID());
    uint32_t* flags = (uint32_t*) &net->flags_;
    block->journal_->pushParam(*flags);
    block->journal_->pushParam(net->non_default_rule_);
    block->journal_->endAction();
  }

  for (auto cb : block->callbacks_) {
    cb->inDbNetDestroy(net_);
  }

  dbProperty::destroyProperties(net);
  block->net_hash_.remove(net);
  block->net_tbl_->destroy(net);
}

dbSet<dbNet>::iterator dbNet::destroy(dbSet<dbNet>::iterator& itr)
{
  dbNet* bt = *itr;
  dbSet<dbNet>::iterator next = ++itr;
  destroy(bt);
  return next;
}

dbNet* dbNet::getNet(dbBlock* block, uint32_t oid)
{
  _dbBlock* block_impl = (_dbBlock*) block;
  return (dbNet*) block_impl->net_tbl_->getPtr(oid);
}

dbNet* dbNet::getValidNet(dbBlock* block, uint32_t oid)
{
  _dbBlock* block_impl = (_dbBlock*) block;
  if (!block_impl->net_tbl_->validId(oid)) {
    return nullptr;
  }
  return (dbNet*) block_impl->net_tbl_->getPtr(oid);
}

bool dbNet::canMergeNet(dbNet* in_net)
{
  if (isDoNotTouch() || in_net->isDoNotTouch()) {
    return false;
  }

  for (dbITerm* iterm : in_net->getITerms()) {
    if (iterm->getInst()->isDoNotTouch()) {
      return false;
    }
  }

  return true;
}

void dbNet::mergeNet(dbNet* in_net)
{
  _dbNet* net = (_dbNet*) this;
  _dbBlock* block = (_dbBlock*) net->getOwner();

  for (auto callback : block->callbacks_) {
    callback->inDbNetPreMerge(this, in_net);
  }

  // 1. Connect all terminals of in_net to this net.

  // in_net->getITerms() returns a terminal iterator, and iterm->connect() can
  // invalidate the iterator by disconnecting a dbITerm.
  // Calling iterm->connect() during iteration with the iterator is not safe.
  // Thus create another vector for safe iterms iteration.
  dbSet<dbITerm> iterms_set = in_net->getITerms();
  boost::container::small_vector<dbITerm*, 16> iterms(iterms_set.begin(),
                                                      iterms_set.end());
  for (dbITerm* iterm : iterms) {
    iterm->connect(this);
  }

  // Create vector for safe iteration.
  dbSet<dbBTerm> bterms_set = in_net->getBTerms();
  boost::container::small_vector<dbBTerm*, 16> bterms(bterms_set.begin(),
                                                      bterms_set.end());
  for (dbBTerm* bterm : bterms) {
    bterm->connect(this);
  }

  // 2. Destroy in_net
  destroy(in_net);
}

void dbNet::markNets(std::vector<dbNet*>& nets, dbBlock* block, bool mk)
{
  if (nets.empty()) {
    for (dbNet* net : block->getNets()) {
      net->setMark(mk);
    }
  } else {
    for (dbNet* net : nets) {
      net->setMark(mk);
    }
  }
}

dbSet<dbGuide> dbNet::getGuides() const
{
  _dbNet* net = (_dbNet*) this;
  _dbBlock* block = (_dbBlock*) net->getOwner();
  return dbSet<dbGuide>(net, block->guide_itr_);
}

void dbNet::clearGuides()
{
  dbSet<dbGuide> guides = getGuides();
  dbSet<dbGuide>::iterator itr = guides.begin();
  while (itr != guides.end()) {
    itr = dbGuide::destroy(itr);
  }
}

dbSet<dbNetTrack> dbNet::getTracks() const
{
  _dbNet* net = (_dbNet*) this;
  _dbBlock* block = (_dbBlock*) net->getOwner();
  return dbSet<dbNetTrack>(net, block->net_track_itr_);
}

void dbNet::clearTracks()
{
  dbSet<dbNetTrack> tracks = getTracks();
  dbSet<dbNetTrack>::iterator itr = tracks.begin();
  while (itr != tracks.end()) {
    itr = dbNetTrack::destroy(itr);
  }
}

bool dbNet::hasJumpers()
{
  bool has_jumpers = false;
  _dbNet* net = (_dbNet*) this;
  _dbDatabase* db = net->getImpl()->getDatabase();
  if (db->isSchema(kSchemaHasJumpers)) {
    has_jumpers = net->flags_.has_jumpers == 1;
  }
  return has_jumpers;
}

void dbNet::setJumpers(bool has_jumpers)
{
  _dbNet* net = (_dbNet*) this;
  _dbDatabase* db = net->getImpl()->getDatabase();
  if (db->isSchema(kSchemaHasJumpers)) {
    net->flags_.has_jumpers = has_jumpers ? 1 : 0;
  }
}

void dbNet::checkSanity() const
{
  // Check net itself
  std::vector<std::string> drvr_info_list;
  dbUtil::findBTermDrivers(this, drvr_info_list);
  dbUtil::findITermDrivers(this, drvr_info_list);
  dbUtil::checkNetSanity(this, drvr_info_list);

  // Check the consistency with the related dbModNet
  checkSanityModNetConsistency();
}

dbModInst* dbNet::findMainParentModInst() const
{
  dbBlock* block = getBlock();
  const char delim = block->getHierarchyDelimiter();
  const std::string net_name = getName();
  const size_t last_delim_pos = net_name.find_last_of(delim);

  if (last_delim_pos != std::string::npos) {
    const std::string net_parent_hier_name = net_name.substr(0, last_delim_pos);
    return block->findModInst(net_parent_hier_name.c_str());
  }

  return nullptr;
}

dbModule* dbNet::findMainParentModule() const
{
  dbModInst* parent_mod_inst = findMainParentModInst();
  if (parent_mod_inst) {
    return parent_mod_inst->getMaster();
  }

  return getBlock()->getTopModule();
}

bool dbNet::findRelatedModNets(std::set<dbModNet*>& modnet_set) const
{
  modnet_set.clear();

<<<<<<< HEAD
  boost::container::small_vector<dbModNet*, 16> modnets_to_visit;
=======
  if (getSigType().isSupply()) {
    return false;
  }

  std::vector<dbModNet*> nets_to_visit;
>>>>>>> 73f5c05e

  // Helper to add a modnet to the result set and the visit queue if it's new.
  auto visitIfNew = [&](dbModNet* modnet) {
    if (modnet && modnet_set.insert(modnet).second) {
      modnets_to_visit.push_back(modnet);
    }
  };

  // Find initial set of modnets from the current dbNet.
  for (dbITerm* iterm : getITerms()) {
    visitIfNew(iterm->getModNet());
  }
  for (dbBTerm* bterm : getBTerms()) {
    visitIfNew(bterm->getModNet());
  }

  // Perform a DFS traversal to find all connected modnets.
  while (!modnets_to_visit.empty()) {
    dbModNet* current_mod_net = modnets_to_visit.back();
    modnets_to_visit.pop_back();

    for (dbModITerm* mod_iterm : current_mod_net->getModITerms()) {
      if (dbModBTerm* mod_bterm = mod_iterm->getChildModBTerm()) {
        visitIfNew(mod_bterm->getModNet());
      }
    }

    for (dbModBTerm* mod_bterm : current_mod_net->getModBTerms()) {
      if (dbModITerm* mod_iterm = mod_bterm->getParentModITerm()) {
        visitIfNew(mod_iterm->getModNet());
      }
    }
  }

  return !modnet_set.empty();
}

void dbNet::dump(bool show_modnets) const
{
  utl::Logger* logger = getImpl()->getLogger();
  logger->report("--------------------------------------------------");
  logger->report("dbNet: {} (id={})", getName(), getId());
  logger->report(
      "  Parent Block: {} (id={})", getBlock()->getName(), getBlock()->getId());
  logger->report("  SigType: {}", getSigType().getString());
  logger->report("  WireType: {}", getWireType().getString());
  if (isSpecial()) {
    logger->report("  Special: true");
  }
  if (isDoNotTouch()) {
    logger->report("  DoNotTouch: true");
  }

  logger->report("  ITerms ({}):", getITerms().size());
  for (dbITerm* term : getITerms()) {
    logger->report("    - {} ({}, {}, id={})",
                   term->getName(),
                   term->getSigType().getString(),
                   term->getIoType().getString(),
                   term->getId());
  }

  logger->report("  BTerms ({}):", getBTerms().size());
  for (dbBTerm* term : getBTerms()) {
    logger->report("    - {} ({}, {}, id={})",
                   term->getName(),
                   term->getSigType().getString(),
                   term->getIoType().getString(),
                   term->getId());
  }
  logger->report("--------------------------------------------------");

  if (show_modnets) {
    std::set<dbModNet*> modnets;
    findRelatedModNets(modnets);
    for (dbModNet* modnet : modnets) {
      modnet->dump();
    }
  }
}

void _dbNet::collectMemInfo(MemInfo& info)
{
  info.cnt++;
  info.size += sizeof(*this);

  info.children["name"].add(name_);
  info.children["groups"].add(groups_);
}

bool dbNet::isDeeperThan(const dbNet* net) const
{
  std::string this_name = getName();
  std::string other_name = net->getName();

  char delim = getBlock()->getHierarchyDelimiter();
  size_t this_depth = std::count(this_name.begin(), this_name.end(), delim);
  size_t other_depth = std::count(other_name.begin(), other_name.end(), delim);

  return (other_depth < this_depth);
}

dbModNet* dbNet::findModNetInHighestHier() const
{
  std::set<dbModNet*> modnets;
  if (findRelatedModNets(modnets) == false) {
    return nullptr;
  }

  dbModNet* highest = nullptr;
  size_t min_delimiters = (size_t) -1;
  char delim = getBlock()->getHierarchyDelimiter();

  // Network::highestConnectedNet(Net *net) compares level of hierarchy and
  // hierarchical net name as a tie breaker.
  // For consistency, this API also uses the hierarchical net name as a tie
  // breaker.
  for (dbModNet* modnet : modnets) {
    std::string name = modnet->getHierarchicalName();
    size_t num_delimiters = std::count(name.begin(), name.end(), delim);
    if (highest == nullptr || num_delimiters < min_delimiters
        || (num_delimiters == min_delimiters
            && name < highest->getHierarchicalName())) {  // name = tie breaker
      min_delimiters = num_delimiters;
      highest = modnet;
    }
  }

  return highest;
}

void dbNet::renameWithModNetInHighestHier()
{
  dbModNet* highest_mod_net = findModNetInHighestHier();
  if (highest_mod_net) {
    rename(highest_mod_net->getHierarchicalName().c_str());
  }
}

bool dbNet::isInternalTo(dbModule* module) const
{
  // If it's connected to any top-level ports (BTerms), it's not internal.
  if (!getBTerms().empty()) {
    return false;
  }

  // Check all instance terminals (ITerms) it's connected to.
  for (dbITerm* iterm : getITerms()) {
    if (iterm->getInst()->getModule() != module) {
      return false;
    }
  }

  return true;
}

void dbNet::checkSanityModNetConsistency() const
{
  utl::Logger* logger = getImpl()->getLogger();

  // 1. Find all related dbModNets with this dbNet.
  std::set<dbModNet*> related_modnets;
  findRelatedModNets(related_modnets);
  if (related_modnets.empty()) {
    return;
  }

  // 2. Find all ITerms and BTerms connected with this dbNet.
  std::set<dbITerm*> flat_iterms;
  for (dbITerm* iterm : getITerms()) {
    flat_iterms.insert(iterm);
  }

  std::set<dbBTerm*> flat_bterms;
  for (dbBTerm* bterm : getBTerms()) {
    flat_bterms.insert(bterm);
  }

  // 3. Find all ITerms and BTerms connected with all the related dbModNets.
  std::set<dbITerm*> hier_iterms;
  std::set<dbBTerm*> hier_bterms;
  for (dbModNet* modnet : related_modnets) {
    for (dbITerm* iterm : modnet->getITerms()) {
      hier_iterms.insert(iterm);
    }
    for (dbBTerm* bterm : modnet->getBTerms()) {
      hier_bterms.insert(bterm);
    }
  }

  // 4. If found any inconsistency, report the difference.

  // 4.1. Compare ITerms
  boost::container::small_vector<dbITerm*, 16> iterms_in_flat_only;
  std::ranges::set_difference(
      flat_iterms, hier_iterms, std::back_inserter(iterms_in_flat_only));

  if (iterms_in_flat_only.empty() == false) {
    logger->warn(utl::ODB,
                 484,
                 "SanityCheck: dbNet '{}' has ITerms not present in its "
                 "related dbModNets.",
                 getName());
    for (dbITerm* iterm : iterms_in_flat_only) {
      logger->warn(utl::ODB, 485, "  - ITerm: {}", iterm->getName());
    }
  }

  boost::container::small_vector<dbITerm*, 16> iterms_in_hier_only;
  std::ranges::set_difference(
      hier_iterms, flat_iterms, std::back_inserter(iterms_in_hier_only));

  if (iterms_in_hier_only.empty() == false) {
    logger->warn(utl::ODB,
                 488,
                 "SanityCheck: dbNet '{}' is missing ITerms that are present "
                 "in its related dbModNets.",
                 getName());
    for (dbITerm* iterm : iterms_in_hier_only) {
      logger->warn(utl::ODB,
                   489,
                   "  - ITerm: {} (in hier, not in flat)",
                   iterm->getName());
    }
  }

  // 4.2. Compare BTerms
  boost::container::small_vector<dbBTerm*, 16> bterms_in_flat_only;
  std::ranges::set_difference(
      flat_bterms, hier_bterms, std::back_inserter(bterms_in_flat_only));

  if (bterms_in_flat_only.empty() == false) {
    logger->warn(utl::ODB,
                 486,
                 "SanityCheck: dbNet '{}' has BTerms not present in its "
                 "related dbModNets.",
                 getName());
    for (dbBTerm* bterm : bterms_in_flat_only) {
      logger->warn(utl::ODB, 487, "  - BTerm: {}", bterm->getName());
    }
  }

  boost::container::small_vector<dbBTerm*, 16> bterms_in_hier_only;
  std::ranges::set_difference(
      hier_bterms, flat_bterms, std::back_inserter(bterms_in_hier_only));

  if (bterms_in_hier_only.empty() == false) {
    logger->warn(utl::ODB,
                 490,
                 "SanityCheck: dbNet '{}' is missing BTerms that are present "
                 "in its related dbModNets.",
                 getName());
    for (dbBTerm* bterm : bterms_in_hier_only) {
      logger->warn(utl::ODB,
                   491,
                   "  - BTerm: {} (in hier, not in flat)",
                   bterm->getName());
    }
  }
}

void dbNet::dumpConnectivity(int level) const
{
  utl::Logger* logger = getImpl()->getLogger();
  logger->report("--------------------------------------------------");
  logger->report("Connectivity for dbNet: {} (id={})", getName(), getId());

  std::set<const dbObject*> visited;
  _dbNet::dumpNetConnectivity(this, level, 1, visited, logger);

  std::set<dbModNet*> modnets;
  if (findRelatedModNets(modnets)) {
    for (dbModNet* modnet : modnets) {
      _dbNet::dumpModNetConnectivity(modnet, level, 1, visited, logger);
    }
  }

  logger->report("--------------------------------------------------");
}

void _dbNet::dumpConnectivityRecursive(const dbObject* obj,
                                       int max_level,
                                       int level,
                                       std::set<const dbObject*>& visited,
                                       utl::Logger* logger)
{
  if (level > max_level || obj == nullptr) {
    return;
  }

  std::string details;
  if (obj->getObjectType() == dbITermObj) {
    const dbITerm* iterm = static_cast<const dbITerm*>(obj);
    details = fmt::format(" (master: {}, io: {})",
                          iterm->getInst()->getMaster()->getName(),
                          iterm->getIoType().getString());
  } else if (obj->getObjectType() == dbBTermObj) {
    const dbBTerm* bterm = static_cast<const dbBTerm*>(obj);
    details = fmt::format(" (io: {})", bterm->getIoType().getString());
  } else if (obj->getObjectType() == dbModITermObj) {
    const dbModITerm* moditerm = static_cast<const dbModITerm*>(obj);
    if (dbModBTerm* modbterm = moditerm->getChildModBTerm()) {
      details = fmt::format(" (module: {}, io: {})",
                            moditerm->getParent()->getMaster()->getName(),
                            modbterm->getIoType().getString());
    } else {
      details = fmt::format(" (module: {})",
                            moditerm->getParent()->getMaster()->getName());
    }
  } else if (obj->getObjectType() == dbModBTermObj) {
    const dbModBTerm* modbterm = static_cast<const dbModBTerm*>(obj);
    details = fmt::format(" (io: {})", modbterm->getIoType().getString());
  }

  if (visited.contains(obj)) {
    logger->report("{:>{}}-> {} {} (id={}){}",
                   "",
                   level * 2,
                   obj->getTypeName(),
                   obj->getName(),
                   obj->getId(),
                   details,
                   " [visited]");
    return;
  }

  logger->report("{:>{}}- {} {} (id={}){}",
                 "",
                 level * 2,
                 obj->getTypeName(),
                 obj->getName(),
                 obj->getId(),
                 details);
  visited.insert(obj);

  switch (obj->getObjectType()) {
    case dbNetObj:
      dumpNetConnectivity(static_cast<const dbNet*>(obj),
                          max_level,
                          level + 1,
                          visited,
                          logger);
      break;
    case dbModNetObj:
      dumpModNetConnectivity(static_cast<const odb::dbModNet*>(obj),
                             max_level,
                             level + 1,
                             visited,
                             logger);
      break;
    case dbITermObj: {
      const dbITerm* iterm = static_cast<const dbITerm*>(obj);
      _dbNet::dumpConnectivityRecursive(
          iterm->getNet(), max_level, level + 1, visited, logger);
      _dbNet::dumpConnectivityRecursive(
          iterm->getModNet(), max_level, level + 1, visited, logger);
      _dbNet::dumpConnectivityRecursive(
          iterm->getInst(), max_level, level + 1, visited, logger);
      break;
    }
    case dbBTermObj: {
      const dbBTerm* bterm = static_cast<const dbBTerm*>(obj);
      _dbNet::dumpConnectivityRecursive(
          bterm->getNet(), max_level, level + 1, visited, logger);
      _dbNet::dumpConnectivityRecursive(
          bterm->getModNet(), max_level, level + 1, visited, logger);
      break;
    }
    case dbModITermObj: {
      const dbModITerm* moditerm = static_cast<const dbModITerm*>(obj);
      _dbNet::dumpConnectivityRecursive(
          moditerm->getModNet(), max_level, level + 1, visited, logger);
      _dbNet::dumpConnectivityRecursive(
          moditerm->getParent(), max_level, level + 1, visited, logger);
      break;
    }
    case dbModBTermObj: {
      const dbModBTerm* modbterm = static_cast<const dbModBTerm*>(obj);
      _dbNet::dumpConnectivityRecursive(
          modbterm->getModNet(), max_level, level + 1, visited, logger);
      break;
    }
    case dbInstObj: {
      const dbInst* inst = static_cast<const dbInst*>(obj);
      for (dbITerm* iterm : inst->getITerms()) {
        _dbNet::dumpConnectivityRecursive(
            iterm, max_level, level + 1, visited, logger);
      }
      break;
    }
    default:
      // Not an object type we traverse from, do nothing.
      break;
  }
}

void _dbNet::dumpNetConnectivity(const dbNet* net,
                                 int max_level,
                                 int level,
                                 std::set<const dbObject*>& visited,
                                 utl::Logger* logger)
{
  boost::container::small_vector<const dbObject*, 16> inputs;
  boost::container::small_vector<const dbObject*, 16> outputs;
  boost::container::small_vector<const dbObject*, 16> others;

  for (dbITerm* iterm : net->getITerms()) {
    if (iterm->getIoType() == dbIoType::INPUT) {
      inputs.push_back(iterm);
    } else if (iterm->getIoType() == dbIoType::OUTPUT) {
      outputs.push_back(iterm);
    } else {
      others.push_back(iterm);
    }
  }
  for (dbBTerm* bterm : net->getBTerms()) {
    if (bterm->getIoType() == dbIoType::INPUT) {
      inputs.push_back(bterm);
    } else if (bterm->getIoType() == dbIoType::OUTPUT) {
      outputs.push_back(bterm);
    } else {
      others.push_back(bterm);
    }
  }

  for (const dbObject* in_term : inputs) {
    _dbNet::dumpConnectivityRecursive(
        in_term, max_level, level, visited, logger);
  }
  for (const dbObject* other_term : others) {
    _dbNet::dumpConnectivityRecursive(
        other_term, max_level, level, visited, logger);
  }
  for (const dbObject* out_term : outputs) {
    _dbNet::dumpConnectivityRecursive(
        out_term, max_level, level, visited, logger);
  }
}

void _dbNet::dumpModNetConnectivity(const dbModNet* modnet,
                                    int max_level,
                                    int level,
                                    std::set<const dbObject*>& visited,
                                    utl::Logger* logger)
{
  boost::container::small_vector<const dbObject*, 16> inputs;
  boost::container::small_vector<const dbObject*, 16> outputs;
  boost::container::small_vector<const dbObject*, 16> others;

  auto classifyTerm = [&](const auto* term) {
    dbIoType io_type;
    if constexpr (std::is_same_v<std::decay_t<decltype(*term)>, dbITerm>
                  || std::is_same_v<std::decay_t<decltype(*term)>, dbBTerm>) {
      io_type = term->getIoType();
    } else if constexpr (std::is_same_v<std::decay_t<decltype(*term)>,
                                        dbModITerm>) {
      if (dbModBTerm* bterm = term->getChildModBTerm()) {
        io_type = bterm->getIoType();
      } else {
        others.push_back(term);
        return;
      }
    } else if constexpr (std::is_same_v<std::decay_t<decltype(*term)>,
                                        dbModBTerm>) {
      io_type = term->getIoType();
    }

    if (io_type == dbIoType::INPUT) {
      inputs.push_back(term);
    } else if (io_type == dbIoType::OUTPUT) {
      outputs.push_back(term);
    } else {
      others.push_back(term);
    }
  };

  for (dbITerm* iterm : modnet->getITerms()) {
    classifyTerm(iterm);
  }
  for (dbBTerm* bterm : modnet->getBTerms()) {
    classifyTerm(bterm);
  }
  for (dbModITerm* moditerm : modnet->getModITerms()) {
    classifyTerm(moditerm);
  }
  for (dbModBTerm* modbterm : modnet->getModBTerms()) {
    classifyTerm(modbterm);
  }

  for (const dbObject* in_term : inputs) {
    _dbNet::dumpConnectivityRecursive(
        in_term, max_level, level, visited, logger);
  }
  for (const dbObject* other_term : others) {
    _dbNet::dumpConnectivityRecursive(
        other_term, max_level, level, visited, logger);
  }
  for (const dbObject* out_term : outputs) {
    _dbNet::dumpConnectivityRecursive(
        out_term, max_level, level, visited, logger);
  }
}

dbInst* dbNet::insertBufferBeforeLoad(dbObject* load_input_term,
                                      const dbMaster* buffer_master,
                                      const Point* loc,
                                      const char* new_buf_base_name,
                                      const char* new_net_base_name,
                                      const dbNameUniquifyType& uniquify)
{
  dbInsertBuffer insert_buffer(this);
  return insert_buffer.insertBufferBeforeLoad(load_input_term,
                                              buffer_master,
                                              loc,
                                              new_buf_base_name,
                                              new_net_base_name,
                                              uniquify);
}

dbInst* dbNet::insertBufferAfterDriver(dbObject* drvr_output_term,
                                       const dbMaster* buffer_master,
                                       const Point* loc,
                                       const char* new_buf_base_name,
                                       const char* new_net_base_name,
                                       const dbNameUniquifyType& uniquify)
{
  dbInsertBuffer insert_buffer(this);
  return insert_buffer.insertBufferAfterDriver(drvr_output_term,
                                               buffer_master,
                                               loc,
                                               new_buf_base_name,
                                               new_net_base_name,
                                               uniquify);
}

dbInst* dbNet::insertBufferBeforeLoads(const std::set<dbObject*>& load_pins,
                                       const dbMaster* buffer_master,
                                       const Point* loc,
                                       const char* new_buf_base_name,
                                       const char* new_net_base_name,
                                       const dbNameUniquifyType& uniquify,
                                       bool loads_on_diff_nets)
{
  dbInsertBuffer insert_buffer(this);
  return insert_buffer.insertBufferBeforeLoads(load_pins,
                                               buffer_master,
                                               loc,
                                               new_buf_base_name,
                                               new_net_base_name,
                                               uniquify,
                                               loads_on_diff_nets);
}

dbInst* dbNet::insertBufferBeforeLoads(const std::vector<dbObject*>& load_pins,
                                       const dbMaster* buffer_master,
                                       const Point* loc,
                                       const char* new_buf_base_name,
                                       const char* new_net_base_name,
                                       const dbNameUniquifyType& uniquify,
                                       bool loads_on_diff_nets)
{
  std::set<dbObject*> load_pins_set(load_pins.begin(), load_pins.end());
  return insertBufferBeforeLoads(load_pins_set,
                                 buffer_master,
                                 loc,
                                 new_buf_base_name,
                                 new_net_base_name,
                                 uniquify,
                                 loads_on_diff_nets);
}

void dbNet::hierarchicalConnect(dbObject* driver, dbObject* load)
{
  dbInsertBuffer insert_buffer(this);
  insert_buffer.hierarchicalConnect(driver, load);
}

}  // namespace odb<|MERGE_RESOLUTION|>--- conflicted
+++ resolved
@@ -2476,15 +2476,11 @@
 {
   modnet_set.clear();
 
-<<<<<<< HEAD
+  if (getSigType().isSupply()) {
+    return false;
+  }
+
   boost::container::small_vector<dbModNet*, 16> modnets_to_visit;
-=======
-  if (getSigType().isSupply()) {
-    return false;
-  }
-
-  std::vector<dbModNet*> nets_to_visit;
->>>>>>> 73f5c05e
 
   // Helper to add a modnet to the result set and the visit queue if it's new.
   auto visitIfNew = [&](dbModNet* modnet) {

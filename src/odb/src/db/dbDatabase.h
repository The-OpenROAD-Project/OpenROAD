// SPDX-License-Identifier: BSD-3-Clause
// Copyright (c) 2019-2025, The OpenROAD Authors

// Generator Code Begin Header
#pragma once

#include "dbCore.h"
#include "dbHashTable.h"
#include "odb/dbId.h"
#include "odb/odb.h"
// User Code Begin Includes
#include <iostream>
#include <set>

#include "dbChipRegionInstItr.h"
#include "odb/dbDatabaseObserver.h"
namespace utl {
class Logger;
}
// User Code End Includes

namespace odb {
// User Code Begin Consts
//
// When changing the database schema please add a #define to refer to the schema
// changes. Use the define statement along with the isSchema(rev) method:
//
// GOOD:
//
//    if ( db->isSchema(db_schema_initial) )
//    {
//     ....
//    }
//
// Don't use a revision number in the code, because it is hard to read:
//
// BAD:
//
//    if ( db->_schema_minor > 33 )
//    {
//     ....
//    }
//

//
// Schema Revisions
//
inline constexpr uint db_schema_major = 0;  // Not used...
inline constexpr uint db_schema_initial = 57;

inline constexpr uint db_schema_minor = 122;  // Current revision number

<<<<<<< HEAD
// Revision where dbMarkerCategory was moved from dbBlock to dbChip
inline constexpr uint db_schema_chip_marker_categories = 122;
=======
// Revision where dbTech::dbu_per_micron_ was removed
inline constexpr uint db_schema_remove_dbu_per_micron = 122;
>>>>>>> d69f08d0

// Revision where core area is stored as a polygon
inline constexpr uint db_schema_core_area_is_polygon = 121;

// Revision where _dbDatabase::dbu_per_micron_ was added
inline constexpr uint db_schema_dbu_per_micron = 120;

// Revision where dbGCellGrid::GCellData moved to float (for cugr)
inline constexpr uint db_schema_float_gcelldata = 119;

// Revision where dbTech was moved from dbBlock to dbChip
inline constexpr uint db_schema_chip_tech = 118;

// Revision where dbChipBump was added
inline constexpr uint db_schema_chip_bump = 117;

// Revision where dbChipRegion was added
inline constexpr uint db_schema_chip_region = 116;

// Revision where dbChipInst was added
inline constexpr uint db_schema_chip_inst = 115;

// Revision where dbChip hash table was added
inline constexpr uint db_schema_chip_hash_table = 114;

// Revision where unique net/inst indices were added to dbBlock
inline constexpr uint db_schema_unique_indices = 113;

// Revision where dbChip was extended with new fields
inline constexpr uint db_schema_chip_extended = 112;

// Revision where the map which associates instances to their
// scan version was added
inline constexpr uint db_schema_map_insts_to_scan_insts = 111;

// Revision where the ownership of the scan insts was changed
// from the its scan list to the block
inline constexpr uint db_schema_block_owns_scan_insts = 110;

// Revision where is_connect_to_term_ flag was added to dbGuide
inline constexpr uint db_schema_guide_connected_to_term = 109;

// Revision where dbTable's mask/shift are compile constants
inline constexpr uint db_schema_table_mask_shift = 108;

// Revision where dbBTerm top layer grid was added to dbBlock
inline constexpr uint db_schema_bterm_top_layer_grid = 107;

// Revision where die area is converted to a polygon
inline constexpr uint db_schema_die_area_is_polygon = 106;

// Revision where check for mirrored constraint on bterm was added
inline constexpr uint db_schema_bterm_is_mirrored = 105;

// Revision where support for pin groups was added
inline constexpr uint db_schema_block_pin_groups = 104;

// Revision where support for mirrored pins was added
inline constexpr uint db_schema_bterm_mirrored_pin = 103;

// Revision where support for LEF58_CELLEDGESPACINGTABLE was added
inline constexpr uint db_schema_cell_edge_spc_tbl = 102;

// Revision where dbMasterEdgeType was added
inline constexpr uint db_schema_master_edge_type = 101;

// Revision where dbTarget was removed
inline constexpr uint db_rm_target = 100;

// Revision where mask information was added to track grids
inline constexpr uint db_track_mask = 99;

// Revision where the jumper insertion flag is added to dbNet
inline constexpr uint db_schema_has_jumpers = 98;

// Revision where the is_congested flag was added to dbGuide
inline constexpr uint db_schema_db_guide_congested = 97;

// Revision where the dbMarkerGroup/Categories were added to dbBlock
inline constexpr uint db_schema_dbmarkergroup = 96;

// Revision where orthogonal spacing table support added
inline constexpr uint db_schema_orth_spc_tbl = 95;

// Revision where unused hashes removed
inline constexpr uint db_schema_db_remove_hash = 94;

// Revision where the dbGDSLib is added to dbDatabase
inline constexpr uint db_schema_gds_lib_in_block = 93;

// Reverted Revision where unused hashes removed
inline constexpr uint reverted_db_schema_db_remove_hash = 92;

// Revision where the layers ranges, for signals and clock nets,
// were moved from GlobalRouter to dbBlock
inline constexpr uint db_schema_dbblock_layers_ranges = 91;

// Revision where via layer was added to dbGuide
inline constexpr uint db_schema_db_guide_via_layer = 90;

// Revision where blocked regions for IO pins were added to dbBlock
inline constexpr uint db_schema_dbblock_blocked_regions_for_pins = 89;

// Revision where odb::modITerm,modBTerm,modNet made doubly linked for
// hiearchical port removal
inline constexpr uint db_schema_hier_port_removal = 89;

// Revision where odb::Polygon was added
inline constexpr uint db_schema_polygon = 88;

// Revision where _dbTechLayer::max_spacing_rules_tbl_ was added
inline constexpr uint db_schema_max_spacing = 87;

// Revision where bus ports added to odb
inline constexpr uint db_schema_odb_busport = 86;

// Revision where constraint region was added to dbBTerm
inline constexpr uint db_schema_bterm_constraint_region = 85;

// Revision where GRT layer adjustment was relocated to dbTechLayer
inline constexpr uint db_schema_layer_adjustment = 84;

// Revision where scan structs are added
inline constexpr uint db_schema_add_scan = 83;

// Revision where _dbTechLayer::two_wires_forbidden_spc_rules_tbl_ was added
inline constexpr uint db_schema_lef58_two_wires_forbidden_spacing = 82;
// Revision where hierarchy schema with modnets, modbterms, moditerms introduced
inline constexpr uint db_schema_update_hierarchy = 81;
// Revision where dbPowerSwitch changed from strings to structs
inline constexpr uint db_schema_update_db_power_switch = 80;

// Revision where dbGCellGrid::GCellData moved to uint8_t
inline constexpr uint db_schema_smaler_gcelldata = 79;

// Revision where _dbBox / flags.mask was added
inline constexpr uint db_schema_dbbox_mask = 78;

inline constexpr uint db_schema_level_shifter_cell = 77;

inline constexpr uint db_schema_power_domain_voltage = 76;

// Revision where _dbTechLayer::wrongdir_spacing_rules_tbl_ was added
inline constexpr uint db_schema_wrongdir_spacing = 75;

// Revision where _dbLevelShifter was added
inline constexpr uint db_schema_level_shifter = 74;

// Revision where _dbSite::_row_pattern/_parent_lib/_parent_site were added
inline constexpr uint db_schema_site_row_pattern = 73;

// Revision where _dbMaster::_lib_for_site was added
inline constexpr uint db_schema_dbmaster_lib_for_site = 72;

// Revision where _dbObstruction::_except_pg_nets was added
inline constexpr uint db_schema_except_pg_nets_obstruction = 71;

// Revision where _dbTechLayer::forbidden_spacing_rules_tbl_ was added
inline constexpr uint db_schema_lef58_forbidden_spacing = 70;

// Revision where upf power switch mapping was added.
inline constexpr uint db_schema_upf_power_switch_mapping = 69;

// Revision where _component_shift_mask is added to _dbBlock.
inline constexpr uint db_schema_block_component_mask_shift = 68;

// Revision where _minExtModelIndex & _maxExtModelIndex removed from
// _dbBlock.
inline constexpr uint db_schema_block_ext_model_index = 67;

// Revision where _tech moved to _dbBlock & _dbLib from _dbDatabase.
// Added name to dbTech.
inline constexpr uint db_schema_block_tech = 66;

// Revision where _dbGCellGrid switch to using dbMatrix
inline constexpr uint db_schema_gcell_grid_matrix = 65;

// Revision where _dbBoxFlags shifted _mark bit to _layer_id
inline constexpr uint db_schema_box_layer_bits = 64;

// Revision where _dbTechLayer::keepout_zone_rules_tbl_ was added
inline constexpr uint db_schema_keepout_zone = 63;

// Revision where _dbBlock::_net_tracks_tbl was added
inline constexpr uint db_schema_net_tracks = 62;

// Revision where _dbTechLayer::_first_last_pitch was added
inline constexpr uint db_schema_lef58_pitch = 61;

// Revision where _dbTechLayer::wrong_way_width_ was added
inline constexpr uint db_schema_wrongway_width = 60;

// Revision where dbGlobalConnect was added
inline constexpr uint db_schema_add_global_connect = 58;

// User Code End Consts
class dbIStream;
class dbOStream;
class _dbChip;
class _dbProperty;
class _dbChipInst;
class _dbChipRegionInst;
class _dbChipConn;
class _dbChipBumpInst;
class _dbChipNet;
// User Code Begin Classes
class dbPropertyItr;
class dbChipInstItr;
class dbChipRegionInstItr;
class dbChipConnItr;
class dbChipBumpInstItr;
class dbChipNetItr;
class _dbNameCache;
class _dbTech;
class _dbLib;
class _dbGDSLib;
// User Code End Classes

class _dbDatabase : public _dbObject
{
 public:
  _dbDatabase(_dbDatabase*);

  ~_dbDatabase();

  bool operator==(const _dbDatabase& rhs) const;
  bool operator!=(const _dbDatabase& rhs) const { return !operator==(rhs); }
  bool operator<(const _dbDatabase& rhs) const;
  dbObjectTable* getObjectTable(dbObjectType type);
  void collectMemInfo(MemInfo& info);
  // User Code Begin Methods
  _dbDatabase(_dbDatabase* db, int id);
  utl::Logger* getLogger() const;
  bool isSchema(uint rev) const { return _schema_minor >= rev; }
  bool isLessThanSchema(uint rev) { return _schema_minor < rev; }
  // User Code End Methods

  uint _magic1;
  uint _magic2;
  uint _schema_major;
  uint _schema_minor;
  uint _master_id;
  dbId<_dbChip> _chip;
  uint dbu_per_micron_;
  dbTable<_dbChip, 2>* chip_tbl_;
  dbHashTable<_dbChip, 2> chip_hash_;
  dbTable<_dbProperty>* _prop_tbl;
  dbTable<_dbChipInst>* chip_inst_tbl_;
  dbTable<_dbChipRegionInst>* chip_region_inst_tbl_;
  dbTable<_dbChipConn>* chip_conn_tbl_;
  dbTable<_dbChipBumpInst>* chip_bump_inst_tbl_;
  dbTable<_dbChipNet>* chip_net_tbl_;

  // User Code Begin Fields
  dbTable<_dbTech, 2>* _tech_tbl;
  dbTable<_dbLib>* _lib_tbl;
  dbTable<_dbGDSLib, 2>* _gds_lib_tbl;
  _dbNameCache* _name_cache;
  dbPropertyItr* _prop_itr;
  dbChipInstItr* chip_inst_itr_;
  dbChipRegionInstItr* chip_region_inst_itr_;
  dbChipConnItr* chip_conn_itr_;
  dbChipBumpInstItr* chip_bump_inst_itr_;
  dbChipNetItr* chip_net_itr_;
  int _unique_id;

  utl::Logger* _logger;
  std::set<dbDatabaseObserver*> observers_;
  // User Code End Fields
};
dbIStream& operator>>(dbIStream& stream, _dbDatabase& obj);
dbOStream& operator<<(dbOStream& stream, const _dbDatabase& obj);
}  // namespace odb
// Generator Code End Header<|MERGE_RESOLUTION|>--- conflicted
+++ resolved
@@ -48,15 +48,13 @@
 inline constexpr uint db_schema_major = 0;  // Not used...
 inline constexpr uint db_schema_initial = 57;
 
-inline constexpr uint db_schema_minor = 122;  // Current revision number
-
-<<<<<<< HEAD
+inline constexpr uint db_schema_minor = 123;  // Current revision number
+
 // Revision where dbMarkerCategory was moved from dbBlock to dbChip
-inline constexpr uint db_schema_chip_marker_categories = 122;
-=======
+inline constexpr uint db_schema_chip_marker_categories = 123;
+
 // Revision where dbTech::dbu_per_micron_ was removed
 inline constexpr uint db_schema_remove_dbu_per_micron = 122;
->>>>>>> d69f08d0
 
 // Revision where core area is stored as a polygon
 inline constexpr uint db_schema_core_area_is_polygon = 121;

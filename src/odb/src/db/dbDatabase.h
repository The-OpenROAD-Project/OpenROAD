--- conflicted
+++ resolved
@@ -48,14 +48,10 @@
 inline constexpr uint kSchemaMajor = 0;  // Not used...
 inline constexpr uint kSchemaInitial = 57;
 
-<<<<<<< HEAD
-inline constexpr uint db_schema_minor = 124;  // Current revision number
+inline constexpr uint kSchemaMinor = 124;  // Current revision number
 
 // Revision where _dbDatabase::hierarchy_ was added
-inline constexpr uint db_schema_hierarchy_flag = 124;
-=======
-inline constexpr uint kSchemaMinor = 123;  // Current revision number
->>>>>>> 88a8f4c1
+inline constexpr uint kSchemaHierarchyFlag = 124;
 
 // Revision where dbMarkerCategory was moved from dbBlock to dbChip
 inline constexpr uint kSchemaChipMarkerCategories = 123;

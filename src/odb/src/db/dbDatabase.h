--- conflicted
+++ resolved
@@ -322,12 +322,8 @@
   dbChipConnItr* chip_conn_itr_;
   dbChipBumpInstItr* chip_bump_inst_itr_;
   dbChipNetItr* chip_net_itr_;
-<<<<<<< HEAD
-  int _unique_id;
+  int unique_id_;
   bool hierarchy_;
-=======
-  int unique_id_;
->>>>>>> 1b5e6d7b
 
   utl::Logger* logger_;
   std::set<dbDatabaseObserver*> observers_;

--- conflicted
+++ resolved
@@ -48,15 +48,13 @@
 inline constexpr uint db_schema_major = 0;  // Not used...
 inline constexpr uint db_schema_initial = 57;
 
-inline constexpr uint db_schema_minor = 119;  // Current revision number
-<<<<<<< HEAD
+inline constexpr uint db_schema_minor = 120;  // Current revision number
+
 // Revision where _dbDatabase::dbu_per_micron_ was added
-inline constexpr uint db_schema_dbu_per_micron = 119;
-=======
+inline constexpr uint db_schema_dbu_per_micron = 120;
 
 // Revision where dbGCellGrid::GCellData moved to float (for cugr)
 inline constexpr uint db_schema_float_gcelldata = 119;
->>>>>>> 143ce018
 
 // Revision where dbTech was moved from dbBlock to dbChip
 inline constexpr uint db_schema_chip_tech = 118;

// SPDX-License-Identifier: BSD-3-Clause
// Copyright (c) 2019-2025, The OpenROAD Authors

// Generator Code Begin Header
#pragma once

#include "dbCore.h"
#include "dbHashTable.h"
#include "odb/dbId.h"
#include "odb/odb.h"
// User Code Begin Includes
#include <iostream>
#include <set>

#include "dbChipRegionInstItr.h"
#include "odb/dbDatabaseObserver.h"
namespace utl {
class Logger;
}
// User Code End Includes

namespace odb {
// User Code Begin Consts
//
// When changing the database schema please add a #define to refer to the schema
// changes. Use the define statement along with the isSchema(rev) method:
//
// GOOD:
//
//    if ( db->isSchema(kSchemaInitial )
//    {
//     ....
//    }
//
// Don't use a revision number in the code, because it is hard to read:
//
// BAD:
//
//    if ( db->_schema_minor > 33 )
//    {
//     ....
//    }
//

//
// Schema Revisions
//
inline constexpr uint kSchemaMajor = 0;  // Not used...
inline constexpr uint kSchemaInitial = 57;

<<<<<<< HEAD
inline constexpr uint db_schema_minor = 124;  // Current revision number

// Revision where _dbDatabase::hierarchy_ was added
inline constexpr uint db_schema_hierarchy_flag = 124;
=======
inline constexpr uint kSchemaMinor = 124;  // Current revision number

// Revision where _dbDatabase::hierarchy_ was added
inline constexpr uint kSchemaHierarchyFlag = 124;
>>>>>>> 5e8f15c0

// Revision where dbMarkerCategory was moved from dbBlock to dbChip
inline constexpr uint kSchemaChipMarkerCategories = 123;

// Revision where dbTech::dbu_per_micron_ was removed
inline constexpr uint kSchemaRemoveDbuPerMicron = 122;

// Revision where core area is stored as a polygon
inline constexpr uint kSchemaCoreAreaIsPolygon = 121;

// Revision where _dbDatabase::dbu_per_micron_ was added
inline constexpr uint kSchemaDbuPerMicron = 120;

// Revision where dbGCellGrid::GCellData moved to float (for cugr)
inline constexpr uint kSchemaFloatGCellData = 119;

// Revision where dbTech was moved from dbBlock to dbChip
inline constexpr uint kSchemaChipTech = 118;

// Revision where dbChipBump was added
inline constexpr uint kSchemaChipBump = 117;

// Revision where dbChipRegion was added
inline constexpr uint kSchemaChipRegion = 116;

// Revision where dbChipInst was added
inline constexpr uint kSchemaChipInst = 115;

// Revision where dbChip hash table was added
inline constexpr uint kSchemaChipHashTable = 114;

// Revision where unique net/inst indices were added to dbBlock
inline constexpr uint kSchemaUniqueIndices = 113;

// Revision where dbChip was extended with new fields
inline constexpr uint kSchemaChipExtended = 112;

// Revision where the map which associates instances to their
// scan version was added
inline constexpr uint kSchemaMapInstsToScanInsts = 111;

// Revision where the ownership of the scan insts was changed
// from the its scan list to the block
inline constexpr uint kSchemaBlockOwnsScanInsts = 110;

// Revision where is_connect_to_term_ flag was added to dbGuide
inline constexpr uint kSchemaGuideConnectedToTerm = 109;

// Revision where dbTable's mask/shift are compile constants
inline constexpr uint kSchemaTableMaskShift = 108;

// Revision where dbBTerm top layer grid was added to dbBlock
inline constexpr uint kSchemaBtermTopLayerGrid = 107;

// Revision where die area is converted to a polygon
inline constexpr uint kSchemaDieAreaIsPolygon = 106;

// Revision where check for mirrored constraint on bterm was added
inline constexpr uint kSchemaBtermIsMirrored = 105;

// Revision where support for pin groups was added
inline constexpr uint kSchemaBlockPinGroups = 104;

// Revision where support for mirrored pins was added
inline constexpr uint kSchemaBtermMirroredPin = 103;

// Revision where support for LEF58_CELLEDGESPACINGTABLE was added
inline constexpr uint kSchemaCellEdgeSpcTbl = 102;

// Revision where dbMasterEdgeType was added
inline constexpr uint kSchemaMasterEdgeType = 101;

// Revision where dbTarget was removed
inline constexpr uint kSchemaRmTarget = 100;

// Revision where mask information was added to track grids
inline constexpr uint kSchemaTrackMask = 99;

// Revision where the jumper insertion flag is added to dbNet
inline constexpr uint kSchemaHasJumpers = 98;

// Revision where the is_congested flag was added to dbGuide
inline constexpr uint kSchemaDbGuideCongested = 97;

// Revision where the dbMarkerGroup/Categories were added to dbBlock
inline constexpr uint kSchemaDbMarkerGroup = 96;

// Revision where orthogonal spacing table support added
inline constexpr uint kSchemaOrthSpcTbl = 95;

// Revision where unused hashes removed
inline constexpr uint kSchemaDbRemoveHash = 94;

// Revision where the dbGDSLib is added to dbDatabase
inline constexpr uint kSchemaGdsLibInBlock = 93;

// Reverted Revision where unused hashes removed
inline constexpr uint kSchemaRevertedDbSchemaDbRemoveHash = 92;

// Revision where the layers ranges, for signals and clock nets,
// were moved from GlobalRouter to dbBlock
inline constexpr uint kSchemaDbBlockLayersRanges = 91;

// Revision where via layer was added to dbGuide
inline constexpr uint kSchemaDbGuideViaLayer = 90;

// Revision where blocked regions for IO pins were added to dbBlock
inline constexpr uint kSchemaDbBlockBlockedRegionsForPins = 89;

// Revision where odb::modITerm,modBTerm,modNet made doubly linked for
// hiearchical port removal
inline constexpr uint kSchemaHierPortRemoval = 89;

// Revision where odb::Polygon was added
inline constexpr uint kSchemaPolygon = 88;

// Revision where _dbTechLayer::max_spacing_rules_tbl_ was added
inline constexpr uint kSchemaMaxSpacing = 87;

// Revision where bus ports added to odb
inline constexpr uint kSchemaOdbBusport = 86;

// Revision where constraint region was added to dbBTerm
inline constexpr uint kSchemaBtermConstraintRegion = 85;

// Revision where GRT layer adjustment was relocated to dbTechLayer
inline constexpr uint kSchemaLayerAdjustment = 84;

// Revision where scan structs are added
inline constexpr uint kSchemaAddScan = 83;

// Revision where _dbTechLayer::two_wires_forbidden_spc_rules_tbl_ was added
inline constexpr uint kSchemaLef58TwoWiresForbiddenSpacing = 82;
// Revision where hierarchy schema with modnets, modbterms, moditerms introduced
inline constexpr uint kSchemaUpdateHierarchy = 81;
// Revision where dbPowerSwitch changed from strings to structs
inline constexpr uint kSchemaUpdateDbPowerSwitch = 80;

// Revision where dbGCellGrid::GCellData moved to uint8_t
inline constexpr uint kSchemaSmalerGcelldata = 79;

// Revision where _dbBox / flags.mask was added
inline constexpr uint kSchemaDbBoxMask = 78;

inline constexpr uint kSchemaLevelShifterCell = 77;

inline constexpr uint kSchemaPowerDomainVoltage = 76;

// Revision where _dbTechLayer::wrongdir_spacing_rules_tbl_ was added
inline constexpr uint kSchemaWrongdirSpacing = 75;

// Revision where _dbLevelShifter was added
inline constexpr uint kSchemaLevelShifter = 74;

// Revision where _dbSite::_row_pattern/_parent_lib/_parent_site were added
inline constexpr uint kSchemaSiteRowPattern = 73;

// Revision where _dbMaster::_lib_for_site was added
inline constexpr uint kSchemaDbmasterLibForSite = 72;

// Revision where _dbObstruction::_except_pg_nets was added
inline constexpr uint kSchemaExceptPgNetsObstruction = 71;

// Revision where _dbTechLayer::forbidden_spacing_rules_tbl_ was added
inline constexpr uint kSchemaLef58ForbiddenSpacing = 70;

// Revision where upf power switch mapping was added.
inline constexpr uint kSchemaUpfPowerSwitchMapping = 69;

// Revision where _component_shift_mask is added to _dbBlock.
inline constexpr uint kSchemaBlockComponentMaskShift = 68;

// Revision where _minExtModelIndex & _maxExtModelIndex removed from
// _dbBlock.
inline constexpr uint kSchemaBlockExtModelIndex = 67;

// Revision where _tech moved to _dbBlock & _dbLib from _dbDatabase.
// Added name to dbTech.
inline constexpr uint kSchemaBlockTech = 66;

// Revision where _dbGCellGrid switch to using dbMatrix
inline constexpr uint kSchemaGcellGridMatrix = 65;

// Revision where _dbBoxFlags shifted _mark bit to _layer_id
inline constexpr uint kSchemaBoxLayerBits = 64;

// Revision where _dbTechLayer::keepout_zone_rules_tbl_ was added
inline constexpr uint kSchemaKeepoutZone = 63;

// Revision where _dbBlock::_net_tracks_tbl was added
inline constexpr uint kSchemaNetTracks = 62;

// Revision where _dbTechLayer::_first_last_pitch was added
inline constexpr uint kSchemaLef58Pitch = 61;

// Revision where _dbTechLayer::wrong_way_width_ was added
inline constexpr uint kSchemaWrongwayWidth = 60;

// Revision where dbGlobalConnect was added
inline constexpr uint kSchemaAddGlobalConnect = 58;

// User Code End Consts
class dbIStream;
class dbOStream;
class _dbChip;
class _dbProperty;
class _dbChipInst;
class _dbChipRegionInst;
class _dbChipConn;
class _dbChipBumpInst;
class _dbChipNet;
// User Code Begin Classes
class dbPropertyItr;
class dbChipInstItr;
class dbChipRegionInstItr;
class dbChipConnItr;
class dbChipBumpInstItr;
class dbChipNetItr;
class _dbNameCache;
class _dbTech;
class _dbLib;
class _dbGDSLib;
// User Code End Classes

class _dbDatabase : public _dbObject
{
 public:
  _dbDatabase(_dbDatabase*);

  ~_dbDatabase();

  bool operator==(const _dbDatabase& rhs) const;
  bool operator!=(const _dbDatabase& rhs) const { return !operator==(rhs); }
  bool operator<(const _dbDatabase& rhs) const;
  dbObjectTable* getObjectTable(dbObjectType type);
  void collectMemInfo(MemInfo& info);
  // User Code Begin Methods
  _dbDatabase(_dbDatabase* db, int id);
  utl::Logger* getLogger() const;
  bool isSchema(uint rev) const { return schema_minor_ >= rev; }
  bool isLessThanSchema(uint rev) { return schema_minor_ < rev; }
  // User Code End Methods

  uint magic1_;
  uint magic2_;
  uint schema_major_;
  uint schema_minor_;
  uint master_id_;
  dbId<_dbChip> chip_;
  uint dbu_per_micron_;
  dbTable<_dbChip, 2>* chip_tbl_;
  dbHashTable<_dbChip, 2> chip_hash_;
  dbTable<_dbProperty>* prop_tbl_;
  dbTable<_dbChipInst>* chip_inst_tbl_;
  dbTable<_dbChipRegionInst>* chip_region_inst_tbl_;
  dbTable<_dbChipConn>* chip_conn_tbl_;
  dbTable<_dbChipBumpInst>* chip_bump_inst_tbl_;
  dbTable<_dbChipNet>* chip_net_tbl_;

  // User Code Begin Fields
  dbTable<_dbTech, 2>* tech_tbl_;
  dbTable<_dbLib>* lib_tbl_;
  dbTable<_dbGDSLib, 2>* gds_lib_tbl_;
  _dbNameCache* name_cache_;
  dbPropertyItr* prop_itr_;
  dbChipInstItr* chip_inst_itr_;
  dbChipRegionInstItr* chip_region_inst_itr_;
  dbChipConnItr* chip_conn_itr_;
  dbChipBumpInstItr* chip_bump_inst_itr_;
  dbChipNetItr* chip_net_itr_;
  int unique_id_;
  bool hierarchy_;

  utl::Logger* logger_;
  std::set<dbDatabaseObserver*> observers_;
  // User Code End Fields
};
dbIStream& operator>>(dbIStream& stream, _dbDatabase& obj);
dbOStream& operator<<(dbOStream& stream, const _dbDatabase& obj);
}  // namespace odb
// Generator Code End Header<|MERGE_RESOLUTION|>--- conflicted
+++ resolved
@@ -48,17 +48,10 @@
 inline constexpr uint kSchemaMajor = 0;  // Not used...
 inline constexpr uint kSchemaInitial = 57;
 
-<<<<<<< HEAD
-inline constexpr uint db_schema_minor = 124;  // Current revision number
-
-// Revision where _dbDatabase::hierarchy_ was added
-inline constexpr uint db_schema_hierarchy_flag = 124;
-=======
 inline constexpr uint kSchemaMinor = 124;  // Current revision number
 
 // Revision where _dbDatabase::hierarchy_ was added
 inline constexpr uint kSchemaHierarchyFlag = 124;
->>>>>>> 5e8f15c0
 
 // Revision where dbMarkerCategory was moved from dbBlock to dbChip
 inline constexpr uint kSchemaChipMarkerCategories = 123;

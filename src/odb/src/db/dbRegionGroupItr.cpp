// SPDX-License-Identifier: BSD-3-Clause
// Copyright (c) 2019-2025, The OpenROAD Authors

// Generator Code Begin Cpp
#include "dbRegionGroupItr.h"

#include <cstdint>

#include "dbGroup.h"
#include "dbTable.h"
#include "dbTable.hpp"
// User Code Begin Includes
#include "dbRegion.h"
// User Code End Includes

namespace odb {

////////////////////////////////////////////////////////////////////
//
// dbRegionGroupItr - Methods
//
////////////////////////////////////////////////////////////////////

bool dbRegionGroupItr::reversible() const
{
  return true;
}

bool dbRegionGroupItr::orderReversed() const
{
  return true;
}

void dbRegionGroupItr::reverse(dbObject* parent)
{
  // User Code Begin reverse
  _dbRegion* _parent = (_dbRegion*) parent;
<<<<<<< HEAD
  uint curr_id = _parent->groups_;
  uint last_id = 0;

  while (curr_id != 0) {
    _dbGroup* _child = group_tbl_->getPtr(curr_id);
    uint next_id = _child->region_next_;
    _child->region_next_ = _child->region_prev_;
    _child->region_prev_ = next_id;

    last_id = curr_id;
    curr_id = next_id;
=======
  uint32_t id = _parent->groups_;
  uint32_t list = 0;

  while (id != 0) {
    _dbGroup* _child = group_tbl_->getPtr(id);
    uint32_t n = _child->region_next_;
    _child->region_next_ = list;
    list = id;
    id = n;
>>>>>>> d8e07f57
  }
  _parent->groups_ = last_id;
  // User Code End reverse
}

uint32_t dbRegionGroupItr::sequential() const
{
  return 0;
}

uint32_t dbRegionGroupItr::size(dbObject* parent) const
{
  uint32_t id;
  uint32_t cnt = 0;

  for (id = dbRegionGroupItr::begin(parent);
       id != dbRegionGroupItr::end(parent);
       id = dbRegionGroupItr::next(id)) {
    ++cnt;
  }

  return cnt;
}

uint32_t dbRegionGroupItr::begin(dbObject* parent) const
{
  // User Code Begin begin
  _dbRegion* _parent = (_dbRegion*) parent;
  return _parent->groups_;
  // User Code End begin
}

uint32_t dbRegionGroupItr::end(dbObject* /* unused: parent */) const
{
  return 0;
}

uint32_t dbRegionGroupItr::next(uint32_t id, ...) const
{
  // User Code Begin next
  _dbGroup* _child = group_tbl_->getPtr(id);
  return _child->region_next_;
  // User Code End next
}

dbObject* dbRegionGroupItr::getObject(uint32_t id, ...)
{
  return group_tbl_->getPtr(id);
}
}  // namespace odb
   // Generator Code End Cpp<|MERGE_RESOLUTION|>--- conflicted
+++ resolved
@@ -35,29 +35,17 @@
 {
   // User Code Begin reverse
   _dbRegion* _parent = (_dbRegion*) parent;
-<<<<<<< HEAD
-  uint curr_id = _parent->groups_;
-  uint last_id = 0;
+  uint32_t curr_id = _parent->groups_;
+  uint32_t last_id = 0;
 
   while (curr_id != 0) {
     _dbGroup* _child = group_tbl_->getPtr(curr_id);
-    uint next_id = _child->region_next_;
+    uint32_t next_id = _child->region_next_;
     _child->region_next_ = _child->region_prev_;
     _child->region_prev_ = next_id;
 
     last_id = curr_id;
     curr_id = next_id;
-=======
-  uint32_t id = _parent->groups_;
-  uint32_t list = 0;
-
-  while (id != 0) {
-    _dbGroup* _child = group_tbl_->getPtr(id);
-    uint32_t n = _child->region_next_;
-    _child->region_next_ = list;
-    list = id;
-    id = n;
->>>>>>> d8e07f57
   }
   _parent->groups_ = last_id;
   // User Code End reverse

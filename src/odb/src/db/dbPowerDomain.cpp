// SPDX-License-Identifier: BSD-3-Clause
// Copyright (c) 2022-2025, The OpenROAD Authors

// Generator Code Begin Cpp
#include "dbPowerDomain.h"

#include "dbBlock.h"
#include "dbDatabase.h"
#include "dbHashTable.hpp"
#include "dbIsolation.h"
#include "dbModInst.h"
#include "dbPowerSwitch.h"
#include "dbSupplySet.h"
#include "dbTable.h"
#include "dbTable.hpp"
#include "dbVector.h"
#include "odb/db.h"
// User Code Begin Includes
#include <cmath>
#include <string>
#include <vector>

#include "dbGroup.h"
#include "dbLevelShifter.h"
// User Code End Includes
namespace odb {
template class dbTable<_dbPowerDomain>;

bool _dbPowerDomain::operator==(const _dbPowerDomain& rhs) const
{
  if (_name != rhs._name) {
    return false;
  }
  if (_next_entry != rhs._next_entry) {
    return false;
  }
  if (_group != rhs._group) {
    return false;
  }
  if (_top != rhs._top) {
    return false;
  }
  if (_parent != rhs._parent) {
    return false;
  }
  if (_area != rhs._area) {
    return false;
  }
  if (_voltage != rhs._voltage) {
    return false;
  }
  if (_primarysupply != rhs._primarysupply) {
    return false;
  }
  if (_availablesupply != rhs._availablesupply) {
    return false;
  }

  return true;
}

bool _dbPowerDomain::operator<(const _dbPowerDomain& rhs) const
{
  return true;
}

_dbPowerDomain::_dbPowerDomain(_dbDatabase* db)
{
  _name = nullptr;
  _top = false;
  _voltage = 0;
  // User Code Begin Constructor
  _area.mergeInit();
  // User Code End Constructor
}

dbIStream& operator>>(dbIStream& stream, _dbPowerDomain& obj)
{
  stream >> obj._name;
  stream >> obj._next_entry;
  stream >> obj._elements;
  stream >> obj._power_switch;
  stream >> obj._isolation;
  stream >> obj._group;
  stream >> obj._top;
  stream >> obj._parent;
  stream >> obj._area;
  stream >> obj._primarysupply;
  stream >> obj._availablesupply;
  // User Code Begin >>
  if (stream.getDatabase()->isSchema(db_schema_level_shifter)) {
    stream >> obj._levelshifters;
  }

  if (stream.getDatabase()->isSchema(db_schema_power_domain_voltage)) {
    stream >> obj._voltage;
  }
  // User Code End >>
  return stream;
}

dbOStream& operator<<(dbOStream& stream, const _dbPowerDomain& obj)
{
  stream << obj._name;
  stream << obj._next_entry;
  stream << obj._elements;
  stream << obj._power_switch;
  stream << obj._isolation;
  stream << obj._group;
  stream << obj._top;
  stream << obj._parent;
  stream << obj._area;
  stream << obj._primarysupply;
  stream << obj._availablesupply;
  // User Code Begin <<
  stream << obj._levelshifters;
  stream << obj._voltage;
  // User Code End <<
  return stream;
}

void _dbPowerDomain::collectMemInfo(MemInfo& info)
{
  info.cnt++;
  info.size += sizeof(*this);

  // User Code Begin collectMemInfo
  info.children_["name"].add(_name);
  info.children_["elements"].add(_elements);
  info.children_["power_switch"].add(_power_switch);
  info.children_["isolation"].add(_isolation);
  info.children_["levelshifters"].add(_levelshifters);
  // User Code End collectMemInfo
}

_dbPowerDomain::~_dbPowerDomain()
{
  if (_name) {
    free((void*) _name);
  }
}

////////////////////////////////////////////////////////////////////
//
// dbPowerDomain - Methods
//
////////////////////////////////////////////////////////////////////

const char* dbPowerDomain::getName() const
{
  _dbPowerDomain* obj = (_dbPowerDomain*) this;
  return obj->_name;
}

dbGroup* dbPowerDomain::getGroup() const
{
  _dbPowerDomain* obj = (_dbPowerDomain*) this;
  if (obj->_group == 0) {
    return nullptr;
  }
  _dbBlock* par = (_dbBlock*) obj->getOwner();
  return (dbGroup*) par->_group_tbl->getPtr(obj->_group);
}

void dbPowerDomain::setTop(bool top)
{
  _dbPowerDomain* obj = (_dbPowerDomain*) this;

  obj->_top = top;
}

bool dbPowerDomain::isTop() const
{
  _dbPowerDomain* obj = (_dbPowerDomain*) this;
  return obj->_top;
}

void dbPowerDomain::setParent(dbPowerDomain* parent)
{
  _dbPowerDomain* obj = (_dbPowerDomain*) this;

  obj->_parent = parent->getImpl()->getOID();
}

dbPowerDomain* dbPowerDomain::getParent() const
{
  _dbPowerDomain* obj = (_dbPowerDomain*) this;
  if (obj->_parent == 0) {
    return nullptr;
  }
  _dbBlock* par = (_dbBlock*) obj->getOwner();
  return (dbPowerDomain*) par->_powerdomain_tbl->getPtr(obj->_parent);
}

void dbPowerDomain::setVoltage(float voltage)
{
  _dbPowerDomain* obj = (_dbPowerDomain*) this;

  obj->_voltage = voltage;
}

float dbPowerDomain::getVoltage() const
{
  _dbPowerDomain* obj = (_dbPowerDomain*) this;
  return obj->_voltage;
}

void dbPowerDomain::getPrimarysupply(std::vector<std::string>& tbl) const
{
  _dbPowerDomain* obj = (_dbPowerDomain*) this;
  tbl = obj->_primarysupply;
}

void dbPowerDomain::getAvailablesupply(std::vector<std::string>& tbl) const
{
  _dbPowerDomain* obj = (_dbPowerDomain*) this;
  tbl = obj->_availablesupply;
}

// User Code Begin dbPowerDomainPublicMethods
dbPowerDomain* dbPowerDomain::create(dbBlock* block, const char* name)
{
  _dbBlock* _block = (_dbBlock*) block;
  if (_block->_powerdomain_hash.hasMember(name)) {
    return nullptr;
  }
  _dbPowerDomain* pd = _block->_powerdomain_tbl->create();
  pd->_name = safe_strdup(name);

  _block->_powerdomain_hash.insert(pd);
  return (dbPowerDomain*) pd;
}

void dbPowerDomain::destroy(dbPowerDomain* pd)
{
  // TODO
}

/////////custom p2f
//
/////////

<<<<<<< HEAD
void dbPowerDomain::addPrimarysupply(const std::string& primary_supply)
{
  _dbPowerDomain* obj = (_dbPowerDomain*) this;
  obj->_primarysupply.push_back(primary_supply);
}

void dbPowerDomain::addAvailablesupply(const std::string& available_supply)
{
  _dbPowerDomain* obj = (_dbPowerDomain*) this;
  obj->_availablesupply.push_back(available_supply);
}

std::vector<std::string> dbPowerDomain::getPrimarysupply()
{
  _dbPowerDomain* obj = (_dbPowerDomain*) this;
  return obj->_primarysupply;
}

std::vector<std::string> dbPowerDomain::getAvailablesupply()
{
  _dbPowerDomain* obj = (_dbPowerDomain*) this;
  return obj->_availablesupply;
=======
void dbPowerDomain::addPrimarysupply(dbSupplySet* primary_supply)
{
  _dbPowerDomain* obj = (_dbPowerDomain*) this;
  obj->_primarysupply = primary_supply->getImpl()->getOID();
}

void dbPowerDomain::addAvailablesupply(dbSupplySet* available_supply)
{
  _dbPowerDomain* obj = (_dbPowerDomain*) this;
  obj->_availablesupply = available_supply->getImpl()->getOID();
}

dbSupplySet* dbPowerDomain::getPrimarysupply()
{
  _dbPowerDomain* obj = (_dbPowerDomain*) this;
  if(!obj->_primarysupply.isValid())
  {
    return nullptr;
  }
  _dbBlock* par = (_dbBlock*) obj->getOwner();
  return (odb::dbSupplySet*) par->_supplyset_tbl->getPtr(obj->_primarysupply);
}

dbSupplySet* dbPowerDomain::getAvailablesupply()
{
  _dbPowerDomain* obj = (_dbPowerDomain*) this;
   if(!obj->_availablesupply.isValid())
  {
    return nullptr;
  }
  _dbBlock* par = (_dbBlock*) obj->getOwner();
  return (odb::dbSupplySet*) par->_supplyset_tbl->getPtr(obj->_availablesupply);
>>>>>>> 95b46b31
}

///////////////////////

void dbPowerDomain::addElement(const std::string& element)
{
  _dbPowerDomain* obj = (_dbPowerDomain*) this;
  if (element == ".") {
    obj->_top = true;
  }
  obj->_elements.push_back(element);
}

void dbPowerDomain::setGroup(dbGroup* group)
{
  _dbPowerDomain* obj = (_dbPowerDomain*) this;
  _dbGroup* _group = (_dbGroup*) group;
  obj->_group = _group->getOID();
}

std::vector<std::string> dbPowerDomain::getElements()
{
  _dbPowerDomain* obj = (_dbPowerDomain*) this;
  return obj->_elements;
}

void dbPowerDomain::addPowerSwitch(dbPowerSwitch* ps)
{
  _dbPowerDomain* obj = (_dbPowerDomain*) this;
  obj->_power_switch.push_back(ps->getImpl()->getOID());
}
void dbPowerDomain::addIsolation(dbIsolation* iso)
{
  _dbPowerDomain* obj = (_dbPowerDomain*) this;
  obj->_isolation.push_back(iso->getImpl()->getOID());
}

void dbPowerDomain::addLevelShifter(dbLevelShifter* shifter)
{
  _dbPowerDomain* obj = (_dbPowerDomain*) this;
  obj->_levelshifters.push_back(shifter->getImpl()->getOID());
}

std::vector<dbPowerSwitch*> dbPowerDomain::getPowerSwitches()
{
  _dbPowerDomain* obj = (_dbPowerDomain*) this;
  _dbBlock* par = (_dbBlock*) obj->getOwner();

  std::vector<dbPowerSwitch*> switches;

  for (const auto& ps : obj->_power_switch) {
    switches.push_back((dbPowerSwitch*) par->_powerswitch_tbl->getPtr(ps));
  }

  return switches;
}

std::vector<dbIsolation*> dbPowerDomain::getIsolations()
{
  _dbPowerDomain* obj = (_dbPowerDomain*) this;
  _dbBlock* par = (_dbBlock*) obj->getOwner();

  std::vector<dbIsolation*> isolations;

  for (const auto& iso : obj->_isolation) {
    isolations.push_back((dbIsolation*) par->_isolation_tbl->getPtr(iso));
  }

  return isolations;
}

std::vector<dbLevelShifter*> dbPowerDomain::getLevelShifters()
{
  _dbPowerDomain* obj = (_dbPowerDomain*) this;
  _dbBlock* par = (_dbBlock*) obj->getOwner();

  std::vector<dbLevelShifter*> levelshifters;

  for (const auto& shifter : obj->_levelshifters) {
    levelshifters.push_back(
        (dbLevelShifter*) par->_levelshifter_tbl->getPtr(shifter));
  }

  return levelshifters;
}

void dbPowerDomain::setArea(const Rect& area)
{
  _dbPowerDomain* obj = (_dbPowerDomain*) this;
  obj->_area = area;
}

bool dbPowerDomain::getArea(Rect& area)
{
  _dbPowerDomain* obj = (_dbPowerDomain*) this;
  if (obj->_area.isInverted()) {  // area unset
    return false;
  }

  area = obj->_area;
  return true;
}

// User Code End dbPowerDomainPublicMethods
}  // namespace odb
// Generator Code End Cpp<|MERGE_RESOLUTION|>--- conflicted
+++ resolved
@@ -205,18 +205,6 @@
   return obj->_voltage;
 }
 
-void dbPowerDomain::getPrimarysupply(std::vector<std::string>& tbl) const
-{
-  _dbPowerDomain* obj = (_dbPowerDomain*) this;
-  tbl = obj->_primarysupply;
-}
-
-void dbPowerDomain::getAvailablesupply(std::vector<std::string>& tbl) const
-{
-  _dbPowerDomain* obj = (_dbPowerDomain*) this;
-  tbl = obj->_availablesupply;
-}
-
 // User Code Begin dbPowerDomainPublicMethods
 dbPowerDomain* dbPowerDomain::create(dbBlock* block, const char* name)
 {
@@ -240,30 +228,6 @@
 //
 /////////
 
-<<<<<<< HEAD
-void dbPowerDomain::addPrimarysupply(const std::string& primary_supply)
-{
-  _dbPowerDomain* obj = (_dbPowerDomain*) this;
-  obj->_primarysupply.push_back(primary_supply);
-}
-
-void dbPowerDomain::addAvailablesupply(const std::string& available_supply)
-{
-  _dbPowerDomain* obj = (_dbPowerDomain*) this;
-  obj->_availablesupply.push_back(available_supply);
-}
-
-std::vector<std::string> dbPowerDomain::getPrimarysupply()
-{
-  _dbPowerDomain* obj = (_dbPowerDomain*) this;
-  return obj->_primarysupply;
-}
-
-std::vector<std::string> dbPowerDomain::getAvailablesupply()
-{
-  _dbPowerDomain* obj = (_dbPowerDomain*) this;
-  return obj->_availablesupply;
-=======
 void dbPowerDomain::addPrimarysupply(dbSupplySet* primary_supply)
 {
   _dbPowerDomain* obj = (_dbPowerDomain*) this;
@@ -296,7 +260,6 @@
   }
   _dbBlock* par = (_dbBlock*) obj->getOwner();
   return (odb::dbSupplySet*) par->_supplyset_tbl->getPtr(obj->_availablesupply);
->>>>>>> 95b46b31
 }
 
 ///////////////////////

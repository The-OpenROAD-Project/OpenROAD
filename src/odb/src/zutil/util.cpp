///////////////////////////////////////////////////////////////////////////////
// BSD 3-Clause License
//
// Copyright (c) 2022, The Regents of the University of California
// All rights reserved.
//
// Redistribution and use in source and binary forms, with or without
// modification, are permitted provided that the following conditions are met:
//
// * Redistributions of source code must retain the above copyright notice, this
//   list of conditions and the following disclaimer.
//
// * Redistributions in binary form must reproduce the above copyright notice,
//   this list of conditions and the following disclaimer in the documentation
//   and/or other materials provided with the distribution.
//
// * Neither the name of the copyright holder nor the names of its
//   contributors may be used to endorse or promote products derived from
//   this software without specific prior written permission.
//
// THIS SOFTWARE IS PROVIDED BY THE COPYRIGHT HOLDERS AND CONTRIBUTORS "AS IS"
// AND ANY EXPRESS OR IMPLIED WARRANTIES, INCLUDING, BUT NOT LIMITED TO, THE
// IMPLIED WARRANTIES OF MERCHANTABILITY AND FITNESS FOR A PARTICULAR PURPOSE
// ARE DISCLAIMED. IN NO EVENT SHALL THE COPYRIGHT HOLDER OR CONTRIBUTORS BE
// LIABLE FOR ANY DIRECT, INDIRECT, INCIDENTAL, SPECIAL, EXEMPLARY, OR
// CONSEQUENTIAL DAMAGES (INCLUDING, BUT NOT LIMITED TO, PROCUREMENT OF
// SUBSTITUTE GOODS OR SERVICES; LOSS OF USE, DATA, OR PROFITS; OR BUSINESS
// INTERRUPTION) HOWEVER CAUSED AND ON ANY THEORY OF LIABILITY, WHETHER IN
// CONTRACT, STRICT LIABILITY, OR TORT (INCLUDING NEGLIGENCE OR OTHERWISE)
// ARISING IN ANY WAY OUT OF THE USE OF THIS SOFTWARE, EVEN IF ADVISED OF THE
// POSSIBILITY OF SUCH DAMAGE.

#include "util.h"

#include <map>
#include <numeric>
#include <string>

#include "db.h"
#include "odb/db.h"
#include "odb/dbShape.h"
#include "utl/Logger.h"

namespace odb {

using std::string;
using std::vector;

<<<<<<< HEAD
RUDYCalculator::RUDYCalculator(dbBlock* block) : block_(block)
{
  gridBlock_ = block_->getDieArea();
  if (gridBlock_.area() == 0) {
    return;
  }
  // TODO: Match the wire width with the paper definition
  wireWidth_ = block_->getTech()->findRoutingLayer(1)->getWidth();

  odb::dbTechLayer* tech_layer = block_->getTech()->findRoutingLayer(3);
  odb::dbTrackGrid* track_grid = block_->findTrackGrid(tech_layer);
  if (track_grid == nullptr) {
    return;
  }
  int track_spacing, track_init, num_tracks;
  track_grid->getAverageTrackSpacing(track_spacing, track_init, num_tracks);
  int upper_rightX = gridBlock_.xMax();
  int upper_rightY = gridBlock_.yMax();
  int tile_size = pitches_in_tile_ * track_spacing;
  int x_grids = upper_rightX / tile_size;
  int y_grids = upper_rightY / tile_size;
  setGridConfig(gridBlock_, x_grids, y_grids);
}

void RUDYCalculator::setGridConfig(odb::Rect block, int tileCntX, int tileCntY)
{
  gridBlock_ = block;
  tileCntX_ = tileCntX;
  tileCntY_ = tileCntY;
  makeGrid();
}

void RUDYCalculator::makeGrid()
{
  const int block_width = gridBlock_.dx();
  const int block_height = gridBlock_.dy();
  const int gridLx = gridBlock_.xMin();
  const int gridLy = gridBlock_.yMin();
  const int tile_width = block_width / tileCntX_;
  const int tile_height = block_height / tileCntY_;

  grid_.resize(tileCntX_);
  int curX = gridLx;
  for (auto& gridColumn : grid_) {
    gridColumn.resize(tileCntY_);
    int curY = gridLy;
    for (auto& grid : gridColumn) {
      grid.setRect(curX, curY, curX + tile_width, curY + tile_height);
      curY += tile_height;
    }
    curX += tile_width;
  }
}

void RUDYCalculator::calculateRUDY()
{
  // Clear previous computation
  for (auto& gridColumn : grid_) {
    for (auto& tile : gridColumn) {
      tile.clearRUDY();
    }
  }

  // refer: https://ieeexplore.ieee.org/document/4211973
  const int tile_width = gridBlock_.dx() / tileCntX_;
  const int tile_height = gridBlock_.dy() / tileCntY_;

  for (auto net : block_->getNets()) {
    if (!net->getSigType().isSupply()) {
      const auto net_rect = net->getTermBBox();
      processIntersectionSignalNet(net_rect, tile_width, tile_height);
    } else {
      for (odb::dbSWire* swire : net->getSWires()) {
        for (odb::dbSBox* s : swire->getWires()) {
          if (s->isVia()) {
            continue;
          }
          odb::Rect wire_rect = s->getBox();
          processIntersectionGenericObstruction(
              wire_rect, tile_width, tile_height, 1);
        }
      }
    }
  }

  for (odb::dbInst* instance : block_->getInsts()) {
    odb::dbMaster* master = instance->getMaster();
    if (master->isBlock()) {
      processMacroObstruction(master, instance);
    }
  }

  float rudy_adjustment = 0.0;
  float total_weight = 0.0;
  odb::dbTech* tech = block_->getTech();
  for (int l = 1; l <= tech->getRoutingLayerCount(); l++) {
    odb::dbTechLayer* tech_layer = tech->findRoutingLayer(l);
    if (tech_layer == nullptr) {
      continue;
    }
    if (tech_layer->getLayerAdjustment() == 0.0) {
      continue;
    }
    float pitch = static_cast<float>(tech_layer->getPitch());
    pitch = 1.0 / pitch;
    rudy_adjustment += std::log1p(tech_layer->getLayerAdjustment()) * pitch;
    total_weight += pitch;
  }

  if (total_weight == 0.0) {
    return;
  }
  rudy_adjustment /= total_weight;
  rudy_adjustment *= 100;

  for (int x = 0; x < tileCntX_; ++x) {
    for (int y = 0; y < tileCntY_; ++y) {
      Tile& tile = getEditableTile(x, y);
      float current_rudy = tile.getRUDY();
      float sigmoid_scale
          = rudy_adjustment
            * (1 - 1 / (1 + std::exp(-(0.1 * (current_rudy - 75)))));
      tile.addRUDY(sigmoid_scale);
    }
  }
}

void RUDYCalculator::processMacroObstruction(odb::dbMaster* macro,
                                             odb::dbInst* instance)
{
  const int tile_width = gridBlock_.dx() / tileCntX_;
  const int tile_height = gridBlock_.dy() / tileCntY_;
  for (odb::dbBox* obstr_box : macro->getObstructions()) {
    const odb::Point origin = instance->getOrigin();
    odb::dbTransform transform(instance->getOrient(), origin);
    odb::Rect macro_obstruction = obstr_box->getBox();
    transform.apply(macro_obstruction);
    const auto obstr_area = macro_obstruction.area();
    if (obstr_area == 0) {
      continue;
    }
    processIntersectionGenericObstruction(
        macro_obstruction, tile_width, tile_height, 2);
  }
}

void RUDYCalculator::processIntersectionGenericObstruction(
    odb::Rect obstruction_rect,
    const int tile_width,
    const int tile_height,
    const int nets_per_tile)
{
  // Calculate the intersection range
  const int minXIndex
      = std::max(0, (obstruction_rect.xMin() - gridBlock_.xMin()) / tile_width);
  const int maxXIndex
      = std::min(tileCntX_ - 1,
                 (obstruction_rect.xMax() - gridBlock_.xMin()) / tile_width);
  const int minYIndex = std::max(
      0, (obstruction_rect.yMin() - gridBlock_.yMin()) / tile_height);
  const int maxYIndex
      = std::min(tileCntY_ - 1,
                 (obstruction_rect.yMax() - gridBlock_.yMin()) / tile_height);

  // Iterate over the tiles in the calculated range
  for (int x = minXIndex; x <= maxXIndex; ++x) {
    for (int y = minYIndex; y <= maxYIndex; ++y) {
      Tile& tile = getEditableTile(x, y);
      const auto tileBox = tile.getRect();
      if (obstruction_rect.overlaps(tileBox)) {
        const auto hpwl = static_cast<float>(tileBox.dx() + tileBox.dy());
        const auto wireArea = hpwl * wireWidth_;
        const auto tileArea = tileBox.area();
        const auto obstr_congestion = wireArea / tileArea;
        const auto intersectArea = obstruction_rect.intersect(tileBox).area();

        const auto tileObstrBoxRatio
            = static_cast<float>(intersectArea) / static_cast<float>(tileArea);
        const auto rudy
            = obstr_congestion * tileObstrBoxRatio * 100 * nets_per_tile;
        tile.addRUDY(rudy);
      }
    }
  }
}

void RUDYCalculator::processIntersectionSignalNet(const odb::Rect net_rect,
                                                  const int tile_width,
                                                  const int tile_height)
{
  const auto netArea = net_rect.area();
  if (netArea == 0) {
    // TODO: handle nets with 0 area from getTermBBox()
    return;
  }
  const auto hpwl = static_cast<float>(net_rect.dx() + net_rect.dy());
  const auto wireArea = hpwl * wireWidth_;
  const auto netCongestion = wireArea / netArea;

  // Calculate the intersection range
  const int minXIndex
      = std::max(0, (net_rect.xMin() - gridBlock_.xMin()) / tile_width);
  const int maxXIndex = std::min(
      tileCntX_ - 1, (net_rect.xMax() - gridBlock_.xMin()) / tile_width);
  const int minYIndex
      = std::max(0, (net_rect.yMin() - gridBlock_.yMin()) / tile_height);
  const int maxYIndex = std::min(
      tileCntY_ - 1, (net_rect.yMax() - gridBlock_.yMin()) / tile_height);

  // Iterate over the tiles in the calculated range
  for (int x = minXIndex; x <= maxXIndex; ++x) {
    for (int y = minYIndex; y <= maxYIndex; ++y) {
      Tile& tile = getEditableTile(x, y);
      const auto tileBox = tile.getRect();
      if (net_rect.overlaps(tileBox)) {
        const auto intersectArea = net_rect.intersect(tileBox).area();
        const auto tileArea = tileBox.area();
        const auto tileNetBoxRatio
            = static_cast<float>(intersectArea) / static_cast<float>(tileArea);
        const auto rudy = netCongestion * tileNetBoxRatio * 100;
        tile.addRUDY(rudy);
      }
    }
  }
}

std::pair<int, int> RUDYCalculator::getGridSize() const
{
  if (grid_.empty()) {
    return {0, 0};
  }
  return {grid_.size(), grid_.at(0).size()};
}

void RUDYCalculator::Tile::setRect(int lx, int ly, int ux, int uy)
{
  rect_ = odb::Rect(lx, ly, ux, uy);
}

void RUDYCalculator::Tile::addRUDY(float rudy)
{
  rudy_ += rudy;
}

=======
>>>>>>> aff017b3
static void buildRow(dbBlock* block,
                     const string& name,
                     dbSite* site,
                     int start_x,
                     int end_x,
                     int y,
                     dbOrientType& orient,
                     dbRowDir& direction,
                     int min_row_width)
{
  const int site_width = site->getWidth();
  const int new_row_num_sites = (end_x - start_x) / site_width;
  const int new_row_width = new_row_num_sites * site_width;

  if (new_row_num_sites > 0 && new_row_width >= min_row_width) {
    dbRow::create(block,
                  name.c_str(),
                  site,
                  start_x,
                  y,
                  orient,
                  direction,
                  new_row_num_sites,
                  site_width);
  }
}

static void cutRow(dbBlock* block,
                   dbRow* row,
                   vector<dbBox*>& row_blockages,
                   int min_row_width,
                   int halo_x,
                   int halo_y)
{
  string row_name = row->getName();
  Rect row_bb = row->getBBox();

  dbSite* row_site = row->getSite();
  const int site_width = row_site->getWidth();
  dbOrientType orient = row->getOrient();
  dbRowDir direction = row->getDirection();

  const int curr_min_row_width = min_row_width + 2 * site_width;

  vector<dbBox*> row_blockage_bboxs = row_blockages;
  vector<std::pair<int, int>> row_blockage_xs;
  row_blockage_xs.reserve(row_blockages.size());
  for (dbBox* row_blockage_bbox : row_blockages) {
    row_blockage_xs.emplace_back(row_blockage_bbox->xMin(),
                                 row_blockage_bbox->xMax());
  }

  std::sort(row_blockage_xs.begin(), row_blockage_xs.end());

  int start_origin_x = row_bb.xMin();
  int start_origin_y = row_bb.yMin();
  int row_sub_idx = 1;
  for (std::pair<int, int> blockage : row_blockage_xs) {
    const int blockage_x0 = blockage.first;
    const int new_row_end_x
        = makeSiteLoc(blockage_x0 - halo_x, site_width, true, start_origin_x);
    buildRow(block,
             row_name + "_" + std::to_string(row_sub_idx),
             row_site,
             start_origin_x,
             new_row_end_x,
             start_origin_y,
             orient,
             direction,
             curr_min_row_width);
    row_sub_idx++;
    const int blockage_x1 = blockage.second;
    start_origin_x
        = makeSiteLoc(blockage_x1 + halo_x, site_width, false, start_origin_x);
  }
  // Make last row
  buildRow(block,
           row_name + "_" + std::to_string(row_sub_idx),
           row_site,
           start_origin_x,
           row_bb.xMax(),
           start_origin_y,
           orient,
           direction,
           curr_min_row_width);
  // Remove current row
  dbRow::destroy(row);
}

static bool overlaps(dbBox* blockage, dbRow* row, int halo_x, int halo_y)
{
  Rect rowBB = row->getBBox();

  // Check if Y has overlap first since rows are long and skinny
  const int blockage_lly = blockage->yMin() - halo_y;
  const int blockage_ury = blockage->yMax() + halo_y;
  const int row_lly = rowBB.yMin();
  const int row_ury = rowBB.yMax();

  if (blockage_lly >= row_ury || row_lly >= blockage_ury) {
    return false;
  }

  const int blockage_llx = blockage->xMin() - halo_x;
  const int blockage_urx = blockage->xMax() + halo_x;
  const int row_llx = rowBB.xMin();
  const int row_urx = rowBB.xMax();

  if (blockage_llx >= row_urx || row_llx >= blockage_urx) {
    return false;
  }

  return true;
}

int makeSiteLoc(int x, double site_width, bool at_left_from_macro, int offset)
{
  double site_x = (x - offset) / site_width;
  int site_x1 = at_left_from_macro ? floor(site_x) : ceil(site_x);
  return site_x1 * site_width + offset;
}

template <typename T>
bool hasOverflow(T a, T b)
{
  if ((b > 0 && a > std::numeric_limits<T>::max() - b)
      || (b < 0 && a < std::numeric_limits<T>::lowest() - b)) {
    return true;
  }
  return false;
}

void cutRows(dbBlock* block,
             const int min_row_width,
             const vector<dbBox*>& blockages,
             int halo_x,
             int halo_y,
             utl::Logger* logger)
{
  if (blockages.empty()) {
    return;
  }
  auto rows = block->getRows();
  const int initial_rows_count = rows.size();
  const std::int64_t initial_sites_count
      = std::accumulate(rows.begin(),
                        rows.end(),
                        (std::int64_t) 0,
                        [&](std::int64_t sum, dbRow* row) {
                          return sum + (std::int64_t) row->getSiteCount();
                        });

  std::map<dbRow*, int> placed_row_insts;
  for (dbInst* inst : block->getInsts()) {
    if (!inst->isFixed()) {
      continue;
    }
    if (inst->getMaster()->isCoreAutoPlaceable()
        && !inst->getMaster()->isBlock()) {
      const Rect inst_bbox = inst->getBBox()->getBox();
      for (dbRow* row : block->getRows()) {
        const Rect row_bbox = row->getBBox();
        if (row_bbox.contains(inst_bbox)) {
          placed_row_insts[row]++;
        }
      }
    }
  }

  // Gather rows needing to be cut up front
  for (dbRow* row : block->getRows()) {
    std::vector<dbBox*> row_blockages;
    for (dbBox* blockage : blockages) {
      if (overlaps(blockage, row, halo_x, halo_y)) {
        row_blockages.push_back(blockage);
      }
    }
    // Cut row around macros
    if (!row_blockages.empty()) {
      if (placed_row_insts.find(row) != placed_row_insts.end()) {
        logger->warn(utl::ODB,
                     386,
                     "{} contains {} placed instances and will not be cut.",
                     row->getName(),
                     placed_row_insts[row]);
      } else {
        cutRow(block, row, row_blockages, min_row_width, halo_x, halo_y);
      }
    }
  }

  const std::int64_t final_sites_count
      = std::accumulate(rows.begin(),
                        rows.end(),
                        (std::int64_t) 0,
                        [&](std::int64_t sum, dbRow* row) {
                          return sum + (std::int64_t) row->getSiteCount();
                        });

  logger->info(utl::ODB,
               303,
               "The initial {} rows ({} sites) were cut with {} shapes for a "
               "total of {} rows ({} sites).",
               initial_rows_count,
               initial_sites_count,
               blockages.size(),
               block->getRows().size(),
               final_sites_count);
}

std::string generateMacroPlacementString(dbBlock* block)
{
  std::string macro_placement;

  const float dbu = block->getTech()->getDbUnitsPerMicron();
  float x = 0.0f;
  float y = 0.0f;

  for (odb::dbInst* inst : block->getInsts()) {
    if (inst->isBlock()) {
      x = (inst->getLocation().x()) / dbu;
      y = (inst->getLocation().y()) / dbu;

      macro_placement += fmt::format(
          "place_macro -macro_name {} -location {{{} {}}} -orientation {}\n",
          inst->getName(),
          x,
          y,
          inst->getOrient().getString());
    }
  }

  return macro_placement;
}

int64_t WireLengthEvaluator::hpwl() const
{
  int64_t hpwl_sum = 0;
  for (dbNet* net : block_->getNets()) {
    hpwl_sum += hpwl(net);
  }
  return hpwl_sum;
}

int64_t WireLengthEvaluator::hpwl(dbNet* net) const
{
  if (net->getSigType().isSupply()) {
    return 0;
  }

  Rect bbox = net->getTermBBox();
  return bbox.dx() + bbox.dy();
}

}  // namespace odb<|MERGE_RESOLUTION|>--- conflicted
+++ resolved
@@ -46,253 +46,6 @@
 using std::string;
 using std::vector;
 
-<<<<<<< HEAD
-RUDYCalculator::RUDYCalculator(dbBlock* block) : block_(block)
-{
-  gridBlock_ = block_->getDieArea();
-  if (gridBlock_.area() == 0) {
-    return;
-  }
-  // TODO: Match the wire width with the paper definition
-  wireWidth_ = block_->getTech()->findRoutingLayer(1)->getWidth();
-
-  odb::dbTechLayer* tech_layer = block_->getTech()->findRoutingLayer(3);
-  odb::dbTrackGrid* track_grid = block_->findTrackGrid(tech_layer);
-  if (track_grid == nullptr) {
-    return;
-  }
-  int track_spacing, track_init, num_tracks;
-  track_grid->getAverageTrackSpacing(track_spacing, track_init, num_tracks);
-  int upper_rightX = gridBlock_.xMax();
-  int upper_rightY = gridBlock_.yMax();
-  int tile_size = pitches_in_tile_ * track_spacing;
-  int x_grids = upper_rightX / tile_size;
-  int y_grids = upper_rightY / tile_size;
-  setGridConfig(gridBlock_, x_grids, y_grids);
-}
-
-void RUDYCalculator::setGridConfig(odb::Rect block, int tileCntX, int tileCntY)
-{
-  gridBlock_ = block;
-  tileCntX_ = tileCntX;
-  tileCntY_ = tileCntY;
-  makeGrid();
-}
-
-void RUDYCalculator::makeGrid()
-{
-  const int block_width = gridBlock_.dx();
-  const int block_height = gridBlock_.dy();
-  const int gridLx = gridBlock_.xMin();
-  const int gridLy = gridBlock_.yMin();
-  const int tile_width = block_width / tileCntX_;
-  const int tile_height = block_height / tileCntY_;
-
-  grid_.resize(tileCntX_);
-  int curX = gridLx;
-  for (auto& gridColumn : grid_) {
-    gridColumn.resize(tileCntY_);
-    int curY = gridLy;
-    for (auto& grid : gridColumn) {
-      grid.setRect(curX, curY, curX + tile_width, curY + tile_height);
-      curY += tile_height;
-    }
-    curX += tile_width;
-  }
-}
-
-void RUDYCalculator::calculateRUDY()
-{
-  // Clear previous computation
-  for (auto& gridColumn : grid_) {
-    for (auto& tile : gridColumn) {
-      tile.clearRUDY();
-    }
-  }
-
-  // refer: https://ieeexplore.ieee.org/document/4211973
-  const int tile_width = gridBlock_.dx() / tileCntX_;
-  const int tile_height = gridBlock_.dy() / tileCntY_;
-
-  for (auto net : block_->getNets()) {
-    if (!net->getSigType().isSupply()) {
-      const auto net_rect = net->getTermBBox();
-      processIntersectionSignalNet(net_rect, tile_width, tile_height);
-    } else {
-      for (odb::dbSWire* swire : net->getSWires()) {
-        for (odb::dbSBox* s : swire->getWires()) {
-          if (s->isVia()) {
-            continue;
-          }
-          odb::Rect wire_rect = s->getBox();
-          processIntersectionGenericObstruction(
-              wire_rect, tile_width, tile_height, 1);
-        }
-      }
-    }
-  }
-
-  for (odb::dbInst* instance : block_->getInsts()) {
-    odb::dbMaster* master = instance->getMaster();
-    if (master->isBlock()) {
-      processMacroObstruction(master, instance);
-    }
-  }
-
-  float rudy_adjustment = 0.0;
-  float total_weight = 0.0;
-  odb::dbTech* tech = block_->getTech();
-  for (int l = 1; l <= tech->getRoutingLayerCount(); l++) {
-    odb::dbTechLayer* tech_layer = tech->findRoutingLayer(l);
-    if (tech_layer == nullptr) {
-      continue;
-    }
-    if (tech_layer->getLayerAdjustment() == 0.0) {
-      continue;
-    }
-    float pitch = static_cast<float>(tech_layer->getPitch());
-    pitch = 1.0 / pitch;
-    rudy_adjustment += std::log1p(tech_layer->getLayerAdjustment()) * pitch;
-    total_weight += pitch;
-  }
-
-  if (total_weight == 0.0) {
-    return;
-  }
-  rudy_adjustment /= total_weight;
-  rudy_adjustment *= 100;
-
-  for (int x = 0; x < tileCntX_; ++x) {
-    for (int y = 0; y < tileCntY_; ++y) {
-      Tile& tile = getEditableTile(x, y);
-      float current_rudy = tile.getRUDY();
-      float sigmoid_scale
-          = rudy_adjustment
-            * (1 - 1 / (1 + std::exp(-(0.1 * (current_rudy - 75)))));
-      tile.addRUDY(sigmoid_scale);
-    }
-  }
-}
-
-void RUDYCalculator::processMacroObstruction(odb::dbMaster* macro,
-                                             odb::dbInst* instance)
-{
-  const int tile_width = gridBlock_.dx() / tileCntX_;
-  const int tile_height = gridBlock_.dy() / tileCntY_;
-  for (odb::dbBox* obstr_box : macro->getObstructions()) {
-    const odb::Point origin = instance->getOrigin();
-    odb::dbTransform transform(instance->getOrient(), origin);
-    odb::Rect macro_obstruction = obstr_box->getBox();
-    transform.apply(macro_obstruction);
-    const auto obstr_area = macro_obstruction.area();
-    if (obstr_area == 0) {
-      continue;
-    }
-    processIntersectionGenericObstruction(
-        macro_obstruction, tile_width, tile_height, 2);
-  }
-}
-
-void RUDYCalculator::processIntersectionGenericObstruction(
-    odb::Rect obstruction_rect,
-    const int tile_width,
-    const int tile_height,
-    const int nets_per_tile)
-{
-  // Calculate the intersection range
-  const int minXIndex
-      = std::max(0, (obstruction_rect.xMin() - gridBlock_.xMin()) / tile_width);
-  const int maxXIndex
-      = std::min(tileCntX_ - 1,
-                 (obstruction_rect.xMax() - gridBlock_.xMin()) / tile_width);
-  const int minYIndex = std::max(
-      0, (obstruction_rect.yMin() - gridBlock_.yMin()) / tile_height);
-  const int maxYIndex
-      = std::min(tileCntY_ - 1,
-                 (obstruction_rect.yMax() - gridBlock_.yMin()) / tile_height);
-
-  // Iterate over the tiles in the calculated range
-  for (int x = minXIndex; x <= maxXIndex; ++x) {
-    for (int y = minYIndex; y <= maxYIndex; ++y) {
-      Tile& tile = getEditableTile(x, y);
-      const auto tileBox = tile.getRect();
-      if (obstruction_rect.overlaps(tileBox)) {
-        const auto hpwl = static_cast<float>(tileBox.dx() + tileBox.dy());
-        const auto wireArea = hpwl * wireWidth_;
-        const auto tileArea = tileBox.area();
-        const auto obstr_congestion = wireArea / tileArea;
-        const auto intersectArea = obstruction_rect.intersect(tileBox).area();
-
-        const auto tileObstrBoxRatio
-            = static_cast<float>(intersectArea) / static_cast<float>(tileArea);
-        const auto rudy
-            = obstr_congestion * tileObstrBoxRatio * 100 * nets_per_tile;
-        tile.addRUDY(rudy);
-      }
-    }
-  }
-}
-
-void RUDYCalculator::processIntersectionSignalNet(const odb::Rect net_rect,
-                                                  const int tile_width,
-                                                  const int tile_height)
-{
-  const auto netArea = net_rect.area();
-  if (netArea == 0) {
-    // TODO: handle nets with 0 area from getTermBBox()
-    return;
-  }
-  const auto hpwl = static_cast<float>(net_rect.dx() + net_rect.dy());
-  const auto wireArea = hpwl * wireWidth_;
-  const auto netCongestion = wireArea / netArea;
-
-  // Calculate the intersection range
-  const int minXIndex
-      = std::max(0, (net_rect.xMin() - gridBlock_.xMin()) / tile_width);
-  const int maxXIndex = std::min(
-      tileCntX_ - 1, (net_rect.xMax() - gridBlock_.xMin()) / tile_width);
-  const int minYIndex
-      = std::max(0, (net_rect.yMin() - gridBlock_.yMin()) / tile_height);
-  const int maxYIndex = std::min(
-      tileCntY_ - 1, (net_rect.yMax() - gridBlock_.yMin()) / tile_height);
-
-  // Iterate over the tiles in the calculated range
-  for (int x = minXIndex; x <= maxXIndex; ++x) {
-    for (int y = minYIndex; y <= maxYIndex; ++y) {
-      Tile& tile = getEditableTile(x, y);
-      const auto tileBox = tile.getRect();
-      if (net_rect.overlaps(tileBox)) {
-        const auto intersectArea = net_rect.intersect(tileBox).area();
-        const auto tileArea = tileBox.area();
-        const auto tileNetBoxRatio
-            = static_cast<float>(intersectArea) / static_cast<float>(tileArea);
-        const auto rudy = netCongestion * tileNetBoxRatio * 100;
-        tile.addRUDY(rudy);
-      }
-    }
-  }
-}
-
-std::pair<int, int> RUDYCalculator::getGridSize() const
-{
-  if (grid_.empty()) {
-    return {0, 0};
-  }
-  return {grid_.size(), grid_.at(0).size()};
-}
-
-void RUDYCalculator::Tile::setRect(int lx, int ly, int ux, int uy)
-{
-  rect_ = odb::Rect(lx, ly, ux, uy);
-}
-
-void RUDYCalculator::Tile::addRUDY(float rudy)
-{
-  rudy_ += rudy;
-}
-
-=======
->>>>>>> aff017b3
 static void buildRow(dbBlock* block,
                      const string& name,
                      dbSite* site,

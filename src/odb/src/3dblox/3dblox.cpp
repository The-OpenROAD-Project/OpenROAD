// SPDX-License-Identifier: BSD-3-Clause
// Copyright (c) 2019-2025, The OpenROAD Authors

#include "odb/3dblox.h"

#include <cstddef>
#include <filesystem>
#include <map>
#include <sstream>
#include <string>
#include <vector>

#include "dbvParser.h"
#include "dbxParser.h"
#include "objects.h"
#include "odb/db.h"
#include "odb/dbTypes.h"
#include "odb/defin.h"
#include "odb/geom.h"
#include "odb/lefin.h"
#include "sta/Sta.hh"
#include "utl/Logger.h"

namespace odb {

static std::map<std::string, std::string> dup_orient_map
    = {{"MY_R180", "MX"},
       {"MY_R270", "MX_R90"},
       {"MX_R180", "MY"},
       {"MX_R180", "MY_R90"},
       {"MZ_MY_R180", "MZ_MX"},
       {"MZ_MY_R270", "MZ_MX_R90"},
       {"MZ_MX_R180", "MZ_MY"},
       {"MZ_MX_R270", "MZ_MY_R90"}};

ThreeDBlox::ThreeDBlox(utl::Logger* logger, odb::dbDatabase* db, sta::Sta* sta)
    : logger_(logger), db_(db), sta_(sta)
{
}

void ThreeDBlox::readDbv(const std::string& dbv_file)
{
  DbvParser parser(logger_);
  DbvData data = parser.parseFile(dbv_file);
  if (db_->getDbuPerMicron() == 0) {
    db_->setDbuPerMicron(data.header.precision);
  } else {
    if (data.header.precision > db_->getDbuPerMicron()) {
      logger_->error(utl::ODB,
                     526,
                     "3DBV Parser Error: Precision is greater than dbu per "
                     "micron already set for database");
    } else if (db_->getDbuPerMicron() % data.header.precision != 0) {
      logger_->error(utl::ODB,
                     516,
                     "3DBV Parser Error: Database DBU per micron ({}) must be "
                     "a multiple of the precision ({}) in dbv file {}",
                     db_->getDbuPerMicron(),
                     data.header.precision,
                     dbv_file);
    }
  }
  readHeaderIncludes(data.header.includes);
  for (const auto& [_, chiplet] : data.chiplet_defs) {
    createChiplet(chiplet);
  }
}

void ThreeDBlox::readDbx(const std::string& dbx_file)
{
  DbxParser parser(logger_);
  DbxData data = parser.parseFile(dbx_file);
  readHeaderIncludes(data.header.includes);
  dbChip* chip = createDesignTopChiplet(data.design);
  for (const auto& [_, chip_inst] : data.chiplet_instances) {
    createChipInst(chip_inst);
  }
  for (const auto& [_, connection] : data.connections) {
    createConnection(connection);
  }

  db_->triggerPostRead3Dbx(chip);
}

void ThreeDBlox::readHeaderIncludes(const std::vector<std::string>& includes)
{
  for (const auto& include : includes) {
    if (include.find(".3dbv") != std::string::npos) {
      readDbv(include);
    } else if (include.find(".3dbx") != std::string::npos) {
      readDbx(include);
    }
  }
}

dbChip::ChipType getChipType(const std::string& type, utl::Logger* logger)
{
  if (type == "die") {
    return dbChip::ChipType::DIE;
  }
  if (type == "rdl") {
    return dbChip::ChipType::RDL;
  }
  if (type == "ip") {
    return dbChip::ChipType::IP;
  }
  if (type == "substrate") {
    return dbChip::ChipType::SUBSTRATE;
  }
  if (type == "hier") {
    return dbChip::ChipType::HIER;
  }
  logger->error(
      utl::ODB, 527, "3DBV Parser Error: Invalid chip type: {}", type);
}
std::string getFileName(const std::string& tech_file_path)
{
  std::filesystem::path tech_file_path_fs(tech_file_path);
  return tech_file_path_fs.stem().string();
}
void ThreeDBlox::createChiplet(const ChipletDef& chiplet)
{
  dbTech* tech = nullptr;

  // Read tech LEF file
  if (!chiplet.external.tech_lef_files.empty()) {
    if (chiplet.external.tech_lef_files.size() > 1) {
      logger_->error(
          utl::ODB,
          529,
          "3DBV Parser Error: Multiple tech LEF files are not supported");
    }
    auto tech_file = chiplet.external.tech_lef_files[0];
    auto tech_name = getFileName(tech_file);
    odb::lefin lef_reader(db_, logger_, false);
    tech = db_->findTech(tech_name.c_str());
    if (tech == nullptr) {
      auto lib = lef_reader.createTechAndLib(
          tech_name.c_str(), tech_name.c_str(), tech_file.c_str());
      tech = lib->getTech();
    }
  }
  // Read LEF files

  for (const auto& lef_file : chiplet.external.lef_files) {
    auto lib_name = getFileName(lef_file);
    odb::lefin lef_reader(db_, logger_, false);
    lef_reader.createLib(tech, lib_name.c_str(), lef_file.c_str());
  }
<<<<<<< HEAD
  if (sta_ != nullptr) {
    for (const auto& liberty_file : chiplet.external.lib_files) {
      sta_->readLiberty(
          liberty_file.c_str(), sta_->cmdCorner(), sta::MinMaxAll::all(), true);
    }
  }
  dbChip* chip = dbChip::create(
      db_, tech, chiplet.name, getChipType(chiplet.type, logger_));
=======
  // TODO: Read liberty files
  // Check if chiplet already exists
  auto chip = db_->findChip(chiplet.name.c_str());
  if (chip != nullptr) {
    if (chip->getChipType() != getChipType(chiplet.type, logger_)
        || chip->getChipType() != dbChip::ChipType::HIER) {
      logger_->error(utl::ODB,
                     530,
                     "3DBV Parser Error: Chiplet {} already exists",
                     chiplet.name);
    }
    // chiplet already exists, update it
  } else {
    chip = dbChip::create(
        db_, tech, chiplet.name, getChipType(chiplet.type, logger_));
  }
>>>>>>> 22a4b4cb
  // Read DEF file
  if (!chiplet.external.def_file.empty()) {
    odb::defin def_reader(db_, logger_, odb::defin::DEFAULT);
    std::vector<odb::dbLib*> search_libs;
    for (odb::dbLib* lib : db_->getLibs()) {
      search_libs.push_back(lib);
    }
    def_reader.readChip(search_libs, chiplet.external.def_file.c_str(), chip);
  }
  chip->setWidth(chiplet.design_width * db_->getDbuPerMicron());
  chip->setHeight(chiplet.design_height * db_->getDbuPerMicron());
  chip->setThickness(chiplet.thickness * db_->getDbuPerMicron());
  chip->setShrink(chiplet.shrink);
  chip->setTsv(chiplet.tsv);

  chip->setScribeLineEast(chiplet.scribe_line_right * db_->getDbuPerMicron());
  chip->setScribeLineWest(chiplet.scribe_line_left * db_->getDbuPerMicron());
  chip->setScribeLineNorth(chiplet.scribe_line_top * db_->getDbuPerMicron());
  chip->setScribeLineSouth(chiplet.scribe_line_bottom * db_->getDbuPerMicron());

  chip->setSealRingEast(chiplet.seal_ring_right * db_->getDbuPerMicron());
  chip->setSealRingWest(chiplet.seal_ring_left * db_->getDbuPerMicron());
  chip->setSealRingNorth(chiplet.seal_ring_top * db_->getDbuPerMicron());
  chip->setSealRingSouth(chiplet.seal_ring_bottom * db_->getDbuPerMicron());

  chip->setOffset(Point(chiplet.offset.x * db_->getDbuPerMicron(),
                        chiplet.offset.y * db_->getDbuPerMicron()));
  for (const auto& [_, region] : chiplet.regions) {
    createRegion(region, chip);
  }
}
dbChipRegion::Side getChipRegionSide(const std::string& side,
                                     utl::Logger* logger)
{
  if (side == "front") {
    return dbChipRegion::Side::FRONT;
  }
  if (side == "back") {
    return dbChipRegion::Side::BACK;
  }
  if (side == "internal") {
    return dbChipRegion::Side::INTERNAL;
  }
  if (side == "internal_ext") {
    return dbChipRegion::Side::INTERNAL_EXT;
  }
  logger->error(
      utl::ODB, 528, "3DBV Parser Error: Invalid chip region side: {}", side);
}
void ThreeDBlox::createRegion(const ChipletRegion& region, dbChip* chip)
{
  dbTechLayer* layer = nullptr;
  if (!region.layer.empty()) {
    // TODO: add layer
  }
  dbChipRegion* chip_region = dbChipRegion::create(
      chip, region.name, getChipRegionSide(region.side, logger_), layer);
  Rect box;
  box.mergeInit();
  for (const auto& coord : region.coords) {
    box.merge(Point(coord.x * db_->getDbuPerMicron(),
                    coord.y * db_->getDbuPerMicron()),
              box);
  }
  chip_region->setBox(box);
}
dbChip* ThreeDBlox::createDesignTopChiplet(const DesignDef& design)
{
  dbChip* chip
      = dbChip::create(db_, nullptr, design.name, dbChip::ChipType::HIER);
  db_->setTopChip(chip);
  return chip;
}
void ThreeDBlox::createChipInst(const ChipletInst& chip_inst)
{
  auto chip = db_->findChip(chip_inst.reference.c_str());
  if (chip == nullptr) {
    logger_->error(utl::ODB,
                   519,
                   "3DBX Parser Error: Chiplet instance reference {} not found "
                   "for chip inst {}",
                   chip_inst.reference,
                   chip_inst.name);
  }
  dbChipInst* inst = dbChipInst::create(db_->getChip(), chip, chip_inst.name);
  inst->setLoc(Point3D(chip_inst.loc.x * db_->getDbuPerMicron(),
                       chip_inst.loc.y * db_->getDbuPerMicron(),
                       chip_inst.z * db_->getDbuPerMicron()));
  auto orient_str = chip_inst.orient;
  if (dup_orient_map.find(orient_str) != dup_orient_map.end()) {
    orient_str = dup_orient_map[orient_str];
  }
  auto orient = dbOrientType3D::fromString(orient_str);
  if (!orient.has_value()) {
    logger_->error(utl::ODB,
                   525,
                   "3DBX Parser Error: Invalid orient {} for chip inst {}",
                   chip_inst.orient,
                   chip_inst.name);
  }
  inst->setOrient(orient.value());
}
std::vector<std::string> splitPath(const std::string& path)
{
  std::vector<std::string> parts;
  std::istringstream stream(path);
  std::string part;

  while (std::getline(stream, part, '/')) {
    if (!part.empty()) {
      parts.push_back(part);
    }
  }

  return parts;
}

dbChipRegionInst* ThreeDBlox::resolvePath(const std::string& path,
                                          std::vector<dbChipInst*>& path_insts)
{
  if (path == "~") {
    return nullptr;
  }
  // Split the path by '/'
  std::vector<std::string> path_parts = splitPath(path);

  if (path_parts.empty()) {
    logger_->error(utl::ODB, 524, "3DBX Parser Error: Invalid path {}", path);
  }

  // The last part should contain ".regions.regionName"
  std::string last_part = path_parts.back();
  size_t regions_pos = last_part.find(".regions.");
  if (regions_pos == std::string::npos) {
    return nullptr;  // Invalid format
  }

  // Extract chip instance name and region name from last part
  std::string last_chip_inst = last_part.substr(0, regions_pos);
  std::string region_name = last_part.substr(regions_pos + 9);

  // Replace the last part with just the chip instance name
  path_parts.back() = last_chip_inst;

  // TODO: Traverse hierarchy and find region
  path_insts.reserve(path_parts.size());
  dbChip* curr_chip = db_->getChip();
  dbChipInst* curr_chip_inst = nullptr;
  for (const auto& inst_name : path_parts) {
    curr_chip_inst = curr_chip->findChipInst(inst_name);
    if (curr_chip_inst == nullptr) {
      logger_->error(utl::ODB,
                     522,
                     "3DBX Parser Error: Chip instance {} not found in path {}",
                     inst_name,
                     path);
    }
    path_insts.push_back(curr_chip_inst);
    curr_chip = curr_chip_inst->getMasterChip();
  }
  auto region = curr_chip_inst->findChipRegionInst(region_name);
  if (region == nullptr) {
    logger_->error(utl::ODB,
                   523,
                   "3DBX Parser Error: Chip region {} not found in path {}",
                   region_name,
                   path);
  }
  return region;
}
void ThreeDBlox::createConnection(const Connection& connection)
{
  auto top_path = connection.top;
  auto bottom_path = connection.bot;
  std::vector<dbChipInst*> top_region_path;
  std::vector<dbChipInst*> bottom_region_path;
  auto top_region = resolvePath(top_path, top_region_path);
  auto bottom_region = resolvePath(bottom_path, bottom_region_path);
  auto conn = odb::dbChipConn::create(connection.name,
                                      db_->getChip(),
                                      top_region_path,
                                      top_region,
                                      bottom_region_path,
                                      bottom_region);
  conn->setThickness(connection.thickness * db_->getDbuPerMicron());
}
}  // namespace odb<|MERGE_RESOLUTION|>--- conflicted
+++ resolved
@@ -147,17 +147,12 @@
     odb::lefin lef_reader(db_, logger_, false);
     lef_reader.createLib(tech, lib_name.c_str(), lef_file.c_str());
   }
-<<<<<<< HEAD
   if (sta_ != nullptr) {
     for (const auto& liberty_file : chiplet.external.lib_files) {
       sta_->readLiberty(
           liberty_file.c_str(), sta_->cmdCorner(), sta::MinMaxAll::all(), true);
     }
   }
-  dbChip* chip = dbChip::create(
-      db_, tech, chiplet.name, getChipType(chiplet.type, logger_));
-=======
-  // TODO: Read liberty files
   // Check if chiplet already exists
   auto chip = db_->findChip(chiplet.name.c_str());
   if (chip != nullptr) {
@@ -173,7 +168,6 @@
     chip = dbChip::create(
         db_, tech, chiplet.name, getChipType(chiplet.type, logger_));
   }
->>>>>>> 22a4b4cb
   // Read DEF file
   if (!chiplet.external.def_file.empty()) {
     odb::defin def_reader(db_, logger_, odb::defin::DEFAULT);

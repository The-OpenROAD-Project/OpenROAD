// SPDX-License-Identifier: BSD-3-Clause
// Copyright (c) 2019-2025, The OpenROAD Authors

#pragma once

#include <cstdint>
#include <cstdio>
#include <fstream>
#include <iostream>
#include <list>
#include <map>
#include <optional>
#include <set>
#include <string>
#include <string_view>
#include <tuple>
#include <utility>
#include <variant>
#include <vector>

#include "odb/dbBlockSet.h"
#include "odb/dbCCSegSet.h"
#include "odb/dbDatabaseObserver.h"
#include "odb/dbMatrix.h"
#include "odb/dbNetSet.h"
#include "odb/dbObject.h"
#include "odb/dbSet.h"
#include "odb/dbTypes.h"
#include "odb/dbViaParams.h"
#include "odb/geom.h"
#include "odb/isotropy.h"
#include "odb/odb.h"

inline constexpr int ADS_MAX_CORNER = 10;

namespace utl {
class Logger;
}

namespace odb {

class dbShape;
class lefout;
class dbViaParams;
class dbTransform;

template <class T>
class dbId;

// Forward declarations of all database objects
class dbBox;
class dbJournalEntry;

// Property objects
class dbBoolProperty;
class dbStringProperty;
class dbIntProperty;
class dbDoubleProperty;

// Design objects
class dbBlock;
class dbBTerm;
class dbNet;
class dbInst;
class dbITerm;
class dbVia;
class dbTrackGrid;
class dbObstruction;
class dbBlockage;
class dbWire;
class dbSWire;
class dbSBox;
class dbCapNode;
class dbRSeg;
class dbCCSeg;
class dbBlockSearch;
class dbRow;
class dbFill;
class dbTechAntennaPinModel;
class dbBlockCallBackObj;
class dbRegion;
class dbBPin;

// Lib objects
class dbLib;
class dbSite;
class dbMaster;
class dbMTerm;
class dbMPin;
class dbGDSLib;

// Tech objects
class dbTech;
class dbTechVia;
class dbTechViaRule;
class dbTechViaLayerRule;
class dbTechViaGenerateRule;
class dbTechNonDefaultRule;
class dbTechLayerRule;
class dbTechLayerSpacingRule;
class dbTechLayerAntennaRule;
class dbTechMinCutRule;
class dbTechMinEncRule;
class dbTechV55InfluenceEntry;
class dbTechSameNetRule;
class dbViaParams;

// Generator Code Begin ClassDeclarations
class dbAccessPoint;
class dbBusPort;
class dbCellEdgeSpacing;
class dbChip;
class dbChipBump;
class dbChipBumpInst;
class dbChipConn;
class dbChipInst;
class dbChipNet;
class dbChipRegion;
class dbChipRegionInst;
class dbDatabase;
class dbDft;
class dbGCellGrid;
class dbGDSARef;
class dbGDSBoundary;
class dbGDSBox;
class dbGDSPath;
class dbGDSSRef;
class dbGDSStructure;
class dbGDSText;
class dbGlobalConnect;
class dbGroup;
class dbGuide;
class dbIsolation;
class dbLevelShifter;
class dbLogicPort;
class dbMarker;
class dbMarkerCategory;
class dbMasterEdgeType;
class dbMetalWidthViaMap;
class dbModBTerm;
class dbModInst;
class dbModITerm;
class dbModNet;
class dbModule;
class dbNetTrack;
class dbPolygon;
class dbPowerDomain;
class dbPowerSwitch;
class dbProperty;
class dbScanChain;
class dbScanInst;
class dbScanList;
class dbScanPartition;
class dbScanPin;
class dbTechLayer;
class dbTechLayerAreaRule;
class dbTechLayerArraySpacingRule;
class dbTechLayerCornerSpacingRule;
class dbTechLayerCutClassRule;
class dbTechLayerCutEnclosureRule;
class dbTechLayerCutSpacingRule;
class dbTechLayerCutSpacingTableDefRule;
class dbTechLayerCutSpacingTableOrthRule;
class dbTechLayerEolExtensionRule;
class dbTechLayerEolKeepOutRule;
class dbTechLayerForbiddenSpacingRule;
class dbTechLayerKeepOutZoneRule;
class dbTechLayerMaxSpacingRule;
class dbTechLayerMinCutRule;
class dbTechLayerMinStepRule;
class dbTechLayerSpacingEolRule;
class dbTechLayerSpacingTablePrlRule;
class dbTechLayerTwoWiresForbiddenSpcRule;
class dbTechLayerWidthTableRule;
class dbTechLayerWrongDirSpacingRule;
// Generator Code End ClassDeclarations

// Extraction Objects
class dbExtControl;

// Custom iterators
class dbModuleBusPortModBTermItr;

///////////////////////////////////////////////////////////////////////////////
///
/// A box is the element used to represent layout shapes.
///
///////////////////////////////////////////////////////////////////////////////
class dbBox : public dbObject
{
 public:
  ///
  /// Get the lower coordinate.
  ///
  int xMin();

  ///
  /// Get the lower y coordinate.
  ///
  int yMin();

  ///
  /// Get the high x coordinate.
  ///
  int xMax();

  ///
  /// Get the high y coordinate.
  ///
  int yMax();

  ///
  /// Returns true if this box represents a via
  ///
  bool isVia();

  ///
  /// Get tech-via this box represents.
  /// returns nullptr if this box does not represent a tech-via
  ///
  dbTechVia* getTechVia();

  ///
  /// Get block-via this box represents.
  /// returns nullptr if this box does not represent a block-via
  ///
  dbVia* getBlockVia();

  ///
  /// Return the placed location of this via.
  ///
  void getViaXY(int& x, int& y);

  ///
  /// Return the placed location of this via.
  ///
  Point getViaXY();

  ///
  /// Get the box bounding points.
  ///
  Rect getBox();

  ///
  /// Get the translated boxes of this via
  ///
  void getViaBoxes(std::vector<dbShape>& shapes);

  ///
  /// Get the translated boxes of this via on the given layer
  ///
  void getViaLayerBoxes(dbTechLayer* layer, std::vector<dbShape>& shapes);

  ///
  /// Get the width (xMax-xMin) of the box.
  ///
  int getDir();

  ///
  /// Get the width (xMax-xMin) of the box.
  ///
  uint getDX();

  int getDesignRuleWidth() const;

  void setDesignRuleWidth(int);

  ///
  /// Get the height (yMax-yMin) of the box.
  ///
  uint getDY();
  uint getWidth(uint dir = 1);
  uint getLength(uint dir = 1);

  ///
  /// Set temporary flag visited
  ///
  void setVisited(bool value);
  bool isVisited();

  ///
  /// Get the owner of this box
  ///
  dbObject* getBoxOwner();

  ///
  /// Get the owner type of this box
  ///
  dbBoxOwner getOwnerType();

  ///
  /// Get the layer of this box.
  /// Returns nullptr if this shape is an object bbox.
  /// These bboxes have no layer.
  ///     dbBlock    - bbox has no layer
  ///     dbInst     - bbox has no layer
  ///     dbVia      - bbox has no layer
  ///     dbTechVia  - bbox has no layer
  ///
  /// These bboxes have no layer.
  ///    All dbBox(s) that represent VIA's.
  ///
  dbTechLayer* getTechLayer();

  ///
  /// Get the layer mask assigned to this box.
  /// Returns 0 is not assigned or bbox has no layer
  ///
  uint getLayerMask();

  ///
  /// Sets the layer mask for this box.
  ///
  void setLayerMask(uint mask);

  ///
  /// Add a physical pin to a dbBPin.
  /// Returns nullptr if this dbBPin already has a pin.
  ///
  static dbBox* create(dbBPin* bpin,
                       dbTechLayer* layer,
                       int x1,
                       int y1,
                       int x2,
                       int y2,
                       uint mask = 0);

  ///
  /// Add a box to a block-via.
  ///
  static dbBox* create(dbVia* via,
                       dbTechLayer* layer,
                       int x1,
                       int y1,
                       int x2,
                       int y2);

  ///
  /// Add an obstruction to a master.
  ///
  static dbBox* create(dbMaster* master,
                       dbTechLayer* layer,
                       int x1,
                       int y1,
                       int x2,
                       int y2);

  ///
  /// Add a via obstrction to a master.
  /// This function may fail and return nullptr if this via has no shapes.
  ///
  static dbBox* create(dbMaster* master, dbTechVia* via, int x, int y);

  ///
  /// Add a wire-shape to a master-pin.
  ///
  static dbBox* create(dbMPin* pin,
                       dbTechLayer* layer,
                       int x1,
                       int y1,
                       int x2,
                       int y2);

  ///
  /// Add a wire-shape to a polygon.
  ///
  static dbBox* create(dbPolygon* pbox, int x1, int y1, int x2, int y2);

  ///
  /// Add a via obstrction to a master-pin.
  /// This function may fail and return nullptr if this via has no shapes.
  ///
  static dbBox* create(dbMPin* pin, dbTechVia* via, int x, int y);

  ///
  /// Add a shape to a tech-via;
  ///
  static dbBox* create(dbTechVia* via,
                       dbTechLayer* layer,
                       int x1,
                       int y1,
                       int x2,
                       int y2);

  ///
  /// Add a boundary to a region
  ///
  static dbBox* create(dbRegion* region, int x1, int y1, int x2, int y2);

  ///
  /// Create a halo on an instance.
  ///
  static dbBox* create(dbInst* inst, int x1, int y1, int x2, int y2);

  // Destroy box
  static void destroy(dbBox* box);

  ///
  /// Translate a database-id back to a pointer.
  /// This function translates any dbBox which is part of a block.
  ///
  static dbBox* getBox(dbBlock* block, uint oid);

  /// Translate a database-id back to a pointer.
  /// This function translates any dbBox which is part of a tech.
  ///
  static dbBox* getBox(dbTech* tech, uint oid);

  ///
  /// Translate a database-id back to a pointer.
  /// This function translates any dbBox whichs is part of a master.
  ///
  static dbBox* getBox(dbMaster* master, uint oid);
};

///////////////////////////////////////////////////////////////////////////////
///
/// A sbox is the element used to represent special layout shapes.
///
///////////////////////////////////////////////////////////////////////////////
class dbSBox : public dbBox
{
 public:
  /// Direction of segment
  enum Direction
  {
    UNDEFINED = 0,
    HORIZONTAL = 1,
    VERTICAL = 2,
    OCTILINEAR = 3
  };

  ///
  /// Get the shape type of this wire.
  ///
  dbWireShapeType getWireShapeType();

  ///
  /// Return the specified direction of this segment
  ///
  Direction getDirection();

  ///
  /// Get the swire of this shape
  ///
  dbSWire* getSWire();

  ///
  /// Get Oct Wire Shape
  ///
  Oct getOct();

  ///
  /// Get via mask for bottom layer of via
  ///
  uint getViaBottomLayerMask();

  ///
  /// Get via mask for cut layer of via
  ///
  uint getViaCutLayerMask();

  ///
  /// Get via mask for top layer of via
  ///
  uint getViaTopLayerMask();

  ///
  /// Set via masks
  ///
  void setViaLayerMask(uint bottom, uint cut, uint top);

  ///
  /// Has via mask
  ///
  bool hasViaLayerMasks();

  ///
  /// Create a set of new sboxes from a via array
  ///
  std::vector<dbSBox*> smashVia();

  ///
  /// Add a rect to a dbSWire.
  ///
  /// If direction == UNDEFINED
  ///    |(x2-x1)| must be an even number or |(y2-y1)| must be an even number
  ///
  /// If direction == HORIZONTAL
  ///    |(y2-y1)| must be an even number
  ///
  /// If direction == VERTICAL
  ///    |(x2-x1)| must be an even number
  ///
  /// If the direction sementics are not met, this function will return nullptr.
  ///
  /// These requirements are a result that the current DEF semantics (5.5) use
  /// PATH statements to output these rectangles, the paths must have even
  /// widths.
  static dbSBox* create(dbSWire* swire,
                        dbTechLayer* layer,
                        int x1,
                        int y1,
                        int x2,
                        int y2,
                        dbWireShapeType type,
                        Direction dir = UNDEFINED,
                        int width = 0);

  ///
  /// Add a block-via to a dbSWire
  /// This function may fail and return nullptr if this via has no shapes.
  ///
  static dbSBox* create(dbSWire* swire,
                        dbVia* via,
                        int x,
                        int y,
                        dbWireShapeType type);

  ///
  /// Add a tech-via to a dbSWire.
  /// This function may fail and return nullptr if this via has no shapes.
  ///
  static dbSBox* create(dbSWire* swire,
                        dbTechVia* via,
                        int x,
                        int y,
                        dbWireShapeType type);

  ///
  /// Translate a database-id back to a pointer.
  /// This function translates any dbBox whichs is part of a block
  ///
  static dbSBox* getSBox(dbBlock* block, uint oid);

  ///
  /// Destroy a SBox.
  ///
  static void destroy(dbSBox* box);
};

///////////////////////////////////////////////////////////////////////////////
///
/// A Block is the element used to represent a layout-netlist.
/// A Block can have multiple children, however, currently only two-levels
/// of hierarchy is supported.
///
///////////////////////////////////////////////////////////////////////////////
class dbBlock : public dbObject
{
 public:
  struct dbBTermGroup
  {
    std::vector<dbBTerm*> bterms;
    bool order = false;
  };

  struct dbBTermTopLayerGrid
  {
    // The single top-most routing layer of the placement grid.
    dbTechLayer* layer = nullptr;
    // The distance between each valid position on the grid in the x- and
    // y-directions, respectively.
    int x_step = 0;
    int y_step = 0;
    // The region of the placement grid.
    Polygon region;
    // The width and height of the pins assigned to this grid. The centers of
    // the pins are placed on the grid positions.
    int pin_width = 0;
    int pin_height = 0;
    // The boundary around existing routing obstructions that the pins should
    // avoid.
    int keepout = 0;
  };

  ///
  /// Get block chip name.
  ///
  std::string getName();

  ///
  /// Get the block chip name.
  ///
  const char* getConstName();

  ///
  /// Get the bounding box of this block.
  ///
  dbBox* getBBox();

  ///
  /// Get the chip this block belongs too.
  ///
  dbChip* getChip();

  ///
  /// Get the database this block belongs too.
  ///
  dbDatabase* getDataBase();

  ///
  /// Get the technology of this block
  ///
  dbTech* getTech();

  ///
  /// Get the parent block this block. Returns nullptr if this block is the
  /// top-block of the chip.
  ///
  dbBlock* getParent();

  ///
  /// Returns the hierarchical parent of this block if it exists.
  ///
  dbInst* getParentInst();

  ///
  /// Returns the top module of this block.
  ///
  dbModule* getTopModule() const;

  ///
  /// Get the child blocks of this block.
  ///
  dbSet<dbBlock> getChildren();

  ///
  /// Find a specific child-block of this block.
  /// Returns nullptr if the object was not found.
  ///
  dbBlock* findChild(const char* name);

  ///
  /// Get all the block-terminals of this block.
  ///
  dbSet<dbBTerm> getBTerms();

  ///
  /// Find a specific bterm of this block.
  /// Returns nullptr if the object was not found.
  ///
  dbBTerm* findBTerm(const char* name);

  ///
  /// Get all the bterm groups of this block.
  ///
  std::vector<dbBTermGroup> getBTermGroups();

  ///
  /// Get all the block-terminals of this block.
  /// The flag order places the pins ordered in ascending x/y position.
  ///
  void addBTermGroup(const std::vector<dbBTerm*>& bterms, bool order);

  ///
  /// Define the top layer grid for pin placement.
  ///
  void setBTermTopLayerGrid(const dbBTermTopLayerGrid& top_layer_grid);

  ///
  /// Get the top layer grid for pin placement.
  ///
  std::optional<dbBTermTopLayerGrid> getBTermTopLayerGrid();

  ///
  /// Get only the polygon corresponding to the top layer grid region.
  ///
  Polygon getBTermTopLayerGridRegion();

  ///
  /// Find the rectangle corresponding to the constraint region in a specific
  /// edge of the die area.
  ///
  Rect findConstraintRegion(const Direction2D& edge, int begin, int end);

  ///
  /// Add region constraint for dbBTerms according to their IO type.
  ///
  void addBTermConstraintByDirection(dbIoType direction,
                                     const Rect& constraint_region);

  ///
  /// Add region constraint for dbBTerms.
  ///
  void addBTermsToConstraint(const std::vector<dbBTerm*>& bterms,
                             const Rect& constraint_region);

  ///
  /// Get all the instance-terminals of this block.
  ///
  dbSet<dbITerm> getITerms();

  ///
  /// Get the instances of this block.
  ///
  dbSet<dbInst> getInsts();

  ///
  /// Get the modules of this block.
  ///
  dbSet<dbModule> getModules();

  ///
  /// Get the modinsts of this block.
  ///
  dbSet<dbModInst> getModInsts();
  dbSet<dbModNet> getModNets();
  dbSet<dbModBTerm> getModBTerms();
  dbSet<dbModITerm> getModITerms();

  ///
  /// Get the Power Domains of this block.
  ///
  dbSet<dbPowerDomain> getPowerDomains();

  ///
  /// Get the Logic Ports of this block.
  ///
  dbSet<dbLogicPort> getLogicPorts();

  ///
  /// Get the Power Switches of this block.
  ///
  dbSet<dbPowerSwitch> getPowerSwitches();

  ///
  /// Get the Isolations of this block.
  ///
  dbSet<dbIsolation> getIsolations();

  ///
  /// Get the LevelShifters of this block.
  ///
  dbSet<dbLevelShifter> getLevelShifters();

  ///
  /// Get the groups of this block.
  ///
  dbSet<dbGroup> getGroups();

  ///
  /// Get the access points of this block.
  ///
  dbSet<dbAccessPoint> getAccessPoints();

  ///
  /// Get the global connects of this block.
  ///
  dbSet<dbGlobalConnect> getGlobalConnects();

  ///
  /// Evaluate global connect rules on this block.
  /// and helper functions for global connections
  /// on this block.
  ///
  int globalConnect();
  int globalConnect(dbGlobalConnect* gc);
  int addGlobalConnect(dbRegion* region,
                       const char* instPattern,
                       const char* pinPattern,
                       dbNet* net,
                       bool do_connect);
  void reportGlobalConnect();
  void clearGlobalConnect();

  ///
  /// Get the component mask shift layers.
  ///
  std::vector<dbTechLayer*> getComponentMaskShift();

  ///
  /// Set the component mask shift layers.
  ///
  void setComponentMaskShift(const std::vector<dbTechLayer*>& layers);

  ///
  /// Find a specific instance of this block.
  /// Returns nullptr if the object was not found.
  ///
  dbInst* findInst(const char* name);

  ///
  /// Find a specific module in this block.
  /// Returns nullptr if the object was not found.
  ///
  dbModule* findModule(const char* name);

  ///
  /// Find a specific modinst in this block. path is
  /// master_module_name/modinst_name Returns nullptr if the object was not
  /// found.
  ///
  dbModInst* findModInst(const char* path);

  ///
  /// Find a specific PowerDomain in this block.
  /// Returns nullptr if the object was not found.
  ///
  dbPowerDomain* findPowerDomain(const char* name);

  ///
  /// Find a specific LogicPort in this block.
  /// Returns nullptr if the object was not found.
  ///
  dbLogicPort* findLogicPort(const char* name);

  ///
  /// Find a specific PowerSwitch in this block.
  /// Returns nullptr if the object was not found.
  ///
  dbPowerSwitch* findPowerSwitch(const char* name);

  ///
  /// Find a specific Isolation in this block.
  /// Returns nullptr if the object was not found.
  ///
  dbIsolation* findIsolation(const char* name);

  ///
  /// Find a specific LevelShifter in this block.
  /// Returns nullptr if the object was not found.
  ///
  dbLevelShifter* findLevelShifter(const char* name);

  ///
  /// Find a specific group in this block.
  /// Returns nullptr if the object was not found.
  ///
  dbGroup* findGroup(const char* name);

  ///
  /// Find a specific iterm of this block.
  ///
  /// The iterm name must be of the form:
  ///
  ///     <instanceName><hierDelimiter><termName>
  ///
  /// For example:   inst0/A
  ///
  dbITerm* findITerm(const char* name);

  ///
  /// Get the obstructions of this block
  ///
  dbSet<dbObstruction> getObstructions();

  ///
  /// Get the blockages of this block
  ///
  dbSet<dbBlockage> getBlockages();

  ///
  /// Get the nets of this block
  ///
  dbSet<dbNet> getNets();

  ///
  /// Get the capNodes of this block
  ///
  dbSet<dbCapNode> getCapNodes();

  ///
  /// Get the rsegs of this block
  ///
  dbSet<dbRSeg> getRSegs();

  ///
  /// Find a specific net of this block.
  /// Returns nullptr if the object was not found.
  ///
  dbNet* findNet(const char* name);

  //
  // Utility to write db file
  //
  // void dbBlock::writeDb(char *filename, int allNode=0);
  void writeDb(char* filename, int allNode = 0);

  //
  // Utility to write guides file
  //
  void writeGuides(const char* filename) const;

  ///
  /// Find a specific via of this block.
  /// Returns nullptr if the object was not found.
  ///
  dbVia* findVia(const char* name);

  ///
  /// Get the vias of this block
  ///
  dbSet<dbVia> getVias();

  ///
  /// Get the GCell grid of this block
  /// Returns nullptr if no grid exists.
  ///
  dbGCellGrid* getGCellGrid();

  ///
  /// Get the DEF units of this technology.
  ///
  int getDefUnits();

  ///
  /// Set the DEF units of this technology.
  ///
  void setDefUnits(int units);

  ///
  /// Get the Database units per micron.
  ///
  int getDbUnitsPerMicron();

  ///
  /// Convert a length from database units (DBUs) to microns.
  ///
  double dbuToMicrons(int dbu);
  double dbuToMicrons(unsigned int dbu);
  double dbuToMicrons(int64_t dbu);
  double dbuToMicrons(double dbu);

  ///
  /// Convert an area from database units squared (DBU^2) to square microns.
  ///
  double dbuAreaToMicrons(int64_t dbu_area);

  ///
  /// Convert a length from microns to database units (DBUs).
  ///
  int micronsToDbu(double microns);

  ///
  /// Convert an area from square microns to database units squared (DBU^2).
  ///
  int64_t micronsAreaToDbu(double micronsArea);

  ///
  /// Get the hierarchy delimiter.
  /// Returns (0) if the delimiter was not set.
  /// A hierarchy delimiter can only be set at the time
  /// a block is created.
  ///
  char getHierarchyDelimiter() const;

  ///
  /// Set the bus name delimiters
  ///
  void setBusDelimiters(char left, char right);

  ///
  /// Get the bus name delimiters
  /// Left and Right are set to "zero" if the bus delimiters
  /// were not set.
  ///
  void getBusDelimiters(char& left, char& right);

  ///
  /// Get extraction counters
  ///
  void getExtCount(int& numOfNet,
                   int& numOfRSeg,
                   int& numOfCapNode,
                   int& numOfCCSeg);

  ///
  /// Copy RC values from one extDb to another.
  ///
  void copyExtDb(uint fr,
                 uint to,
                 uint extDbCnt,
                 double resFactor,
                 double ccFactor,
                 double gndcFactor);

  ///
  /// Adjust RC values.
  ///
  void adjustRC(double resFactor, double ccFactor, double gndcFactor);

  ///
  /// add cc capacitance to gnd capacitance of capNodes of this block
  ///
  bool groundCC(float gndFactor);

  ///
  /// adjust CC's of nets
  ///
  bool adjustCC(float adjFactor,
                double ccThreshHold,
                std::vector<dbNet*>& nets,
                std::vector<dbNet*>& halonets);

  ///
  /// undo adjusted CC
  ///
  void undoAdjustedCC(std::vector<dbNet*>& nets, std::vector<dbNet*>& halonets);

  ///
  /// Get the number of process corners.
  ///
  int getCornerCount();

  ///
  /// having independent extraction corners ?
  ///
  bool extCornersAreIndependent();

  ///
  /// Get the number of corners kept n this block
  ///
  int getCornersPerBlock();

  ///
  /// Get the number of ext dbs
  ///
  int getExtDbCount();

  ///
  /// Get ext corner name by the index in ext Db
  ///
  void getExtCornerName(int corner, char* cName);

  ///
  /// Get the index in ext Db by name
  ///
  int getExtCornerIndex(const char* cornerName);

  ///
  /// Set corner name list
  ///
  void setCornerNameList(const char* name_list);

  ///
  /// Get corner name list
  ///
  char* getCornerNameList();

  ///
  /// Set the number of process corners. The maximum number of
  /// process corners is limited to 256. This method will
  /// delete all dbRCSeg, dbCCSeg, which depend on this value.
  ///
  void setCornerCount(int cornerCnt, int extDbCnt, const char* name_list);
  void setCornerCount(int cnt);

  ///
  /// Set the number of corners kept in this block
  ///
  void setCornersPerBlock(int cornersPerBlock);

  ///
  /// Initialize the parasitics value tables
  ///
  void initParasiticsValueTables();

  ///
  /// create child block for one extraction corner
  ///
  dbBlock* createExtCornerBlock(uint corner);
  ///
  /// find child block for one extraction corner
  ///
  dbBlock* findExtCornerBlock(uint corner);
  ///
  /// get extraction data block for one extraction corner
  ///
  dbBlock* getExtCornerBlock(uint corner);

  ///
  /// Get the track-grids of this block.
  ///
  dbSet<dbTrackGrid> getTrackGrids();

  ///
  /// Find a specific track-grid.
  /// Returns nullptr if a track-grid has not be defined for this layer.
  ///
  dbTrackGrid* findTrackGrid(dbTechLayer* layer);

  ///
  /// Get the rows of this block
  ///
  dbSet<dbRow> getRows();

  ///
  /// Get the fills in this block
  ///
  dbSet<dbFill> getFills();

  ///
  /// Get the list of masters used in this block.
  ///
  void getMasters(std::vector<dbMaster*>& masters);

  ///
  /// Set the die area. The die-area is considered a constant regardless
  /// of the geometric elements of the dbBlock. It is generally a constant
  /// declared in DEF.
  ///
  void setDieArea(const Rect& new_rect);

  ///
  /// Set the die area with polygon. Allows for non-rectangular floorplans
  ///
  void setDieArea(const Polygon& new_area);

  ///
  /// Get the die area. The default die-area is (0,0,0,0).
  ///
  Rect getDieArea();

  ///
  /// Get the die area as a polygon. The default die-area is (0,0,0,0).
  ///
  Polygon getDieAreaPolygon();

  ///
  /// Get the core area. This computes the bbox of the rows
  /// and is O(#rows) in runtime.
  ///
  Rect getCoreArea();

  ///
  /// Add region in the die area where IO pins cannot be placed
  ///
  void addBlockedRegionForPins(const Rect& region);

  ///
  /// Get the regions in the die area where IO pins cannot be placed
  ///
  const std::vector<Rect>& getBlockedRegionsForPins();

  ///
  /// Set the extmain instance.
  ///
  void setExtmi(void* ext);

  ///
  /// Get the extmain instance.
  ///
  void* getExtmi();

  ///
  /// Get the extraction control settings
  ///
  dbExtControl* getExtControl();

  ///
  /// Get the dbDft object for persistent dft structs
  ///
  dbDft* getDft() const;

  ///
  /// Get the minimum routing layer
  ///
  int getMinRoutingLayer() const;

  ///
  /// Set the minimum routing layer
  ///
  void setMinRoutingLayer(int min_routing_layer);

  ///
  /// Get the maximum routing layer
  ///
  int getMaxRoutingLayer() const;

  ///
  /// Set the maximum routing layer
  ///
  void setMaxRoutingLayer(int max_routing_layer);

  ///
  /// Set the minimum layer for clock
  ///
  int getMinLayerForClock() const;

  ///
  /// Set the minimum layer for clock
  ///
  void setMinLayerForClock(int min_layer_for_clock);

  ///
  /// Set the maximum layer for clock
  ///
  int getMaxLayerForClock() const;

  ///
  /// Set the maximum layer for clock
  ///
  void setMaxLayerForClock(int max_layer_for_clock);

  ///
  /// Get the gcell tile size
  ///
  int getGCellTileSize();

  ///
  /// Get the extraction corner names
  ///
  void getExtCornerNames(std::list<std::string>& ecl);

  ///
  /// Get the capacitor-coupled segments.
  ///
  dbSet<dbCCSeg> getCCSegs();

  ///
  /// Build search database for fast area searches for insts
  ///
  // uint makeInstSearchDB();

  ///
  /// Get search database object for fast area searches on physical objects
  ///
  dbBlockSearch* getSearchDb();

  ///
  /// destroy coupling caps of nets
  ///
  void destroyCCs(std::vector<dbNet*>& nets);

  ///
  /// destroy RC segments of nets
  ///
  void destroyRSegs(std::vector<dbNet*>& nets);

  ///
  /// destroy capnodes of nets
  ///
  void destroyCNs(std::vector<dbNet*>& nets, bool cleanExtid);

  ///
  /// destroy parasitics of nets
  ///
  void destroyParasitics(std::vector<dbNet*>& nets);
  void destroyCornerParasitics(std::vector<dbNet*>& nets);

  ///
  /// get cc_halo_net's of input nets
  ///
  void getCcHaloNets(std::vector<dbNet*>& changedNets,
                     std::vector<dbNet*>& ccHaloNets);

  ///
  /// merge rsegs before doing exttree
  ///
  void preExttreeMergeRC(double max_cap, uint corner);

  ///
  /// check if signal, clock and special nets are routed
  ///
  bool designIsRouted(bool verbose);

  ///
  /// Destroy wires of nets
  ///
  void destroyNetWires();

  ///
  /// clear
  ///
  void clear();

  ///
  /// get wire_updated nets
  ///
  void getWireUpdatedNets(std::vector<dbNet*>& nets);

  ///
  /// Make a unique net/instance name
  /// If parent is nullptr, the net name will be unique in top module.
  /// If base_name is nullptr, the default net name will be used.
  /// If uniquify is IF_NEEDED*, unique suffix will be added when necessary.
  /// If uniquify is *_WITH_UNDERSCORE, an underscore will be added before the
  /// unique suffix.
  ///
  std::string makeNewNetName(dbModInst* parent = nullptr,
                             const char* base_name = "net",
                             const dbNameUniquifyType& uniquify
                             = dbNameUniquifyType::ALWAYS);
  std::string makeNewInstName(dbModInst* parent = nullptr,
                              const char* base_name = "inst",
                              const dbNameUniquifyType& uniquify
                              = dbNameUniquifyType::ALWAYS);

  const char* getBaseName(const char* name) const;

  ///
  /// return the regions of this design
  ///
  dbSet<dbRegion> getRegions();

  ///
  /// Find a specific region. Returns nullptr if the region was not found.
  ///
  dbRegion* findRegion(const char* name);

  ///
  ///  Find the non-default-rule
  ///
  dbTechNonDefaultRule* findNonDefaultRule(const char* name);

  ///
  ///  Get the non-default-rules specific to this block.
  ///
  dbSet<dbTechNonDefaultRule> getNonDefaultRules();

  ///
  ///  Get marker categories for this block.
  ///
  dbSet<dbMarkerCategory> getMarkerCategories();

  ///
  ///  Find marker group for this block.
  ///
  dbMarkerCategory* findMarkerCategory(const char* name);

  //
  //  Write marker information to file
  //
  void writeMarkerCategories(const std::string& file);
  void writeMarkerCategories(std::ofstream& reports);

  ///
  /// set First driving iterm on all signal nets; set 0 is none exists
  void setDrivingItermsforNets();

  void clearUserInstFlags();

  std::map<dbTechLayer*, dbTechVia*> getDefaultVias();

  ///
  /// Destroy all the routing wires from signal and clock nets in this block.
  ///
  void destroyRoutes();

 public:
  ///
  /// Create a chip's top-block. Returns nullptr of a top-block already
  /// exists.
  /// If tech is null then the db must contain only one dbTech.
  ///
  static dbBlock* create(dbChip* chip,
                         const char* name,
                         char hier_delimiter = '/');

  ///
  /// Create a hierachical/child block. This block has no connectivity.
  /// If tech is null then the tech will be taken from 'block'
  /// Returns nullptr if a block with the same name exists.
  ///
  static dbBlock* create(dbBlock* block,
                         const char* name,
                         char hier_delimiter = '/');

  ///
  /// Translate a database-id back to a pointer.
  ///
  static dbBlock* getBlock(dbChip* chip, uint oid);

  ///
  /// Translate a database-id back to a pointer.
  ///
  static dbBlock* getBlock(dbBlock* block, uint oid);

  ///
  /// Destroy a block.
  ///
  static void destroy(dbBlock* block);

  ///
  /// Delete the bterm from the block.
  ///
  static dbSet<dbBlock>::iterator destroy(dbSet<dbBlock>::iterator& itr);

  //
  // For debugging only.  Print block content to an ostream.
  //
  void debugPrintContent(std::ostream& str_db);
  void debugPrintContent() { debugPrintContent(std::cout); }
};

///////////////////////////////////////////////////////////////////////////////
///
/// A block-terminal is the element used to represent connections in/out of
/// a block.
///
///////////////////////////////////////////////////////////////////////////////
class dbBTerm : public dbObject
{
 public:
  ///
  /// Get the block-terminal name.
  ///
  std::string getName();

  ///
  /// Get the block-terminal name.
  ///
  const char* getConstName();

  ///
  /// Change the name of the bterm.
  /// Returns true if successful.
  /// Returns false if a bterm with the same name already exists.
  ///
  bool rename(const char* name);

  ///
  /// Get bbox of this term (ie the bbox of the bpins)
  ///
  Rect getBBox();

  ///
  /// Set the signal type of this block-terminal.
  ///
  void setSigType(dbSigType type);

  ///
  /// Get the signal type of this block-terminal.
  ///
  dbSigType getSigType();

  ///
  /// Set the IO direction of this block-terminal.
  ///
  void setIoType(dbIoType type);

  ///
  /// Get the IO direction of this block-terminal.
  ///
  dbIoType getIoType();

  ///
  /// Set spef mark of this block-terminal.
  ///
  void setSpefMark(uint v);

  ///
  /// get spef mark of this block-terminal.
  ///
  bool isSetSpefMark();

  ///
  /// Set mark of this block-terminal.
  ///
  void setMark(uint v);

  ///
  /// get mark of this block-terminal.
  ///
  bool isSetMark();

  ///
  /// set ext id of this block-terminal.
  ///
  void setExtId(uint v);

  ///
  /// get ext id of this block-terminal.
  ///
  uint getExtId();

  ///
  /// is this terminal SPECIAL (i.e. not for regular signal routing).
  ///
  bool isSpecial() const;

  ///
  /// set SPECIAL attribute -- expected to be done once by DEF parser.
  ///
  void setSpecial();

  ///
  /// Get the net of this block-terminal.
  ///
  dbNet* getNet();

  ///
  /// Get the mod net of this block-terminal.
  dbModNet* getModNet();
  ///

  /// Disconnect the block-terminal from its net.
  /// kills a dbModNet and dbNet connection
  void disconnect();
  // Fine level apis to control which net removed from pin.
  /// Disconnect the block-terminal from its db net.
  void disconnectDbNet();
  /// Disconnect the block-terminal from its mod net.
  void disconnectDbModNet();

  /// Connect the block-terminal to net.
  ///
  void connect(dbNet* net);
  void connect(dbModNet* mod_net);

  ///
  /// Get the block of this block-terminal.
  ///
  dbBlock* getBlock() const;

  ///
  /// Get the hierarchical parent iterm of this bterm.
  ///
  /// Returns nullptr if this bterm has no parent iterm.
  ///
  ///
  ///     (top-block)
  ///     +------------------------------------------------------------------+
  ///     |                                                                  |
  ///     |                                                                  |
  ///     |                                                                  |
  ///     |               (child-block / instance)                           |
  ///     |               +----------------------------------+               |
  ///     |               |                                  |               |
  ///     |B             I|B                                 |               |
  ///     |o.............o|o..........                       |               |
  ///     |  (net in      |  (net in child-block)            |               |
  ///     |   top-block)  |                                  |               |
  ///     |               |                                  |               |
  ///     |               |                                  |               |
  ///     |               |                                  |               |
  ///     |               |                                  |               |
  ///     |               +----------------------------------+               |
  ///     |                                                                  |
  ///     |                                                                  |
  ///     +------------------------------------------------------------------+
  ///
  ///
  /// B = dbBterm
  /// I = dbIterm
  ///
  dbITerm* getITerm();

  ///
  /// Get the bpins of this bterm.
  ///
  dbSet<dbBPin> getBPins();

  ///
  /// This method finds the first "placed" dbPin box.
  /// returns false if there are no placed bpins.
  ///
  bool getFirstPin(dbShape& shape);

  ///
  /// This method finds the location the first "placed" dbPin box.
  /// The location is the computed center of the bbox.
  /// returns false if there are no placed bpins. x and y are set to zero.
  //
  bool getFirstPinLocation(int& x, int& y);

  ///
  /// This method returns the placementstatus of the first dbBPin.
  /// Returns NONE if bterm has no dbPins.
  ///
  dbPlacementStatus getFirstPinPlacementStatus();

  ///
  /// Get the ground sensistivity pin (5.6 DEF)
  ///
  dbBTerm* getGroundPin();

  ///
  /// Set the ground sensistivity pin (5.6 DEF)
  ///
  void setGroundPin(dbBTerm* pin);

  ///
  /// Get the supply sensistivity pin (5.6 DEF)
  ///
  dbBTerm* getSupplyPin();

  ///
  /// Set the supply sensistivity pin (5.6 DEF)
  ///
  void setSupplyPin(dbBTerm* pin);

  ///
  /// Create a new block-terminal.
  /// Returns nullptr if a bterm with this name already exists
  ///
  static dbBTerm* create(dbNet* net, const char* name);

  ///
  /// Delete the bterm from the block.
  ///
  static void destroy(dbBTerm* bterm);

  ///
  /// Delete the bterm from the block.

  static dbSet<dbBTerm>::iterator destroy(dbSet<dbBTerm>::iterator& itr);

  ///
  /// Translate a database-id back to a pointer.
  ///
  static dbBTerm* getBTerm(dbBlock* block, uint oid);

  uint32_t staVertexId();
  void staSetVertexId(uint32_t id);

  ///
  /// Set the region where the BTerm is constrained
  ///
  void setConstraintRegion(const Rect& constraint_region);

  ///
  /// Get the region where the BTerm is constrained
  ///
  std::optional<Rect> getConstraintRegion();

  ///
  /// Reset constraint region.
  ///
  void resetConstraintRegion();

  ///
  /// Set the bterm which position is mirrored to this bterm
  ///
  void setMirroredBTerm(dbBTerm* mirrored_bterm);

  ///
  /// Get the bterm that is mirrored to this bterm
  ///
  dbBTerm* getMirroredBTerm();

  ///
  /// Returns true if the current BTerm has a mirrored BTerm.
  ///
  bool hasMirroredBTerm();

  ///
  /// Return true if this BTerm is mirrored with another pin.
  ///
  bool isMirrored();
};

///////////////////////////////////////////////////////////////////////////////
///
/// A BPIn is the element that represents a physical connection to a block
/// terminal.
///
///////////////////////////////////////////////////////////////////////////////

class dbBPin : public dbObject
{
 public:
  ///
  /// Get the placement status of this block-terminal.
  ///
  dbPlacementStatus getPlacementStatus();

  ///
  /// Set the placement status of this block-terminal.
  ///
  void setPlacementStatus(dbPlacementStatus status);

  ///
  /// Get bterm of this pin.
  ///
  dbBTerm* getBTerm() const;

  ///
  /// Get boxes of this pin
  ///
  dbSet<dbBox> getBoxes();

  ///
  /// Get bbox of this pin (ie the bbox of getBoxes())
  ///
  Rect getBBox();

  ///
  /// Returns true if this bpin has an effective-width rule.
  ///
  bool hasEffectiveWidth();

  ///
  /// Set the effective width rule.
  ///
  void setEffectiveWidth(int w);

  ///
  /// Return the effective width rule.
  ///
  int getEffectiveWidth();

  ///
  /// Returns true if this bpin has an min-spacing rule.
  ///
  bool hasMinSpacing();

  ///
  /// Set the min spacing rule.
  ///
  void setMinSpacing(int w);

  ///
  /// Return the min spacing rule.
  ///
  int getMinSpacing();

  std::vector<dbAccessPoint*> getAccessPoints() const;

  ///
  /// Create a new block-terminal-pin
  ///
  static dbBPin* create(dbBTerm* bterm);

  ///
  /// Delete the bpin from this bterm
  ///
  static void destroy(dbBPin* bpin);

  ///
  /// Delete the bterm from the bterm.
  static dbSet<dbBPin>::iterator destroy(dbSet<dbBPin>::iterator& itr);

  ///
  /// Translate a database-id back to a pointer.
  ///
  static dbBPin* getBPin(dbBlock* block, uint oid);
};

///////////////////////////////////////////////////////////////////////////////
///
/// A Net is the element that represents a "net" on a block.
///
///////////////////////////////////////////////////////////////////////////////
class dbNet : public dbObject
{
 public:
  ///
  /// Get the net name.
  ///
  std::string getName() const;

  ///
  /// Get the net name.
  ///
  const char* getConstName() const;

  ///
  /// Print net name with or without id and newline
  ///
  void printNetName(FILE* fp, bool idFlag = true, bool newLine = true);

  ///
  /// Change the name of the net.
  /// Returns true if successful.
  /// Returns false if a net with the same name already exists.
  ///
  bool rename(const char* name);

  ///
  /// Swaps the current db net name with the source db net
  void swapNetNames(dbNet* source, bool journal = true);

  ///
  /// RC netowork disconnect
  ///
  bool isRCDisconnected();

  ///
  ///
  ///
  void setRCDisconnected(bool value);

  ///
  /// Get the weight assigned to this net.
  /// (Default: 1)
  ///
  int getWeight();

  ///
  /// Set the weight assigned of this net.
  ///
  void setWeight(int weight);

  ///
  /// Get the source assigned to this net.
  ///
  dbSourceType getSourceType();

  ///
  /// Set the source assigned of this net.
  ///
  void setSourceType(dbSourceType type);

  ///
  /// Get the x-talk-class assigned to this net.
  /// (Default: 0)
  ///
  int getXTalkClass();

  ///
  /// Set the x-talk-class assigned of this net.
  ///
  void setXTalkClass(int value);

  ///
  /// Set the driving term id assigned of this net.
  ///
  void setDrivingITerm(int id);

  ///
  /// Returns driving term id assigned of this net. -1 if not set, 0 if non
  /// existent
  ///
  int getDrivingITerm() const;

  ///
  /// Returns true if a fixed-bump flag has been set.
  ///
  bool hasFixedBump();

  ///
  /// Set the value of the fixed-bump flag.
  ///
  void setFixedBump(bool value);

  ///
  /// Get the Regular Wiring of a net (TODO: per path)
  ///
  dbWireType getWireType();

  ///
  /// Set the Regular Wiring of a net (TODO: per path)
  ///
  void setWireType(dbWireType wire_type);

  ///
  /// Get the signal type of this block-net.
  ///
  dbSigType getSigType();

  ///
  /// Get the signal type of this block-net.
  ///
  void setSigType(dbSigType sig_type);

  ///
  /// Assuming no intersection, check if the net is in the bbox.
  ///
  bool isEnclosed(Rect* bbox);

  ///
  /// Returns the mark flag value. This flag specified that the
  /// net has been marked.
  ///
  bool isMarked();

  ///
  /// Returns the mark_1 flag value. This flag specified that the
  /// net has been mark_1ed.
  ///
  bool isMark_1ed();

  ///
  /// Set the mark flag to the specified value.
  ///
  void setMark(bool value);

  ///
  /// Set the mark_1 flag to the specified value.
  ///
  void setMark_1(bool value);

  ///
  /// Returns the select flag value. This flag specified that the
  /// net has been select.
  ///
  bool isSelect();

  /// Net
  /// Set the select flag to the specified value.
  ///
  void setSelect(bool value);

  ///
  /// Returns the wire-ordered flag value. This flag specified that the
  /// wires of this net have been ordered into a single dbWire.
  ///
  bool isWireOrdered();

  ///
  /// Set the wire-ordered flag to the specified value.
  /// Note: This flag is set to false any time a dbWire
  /// is created on this net.
  ///
  void setWireOrdered(bool value);

  ///
  /// Returns the disconnected flag value. This flag specified that the
  /// wire are connected to all the iterms of this net.
  ///
  bool isDisconnected();

  ///
  /// Set the disconnected flag to the specified value.
  /// Note: This flag is set to false any time a dbWire
  /// is created on this net.
  ///
  void setDisconnected(bool value);

  ///
  /// wire_update flag to be used at when the wire is replaced with a new wire
  /// NOTE: rcgraph, extracted, ordered, reduced all have to be reset
  ///
  void setWireAltered(bool value);
  bool isWireAltered();

  ///
  /// rc_graph flag set when Rseg and CapNodes were created
  ///
  void setRCgraph(bool value);
  bool isRCgraph();

  ///
  /// extracted flag set when net was extracted
  ///
  void setExtracted(bool value);
  bool isExtracted();

  ///
  /// Sinlge bit general purpose flag to be used at spef
  ///
  void setSpef(bool value);
  bool isSpef();

  ///
  /// Set/Reset the don't-touch flag
  ///
  /// Setting this implies:
  /// - The net can't be destroyed
  /// - The net can't have any bterm or iterms connected or disconnected
  /// - The net CAN be routed or unrouted (wire or swire)
  ///
  void setDoNotTouch(bool v);

  ///
  /// Returns true if the don't-touch flag is set.
  ///
  bool isDoNotTouch();

  ///
  /// Get the block this net belongs to.
  ///
  dbBlock* getBlock() const;

  ///
  /// Get all the instance-terminals of this net.
  ///
  dbSet<dbITerm> getITerms() const;

  ///
  /// Get the 1st instance-terminal of this net.
  ///
  dbITerm* get1stITerm();

  ///
  /// Get the 1st inputSignal Iterm; can be
  ///
  dbITerm* get1stSignalInput(bool io);

  ///
  /// Get the 1st output Iterm; can be
  ///
  dbITerm* getFirstOutput() const;

  ///
  /// Get all the block-terminals of this net.
  ///
  dbSet<dbBTerm> getBTerms() const;

  ///
  /// Get the 1st block-terminal of this net.
  ///
  dbBTerm* get1stBTerm();

  ///
  /// Get the special-wires of this net.
  ///
  dbSet<dbSWire> getSWires();

  ///
  /// Get the wire of this net.
  /// Returns nullptr if this net has no wire.
  ///
  dbWire* getWire();

  ///
  /// Get the first swire of this net.
  /// Returns nullptr if this net has no swires.
  ///
  dbSWire* getFirstSWire();

  ///
  /// Get the global wire of thie net.
  /// Returns nullptr if this net has no global wire.
  ///
  dbWire* getGlobalWire();

  ///
  /// Returns true if this dbNet is marked as special. Special nets/iterms are
  /// declared in the SPECIAL NETS section of a DEF file.
  ///
  bool isSpecial();

  ///
  /// Mark this dbNet as special.
  ///
  void setSpecial();

  ///
  /// Unmark this dbNet as special.
  ///
  void clearSpecial();

  ///
  /// Returns true if this dbNet has its pins connected by abutment
  ///
  bool isConnectedByAbutment();

  ///
  /// Set the IO flag if there are any BTerms on net
  bool setIOflag();

  ///
  /// returns true if there are BTerms on net
  bool isIO();

  ///
  /// Returns true if this dbNet is was connected using a wild-card.
  ///
  bool isWildConnected();

  ///
  /// Mark this dbNet as wild-connected.
  ///
  void setWildConnected();

  ///
  /// Unmark this dbNet as wild-connected.
  ///
  void clearWildConnected();

  ///
  /// Get the gndc calibration factor of this net
  ///
  float getGndcCalibFactor();

  ///
  /// Set the gndc calibration factor of this net
  ///
  void setGndcCalibFactor(float gndcCalib);

  ///
  /// Calibrate the capacitance of this net
  ///
  void calibrateCapacitance();

  ///
  /// Calibrate the ground capacitance of this net
  ///
  void calibrateGndCap();

  ///
  /// Calibrate the coupling capacitance of this net
  ///
  void calibrateCouplingCap();
  void calibrateCouplingCap(int corner);

  ///
  /// Get the cc calibration factor of this net
  ///
  float getCcCalibFactor();

  ///
  /// Set the cc calibration factor of this net
  ///
  void setCcCalibFactor(float ccCalib);

  ///
  /// Adjust resistances of this net
  ///
  void adjustNetRes(float factor);

  ///
  /// Adjust resistances of this net for a corner
  ///
  void adjustNetRes(float factor, uint corner);

  ///
  /// Adjust ground cap of this net
  ///
  void adjustNetGndCap(float factor);

  ///
  /// Adjust ground cap of this net for a corner
  ///
  void adjustNetGndCap(uint corner, float factor);

  ///
  /// get ccAdjustFactor of this net
  ///
  float getCcAdjustFactor();

  ///
  /// set ccAdjustFactor of this net
  ///
  void setCcAdjustFactor(float factor);

  ///
  /// get ccAdjustOrder of this net
  ///
  uint getCcAdjustOrder();

  ///
  /// set ccAdjustOrder of this net
  ///
  void setCcAdjustOrder(uint order);

  ///
  /// adjust CC's of this net
  ///
  bool adjustCC(uint adjOrder,
                float adjFactor,
                double ccThreshHold,
                std::vector<dbCCSeg*>& adjustedCC,
                std::vector<dbNet*>& halonets);

  ///
  /// undo adjusted CC
  ///
  void undoAdjustedCC(std::vector<dbCCSeg*>& adjustedCC,
                      std::vector<dbNet*>& halonets);

  ///
  /// add cc capacitance to gnd capacitance of capNodes of this net
  ///
  bool groundCC(float gndFactor);

  ///
  /// Add to the dbCC of this net
  ///
  void addDbCc(float cap);

  ///
  /// Get dbCC of this net
  ///
  float getDbCc();

  ///
  /// Set dbCC of this net
  ///
  void setDbCc(float cap);

  ///
  /// Get refCC of this net
  ///
  float getRefCc();

  ///
  /// Set refCC of this net
  ///
  void setRefCc(float cap);

  ///
  /// get the CC match ratio against this net
  ///
  float getCcMatchRatio();

  ///
  /// set the CC match ratio against this net
  ///
  void setCcMatchRatio(float ratio);

  ///
  /// Get the gdn cap of this net to *gndcap, total cap to *totalcap
  ///
  void getGndTotalCap(double* gndcap, double* totalcap, double MillerMult);

  ///
  /// merge rsegs before doing exttree
  ///
  void preExttreeMergeRC(double max_cap, uint corner);

  ///
  /// Get Cap Node given a node_num
  ///
  dbCapNode* findCapNode(uint nodeId);

  ///
  /// Get the Cap Nodes of this net.
  ///
  dbSet<dbCapNode> getCapNodes();

  ///
  /// delete the Cap Nodes of this net.
  ///
  void destroyCapNodes(bool cleanExtid);

  ///
  /// Reverse the rsegs seqence of this net.
  ///
  void reverseRSegs();

  ///
  /// Set the 1st R segment of this net.
  ///
  void set1stRSegId(uint rseg_id);

  ///
  /// Get the zeroth R segment of this net.
  ///
  dbRSeg* getZeroRSeg();

  ///
  /// Get the 1st R segment id of this net.
  ///
  uint get1stRSegId();

  ///
  /// find the rseg having srcn and tgtn
  ///
  dbRSeg* findRSeg(uint srcn, uint tgtn);

  ///
  /// Set the 1st Cap node of this net.
  ///
  void set1stCapNodeId(uint capn_id);

  ///
  /// Get the 1st Cap node of this net.
  ///
  uint get1stCapNodeId();

  ///
  /// Reset, or Set the extid of the bterms and iterms to the capnode id's
  ///
  void setTermExtIds(int capId);

  ///
  /// get rseg  count
  ///
  uint getRSegCount();

  ///
  /// Get the RSegs segments.
  ///
  dbSet<dbRSeg> getRSegs();

  ///
  /// compact internal capnode number'
  ///
  void collapseInternalCapNum(FILE* capNodeMap);
  ///
  /// find max number of cap nodes that are internal
  ///
  uint maxInternalCapNum();

  ///
  /// get capNode count
  ///
  uint getCapNodeCount();

  ///
  /// get CC seg count
  ///
  uint getCcCount();

  ///
  /// delete the R segments of this net.
  ///
  void destroyRSegs();

  ///
  /// reverse the link order of CCsegs of capNodes
  ///
  void reverseCCSegs();

  ///
  /// Get the source capacitor-coupled segments of this net..
  ///
  void getSrcCCSegs(std::vector<dbCCSeg*>& segs);

  ///
  /// Get the target capacitor-coupled segments of this net..
  ///
  void getTgtCCSegs(std::vector<dbCCSeg*>& segs);

  ///
  /// Get the nets having coupling caps with this net
  ///
  void getCouplingNets(uint corner,
                       double ccThreshold,
                       std::set<dbNet*>& cnets);

  ///
  /// delete the capacitor-coupled segments.
  ///
  void destroyCCSegs();

  ///
  /// destroy parasitics
  ///
  void destroyParasitics();

  ///
  /// Get total capacitance in FF
  ///
  double getTotalCapacitance(uint corner = 0, bool cc = false);

  ///
  /// Get total coupling capacitance in FF
  ///
  double getTotalCouplingCap(uint corner = 0);

  ///
  /// Get total resistance in mil ohms
  ///
  double getTotalResistance(uint corner = 0);

  ///
  /// Set the nondefault rule applied to this net for wiring.
  ///
  void setNonDefaultRule(dbTechNonDefaultRule* rule);

  ///
  /// Get the nondefault rule applied to this net for wiring.
  /// Returns nullptr if there is no nondefault rule.
  ///
  dbTechNonDefaultRule* getNonDefaultRule();

  ///
  /// Get stats of this net
  ///
  void getNetStats(uint& wireCnt,
                   uint& viaCnt,
                   uint& len,
                   uint& layerCnt,
                   uint* levelTable);

  ///
  /// Get wire counts of this net
  ///
  void getWireCount(uint& wireCnt, uint& viaCnt);

  ///
  /// Get wire counts of this signal net
  ///
  void getSignalWireCount(uint& wireCnt, uint& viaCnt);

  ///
  /// Get wire counts of this power net
  ///
  void getPowerWireCount(uint& wireCnt, uint& viaCnt);

  ///
  /// Get term counts of this net
  ///
  uint getTermCount();

  ///
  /// Get iterm counts of this signal net
  ///
  uint getITermCount();

  ///
  /// Get bterm counts of this signal net
  ///
  uint getBTermCount();

  //
  // Get the bounding box of the iterms and bterms.
  //
  Rect getTermBBox();

  ///
  /// Delete the swires of this net
  ///
  void destroySWires();

  ///
  /// Create a new net.
  /// Returns nullptr if a net with this name already exists
  ///
  static dbNet* create(dbBlock* block,
                       const char* name,
                       bool skipExistingCheck = false);

  static dbNet* create(dbBlock* block,
                       const char* base_name,
                       const dbNameUniquifyType& uniquify,
                       dbModule* parent_module = nullptr);

  ///
  /// Delete this net from this block.
  ///
  static void destroy(dbNet* net);

  ///
  /// mark nets of a block.
  ///
  static void markNets(std::vector<dbNet*>& nets, dbBlock* block, bool mk);

  ///
  /// Delete the net from the block.
  ///
  static dbSet<dbNet>::iterator destroy(dbSet<dbNet>::iterator& itr);

  ///
  /// Translate a database-id back to a pointer.
  ///
  static dbNet* getNet(dbBlock* block, uint oid);

  ///
  /// Translate a valid database-id back to a pointer.
  ///
  static dbNet* getValidNet(dbBlock* block, uint oid);

  ///
  /// True if can merge the iterms and bterms of the in_net with this net
  ///
  bool canMergeNet(dbNet* in_net);

  ///
  /// Merge the iterms and bterms of the in_net with this net
  ///
  void mergeNet(dbNet* in_net);

  ///
  /// Find the parent module instance of this net by parsing its hierarchical
  /// name.
  /// Returns nullptr if the parent is the top module.
  /// Note that a dbNet can be located at multiple hierarchical modules.
  ///
  dbModInst* findMainParentModInst() const;

  ///
  /// Find the parent module of this net by parsing its hierarchical name.
  /// Returns the top module if the parent is the top module.
  ///
  dbModule* findMainParentModule() const;

  dbSet<dbGuide> getGuides() const;

  void clearGuides();

  dbSet<dbNetTrack> getTracks() const;

  void clearTracks();

  bool hasJumpers();

  void setJumpers(bool has_jumpers);

  ///
<<<<<<< HEAD
  /// Inserts a buffer on the net driving the specified iterm/bterm.
  /// Returns the newly created buffer instance.
  ///
  dbInst* insertBufferBeforeLoad(
      dbObject* load_input_term,
      const dbMaster* buffer_master,
      const Point* loc = nullptr,
      const char* base_name = nullptr,
      const dbNameUniquifyType& uniquify
      = dbNameUniquifyType::IF_NEEDED_WITH_UNDERSCORE);

  dbInst* insertBufferAfterDriver(
      dbObject* drvr_output_term,
      const dbMaster* buffer_master,
      const Point* loc = nullptr,
      const char* base_name = nullptr,
      const dbNameUniquifyType& uniquify
      = dbNameUniquifyType::IF_NEEDED_WITH_UNDERSCORE);

 private:
  dbInst* insertBufferCommon(dbObject* term_obj,
                             const dbMaster* buffer_master,
                             const Point* loc,
                             const char* base_name,
                             const dbNameUniquifyType& uniquify,
                             bool insertBefore);
=======
  /// Return true if the input net is in higher hierarchy than this net
  /// e.g., If this net name = "a/b/c" and input `net` name = "a/d",
  ///       this API returns true.
  ///
  bool isDeeperThan(const dbNet* net) const;

  ///
  /// Find all dbModNets related to the given dbNet.
  /// Go through all the pins on the dbNet and find all dbModNets.
  ///
  /// A dbNet could have many modnets (e.g., a dbNet might connect
  /// two objects in different parts of the hierarchy, each connected
  /// by different dbModNets in different parts of the hierarchy).
  ///
  bool findRelatedModNets(std::set<dbModNet*>& modnet_set) const;

  ///
  /// Find the modnet in the highest hierarchy related to this net.
  ///
  dbModNet* findModNetInHighestHier() const;

  ///
  /// Rename this net with the name of the modnet in the highest hierarchy
  /// related to this flat net.
  ///
  void renameWithModNetInHighestHier();
>>>>>>> 22a4b4cb
};

///////////////////////////////////////////////////////////////////////////////
///
/// A dbInstance is the element used to represent instances of master-cells in
/// a block.
///
///////////////////////////////////////////////////////////////////////////////
class dbInst : public dbObject
{
 public:
  ///
  /// Get the instance name.
  ///
  std::string getName();

  ///
  /// Need a version that does not do strdup every time
  ///
  const char* getConstName();

  ///
  /// Compare, like !strcmp
  ///
  bool isNamed(const char* name);

  ///
  /// Change the name of the inst.
  /// Returns true if successful.
  /// Returns false if a inst with the same name already exists.
  ///
  bool rename(const char* name);

  /////////////////////////////////////////////////////////////////
  ///
  /// IMPORTANT -  INSTANCE PLACEMENT
  ///
  /// There are seven methods used to get/set the placement.
  ///
  ///     getOrigin           - Get the origin of this instance
  ///     setOrigin           - Set the origin of this instance
  ///     getOrient           - Get orient of this instance
  ///     setOrient           - Set orient of this instance
  ///     getLocation         - Get the lower-left corner of this instance
  ///     setLocation         - Set the lower-left corner of this instance
  ///     setLocationOrient   - Set the orient of this instance and maintain the
  ///     lower-left corner.
  ///
  /// The getLocation/setLocation are used to get and set the lower-left corner
  /// of the bounding box of the instance. These methods use the DEF semantics.
  ///
  ///
  ///  MASTER COORDINATE SYSTEM:
  ///
  ///                                              |
  ///                                            --o-- (0,0)
  ///                                              |
  ///
  ///
  ///   +----------------------+ (Master bbox after rotation applied)
  ///   |                      |
  ///   |                      |
  ///   |                      |
  ///   |                      |
  ///   |                      |
  ///   +----------------------+
  ///  Mx,My
  ///
  ///
  ///  BLOCK COORDINATE SYSTEM:
  ///
  ///                                              |
  ///                                            --o-- (x,y) (True origin
  ///                                            (getOrigin/setOrigin)
  ///                                              |
  ///
  ///
  ///   +----------------------+ (Master bbox after rotation applied)
  ///   |                      |
  ///   |                      |
  ///   |                      |
  ///   |                      |
  ///   |                      |
  ///   +----------------------+
  ///  Ix,Ix (Location getLocation/setLocation)
  ///
  ///
  /// getLocation returns:(Note Mx/My is the location of the bbox AFTER
  /// rotation)
  ///
  ///     Ix = x + Mx
  ///     Iy = y + My
  ///
  /// setLocation(x,y) is equivalent to:
  ///
  ///    dbMaster * master = inst->getMaster();
  ///    Rect bbox;
  ///    master->getBBox(bbox);
  ///    dbTransform t(getOrient());
  ///    t.apply(bbox);
  ///    inst->setOrigin(x - bbox.xMin(),y - bbox.yMin());
  ///
  /////////////////////////////////////////////////////////////////////////////////////////////////////////////
  ///  WARNING:
  ///
  ///     If dbInst::setLocation() is called BEFORE dbInst::setOrient() is
  ///     called with the proper orient the "real" origin will be computed
  ///     incorrectly and the instance will be placed INCORRECTLY.
  ///
  ///     If you want to change the orient relative to the "location" use
  ///     setLocationOrient(). Otherwise the bounding box will be recomputed
  ///     incorrectly.
  ///
  ///     getLocation/setLocation are provided for backward compatibility and
  ///     there use should be avoided.
  ///
  /// TRANSFORMS:
  ///
  ///     When using dbTransform() to translate the shapes/pins of an instance,
  ///     use getOrigin() to correctly set up the transform:
  ///
  ///         int x, y;
  ///         inst->getOrigin(x,y);
  ///         dbTransform transform( inst->getOrient(), Point(x,y) );
  ///
  ///         for all shapes of inst:
  ///             transform.apply( shape )
  ///
  /////////////////////////////////////////////////////////////////////////////////////////////////////////////

  ///
  /// Get the "placed" origin of this instance.
  ///
  Point getOrigin();

  ///
  /// Set the "placed" origin of this instance.
  ///
  void setOrigin(int x, int y);

  ///
  /// Get the orientation of this instance.
  ///
  dbOrientType getOrient();

  ///
  /// Set the orientation of this instance.
  ///
  void setOrient(dbOrientType orient);

  ///
  /// This method returns the lower-left corner
  /// of the bounding box of this instance.
  ///
  void getLocation(int& x, int& y) const;

  ///
  /// This method returns the lower-left corner
  /// of the bounding box of this instance.
  ///
  Point getLocation() const;

  ///
  /// This method sets the lower-left corner
  /// of the bounding box of this instance.
  ///
  void setLocation(int x, int y);

  ///
  /// Set the orientation of this instance.
  /// This method holds the instance lower-left corner in place and
  /// rotates the instance relative to the lower-left corner.
  ///
  /// This method is equivalent to the following:
  ///
  ///     int x, y;
  ///     inst->getLocation();
  ///     inst->setOrient( orient );
  ///     inst->setLocation(x,y);
  ///
  ///
  void setLocationOrient(dbOrientType orient);

  ///
  /// Get the transform of this instance.
  /// Equivalent to getOrient() and getOrigin()
  ///
  dbTransform getTransform();

  ///
  /// Set the transform of this instance.
  /// Equivalent to setOrient() and setOrigin()
  ///
  void setTransform(const dbTransform& t);

  ///
  /// Get the hierarchical transform of this instance.
  ///
  void getHierTransform(dbTransform& t);

  /////////////////////////////////////////////////////////////////

  ///
  /// This method returns the lower-left corner
  /// of the bounding box of this instance.
  ///
  dbBox* getBBox();

  ///
  /// Get the placement status of this instance.
  ///
  dbPlacementStatus getPlacementStatus();

  ///
  /// Is the placement status of this instance fixed
  ///
  bool isFixed() { return getPlacementStatus().isFixed(); }

  ///
  /// Is the placement status of this instance placed
  ///
  bool isPlaced() { return getPlacementStatus().isPlaced(); }

  ///
  /// Set the placement status of this instance.
  ///
  void setPlacementStatus(dbPlacementStatus status);

  ///
  /// Get the eco state bits to be used when an ECO block is created
  ///
  bool getEcoCreate();
  bool getEcoDestroy();
  bool getEcoModify();

  ///
  /// Set the eco state bits to be used when an ECO block is created
  ///
  void setEcoCreate(bool v);
  void setEcoDestroy(bool v);
  void setEcoModify(bool v);

  ///
  /// Get the user-defined flag bit.
  ///
  bool getUserFlag1();

  ///
  /// Set the user-defined flag bit.
  ///
  void setUserFlag1();

  ///
  /// Clear the user-defined flag bit.
  ///
  void clearUserFlag1();

  ///
  /// Get the user-defined flag bit.
  ///
  bool getUserFlag2();

  ///
  /// Set the user-defined flag bit.
  ///
  void setUserFlag2();

  ///
  /// Clear the user-defined flag bit.
  ///
  void clearUserFlag2();

  ///
  /// Get the user-defined flag bit.
  ///
  bool getUserFlag3();

  ///
  /// Set the user-defined flag bit.
  ///
  void setUserFlag3();

  ///
  /// Clear the user-defined flag bit.
  ///
  void clearUserFlag3();

  ///
  /// Set/Reset the don't-touch flag
  ///
  /// Setting this implies:
  /// - The instance can't be destroyed
  /// - The instance can't be resized (ie swapMaster)
  /// - The associated iterms can't be connected or disconnected
  /// - The parent module can't be changed
  /// - The instance CAN be moved, have its orientation changed, or be
  ///   placed or unplaced
  ///
  void setDoNotTouch(bool v);

  ///
  /// Returns true if the don't-touch flag is set.
  ///
  bool isDoNotTouch();

  ///
  /// Get the block of this instance.
  ///
  dbBlock* getBlock();

  ///
  /// Get the Master of this instance.
  ///
  dbMaster* getMaster() const;

  ///
  /// Get the group of this instance.
  ///
  dbGroup* getGroup();

  ///
  /// Get the instance-terminals of this instance.
  ///
  dbSet<dbITerm> getITerms();

  ///
  /// Get the first output terminal of this instance.
  ///
  dbITerm* getFirstOutput();

  ///
  /// Get the region this instance belongs to. Returns nullptr if instance has
  /// no assigned region.
  ///
  dbRegion* getRegion();

  ///
  /// Get the module this instance belongs to. Returns nullptr if instance has
  /// no assigned module.
  ///
  dbModule* getModule();

  ///
  /// Find the iterm of the given terminal name.
  /// Returns nullptr if no terminal was found.
  ///
  dbITerm* findITerm(const char* terminal_name);

  ///
  /// Find the iterm of the given terminal name given the master term order
  ///
  dbITerm* getITerm(uint mterm_order_id);

  ///
  /// Get the all the instances connected to the net of each iterm of this
  /// instance. Only traverse nets of the specified SigType. Default is
  /// dbSigType::SIGNAL.
  ///
  void getConnectivity(std::vector<dbInst*>& neighbors,
                       dbSigType::Value value = dbSigType::SIGNAL);

  ///
  /// Bind the hierarchical (child) block to this instance.
  ///
  /// This method creates connectivity across the hierarchy.
  ///
  ///     (block)
  ///     +------------------------------------------------------------------+
  ///     |                                                                  |
  ///     |                                                                  |
  ///     |                                                                  |
  ///     |               (child-block / instance)                           |
  ///     |               +----------------------------------+               |
  ///     |               |                                  |               |
  ///     |B             I|B                                 |               |
  ///     |o.............o|o..........                       |               |
  ///     |  (net in      |  (net in child-block)            |               |
  ///     |   top-block)  |                                  |               |
  ///     |               |                                  |               |
  ///     |               |                                  |               |
  ///     |               |                                  |               |
  ///     |               |                                  |               |
  ///     |               +----------------------------------+               |
  ///     |                                                                  |
  ///     |                                                                  |
  ///     +------------------------------------------------------------------+
  ///
  /// B = dbBterm
  /// I = dbIterm
  ///
  /// This method will return false under the following situations:
  ///
  ///    1) This instance is already bound to a block.
  ///    2) This block cannot already be bound to an instance.
  ///    2) The block must be a direct child of the instance block.
  ///    3) block bterms must map 1-to-1 (by name) to the master mterms.
  ///
  bool bindBlock(dbBlock* block, bool force = false);

  ///
  /// Unbind the hierarchical (child) block from this instance.
  /// Does nothing if this instance has no child block.
  ///
  void unbindBlock();

  //
  // reset _hierachy to 0; not fully understood and tested!!!
  //
  bool resetHierarchy(bool verbose);
  ///
  /// Get the hierarchical (child) block bound to this instance.
  /// Returns nullptr if this instance has no child.
  ///
  dbBlock* getChild();

  ///
  /// Get the parent instance of this instance.
  /// Returns nullptr if this instance has no parent.
  ///
  dbInst* getParent();

  ///
  /// Get the children of this instance.
  ///
  dbSet<dbInst> getChildren();

  ///
  /// Returns true if this instance has hierarchy.
  ///
  bool isHierarchical();

  ///
  /// Returns true if this instance is physical only.
  ///
  bool isPhysicalOnly();

  ///
  /// Returns a halo assigned to this instance.
  /// Returns nullptr if this instance has no halo.
  ///
  dbBox* getHalo();

  ///
  /// Get the weight assigned to this instance.
  /// (Default: 1)
  ///
  int getWeight();

  ///
  /// Set the weight assigned of this instance.
  ///
  void setWeight(int weight);

  ///
  /// Get the source assigned to this instance.
  ///
  dbSourceType getSourceType();

  ///
  /// Set the source assigned of this instance.
  ///
  void setSourceType(dbSourceType type);

  ///
  /// Get the iterm that represents this mterm
  ///
  dbITerm* getITerm(dbMTerm* mterm);

  ///
  /// Swap the master of this instance.
  ///
  /// Returns true if the operations succeeds.
  /// NOTE: If this instance is bound to a block hierarchy, the master cannot be
  /// swapped.
  ///
  /// This method invalidates any existing dbSet<dbITerm>::iterator.
  ///
  bool swapMaster(dbMaster* master);

  ///
  /// Is the master's type BLOCK or any of its subtypes
  ///
  bool isBlock() const;

  ///
  /// Is the master's type CORE or any of its subtypes
  ///
  bool isCore() const;

  ///
  /// Is the master's type PAD or any of its subtypes
  ///
  bool isPad() const;

  ///
  /// Is the master's type ENDCAP or any of its subtypes
  ///
  bool isEndCap() const;

  ///
  /// Get the scan version of this instance.
  /// Returns nullptr if this instance has no scan version.
  ///
  dbScanInst* getScanInst() const;

  void setPinAccessIdx(uint idx);

  uint getPinAccessIdx() const;

  ///
  /// Create a new instance.
  /// If physical_only is true, the instance can only be added to a top module.
  /// If false, it will be added to the parent module.
  /// Returns nullptr if an instance with this name already exists.
  /// Returns nullptr if the master is not FROZEN.
  /// If dbmodule is non null the dbInst is added to that module.
  ///
  static dbInst* create(dbBlock* block,
                        dbMaster* master,
                        const char* name,
                        bool physical_only = false,
                        dbModule* parent_module = nullptr);

  ///
  /// Create a new instance with a unique name.
  ///
  static dbInst* create(dbBlock* block,
                        dbMaster* master,
                        const char* base_name,
                        const dbNameUniquifyType& uniquify,
                        dbModule* parent_module = nullptr);

  static dbInst* create(dbBlock* block,
                        dbMaster* master,
                        const char* name,
                        dbRegion* region,
                        bool physical_only = false,
                        dbModule* parent_module = nullptr);

  static dbInst* makeUniqueDbInst(dbBlock* block,
                                  dbMaster* master,
                                  const char* name,
                                  bool physical_only,
                                  dbModule* target_module);

  ///
  /// Create a new instance of child_block in top_block.
  /// This is a convenience method to create the instance, an
  /// interface dbMaster from child_block, and bind the instance
  /// to the child_block.
  ///
  static dbInst* create(dbBlock* top_block,
                        dbBlock* child_block,
                        const char* name);

  ///
  /// Delete the instance from the block.
  ///
  static void destroy(dbInst* inst);

  ///
  /// Safely delete the inst from the block within an iterator
  ///
  static dbSet<dbInst>::iterator destroy(dbSet<dbInst>::iterator& itr);

  ///
  /// Translate a database-id back to a pointer.
  ///
  static dbInst* getInst(dbBlock* block, uint oid);

  ///
  /// Translate a valid database-id back to a pointer.
  ///
  static dbInst* getValidInst(dbBlock* block, uint oid);
};

///////////////////////////////////////////////////////////////////////////////
///
/// A dbITerm (instance-terminal) is the element that represents a connection
/// to a master-terminal of an instance.
///
///////////////////////////////////////////////////////////////////////////////
class dbITerm : public dbObject
{
 public:
  ///
  /// Get the instance of this instance-terminal.
  ///
  dbInst* getInst() const;

  ///
  /// Get the net of this instance-terminal.
  /// Returns nullptr if this instance-terminal has NOT been connected
  /// to a net.
  ///
  dbNet* getNet();

  dbModNet* getModNet();

  ///
  /// Get the master-terminal that this instance-terminal is representing.
  ///
  dbMTerm* getMTerm() const;

  ///
  /// Get the name of this iterm.  This is not persistently stored
  /// and is constructed on the fly.
  ///
  std::string getName(char separator = '/') const;

  ///
  /// Get bbox of this iterm (ie the transfromed bbox of the mterm)
  ///
  Rect getBBox();

  ///
  /// Get the block this instance-terminal belongs too.
  ///
  dbBlock* getBlock() const;

  ///
  /// Get the signal type of this instance-terminal.
  ///
  dbSigType getSigType();

  ///
  /// Get the IO direction of this instance-terminal.
  ///
  dbIoType getIoType();

  ///
  /// True is iterm is input of signal type; if io false INOUT is not considered
  /// iput
  ///
  bool isInputSignal(bool io = true);

  ///
  /// True is iterm is output of signal type; if io false INOUT is not
  /// considered iput
  ///
  bool isOutputSignal(bool io = true);

  ///
  /// Mark this dbITerm as spef. v should 1 or 0
  ///
  void setSpef(uint v);

  ///
  /// Return true if this dbITerm flag spef is set to 1
  ///
  bool isSpef();

  ///
  /// set ext id
  ///
  void setExtId(uint v);

  ///
  /// get ext id
  ///
  uint getExtId();

  ///
  /// Returns true if this dbITerm is marked as special. Special nets/iterms are
  /// declared in the SPECIAL NETS section of a DEF file.
  ///
  bool isSpecial();

  ///
  /// Mark this dbITerm as special.
  ///
  void setSpecial();

  ///
  /// Unmark this dbITerm as special.
  ///
  void clearSpecial();

  ///
  /// Set clocked of this instance-terminal.
  ///
  void setClocked(bool v);

  ///
  /// get clocked of this instance-terminal.
  ///
  bool isClocked();

  ///
  /// Set mark of this instance-terminal.
  ///
  void setMark(uint v);

  ///
  /// get mark of this instance-terminal.
  ///
  bool isSetMark();

  ///
  /// Returns true if this dbITerm has been marked as physically connected.
  ///
  bool isConnected();

  ///
  /// Mark this dbITerm as physically connected.
  ///
  void setConnected();

  ///
  /// Unmark this dbITerm as physically connected.
  ///
  void clearConnected();

  ///
  /// Get the hierarchical child bterm of this iterm.
  /// Returns nullptr if there is no child bterm.
  ///
  ///
  ///     (top-block)
  ///     +------------------------------------------------------------------+
  ///     |                                                                  |
  ///     |                                                                  |
  ///     |                                                                  |
  ///     |               (child-block / instance)                           |
  ///     |               +----------------------------------+               |
  ///     |               |                                  |               |
  ///     |B             I|B                                 |               |
  ///     |o.............o|o..........                       |               |
  ///     |  (net in      |  (net in child-block)            |               |
  ///     |   top-block)  |                                  |               |
  ///     |               |                                  |               |
  ///     |               |                                  |               |
  ///     |               |                                  |               |
  ///     |               |                                  |               |
  ///     |               +----------------------------------+               |
  ///     |                                                                  |
  ///     |                                                                  |
  ///     +------------------------------------------------------------------+
  ///
  ///
  /// B = dbBterm
  /// I = dbIterm
  ///
  dbBTerm* getBTerm();

  ///
  /// Connect this iterm to a single "flat" net.
  ///
  void connect(dbNet* net);

  // connect this iterm to a single dbmodNet

  void connect(dbModNet* net);

  // simultaneously connect this iterm to both a dbnet and a mod net.
  // but do not do a reassociate (that is done by higher level api
  // call in dbNetwork::connectPin)
  //
  void connect(dbNet* db_net, dbModNet* db_mod_net);

  ///
  /// Disconnect this iterm from the net it is connected to.
  /// Will remove from both mod net and dbNet.
  ///
  void disconnect();

  ///
  /// Disconnect just the db net
  ///
  void disconnectDbNet();

  ///
  /// Disconnect just the mod net
  ///

  void disconnectDbModNet();

  ///
  /// Get the average of the centers for the iterm shapes
  /// Returns false if iterm has no shapes
  ///
  bool getAvgXY(int* x, int* y);

  ///
  /// Returns all geometries of all dbMPin associated with
  /// the dbMTerm.
  ///
  std::vector<std::pair<dbTechLayer*, Rect>> getGeometries() const;

  void setAccessPoint(dbMPin* pin, dbAccessPoint* ap);

  ///
  /// Returns preferred access points per each pin.
  /// One preffered access point, if available, for each pin.
  ///
  std::vector<dbAccessPoint*> getPrefAccessPoints() const;

  ///
  /// Returns all access points for each pin.
  ///
  std::map<dbMPin*, std::vector<dbAccessPoint*>> getAccessPoints() const;

  ///
  /// Destroys all access points of each pin.
  ///
  void clearPrefAccessPoints();

  ///
  /// Translate a database-id back to a pointer.
  ///
  static dbITerm* getITerm(dbBlock* block, uint oid);

  uint32_t staVertexId();
  void staSetVertexId(uint32_t id);
};

///////////////////////////////////////////////////////////////////////////////
///
/// A dbVia is the element that represents a block specific via definition.
/// These vias are typically generated to be used in power routing.
///
///////////////////////////////////////////////////////////////////////////////
class dbVia : public dbObject
{
 public:
  ///
  /// Get the via name.
  ///
  std::string getName();

  ///
  /// Get the via name.
  ///
  const char* getConstName();

  ///
  /// Get the pattern value of this via.
  /// Returns and empty ("") string if a pattern has not been set.
  ///
  std::string getPattern();

  ///
  /// Set the pattern value of this via.
  /// The pattern is ignored if the pattern is already set on this via
  ///
  void setPattern(const char* pattern);

  ///
  /// Set generate rule that was used to genreate this via.
  ///
  void setViaGenerateRule(dbTechViaGenerateRule* rule);

  ///
  /// Get the generate rule that was used to genreate this via.
  ///
  dbTechViaGenerateRule* getViaGenerateRule();

  ///
  /// Returns true if this via has params.
  ///
  bool hasParams();

  ///
  /// Set via params to generate this via. This method will create the shapes
  /// of this via. All previous shapes are destroyed.
  ///
  void setViaParams(const dbViaParams& params);

  ///
  /// Get the via params used to generate this via.
  ///
  dbViaParams getViaParams();

  ///
  /// Get the block this via belongs too.
  ///
  dbBlock* getBlock();

  ///
  /// Get the bbox of this via
  /// Returns nullptr if this via has no shapes.
  ///
  dbBox* getBBox();

  ///
  /// Get the boxes of this via.
  ///
  dbSet<dbBox> getBoxes();

  ///
  /// Get the upper-most layer of this via reaches
  /// Returns nullptr if this via has no shapes.
  ///
  dbTechLayer* getTopLayer();

  ///
  /// Get the lower-most layer of this via reaches
  /// Returns nullptr if this via has no shapes.
  ///
  dbTechLayer* getBottomLayer();

  ///
  /// Returns true if this via is a rotated version of a block or tech via.
  ///
  /// Vias in DEF can now be rotated.
  ///
  bool isViaRotated();

  ///
  /// Get the rotation of this via.
  ///
  dbOrientType getOrient();

  //
  // Get the tech-via that this roated via represents.
  /// Returns nullptr if this via does not represent a tech via
  //
  dbTechVia* getTechVia();

  //
  // Get the block-via that this roated via represents.
  /// Returns nullptr if this via does not represent a block via
  //
  dbVia* getBlockVia();

  void setDefault(bool);

  bool isDefault();

  ///
  /// Create a block specific via.
  /// Returns nullptr if a via with this name already exists.
  ///
  static dbVia* create(dbBlock* block, const char* name);

  ///
  /// Created a rotated version of the specified block-via.
  /// Returns nullptr if a via with this name already exists.
  ///
  static dbVia* create(dbBlock* block,
                       const char* name,
                       dbVia* via,
                       dbOrientType type);

  ///
  /// Created a rotated version of the specified tech-via.
  /// Returns nullptr if a via with this name already exists.
  ///
  static dbVia* create(dbBlock* block,
                       const char* name,
                       dbTechVia* via,
                       dbOrientType type);

  /// Copy all the VIA's from the src-block to the dst-block.
  /// Returns false the copy failed.
  static bool copy(dbBlock* dst, dbBlock* src);

  /// Copy the VIA to the dst-block.
  static dbVia* copy(dbBlock* dst, dbVia* src);

  ///
  /// Translate a database-id back to a pointer.
  ///
  static dbVia* getVia(dbBlock* block, uint oid);
};

///////////////////////////////////////////////////////////////////////////////
///
///  A dbWire is the element used to represent net wires. A wire object
///  represents a sequence of from-to paths, which may form either
///  a disjoint or non-disjoint set of paths. A wire is encoded using the
///  dbWireEncoder class, see "dbWireCodec.h". A wire is decoded using
///  the dbWireDecoder class.
///
///////////////////////////////////////////////////////////////////////////////
class dbWire : public dbObject
{
 public:
  ///
  /// Get the block this wire belongs too.
  ///
  dbBlock* getBlock();

  ///
  /// Get the net this wire is attached too.
  /// Returns nullptr if this wire is not attached to a net.
  ///
  dbNet* getNet();

  ///
  /// Append the wire to this wire. This operation will fail if the wire
  /// is from another block and the wire contains bterms or iterms.
  ///
  void append(dbWire* wire, bool singleSegmentWire = false);

  ///
  /// Get junction id associated with the term
  ///
  uint getTermJid(int termid) const;

  ///
  /// Get the shape of this shape-id.
  /// PRECONDITION: shape-id is a segment or via
  ///
  void getShape(int shape_id, dbShape& shape);

  ///
  /// Get the segment of this segment-id
  ///
  /// PRECONDITION: segment_id is a segment
  ///
  void getSegment(int segment_id, dbShape& shape);

  ///
  /// Get the segment of this segment-id, where layer is the layer of the
  /// segment
  ///
  /// PRECONDITION: segment_id is a segment
  ///
  void getSegment(int segment_id, dbTechLayer* layer, dbShape& shape);

  ///
  /// Get the previous via of this shape-id.
  /// returns false if the previous shape is not a via.
  ///
  bool getPrevVia(int shape_id, dbShape& shape);

  ///
  /// Get the via that follows of this shape-id.
  /// returns false if the next shape is not a via.
  ///
  bool getNextVia(int shape_id, dbShape& shape);

  ///
  /// Get the via boxes of this via_shape-id.
  ///
  /// returns false if this shape_id is not a via.
  ///
  bool getViaBoxes(int via_shape_id, std::vector<dbShape>& shapes);

  ///
  /// Returns true if this wire is a global-wire
  ///
  bool isGlobalWire();

  ///
  /// Get the bounding box of this wire
  ///
  std::optional<Rect> getBBox();

  ///
  /// Get the total path length contained in this wire.
  ///
  uint64_t getLength();

  ///
  /// Get the number of entries contained in this wire.
  ///
  uint length();

  ///
  /// Get the count of wire segments contained in this wire.
  ///
  uint count();

  ///
  /// Get junction coordinate.
  ///
  Point getCoord(int jid);

  ///
  /// Get junction property
  ///
  bool getProperty(int jid, int& property);

  ///
  /// Set junction property
  ///
  bool setProperty(int jid, int property);

  ///
  /// Set one data entry
  ///
  int getData(int n);

  ///
  /// Set one opcode entry
  ///
  unsigned char getOpcode(int n);

  ///
  /// Attach this wire to a net.
  ///   1) If the net is already attached to another wire, the other wire will
  ///      be destroyed.
  ///   2) If this wire is already attached to another net, thie wire will be
  ///   detachd from
  //       the other net.
  ///
  void attach(dbNet* net);

  ///
  /// Detach this wire from a net.
  ///
  void detach();

  ///
  /// Create a wire.
  /// Returns nullptr if this net already has the specified wire dbWire.
  ///
  static dbWire* create(dbNet* net, bool global_wire = false);

  ///
  /// Create an unattached wire.
  ///
  static dbWire* create(dbBlock* block, bool global_wire = false);

  ///
  /// Translate a database-id back to a pointer.
  ///
  static dbWire* getWire(dbBlock* block, uint oid);

  ///
  /// Destroy a wire.
  ///
  static void destroy(dbWire* wire);

 private:
  void addOneSeg(unsigned char op,
                 int value,
                 uint jj,
                 int* did,
                 dbRSeg** new_rsegs);
  void addOneSeg(unsigned char op, int value);

  friend class dbNet;
};

///////////////////////////////////////////////////////////////////////////////
///
///  A dbSWire is the element used to represent special-net wires.
///
///////////////////////////////////////////////////////////////////////////////
class dbSWire : public dbObject
{
 public:
  ///
  /// Get the block this wire belongs too.
  ///
  dbBlock* getBlock();

  ///
  /// Get the net this wire is attached too.
  ///
  dbNet* getNet();

  ///
  /// Return the wire-type.
  ///
  dbWireType getWireType();

  ///
  /// Returns the shield net if the wire-type is dbWireType::SHIELD
  ///
  dbNet* getShield();

  ///
  /// Get the wires of this special wire.
  ///
  dbSet<dbSBox> getWires();

  ///
  /// Create a new special-wire.
  ///
  static dbSWire* create(dbNet* net, dbWireType type, dbNet* shield = nullptr);

  ///
  /// Delete this wire
  ///
  static void destroy(dbSWire* swire);

  ///
  /// Delete this wire
  ///
  static dbSet<dbSWire>::iterator destroy(dbSet<dbSWire>::iterator& itr);

  ///
  /// Translate a database-id back to a pointer.
  ///
  static dbSWire* getSWire(dbBlock* block, uint oid);
};

///////////////////////////////////////////////////////////////////////////////
///
/// A dbGCellGrid is the element that represents a block specific grid
/// definition.
///
///////////////////////////////////////////////////////////////////////////////

///////////////////////////////////////////////////////////////////////////////
///
/// A dbTrackGrid is the element that represents a block tracks.
///
///////////////////////////////////////////////////////////////////////////////
class dbTrackGrid : public dbObject
{
 public:
  ///
  /// Get the layer for this track-grid.
  ///
  dbTechLayer* getTechLayer();

  ///
  /// Get the "X" track coordinates for a this tech-layer.
  ///
  void getGridX(std::vector<int>& x_grid);

  ///
  /// Get the "Y" track coordinates for a this tech-layer.
  ///
  void getGridY(std::vector<int>& y_grid);

  ///
  /// Get the block this grid belongs too.
  ///
  dbBlock* getBlock();

  ///
  /// Add a "X" grid pattern.
  ///
  void addGridPatternX(int origin_x,
                       int line_count,
                       int step,
                       int first_mask = 0,
                       bool samemask = false);

  ///
  /// Add a "Y" grid pattern.
  ///
  void addGridPatternY(int origin_y,
                       int line_count,
                       int step,
                       int first_mask = 0,
                       bool samemask = false);

  ///
  /// Get the number of "X" grid patterns.
  ///
  int getNumGridPatternsX();

  ///
  /// Get the number of "Y" grid patterns.
  ///
  int getNumGridPatternsY();

  ///
  /// Get the "ith" "X" grid pattern.
  ///
  void getGridPatternX(int i, int& origin_x, int& line_count, int& step);
  void getGridPatternX(int i,
                       int& origin_x,
                       int& line_count,
                       int& step,
                       int& first_mask,
                       bool& samemask);

  ///
  /// Get the "ith" "Y" grid pattern.
  ///
  void getGridPatternY(int i, int& origin_y, int& line_count, int& step);
  void getGridPatternY(int i,
                       int& origin_y,
                       int& line_count,
                       int& step,
                       int& first_mask,
                       bool& samemask);
  ///
  /// Create an empty Track grid.
  /// Returns nullptr if a the grid for this layer already exists.
  ///
  static dbTrackGrid* create(dbBlock* block, dbTechLayer* layer);

  ///
  /// Get the spacing between tracks for this grid.
  /// If the layer has a multi pattern spacing, returns the average.
  ///
  void getAverageTrackSpacing(int& track_step,
                              int& track_init,
                              int& num_tracks);

  ///
  /// Translate a database-id back to a pointer.
  ///
  static dbTrackGrid* getTrackGrid(dbBlock* block, uint oid);

  ///
  /// destroy a grid
  ///
  static void destroy(dbTrackGrid* grid_);
};

///////////////////////////////////////////////////////////////////////////////
///
/// A dbObstruction is the element that represents a routing
/// obstruction in a block.
///
///////////////////////////////////////////////////////////////////////////////
class dbObstruction : public dbObject
{
 public:
  ///
  /// Get the bbox of this obstruction.
  ///
  dbBox* getBBox();

  ///
  /// Get the instance associated with this obstruction.
  /// Returns nullptr of no instance was associated with this obstruction
  ///
  dbInst* getInstance();

  ///
  /// Declare this obstruction to be a "slot" obstruction.
  ///
  void setSlotObstruction();

  ///
  /// Returns true if this obstruction is a "slot" obstruction.
  ///
  bool isSlotObstruction();

  ///
  /// Declare this obstruction to be a "fill" obstruction.
  ///
  void setFillObstruction();

  ///
  /// Returns true if this obstruction is a "fill" obstruction.
  ///
  bool isFillObstruction();

  ///
  /// Declare this obstruction to be non "power/ground" obstruction.
  ///
  void setExceptPGNetsObstruction();

  ///
  /// Returns true if this obstruction is a non "power/ground" obstruction.
  ///
  bool isExceptPGNetsObstruction();

  ///
  /// Declare this obstruction to have been pushed into this block.
  ///
  void setPushedDown();

  ///
  /// Returns true if this obstruction was pushed into this block.
  ///
  bool isPushedDown();
  ///
  /// Returns true if this bpin has an effective-width rule.
  ///
  bool hasEffectiveWidth();

  ///
  /// Set the effective width rule.
  ///
  void setEffectiveWidth(int w);

  ///
  /// Return the effective width rule.
  ///
  int getEffectiveWidth();

  ///
  /// Returns true if this bpin has an min-spacing rule.
  ///
  bool hasMinSpacing();

  ///
  /// Set the min spacing rule.
  ///
  void setMinSpacing(int w);

  ///
  /// Return the min spacing rule.
  ///
  int getMinSpacing();

  ///
  /// Get the block this obstruction belongs too.
  ///
  dbBlock* getBlock();

  ///
  /// Delete this obstruction from this block.
  ///
  static void destroy(dbObstruction* obstruction);

  ///
  /// Delete the blockage from the block.
  ///
  static dbSet<dbObstruction>::iterator destroy(
      dbSet<dbObstruction>::iterator& itr);

  ///
  /// Returns true if this obstruction is system created. System created
  /// obstructions represent obstructions created by non-rectangular floorplans.
  /// The general flow is the polygonal floorplan is subtracted
  /// from its general bounding box and the shapes that are created
  /// by that difference are then decomposed into rectangles which
  /// create obstructions with the system created annotation.
  ///
  bool isSystemReserved();

  ///
  /// Sets this obstruction as system created.
  ///
  void setIsSystemReserved(bool is_system_reserved);

  ///
  /// Create a routing obstruction.
  ///
  static dbObstruction* create(dbBlock* block,
                               dbTechLayer* layer,
                               int x1,
                               int y1,
                               int x2,
                               int y2,
                               dbInst* inst = nullptr);

  ///
  /// Translate a database-id back to a pointer.
  ///
  static dbObstruction* getObstruction(dbBlock* block, uint oid);
};

///////////////////////////////////////////////////////////////////////////////
///
/// A dbBlockage is the element that represents a placement blockage in a block.
///
///////////////////////////////////////////////////////////////////////////////
class dbBlockage : public dbObject
{
 public:
  ///
  /// Get the bbox of this blockage.
  ///
  dbBox* getBBox();

  ///
  /// Get the instance associated with this blockage.
  /// Returns nullptr of no instance was associated with this blockage
  ///
  dbInst* getInstance();

  ///
  /// Declare this blockage to have been pushed into this block.
  ///
  void setPushedDown();

  ///
  /// Returns true if this blockage was pushed into this block.
  ///
  bool isPushedDown();

  ///
  /// Declare this blockage is soft.
  ///
  void setSoft();

  ///
  /// Returns true if this blockage is soft.
  ///
  bool isSoft();

  ///
  /// Returns true if this blockage is system created. System created blockages
  /// represent blockages created by non-rectangular floorplans.
  /// The general flow is the polygonal floorplan is subtracted
  /// from its general bounding box and the shapes that are created
  /// by that difference are then decomposed into rectangles which
  /// create blockages with the system created annotation.
  ///
  bool isSystemReserved();

  ///
  /// Sets this blockage as system created.
  ///
  void setIsSystemReserved(bool is_system_reserved);

  ///
  /// Set the max placement density percentage in [0,100]
  ///
  void setMaxDensity(float max_density);

  ///
  /// Returns the max placement density percentage
  ///
  float getMaxDensity();

  ///
  /// Get the block this blockage belongs too.
  ///
  dbBlock* getBlock();

  ///
  /// Create a placement blockage.
  ///
  static dbBlockage* create(dbBlock* block,
                            int x1,
                            int y1,
                            int x2,
                            int y2,
                            dbInst* inst = nullptr);

  static void destroy(dbBlockage* blockage);

  ///
  /// Delete the blockage from the block.
  ///
  static dbSet<dbBlockage>::iterator destroy(dbSet<dbBlockage>::iterator& itr);

  ///
  /// Translate a database-id back to a pointer.
  ///
  static dbBlockage* getBlockage(dbBlock* block, uint oid);
};

///////////////////////////////////////////////////////////////////////////////
///
/// A RCSeg is the element that represents an RC element in a RC network.
///
/// The segment junction nodes are denoted "source" and "target". However,
/// this namimg is just a convention and there is no implied directional
/// meaning.
///
///////////////////////////////////////////////////////////////////////////////
class dbCapNode : public dbObject
{
 public:
  ///
  /// Add the capacitances of other capnode to this capnode
  ///
  void addCapnCapacitance(dbCapNode* other);

  ///
  /// Add the gndCap of this capnode to *gndcap and *totalcap
  ///
  void addGndCap(double* gndcap, double* totalcap);

  /// Add the gndCap to *gndcap and *totalcap, ccCap to *totalcap
  ///
  void addGndTotalCap(double* gndcap, double* totalcap, double MillerMult);

  ///
  /// Get the gndCap of this capnode to *gndcap and *totalcap
  ///
  void getGndCap(double* gndcap, double* totalcap);

  ///
  /// Get the gndCap to *gndcap and *totalcap, ccCap to *totalcap
  ///
  void getGndTotalCap(double* gndcap, double* totalcap, double MillerMult);

  ///
  /// Add the caps of all corners of CC's from this capnode to *totalcap
  ///
  void accAllCcCap(double* totalcap, double MillerMult);

  ///
  /// Set the capacitance of this CapNode segment for this process corner. Value
  /// must be in femto-fards.
  ///
  void setCapacitance(double cap, int corner = 0);

  ///
  /// Add the capacitance of this CapNode segment for this process corner. Value
  /// must be in femto-fards.
  ///
  void addCapacitance(double cap, int corner = 0);

  ///
  /// add cc capacitance to gnd capacitance of this capNode
  ///
  bool groundCC(float gndFactor);

  ///
  ///  Adjust the capacitance of this capNode for this process corner
  ///
  void adjustCapacitance(float factor, uint corner);

  ///
  ///  Adjust the capacitance of this capNode
  ///
  void adjustCapacitance(float factor);

  ///
  /// check if having CC's with capacitnce greater than ccThreshHold
  ///
  bool needAdjustCC(double ccThreshHold);

  ///
  /// adjust CC's of this capNode
  ///
  void adjustCC(uint adjOrder,
                float adjFactor,
                std::vector<dbCCSeg*>& adjustedCC,
                std::vector<dbNet*>& halonets);

  ///
  /// Get the capacitance of this capNode segment for this process corner.
  /// Returns value in femto-fards.
  ///
  double getCapacitance(uint corner = 0);

  ///
  /// Get the rc-network cap node.
  ///
  uint getNode();

  ///
  /// Get the shapeId of the cap node.
  ///
  uint getShapeId();

  ///
  /// Set the rc-network cap node.
  ///
  void setNode(uint nodeid);

  ///
  /// Get next cap node in same net
  ///
  //  dbCapNode *getNext(dbBlock *block_);

  ///
  ///  is this node iterm/bterm/internal/branch/dangling/foreign .
  ///
  bool isName();
  bool isITerm();
  bool isBTerm();
  bool isInternal();
  bool isBranch();
  bool isDangling();
  bool isForeign();
  bool isTreeNode();  // bterm, iterm, branch
  // bool isSourceNodeBterm();
  bool isSourceTerm(dbBlock* mblock = nullptr);
  bool isInoutTerm(dbBlock* mblock = nullptr);

  ///
  /// Returns the select flag value. This flag specified that the
  /// net has been select.
  ///
  bool isSelect();

  ///
  /// Set the select flag to the specified value.
  ///
  void setSelect(bool value);

  ///
  ///  increase children cnt; capNode is a branch of the rooted tree.
  ///
  uint incrChildrenCnt();
  uint getChildrenCnt();
  void setChildrenCnt(uint cnt);

  ///
  ///  set iterm/bterm/internal/branch/foreign flag of this cap node.
  ///
  void setNameFlag();
  void setBTermFlag();
  void setITermFlag();
  void setInternalFlag();
  void setBranchFlag();
  void setForeignFlag();

  ///
  ///  reset iterm/bterm/internal/branch/foreign flag of this cap node.
  ///
  void resetNameFlag();
  void resetBTermFlag();
  void resetITermFlag();
  void resetInternalFlag();
  void resetBranchFlag();
  void resetForeignFlag();

  ///
  /// Get the sort index of this node
  ///
  uint getSortIndex();

  ///
  /// Set the sort index of this node
  ///
  void setSortIndex(uint idx);

  ///
  /// Get the coordinates of this node if iterm or bterm
  ///
  bool getTermCoords(int& x, int& y, dbBlock* mblock = nullptr);

  ///
  /// Get the iterm of this node
  ///
  dbITerm* getITerm(dbBlock* mblock = nullptr);

  ///
  /// Get the bterm of this node
  ///
  dbBTerm* getBTerm(dbBlock* mblock = nullptr);

  ///
  /// Set the _ycoord of this node
  ///
  /// void setCoordY(int y);

  ///
  /// Get the _ycoord of this node
  ///
  /// void getCoordY(int & y);

  ///
  /// print the ccsegs of the capn
  ///
  void printCC();

  ///
  /// check the ccsegs of the capn
  ///
  bool checkCC();

  ///
  /// Get the coupling caps bound to this node
  ///
  dbSet<dbCCSeg> getCCSegs();

  ///
  /// Net given the capNode id
  ///
  dbNet* getNet();

  ///
  /// set net
  ///
  void setNet(uint netid);

  ///
  /// set next
  ///
  void setNext(uint nextid);

  ///
  /// Create a new rc-segment
  /// The default values for each process corner is 0.0.
  ///
  static dbCapNode* create(dbNet* net, uint node, bool foreign);

  ///
  /// add a seg onto a net
  ///
  void addToNet();

  ///
  /// Destroy a rc-segment.
  ///
  static void destroy(dbCapNode* seg, bool destroyCC = true);

  ///
  /// Destroy a rc-segment.
  ///
  static dbSet<dbCapNode>::iterator destroy(dbSet<dbCapNode>::iterator& itr);

  ///
  /// Translate a database-id back to a pointer.
  ///
  static dbCapNode* getCapNode(dbBlock* block, uint oid);

 private:
  ///
  /// Get the capacitance of this capNode segment for this process corner.
  /// Returns value in femto-fards.
  ///
  void getCapTable(double* cap);

  friend class dbRSeg;
};

///////////////////////////////////////////////////////////////////////////////
///
/// A RSeg is the element that represents an Res element in a Res network.
///
/// The segment junction nodes are denoted "source" and "target". However,
/// this namimg is just a convention and there is no implied directional
/// meaning.
///
///////////////////////////////////////////////////////////////////////////////
class dbRSeg : public dbObject
{
 public:
  ///
  /// Add the resistances of other rseg to this rseg
  ///
  void addRSegResistance(dbRSeg* other);

  ///
  /// Add the capacitances of other rseg to this rseg
  ///
  void addRSegCapacitance(dbRSeg* other);

  ///
  /// Get the resistance of this RC segment for this process corner. Returns
  /// value in ohms.
  ///
  double getResistance(int corner = 0);

  ///
  /// Get the resistance of this RC segment to *res
  ///
  void getAllRes(double* res);

  ///
  /// Add the resistance of this RC segment to *res
  ///
  void addAllRes(double* res);

  ///
  /// Get the gdn cap of this RC segment to *gndcap and *totalcap
  ///
  void getGndCap(double* gndcap, double* totalcap);

  ///
  /// Add the gdn cap of this RC segment to *gndcap and *totalcap
  ///
  void addGndCap(double* gndcap, double* totalcap);

  ///
  /// Get the gdn cap of this RC segment to *gndcap, total cap to *totalcap
  ///
  void getGndTotalCap(double* gndcap, double* totalcap, double MillerMult);

  ///
  /// Add the gdn cap of this RC segment to *gndcap, total cap to *totalcap
  ///
  void addGndTotalCap(double* gndcap, double* totalcap, double MillerMult);

  ///
  /// do merge rsegs
  ///
  void mergeRCs(std::vector<dbRSeg*>& mrsegs);

  ///
  /// Adjust the capacitance of this RC segment for this process corner.
  ///
  void adjustCapacitance(float factor, uint corner);

  ///
  /// Adjust the capacitance of the src capNode of this RC segment for the
  /// process corner.
  ///
  void adjustSourceCapacitance(float factor, uint corner);

  ///
  /// Adjust the capacitance of this RC segment.
  ///
  void adjustCapacitance(float factor);

  ///
  /// Set the capacitance of this RC segment for this process corner. Value must
  /// in FF.
  ///
  void setCapacitance(double cap, int corner = 0);

  ///
  /// Returns the _update_cap flag value. This flag specified that the
  /// rseg has been updated
  ///
  bool updatedCap();

  ///
  /// Get the capacitance of this RC segment for this process corner. Returns
  /// value in FF.
  ///
  double getCapacitance(int corner = 0);

  ///
  /// Get the capacitance of this RC segment for this process corner,
  /// plus coupling capacitance. Returns value in FF.
  ///
  double getSourceCapacitance(int corner = 0);

  ///
  /// Get the first capnode capacitance of this RC segment
  /// for this process corner, if foreign,
  /// plus coupling capacitance. Returns value in FF.
  ///
  double getCapacitance(int corner, double MillerMult);

  ///
  /// Get the CC segs of this RC segment,
  ///
  void getCcSegs(std::vector<dbCCSeg*>& ccsegs);

  ///
  /// print the CC segs of this RC segment,
  ///
  void printCcSegs();
  void printCC();
  bool checkCC();

  ///
  /// Get the capacitance table of this RC segment. value is in FF
  ///
  void getCapTable(double* cap);

  ///
  /// Set the resistance of this RC segment for this process corner. Value must
  /// be in ohms.
  ///
  void setResistance(double res, int corner = 0);

  ///
  ///  Adjust the resistance of this RC segment for this process corner
  ///
  void adjustResistance(float factor, int corner);

  ///
  ///  Adjust the resistance of this RC segment
  ///
  void adjustResistance(float factor);

  ///
  /// Set the next rseg
  ///
  void setNext(uint next_id);

  ///
  /// Get the rc-network source node of this segment,
  ///
  uint getSourceNode();

  ///
  /// Get the rc-network source node of this segment,
  ///
  dbCapNode* getSourceCapNode();

  ///
  /// Set the rc-network source node of this segment,
  ///
  void setSourceNode(uint nodeid);

  ///
  /// Get the rc-network target node of this segment,
  ///
  uint getTargetNode();

  ///
  /// Get the rc-network target node of this segment,
  ///
  dbCapNode* getTargetCapNode();

  ///
  /// Set the rc-network target node of this segment,
  ///
  void setTargetNode(uint nodeid);

  ///
  /// Get shape-id of this RC-segment.
  ///
  uint getShapeId();

  ///
  /// Set coordinates of this RC-segment.
  ///
  void setCoords(int x, int y);

  ///
  /// Get coordinates of this RC-segment.
  ///
  void getCoords(int& x, int& y);

  ///
  /// Set shape-id of this RC-segment, and the target capNode if internal.
  ///
  void updateShapeId(uint nsid);

  ///
  /// check path direction
  ///
  bool pathLowToHigh();

  ///
  /// check if cap allocated
  ///
  bool allocatedCap();

  ///
  /// returns length and width.
  ///
  uint getLengthWidth(uint& w);

  ///
  /// add a seg onto a net
  ///
  bool addToNet();

  ///
  /// Get the net of this RC-segment.
  ///
  dbNet* getNet();

  ///
  /// Create a new r-segment
  /// The default values for each process corner is 0.0.
  ///
  static dbRSeg* create(dbNet* net,
                        int x,
                        int y,
                        uint path_dir,
                        bool allocate_cap);

  ///
  /// Destroy a rc-segment.
  ///
  static void destroy(dbRSeg* seg);
  static void destroy(dbRSeg* seg, dbNet* net);

  ///
  /// simple destroy a disconnected rc-segment
  ///
  static void destroyS(dbRSeg* seg);

  ///
  /// Destroy a rc-segment.
  ///
  static dbSet<dbRSeg>::iterator destroy(dbSet<dbRSeg>::iterator& itr);

  ///
  /// Translate a database-id back to a pointer.
  ///
  static dbRSeg* getRSeg(dbBlock* block, uint oid);
};

///////////////////////////////////////////////////////////////////////////////
///
/// A CCSeg is the element that represents an coupling capacitance element
/// in a RC network.
///
/// The segment junction nodes are denoted "source" and "target". However,
/// this namimg is just a convention and there is no implied directional
/// meaning.
///
///////////////////////////////////////////////////////////////////////////////
class dbCCSeg : public dbObject
{
 public:
  ///
  /// Adjust the capacitance of this CC segment
  ///
  void adjustCapacitance(float factor);

  ///
  /// Adjust the capacitance of a corner this CC segment
  ///
  void adjustCapacitance(float factor, int corner);

  ///
  /// Get the capacitance of this CC segment for this process corner. Returns
  /// value in femto-fards.
  ///
  double getCapacitance(int corner = 0);

  ///
  /// Set the capacitance of this CC segment for this process corner. Value must
  /// be in femto-fards.
  ///
  void setCapacitance(double cap, int corner = 0);

  ///
  /// Add the capacitance of this CC segment for this process corner. Value must
  /// be in femto-fards.
  ///
  void addCapacitance(double cap, int corner = 0);

  ///
  /// Add the capacitance of all corners of this CC segment to *ttcap
  ///
  void accAllCcCap(double* ttcap, double MillerMult);

  ///
  /// Get the capacitance of all corners of this CC segment to *ttcap
  ///
  void getAllCcCap(double* ttcap);

  ///
  /// Set the capacitance of all corners of this CC segment by *ttcap
  ///
  void setAllCcCap(double* ttcap);

  dbCapNode* getSourceCapNode();
  dbCapNode* getTargetCapNode();

  ///
  /// Add capacitance of other CC segment to this CC segment
  ///
  void addCcCapacitance(dbCCSeg* other);

  ///
  /// Change this CC segement's capNode orig to capNode new
  ///
  void swapCapnode(dbCapNode* orig, dbCapNode* newn);

  ///
  /// Get the capNode of this CC segment, other than oneCap
  ///
  dbCapNode* getTheOtherCapn(dbCapNode* oneCap, uint& cid);

  /// Get the rc-network source node of this segment,
  ///
  uint getSourceNodeNum();

  ///
  /// Set the rc-network source node of this segment,
  ///
  // void setSourceNode( uint nodeid );

  ///
  /// Get the rc-network target node of this segment,
  ///
  uint getTargetNodeNum();

  ///
  /// Set the rc-network target node of this segment,
  ///
  // void setTargetNode( uint nodeid );

  ///
  /// Get the source net of this CC-segment.
  ///
  dbNet* getSourceNet();

  ///
  /// Get the target net of this CC-segment.
  ///
  dbNet* getTargetNet();

  ///
  /// Get the infile cnt of this CC-segment.
  ///
  uint getInfileCnt();

  ///
  /// Increment the infile cnt of this CC-segment.
  ///
  void incrInfileCnt();

  ///
  /// Returns the mark flag value. This flag specified that the
  /// CC seg has been marked.
  ///
  bool isMarked();

  ///
  /// Set the mark flag to the specified value.
  ///
  void setMark(bool value);

  ///
  /// print CC's of capn
  ///
  void printCapnCC(uint capn);

  ///
  /// check CC's of capn
  ///
  bool checkCapnCC(uint capn);

  ///
  /// unlink cc from capn
  ///
  void unLink_cc_seg(dbCapNode* capn);

  ///
  /// link cc to capn
  ///
  void Link_cc_seg(dbCapNode* capn, uint cseq);

  ///
  /// relink _cc_tgt_segs of a net
  /// Used in re-reading the CC part of a spef file.
  ///

  // static dbCCSeg * relinkTgtCC (dbNet *net_, dbCCSeg *pseg_, uint
  // src_cap_node, uint tgt_cap_node);

  ///
  /// Returns nullptr if not found
  ///
  static dbCCSeg* findCC(dbCapNode* nodeA, dbCapNode* nodeB);

  ///
  /// Create a new cc-segment.
  /// The default values for each process corner is 0.0.
  ///
  static dbCCSeg* create(dbCapNode* nodeA,
                         dbCapNode* nodeB,
                         bool mergeParallel = false);

  ///
  /// Destroy a cc-segment.
  ///
  static void destroy(dbCCSeg* seg);

  ///
  /// simple destroy disconnected cc-segment
  ///
  static void destroyS(dbCCSeg* seg);

  ///
  /// Destroy a cc-segment.
  ///
  static dbSet<dbCCSeg>::iterator destroy(dbSet<dbCCSeg>::iterator& itr);

  ///
  /// Translate a database-id back to a pointer.
  ///
  static dbCCSeg* getCCSeg(dbBlock* block, uint oid);

  ///
  /// disconnect a cc-segment
  ///
  static void disconnect(dbCCSeg* tcc_);

  ///
  /// connect a cc-segment
  ///
  static void connect(dbCCSeg* tcc_);
};

///////////////////////////////////////////////////////////////////////////////
///
/// A Row is the element that represents placement sites.
///
///////////////////////////////////////////////////////////////////////////////
class dbRow : public dbObject
{
 public:
  ///
  /// Get the row name.
  ///
  std::string getName();

  ///
  /// Get the row name.
  ///
  const char* getConstName();

  ///
  /// Get the row site.
  ///
  dbSite* getSite();

  ///
  /// Get the origin of this row
  ///
  Point getOrigin();

  ///
  /// Get the site-orientation of this row
  ///
  dbOrientType getOrient();

  ///
  /// Get the direction of this row
  ///
  dbRowDir getDirection();

  ///
  /// Get the number of sites in this row.
  ///
  int getSiteCount();

  ///
  /// Get the spacing between sites. The spacing is measured from the
  /// origin of each site.
  ///
  int getSpacing();

  ///
  /// Get the bounding box of this row
  ///
  Rect getBBox();

  ///
  /// Get the block this row belongs too.
  ///
  dbBlock* getBlock();

  ///
  /// Create a new row.
  ///
  static dbRow* create(dbBlock* block,
                       const char* name,
                       dbSite* site,
                       int origin_x,
                       int origin_y,
                       dbOrientType orient,
                       dbRowDir direction,
                       int num_sites,
                       int spacing);

  ///
  /// Destroy a row.
  ///
  static void destroy(dbRow* row);

  ///
  /// Destroy a row.
  ///
  static dbSet<dbRow>::iterator destroy(dbSet<dbRow>::iterator& itr);

  ///
  /// Translate a database-id back to a pointer.
  ///
  static dbRow* getRow(dbBlock* block, uint oid);
};

///////////////////////////////////////////////////////////////////////////////
///
/// A fill is the element that one metal fill shape
///
///////////////////////////////////////////////////////////////////////////////
class dbFill : public dbObject
{
 public:
  ///
  /// Get the fill bounding box.
  ///
  void getRect(Rect& rect);

  ///
  /// Returns true if this fill requires OPC (Optical proximity correction)
  ///
  bool needsOPC();

  ///
  /// Which mask is used for double or triple patterning.  Zero is returned for
  /// unassigned.  Values are typically in [1,3].
  ///
  uint maskNumber();

  ///
  /// Get the layer of this fill.
  ///
  dbTechLayer* getTechLayer();

  ///
  /// Create a new fill.
  ///
  static dbFill* create(dbBlock* block,
                        bool needs_opc,
                        uint mask_number,
                        dbTechLayer* layer,
                        int x1,
                        int y1,
                        int x2,
                        int y2);

  ///
  /// Destroy a fill.
  ///
  static void destroy(dbFill* fill);

  ///
  /// Destroy fills.
  ///
  static dbSet<dbFill>::iterator destroy(dbSet<dbFill>::iterator& itr);

  ///
  /// Translate a database-id back to a pointer.
  ///
  static dbFill* getFill(dbBlock* block, uint oid);
};

///////////////////////////////////////////////////////////////////////////////
///
/// A Region is the element that represents a placement region.
///
///////////////////////////////////////////////////////////////////////////////
class dbRegion : public dbObject
{
 public:
  ///
  /// Get the region name.
  ///
  std::string getName();

  ///
  /// Get the region type.
  ///
  dbRegionType getRegionType();

  ///
  /// Set the region type.
  ///
  void setRegionType(dbRegionType type);

  ///
  /// Get the instances of this region.
  ///
  dbSet<dbInst> getRegionInsts();

  ///
  // Set the value of the invalid flag.
  ///
  void setInvalid(bool v);

  ///
  /// Returns true if the invalid flag is set.
  ///
  bool isInvalid();

  ///
  /// Get the boundaries of this region.
  /// A region may have no boundaries. In this case, you may have to check the
  /// parents of this region. This case can occur when reading DEF GROUPS and
  /// REGIONS. The result is two levels of hierarchy with the boundaries on the
  /// parent.
  ///
  dbSet<dbBox> getBoundaries();

  ///
  /// Add this instance to the region
  ///
  void addInst(dbInst* inst);

  ///
  /// Remove this instance from the region
  ///
  void removeInst(dbInst* inst);

  ///
  /// Remove this group from the region
  ///
  void removeGroup(dbGroup* group);

  ///
  /// Add group to this region.
  ///
  void addGroup(dbGroup* group);

  ///
  /// Get the groups of this region.
  ///
  dbSet<dbGroup> getGroups();

  ///
  /// Get the block of this region
  ///
  dbBlock* getBlock();

  ///
  /// Create a new region. Returns nullptr if a region with this name already
  /// exists in the block.
  ///
  static dbRegion* create(dbBlock* block, const char* name);

  ///
  /// Destroy a region.
  ///
  static void destroy(dbRegion* region);

  ///
  /// Destroy a region.
  ///
  static dbSet<dbRegion>::iterator destroy(dbSet<dbRegion>::iterator& itr);

  ///
  /// Translate a database-id back to a pointer.
  ///
  static dbRegion* getRegion(dbBlock* block, uint oid);
};

///////////////////////////////////////////////////////////////////////////////
///
/// A Library is the element that represents a collection of library-cells,
/// called Masters.
///
///////////////////////////////////////////////////////////////////////////////
class dbLib : public dbObject
{
 public:
  ///
  /// Get the library name.
  ///
  std::string getName();

  ///
  /// Get the library name.
  ///
  const char* getConstName();

  ///
  /// Get the Database units per micron.
  ///
  int getDbUnitsPerMicron();

  ///
  /// Get the technology of this library
  ///
  dbTech* getTech();

  ///
  /// Get the master-cells of this library
  ///
  dbSet<dbMaster> getMasters();

  ///
  /// Finds a specific master-cell in the library
  /// Returns nullptr if the object was not found.
  ///
  dbMaster* findMaster(const char* name);

  ///
  /// Get the sites of this library
  ///
  dbSet<dbSite> getSites();

  ///
  /// Finds a specific site in the library
  /// Returns nullptr if the object was not found.
  ///
  dbSite* findSite(const char* name);

  ///
  /// Get the LEF units of this technology.
  ///
  int getLefUnits();

  ///
  /// Set the LEF units of this technology.
  ///
  void setLefUnits(int units);

  ///
  /// Get the HierarchyDelimiter.
  /// Returns (0) if the delimiter was not set.
  /// A hierarchy delimiter can only be set at the time
  /// a library is created.
  ///
  char getHierarchyDelimiter() const;

  ///
  /// Set the Bus name delimiters
  ///
  void setBusDelimiters(char left, char right);

  ///
  /// Get the Bus name delimiters
  /// Left and Right are set to "zero" if the bus delimiters
  /// were not set.
  ///
  void getBusDelimiters(char& left, char& right);

  ///
  /// Create a new library.
  ///
  static dbLib* create(dbDatabase* db,
                       const char* name,
                       dbTech* tech,
                       char hierarchy_delimiter = '/');

  ///
  /// Translate a database-id back to a pointer.
  ///
  static dbLib* getLib(dbDatabase* db, uint oid);

  ///
  /// Destroy a library.
  ///
  static void destroy(dbLib* lib);
};

///////////////////////////////////////////////////////////////////////////////
///
/// A Site is the element that represents a placement site for cells in this
/// library.
///
///////////////////////////////////////////////////////////////////////////////
class dbSite : public dbObject
{
 public:
  struct OrientedSite
  {
    dbSite* site;
    dbOrientType orientation;
    friend bool operator==(const OrientedSite& lhs, const OrientedSite& rhs);
    friend bool operator!=(const OrientedSite& lhs, const OrientedSite& rhs);
  };
  using RowPattern = std::vector<OrientedSite>;

  ///
  /// Get the site name.
  ///
  std::string getName() const;

  ///
  /// Get the site name.
  ///
  const char* getConstName();

  ///
  /// Get the width of this site
  ///
  int getWidth();

  ///
  /// Set the width of this site
  ///
  void setWidth(int width);

  ///
  /// Get the height of this site
  ///
  int getHeight() const;

  ///
  /// Set the height of this site
  ///
  void setHeight(int height);

  ///
  /// Get the class of this site.
  ///
  dbSiteClass getClass();

  ///
  /// Set the class of this site
  ///
  void setClass(dbSiteClass site_class);

  ///
  /// Mark that this site has X-Symmetry
  ///
  void setSymmetryX();

  ///
  /// Returns true if this site has X-Symmetry
  ///
  bool getSymmetryX();

  ///
  /// Mark that this site has Y-Symmetry
  ///
  void setSymmetryY();

  ///
  /// Returns true if this site has Y-Symmetry
  ///
  bool getSymmetryY();

  ///
  /// Mark that this site has R90-Symmetry
  ///
  void setSymmetryR90();

  ///
  /// Returns true if this site has R90-Symmetry
  ///
  bool getSymmetryR90();

  ///
  /// set the row pattern of this site
  ///
  void setRowPattern(const RowPattern& row_pattern);

  ///
  /// Returns true if the row pattern is not empty
  ///
  bool hasRowPattern() const;

  ///
  /// Is this site in a row pattern or does it have a row pattern
  ///
  bool isHybrid() const;

  ///
  /// returns the row pattern if available
  ///
  RowPattern getRowPattern();

  ///
  /// Get the library of this site.
  ///
  dbLib* getLib();

  ///
  /// Create a new site.
  /// Returns nullptr if a site with this name already exists
  ///
  static dbSite* create(dbLib* lib, const char* name);

  ///
  /// Translate a database-id back to a pointer.
  ///
  static dbSite* getSite(dbLib* lib, uint oid);
};

///////////////////////////////////////////////////////////////////////////////
///
/// A Master is the element that represents a master-cell from the library.
///
///////////////////////////////////////////////////////////////////////////////
class dbMaster : public dbObject
{
 public:
  ///
  /// Get the master cell name.
  ///
  std::string getName() const;

  ///
  /// Get the master cell name.
  ///
  const char* getConstName();

  ///
  /// Get the x,y origin of this master
  ///
  Point getOrigin();

  ///
  /// Set the x,y origin of this master, default is (0,0)
  ///
  void setOrigin(int x, int y);

  ///
  /// Get the width of this master cell.
  ///
  uint getWidth() const;

  ///
  /// Set the width of this master cell.
  ///
  void setWidth(uint width);

  ///
  /// Get the height of this master cell.
  ///
  uint getHeight() const;

  ///
  /// Set the height of this master cell.
  ///
  void setHeight(uint height);

  ///
  /// Get the area of this master cell.
  ///
  int64_t getArea() const;

  ///
  /// is filler cell
  ///
  bool isFiller();

  ///
  /// Get the type of this master cell
  ///
  dbMasterType getType() const;

  ///
  /// Is the type BLOCK or any of its subtypes
  ///
  bool isBlock() const { return getType().isBlock(); }

  ///
  /// Is the type CORE or any of its subtypes
  ///
  bool isCore() const { return getType().isCore(); }

  ///
  /// Is the type PAD or any of its subtypes
  ///
  bool isPad() const { return getType().isPad(); }

  ///
  /// Is the type ENDCAP or any of its subtypes
  ///
  bool isEndCap() const { return getType().isEndCap(); }

  ///
  /// Is the master's type COVER or any of its subtypes
  ///
  bool isCover() const { return getType().isCover(); };

  ///
  /// This master can be placed automatically in the core.
  /// Pad, ring, cover, and none are false.
  ///
  bool isCoreAutoPlaceable();

  ///
  /// Set the type of this master cell
  ///
  void setType(dbMasterType type);

  ///
  /// Get the Logical equivalent of this master
  /// Returns nullptr if no equivalent was set.
  ///
  dbMaster* getLEQ();

  ///
  /// Set the Logical equivalent of this master
  /// NOTE: When setting the LEQ, the LEQ should be
  /// constructed to form a LEQ ring. The database
  /// does not enforce this. Typically, if the LEQ is
  /// set in the LEF file, than the LEQ's form a ring.
  ///
  void setLEQ(dbMaster* master);

  ///
  /// Get the Electical equivalent of this master
  /// Returns nullptr if no equivalent was set.
  ///
  dbMaster* getEEQ();

  ///
  /// Set the Electical equivalent of this master
  /// NOTE: When setting the EEQ, the EEQ should be
  /// constructed to form a EEQ ring. The database
  /// does not enforce this. Typically, if the EEQ is
  /// set in the LEF file, than the EEQ's form a ring.
  ///
  void setEEQ(dbMaster* master);

  ///
  /// Mark that this site has X-Symmetry
  ///
  void setSymmetryX();

  ///
  /// Returns true if this site has X-Symmetry
  ///
  bool getSymmetryX();

  ///
  /// Mark that this site has Y-Symmetry
  ///
  void setSymmetryY();

  ///
  /// Returns true if this site has Y-Symmetry
  ///
  bool getSymmetryY();

  ///
  /// Mark that this site has R90-Symmetry
  ///
  void setSymmetryR90();

  ///
  /// Returns true if this site has R90-Symmetry
  ///
  bool getSymmetryR90();

  ///
  /// Get the terminals of this master.
  ///
  dbSet<dbMTerm> getMTerms();

  ///
  /// Get the LEF58_EDGETYPE properties.
  ///
  dbSet<dbMasterEdgeType> getEdgeTypes();

  ///
  /// Find a specific master-terminal
  /// Returns nullptr if the object was not found.
  ///
  dbMTerm* findMTerm(const char* name);
  dbMTerm* findMTerm(dbBlock* block, const char* name);

  ///
  /// Get the library of this master.
  ///
  dbLib* getLib();

  ///
  /// Get the obstructions of this master
  ///
  dbSet<dbBox> getObstructions(bool include_decomposed_polygons = true);

  ///
  /// Get the polygon obstructions of this master
  ///
  dbSet<dbPolygon> getPolygonObstructions();

  ///
  /// Get the placement bounding box of this master.
  ///
  void getPlacementBoundary(Rect& r);

  ///
  /// Apply the suppiled transform to the master obsutrctions and pin
  /// geometries.
  ///
  void transform(dbTransform& t);

  ///
  /// Freeze this master. dbMTerms cannot be added or delete from the master
  /// once it is frozen.
  ///
  void setFrozen();

  ///
  /// Returns true if the master is frozen
  ///
  bool isFrozen();

  ///
  /// Set _sequential of this master.
  ///
  void setSequential(bool v);

  ///
  /// Returns _sequential this master
  ///
  bool isSequential();

  ///
  /// Set _mark of this master.
  ///
  void setMark(uint mark);

  ///
  /// Returns _mark this master
  ///
  uint isMarked();

  bool isSpecialPower();
  void setSpecialPower(bool v);

  ///
  /// Returns the number of mterms of this master.
  ///
  int getMTermCount();

  ///
  /// Set the site of this master.
  /// h
  void setSite(dbSite* site);

  ///
  /// Set the site of this master.
  /// Returns nullptr if no site has been set.
  ///
  dbSite* getSite();

  ///
  /// Returns a database unique id for this master.
  ///
  int getMasterId();

  ///
  /// Create a new master.
  /// Returns nullptr if a master with this name already exists
  ///
  static dbMaster* create(dbLib* lib, const char* name);

  ///
  /// Destroy a dbMaster.
  ///
  static void destroy(dbMaster* master);

  ///
  /// Translate a database-id back to a pointer.
  ///
  static dbMaster* getMaster(dbLib* lib, uint oid);

  void* staCell();
  void staSetCell(void* cell);
};

class dbGDSLib : public dbObject
{
 public:
  void setLibname(std::string libname);

  std::string getLibname() const;

  void setUnits(double uu_per_dbu, double dbu_per_meter);

  std::pair<double, double> getUnits() const;

  dbGDSStructure* findGDSStructure(const char* name) const;

  dbSet<dbGDSStructure> getGDSStructures();

  static dbGDSLib* create(dbDatabase* db, const std::string& name);
  static void destroy(dbGDSLib* lib);
};

///////////////////////////////////////////////////////////////////////////////
///
/// A MTerm is the element that represents a terminal on a Master.
///
///////////////////////////////////////////////////////////////////////////////
class dbMTerm : public dbObject
{
 public:
  ///
  /// Get the master term name.
  ///
  std::string getName();

  ///
  /// Get the master term name.
  ///
  const char* getConstName();

  ///
  /// Get the master term name. Change lib_bus_del to blk_bus_del if needed
  ///
  char* getName(dbInst* inst, char* ttname);
  char* getName(dbBlock* block, dbMaster* master, char* ttname);

  ///
  /// Get the signal type of this master-terminal.
  ///
  dbSigType getSigType();

  ///
  /// Set the signal type of this master-terminal.
  ///
  void setSigType(dbSigType type);

  ///
  /// Get the IO direction of this master-terminal.
  ///
  dbIoType getIoType();

  ///
  /// Get the shape of this master-terminal.
  ///
  dbMTermShapeType getShape();

  ///
  /// Set mark of this master-terminal.
  ///
  void setMark(uint v);

  ///
  /// get mark of this master-terminal.
  ///
  bool isSetMark();

  ///
  /// Get the master this master-terminal belongs too.
  ///
  dbMaster* getMaster();

  ///
  /// Get the physical pins of this terminal.
  ///
  dbSet<dbMPin> getMPins();

  ///
  /// Get bbox of this term (ie the bbox of the getMPins())
  ///
  Rect getBBox();

  ///
  /// Add antenna info that is not specific to an oxide model.
  ///
  void addPartialMetalAreaEntry(double inval, dbTechLayer* refly = nullptr);
  void addPartialMetalSideAreaEntry(double inval, dbTechLayer* refly = nullptr);
  void addPartialCutAreaEntry(double inval, dbTechLayer* refly = nullptr);
  void addDiffAreaEntry(double inval, dbTechLayer* refly = nullptr);

  ///
  /// Antenna info that is specific to an oxide model.
  ///
  dbTechAntennaPinModel* createDefaultAntennaModel();
  dbTechAntennaPinModel* createOxide2AntennaModel();

  ///
  /// Access and write antenna rule models -- get functions will return nullptr
  /// if model not created.
  ///
  bool hasDefaultAntennaModel() const;
  bool hasOxide2AntennaModel() const;
  dbTechAntennaPinModel* getDefaultAntennaModel() const;
  dbTechAntennaPinModel* getOxide2AntennaModel() const;
  void writeAntennaLef(lefout& writer) const;

  // From LEF's ANTENNADIFFAREA on the MACRO's PIN
  void getDiffArea(std::vector<std::pair<double, dbTechLayer*>>& data);

  void* staPort();
  void staSetPort(void* port);

  ///
  /// Return the index of this mterm on this master.
  /// PREQ: master must be frozen.
  ///
  int getIndex();

  ///
  /// Create a new master terminal.
  /// Returns nullptr if a master terminal with this name already exists
  ///
  static dbMTerm* create(dbMaster* master,
                         const char* name,
                         dbIoType io_type = dbIoType(),
                         dbSigType sig_type = dbSigType(),
                         dbMTermShapeType shape_type = dbMTermShapeType());

  ///
  /// Translate a database-id back to a pointer.
  ///
  static dbMTerm* getMTerm(dbMaster* master, uint oid);
};

///////////////////////////////////////////////////////////////////////////////
///
/// A MPin is the element that represents a physical pin on a master-terminal.
///
///////////////////////////////////////////////////////////////////////////////
class dbMPin : public dbObject
{
 public:
  ///
  /// Get the master-terminal this pin belongs too.
  ///
  dbMTerm* getMTerm();

  ///
  /// Get the master this pin belongs too.
  ///
  dbMaster* getMaster();

  ///
  /// Get the geometry of this pin.
  ///
  dbSet<dbBox> getGeometry(bool include_decomposed_polygons = true);

  ///
  /// Get the polygon geometry of this pin.
  ///
  dbSet<dbPolygon> getPolygonGeometry();

  ///
  /// Get bbox of this pin (ie the bbox of getGeometry())
  ///
  Rect getBBox();

  std::vector<std::vector<odb::dbAccessPoint*>> getPinAccess() const;

  ///
  /// Create a new physical pin.
  ///
  static dbMPin* create(dbMTerm* mterm);

  ///
  /// Translate a database-id back to a pointer.
  ///
  static dbMPin* getMPin(dbMaster* master, uint oid);
};

///////////////////////////////////////////////////////////////////////////////
///
/// A Tech is the element that represents technology specific data.
///
///////////////////////////////////////////////////////////////////////////////
class dbTech : public dbObject
{
 public:
  ///
  /// Get the tech name.
  ///
  std::string getName();

  ///
  /// Set the Database distance units per micron.
  ///
  /// Legal values are 100, 200, 1000, 2000, 10000, 20000
  ///
  void setDbUnitsPerMicron(int value);

  ///
  /// Get the Database units per micron.
  ///
  int getDbUnitsPerMicron();

  ///
  /// Get the technolgy layers. The layers are ordered from the
  /// bottom mask number to the top mask number.
  ///
  dbSet<dbTechLayer> getLayers();

  ///
  /// Find the technology layer.
  /// Returns nullptr if the object was not found.
  ///
  dbTechLayer* findLayer(const char* name);

  ///
  /// Find the technology layer.
  /// Returns nullptr if the object was not found.
  ///
  dbTechLayer* findLayer(int layer_number);

  ///
  /// Find the technology routing layer.
  /// Returns nullptr if the object was not found.
  ///
  dbTechLayer* findRoutingLayer(int level_number);

  ///
  /// Get the technolgy vias. This includes non-default-rule-vias.
  ///
  dbSet<dbTechVia> getVias();

  ///
  /// Find the technology via.
  /// Returns nullptr if the object was not found.
  ///
  dbTechVia* findVia(const char* name);

  ///
  /// Get the LEF units of this technology.
  ///
  int getLefUnits();

  ///
  /// Set the LEF units of this technology.
  ///
  void setLefUnits(int units);

  ///
  /// Get the LEF version in this technology as a number or as a string.
  ///
  double getLefVersion() const;
  std::string getLefVersionStr() const;

  ///
  /// Set the LEF version of this technology, in both number and string form.
  ///
  void setLefVersion(double inver);

  ///
  ///  Get and set the NOWIREEXTENSIONATPIN construct
  ///
  bool hasNoWireExtAtPin() const;
  dbOnOffType getNoWireExtAtPin() const;
  void setNoWireExtAtPin(dbOnOffType intyp);

  ///
  ///  Get and set the NAMESCASESENSITIVE construct
  ///
  dbOnOffType getNamesCaseSensitive() const;
  void setNamesCaseSensitive(dbOnOffType intyp);

  ///
  /// Handle LEF CLEARANCEMEASURE construct
  ///
  bool hasClearanceMeasure() const;
  dbClMeasureType getClearanceMeasure() const;
  void setClearanceMeasure(dbClMeasureType inmeas);

  ///
  /// Handle LEF USEMINSPACING for pins and obstruction separately.
  ///
  bool hasUseMinSpacingObs() const;
  dbOnOffType getUseMinSpacingObs() const;
  void setUseMinSpacingObs(dbOnOffType inval);

  bool hasUseMinSpacingPin() const;
  dbOnOffType getUseMinSpacingPin() const;
  void setUseMinSpacingPin(dbOnOffType inval);

  ///
  ///  Handle MANUFACTURINGGRID construct
  ///  NOTE: Assumes conversion to internal DB units,
  ///  NOT microns or LEF/DEF units
  ///
  bool hasManufacturingGrid() const;
  int getManufacturingGrid() const;
  void setManufacturingGrid(int ingrd);

  ///
  /// Get the number of layers in this technology.
  ///
  int getLayerCount();

  ///
  /// Get the number of routing-layers in this technology.
  ///
  int getRoutingLayerCount();

  ///
  /// Get the number of vias in this technolgy.
  ///
  int getViaCount();

  ///
  /// Get the non-default rules
  ///
  dbSet<dbTechNonDefaultRule> getNonDefaultRules();

  ///
  /// Find a specific rule
  ///
  dbTechNonDefaultRule* findNonDefaultRule(const char* rulename);

  ///
  /// Find a specific rule
  /// Returns nullptr if no rule exists.
  ///
  dbTechSameNetRule* findSameNetRule(dbTechLayer* l1, dbTechLayer* l2);

  ///
  /// Get the same-net rules of this non-default rule.
  ///
  void getSameNetRules(std::vector<dbTechSameNetRule*>& rules);

  ///
  ///
  ///
  dbSet<dbTechViaRule> getViaRules();

  ///
  ///
  ///
  dbSet<dbTechViaGenerateRule> getViaGenerateRules();

  ///
  ///
  ///
  dbSet<dbMetalWidthViaMap> getMetalWidthViaMap();

  ///
  /// Get the LEF58_CELLEDGESPACINGTABLE
  ///
  dbSet<dbCellEdgeSpacing> getCellEdgeSpacingTable();

  ///
  ///
  ///
  dbTechViaRule* findViaRule(const char* name);

  ///
  ///
  ///
  dbTechViaGenerateRule* findViaGenerateRule(const char* name);

  ///
  ///
  ///
  void checkLayer(bool typeChk, bool widthChk, bool pitchChk, bool spacingChk);

  ///
  /// Create a new technology.
  /// Returns nullptr if a database technology already exists
  ///
  static dbTech* create(dbDatabase* db,
                        const char* name,
                        int dbu_per_micron = 1000);

  ///
  /// Translate a database-id back to a pointer.
  ///
  static dbTech* getTech(dbDatabase* db, uint oid);

  ///
  /// Destroy a technology.
  /// TODO: Define what happens to the libs and the chip.
  ///
  static void destroy(dbTech* tech);
};

///////////////////////////////////////////////////////////////////////////////
///
/// A TechVia is the element that represents a specific process VIA in
/// a technolgy.
///
///////////////////////////////////////////////////////////////////////////////
class dbTechVia : public dbObject
{
 public:
  ///
  /// Get the via name.
  ///
  std::string getName();

  ///
  /// Get the via name.
  ///
  const char* getConstName();

  ///
  /// Returns true if this via is a default
  ///
  bool isDefault();

  ///
  /// Set the default flag to true.
  ///
  void setDefault();

  ///
  /// Returns true if this via is a top-of-stack
  ///
  bool isTopOfStack();

  ///
  /// Set the top-of-stack flag to true.
  ///
  void setTopOfStack();

  ///
  /// Get the resitance per square nm
  ///
  double getResistance();

  ///
  /// Set the resitance per square nm
  ///
  void setResistance(double res);

  ///
  /// Set the pattern value of this via.
  /// The pattern is ignored if the pattern is already set on this via
  ///
  void setPattern(const char* pattern);

  ///
  /// Get the pattern value of this via.
  /// Returns and empty ("") string if a pattern has not been set.
  ///
  std::string getPattern();

  ///
  /// Set generate rule that was used to genreate this via.
  ///
  void setViaGenerateRule(dbTechViaGenerateRule* rule);

  ///
  /// Get the generate rule that was used to genreate this via.
  ///
  dbTechViaGenerateRule* getViaGenerateRule();

  ///
  /// Returns true if this via has params.
  ///
  bool hasParams();

  ///
  /// Set via params to generate this via. This method will create the shapes
  /// of this via. All previous shapes are destroyed.
  ///
  void setViaParams(const dbViaParams& params);

  ///
  /// Get the via params used to generate this via.
  ///
  dbViaParams getViaParams();

  ///
  /// Get the technology this via belongs too.
  ///
  dbTech* getTech();

  ///
  /// Get the bbox of this via.
  /// Returns nullptr if this via has no shapes.
  ///
  dbBox* getBBox();

  ///
  /// Get the boxes of this VIA
  ///
  dbSet<dbBox> getBoxes();

  ///
  /// Get the upper-most layer of this via reaches
  /// Returns nullptr if this via has no shapes.
  ///
  dbTechLayer* getTopLayer();

  ///
  /// Get the lower-most layer of this via reaches
  /// Returns nullptr if this via has no shapes.
  ///
  dbTechLayer* getBottomLayer();

  ///
  /// Returns the non-default rule this via belongs too.
  /// Returns nullptr if this via is not part of a non-default rule.
  ///
  dbTechNonDefaultRule* getNonDefaultRule();

  ///
  /// Create a new via.
  /// Returns nullptr if a via with this name already exists.
  ///
  static dbTechVia* create(dbTech* tech, const char* name);

  ///
  /// Create a new non-default-rule via.
  /// Returns nullptr if a via with this name already exists.
  ///
  static dbTechVia* create(dbTechNonDefaultRule* rule, const char* name);
  ///
  /// Create a new non-default-rule via by cloning an existing via (not
  /// necessarily from the same non-default rule
  /// Returns nullptr if a via with this name already exists.
  ///
  static dbTechVia* clone(dbTechNonDefaultRule* rule,
                          dbTechVia* invia_,
                          const char* new_name);

  ///
  /// Translate a database-id back to a pointer.
  ///
  static dbTechVia* getTechVia(dbTech* tech, uint oid);
};

///////////////////////////////////////////////////////////////////////////////
///
/// A TechViaRule is the element that represents a LEF VIARULE
///
///////////////////////////////////////////////////////////////////////////////
class dbTechViaRule : public dbObject
{
 public:
  ///
  /// Get the via-rule name.
  ///
  std::string getName();

  ///
  /// Add this via to this rule
  ///
  void addVia(dbTechVia* via);

  ///
  /// Get the number of vias assigned to this rule
  ///
  uint getViaCount();

  ///
  /// Return the via of this index. The index ranges from [0 ... (viaCount-1)]
  ///
  dbTechVia* getVia(uint indx);

  ///
  /// Get the number of layer-rules assigned to this rule
  ///
  uint getViaLayerRuleCount();

  ///
  /// Return the layer-rule of this index. The index ranges from [0 ...
  /// (viaCount-1)]
  ///
  dbTechViaLayerRule* getViaLayerRule(uint indx);

  ///
  /// Create a new via.
  /// Returns nullptr if a via-rule with this name already exists.
  ///
  static dbTechViaRule* create(dbTech* tech, const char* name);

  ///
  /// Translate a database-id back to a pointer.
  ///
  static dbTechViaRule* getTechViaRule(dbTech* tech, uint oid);
};

///////////////////////////////////////////////////////////////////////////////
///
/// A TechViaLayerRule is the element that represents a LEF VIARULE LAYER
///
///////////////////////////////////////////////////////////////////////////////
class dbTechViaLayerRule : public dbObject
{
 public:
  ///
  /// Get the layer
  ///
  dbTechLayer* getLayer();

  ///
  /// Get the rule direction
  ///
  dbTechLayerDir getDirection();

  ///
  /// Set the rule direction
  ///
  void setDirection(dbTechLayerDir dir);

  ///
  /// Returns true if width rule is set
  ///
  bool hasWidth();

  ///
  /// Returns the width rule
  ///
  void getWidth(int& minWidth, int& maxWidth);

  ///
  /// Set the width rule
  ///
  void setWidth(int minWidth, int maxWidth);

  ///
  /// Returns true if the enclosure rule is set.
  ///
  bool hasEnclosure();

  ///
  /// Returns the enclosure rule
  ///
  void getEnclosure(int& overhang1, int& overhang2);

  ///
  /// Set the enclosure rule
  ///
  void setEnclosure(int overhang1, int overhang2);

  ///
  /// Returns true if the overhang rule is set.
  ///
  bool hasOverhang();

  ///
  /// Returns the overhang rule
  ///
  int getOverhang();

  ///
  /// Set the overhang rule
  ///
  void setOverhang(int overhang);

  ///
  /// Returns true if the metal-overhang rule is set.
  ///
  bool hasMetalOverhang();

  ///
  /// Returns the overhang rule
  ///
  int getMetalOverhang();

  ///
  /// Set the overhang rule
  ///
  void setMetalOverhang(int overhang);

  ///
  /// returns true if the rect rule is set
  ///
  bool hasRect();

  ///
  /// Get the rect rule
  ///
  void getRect(Rect& r);

  ///
  /// Set the rect rule
  ///
  void setRect(const Rect& r);

  ///
  /// returns true if the spacing rule is set
  ///
  bool hasSpacing();

  ///
  /// Get the spacing rule.
  ///
  void getSpacing(int& x_spacing, int& y_spacing);

  ///
  /// Set the spacing rule.
  ///
  void setSpacing(int x_spacing, int y_spacing);

  ///
  /// Returns true if the resistance rule is set.
  ///
  bool hasResistance();

  ///
  /// Set the resistance
  ///
  void setResistance(double r);

  ///
  /// Get the resistance
  ///
  double getResistance();

  ///
  /// Create a new via-layer_rule.
  ///
  static dbTechViaLayerRule* create(dbTech* tech,
                                    dbTechViaRule* rule,
                                    dbTechLayer* layer);

  ///
  /// Create a new via-layer_rule.
  ///
  static dbTechViaLayerRule* create(dbTech* tech,
                                    dbTechViaGenerateRule* rule,
                                    dbTechLayer* layer);

  ///
  /// Translate a database-id back to a pointer.
  ///
  static dbTechViaLayerRule* getTechViaLayerRule(dbTech* tech, uint oid);
};

///////////////////////////////////////////////////////////////////////////////
///
/// A TechViaGenerateRule is the element that represents a LEF VIARULE GENERATE
///
///////////////////////////////////////////////////////////////////////////////
class dbTechViaGenerateRule : public dbObject
{
 public:
  ///
  /// Get the via-rule name.
  ///
  std::string getName();

  ///
  /// Returns true if this is the default rule.
  ///
  bool isDefault();

  ///
  /// Get the number of layer-rules assigned to this rule
  ///
  uint getViaLayerRuleCount();

  ///
  /// Return the layer-rule of this index. The index ranges from [0 ...
  /// (viaCount-1)]
  ///
  dbTechViaLayerRule* getViaLayerRule(uint indx);

  ///
  /// Create a new via.
  /// Returns nullptr if a via-rule with this name already exists.
  ///
  static dbTechViaGenerateRule* create(dbTech* tech,
                                       const char* name,
                                       bool is_default);

  ///
  /// Translate a database-id back to a pointer.
  ///
  static dbTechViaGenerateRule* getTechViaGenerateRule(dbTech* tech, uint oid);
};

///////////////////////////////////////////////////////////////////////////////
///
/// A TechLayerSpacingRule stores a design rule in LEF V5.4 format.
/// These are bound to layers -- a layer may have several design rules to
/// describe required spacing among different widths and parallel lengths.
///
///////////////////////////////////////////////////////////////////////////////

class dbTechLayerSpacingRule : public dbObject
{
 public:
  /// Combine data and predicates for elements of rule
  bool isUnconditional() const;
  uint getSpacing() const;
  bool getLengthThreshold(uint& threshold) const;
  bool getLengthThresholdRange(uint& rmin, uint& rmax) const;
  bool getRange(uint& rmin, uint& rmax) const;
  void setSpacingNotchLengthValid(bool val);
  void setSpacingEndOfNotchWidthValid(bool val);
  bool hasSpacingNotchLength() const;
  bool hasSpacingEndOfNotchWidth() const;
  bool hasRange() const;
  bool hasLengthThreshold() const;
  bool hasUseLengthThreshold() const;
  bool getInfluence(uint& influence) const;
  bool getInfluenceRange(uint& rmin, uint& rmax) const;
  bool getRangeRange(uint& rmin, uint& rmax) const;
  bool getAdjacentCuts(uint& numcuts,
                       uint& within,
                       uint& spacing,
                       bool& except_same_pgnet) const;
  bool getCutLayer4Spacing(dbTechLayer*& outly) const;
  bool getCutStacking() const;
  bool getCutCenterToCenter() const;
  bool getCutSameNet() const;
  bool getCutParallelOverlap() const;
  uint getCutArea() const;
  void writeLef(lefout& writer) const;

  void setSameNetPgOnly(bool pgonly);
  bool getSameNetPgOnly();
  void setLengthThreshold(uint threshold);
  void setSpacing(uint spacing);
  void setLengthThresholdRange(uint rmin, uint rmax);
  void setRange(uint rmin, uint rmax);
  void setUseLengthThreshold();
  void setInfluence(uint influence);
  void setInfluenceRange(uint rmin, uint rmax);
  void setRangeRange(uint rmin, uint rmax);
  void setAdjacentCuts(uint numcuts,
                       uint within,
                       uint spacing,
                       bool except_same_pgnet);
  void setCutLayer4Spacing(dbTechLayer* cutly);
  void setCutStacking(bool stacking);
  void setCutCenterToCenter(bool c2c);
  void setCutSameNet(bool same_net);
  void setCutParallelOverlap(bool overlap);
  void setCutArea(uint area);
  void setEol(uint width,
              uint within,
              bool parallelEdge,
              uint parallelSpace,
              uint parallelWithin,
              bool twoEdges);
  bool getEol(uint& width,
              uint& within,
              bool& parallelEdge,
              uint& parallelSpace,
              uint& parallelWithin,
              bool& twoEdges) const;

  ///
  /// Create a new layer spacing rule.
  /// Returns pointer to newly created object
  ///
  static dbTechLayerSpacingRule* create(dbTechLayer* inly);
  static dbTechLayerSpacingRule* getTechLayerSpacingRule(dbTechLayer* inly,
                                                         uint dbid);
};

///////////////////////////////////////////////////////////////////////////////
///
/// A dbTechMinCutRule stores rules for minimum cuts
/// in LEF V5.5 format.
/// These are bound to layers -- a layer may have several minimum cut rules to
/// describe required cuts at intersections of  different widths and
/// protrusion lengths.
///
///////////////////////////////////////////////////////////////////////////////

class dbTechMinCutRule : public dbObject
{
 public:
  bool getMinimumCuts(uint& numcuts, uint& width) const;
  void setMinimumCuts(uint numcuts,
                      uint width,
                      bool above_only,
                      bool below_only);
  bool getCutDistance(uint& cut_distance) const;
  void setCutDistance(uint cut_distance);
  bool getLengthForCuts(uint& length, uint& distance) const;
  void setLengthForCuts(uint length, uint distance);
  bool isAboveOnly() const;
  bool isBelowOnly() const;
  void writeLef(lefout& writer) const;
  static dbTechMinCutRule* create(dbTechLayer* inly);
  static dbTechMinCutRule* getMinCutRule(dbTechLayer* inly, uint dbid);
};

///////////////////////////////////////////////////////////////////////////////
///
/// A dbTechMinEncRule stores rules for minimum enclosure area
/// in LEF V5.5 format.
/// These are bound to layers -- a layer may have several minimum enclosure
/// rules to describe connections to wires of different widths
///
///////////////////////////////////////////////////////////////////////////////

class dbTechMinEncRule : public dbObject
{
 public:
  bool getEnclosure(uint& area) const;
  void setEnclosure(uint area);
  bool getEnclosureWidth(uint& width) const;
  void setEnclosureWidth(uint width);
  void writeLef(lefout& writer) const;

  static dbTechMinEncRule* create(dbTechLayer* inly);
  static dbTechMinEncRule* getMinEncRule(dbTechLayer* inly, uint dbid);
};

///////////////////////////////////////////////////////////////////////////////
///
/// A dbTechV55InfluenceEntry stores an entry in the table for V5.5 format
/// influence spacing rules.
/// Influence spacing in V5.5 describes the required spacing (_spacing) for
/// any wire within a distance (_within) a wire of width (_width).
/// These are bound to layers.
///
///////////////////////////////////////////////////////////////////////////////

class dbTechV55InfluenceEntry : public dbObject
{
 public:
  bool getV55InfluenceEntry(uint& width, uint& within, uint& spacing) const;
  void setV55InfluenceEntry(const uint& width,
                            const uint& within,
                            const uint& spacing);
  void writeLef(lefout& writer) const;

  static dbTechV55InfluenceEntry* create(dbTechLayer* inly);
  static dbTechV55InfluenceEntry* getV55InfluenceEntry(dbTechLayer* inly,
                                                       uint dbid);
};

///////////////////////////////////////////////////////////////////////////////
///
/// A dbTechLayerAntennaRule expresses a single antenna rule for a given layer.
///
///////////////////////////////////////////////////////////////////////////////

class dbTechLayerAntennaRule : public dbObject
{
 public:
  bool isValid() const;
  void writeLef(lefout& writer) const;

  void setGatePlusDiffFactor(double factor);
  void setAreaMinusDiffFactor(double factor);

  void setAreaFactor(double factor, bool diffuse = false);
  void setSideAreaFactor(double factor, bool diffuse = false);

  bool hasAreaFactor() const;
  bool hasSideAreaFactor() const;

  double getAreaFactor() const;
  double getSideAreaFactor() const;

  bool isAreaFactorDiffUseOnly() const;
  bool isSideAreaFactorDiffUseOnly() const;

  bool hasAntennaCumRoutingPlusCut() const;
  void setAntennaCumRoutingPlusCut(bool value = true);

  // If return value is 0 then the value is unset
  double getPAR() const;
  double getCAR() const;
  double getPSR() const;
  double getCSR() const;
  double getGatePlusDiffFactor() const;
  double getAreaMinusDiffFactor() const;

  void setPAR(double ratio);
  void setCAR(double ratio);
  void setPSR(double ratio);
  void setCSR(double ratio);

  // if indices.size()==0 then these are unset
  // if indices.size()==1 then this is a single value rather than a PWL
  struct pwl_pair
  {
    const std::vector<double>& indices;
    const std::vector<double>& ratios;
  };

  pwl_pair getDiffPAR() const;
  pwl_pair getDiffCAR() const;
  pwl_pair getDiffPSR() const;
  pwl_pair getDiffCSR() const;
  pwl_pair getAreaDiffReduce() const;

  // PWL
  void setDiffPAR(const std::vector<double>& diff_idx,
                  const std::vector<double>& ratios);
  void setDiffCAR(const std::vector<double>& diff_idx,
                  const std::vector<double>& ratios);
  void setDiffPSR(const std::vector<double>& diff_idx,
                  const std::vector<double>& ratios);
  void setDiffCSR(const std::vector<double>& diff_idx,
                  const std::vector<double>& ratios);

  // Single value
  void setDiffPAR(double ratio);
  void setDiffCAR(double ratio);
  void setDiffPSR(double ratio);
  void setDiffCSR(double ratio);

  void setAreaDiffReduce(const std::vector<double>& areas,
                         const std::vector<double>& factors);

  static dbTechLayerAntennaRule* getAntennaRule(dbTech* inly, uint dbid);
};

///////////////////////////////////////////////////////////////////////////////
///
/// A dbTechAntennaPinModel contains model specific antenna info for a pin
///
///////////////////////////////////////////////////////////////////////////////

class dbTechAntennaPinModel : public dbObject
{
 public:
  void addGateAreaEntry(double inval, dbTechLayer* refly = nullptr);
  void addMaxAreaCAREntry(double inval, dbTechLayer* refly = nullptr);
  void addMaxSideAreaCAREntry(double inval, dbTechLayer* refly = nullptr);
  void addMaxCutCAREntry(double inval, dbTechLayer* refly = nullptr);

  void getGateArea(std::vector<std::pair<double, dbTechLayer*>>& data);
  void getMaxAreaCAR(std::vector<std::pair<double, dbTechLayer*>>& data);
  void getMaxSideAreaCAR(std::vector<std::pair<double, dbTechLayer*>>& data);
  void getMaxCutCAR(std::vector<std::pair<double, dbTechLayer*>>& data);

  void writeLef(dbTech* tech, lefout& writer) const;

  static dbTechAntennaPinModel* getAntennaPinModel(dbMaster* master, uint dbid);
};

///////////////////////////////////////////////////////////////////////////////
///
/// A NonDefaultRule is the element that represents a Non-default technology
/// rule.
///
///////////////////////////////////////////////////////////////////////////////
class dbTechNonDefaultRule : public dbObject
{
 public:
  ///
  /// Get the rule name.
  ///
  std::string getName();

  ///
  /// Get the rule name.
  ///
  const char* getConstName();

  ///
  /// Returns true if this rule is a block rule
  ///
  bool isBlockRule();

  ///
  /// Find a specific layer-rule.
  /// Returns nullptr if there is no layer-rule.
  ///
  dbTechLayerRule* getLayerRule(dbTechLayer* layer);

  ///
  /// Get the layer-rules of this non-default rule.
  ///
  void getLayerRules(std::vector<dbTechLayerRule*>& layer_rules);

  ///
  /// Get the vias of this non-default rule.
  ///
  void getVias(std::vector<dbTechVia*>& vias);

  ///
  /// Find a specific rule
  /// Returns nullptr if no rule exists.
  ///
  dbTechSameNetRule* findSameNetRule(dbTechLayer* l1, dbTechLayer* l2);

  ///
  /// Get the same-net rules of this non-default rule.
  ///
  void getSameNetRules(std::vector<dbTechSameNetRule*>& rules);

  /////////////////////////
  // 5.6 DEF additions
  /////////////////////////

  ///
  /// Set the hard spacing rule.
  ///
  bool getHardSpacing();

  ///
  /// Get the hard spacing rule.
  ///
  void setHardSpacing(bool value);

  ///
  ///  Add a use via.
  ///
  void addUseVia(dbTechVia* via);

  ///
  ///  Get vias to use.
  ///
  void getUseVias(std::vector<dbTechVia*>& vias);

  ///
  ///  Add a use via.
  ///
  void addUseViaRule(dbTechViaGenerateRule* rule);

  ///
  ///  Get vias to use.
  ///
  void getUseViaRules(std::vector<dbTechViaGenerateRule*>& rules);

  ///
  /// Assign a minimum number of cuts to this cut-layer
  ///
  void setMinCuts(dbTechLayer* cut_layer, int count);

  ///
  /// Get the minimum number of cuts for this cut-layer.
  ///
  /// Returns false if a value has not been specified.
  ///
  bool getMinCuts(dbTechLayer* cut_layer, int& count);

  ///
  /// Create a new non-default-rule.
  /// Returns nullptr if a non-default-rule with this name already exists
  ///
  static dbTechNonDefaultRule* create(dbTech* tech, const char* name);

  ///
  /// Create a new non-default-rule.
  /// Returns nullptr if a non-default-rule with this name already exists
  ///
  static dbTechNonDefaultRule* create(dbBlock* block, const char* name);

  ///
  /// Translate a database-id back to a pointer.
  ///
  static dbTechNonDefaultRule* getTechNonDefaultRule(dbTech* tech, uint oid);

  ///
  /// Translate a database-id back to a pointer.
  ///
  static dbTechNonDefaultRule* getTechNonDefaultRule(dbBlock* block, uint oid);
};

///////////////////////////////////////////////////////////////////////////////
///
/// A TechLayerRule is the element that represents a non-default layer
/// rule.
///
///////////////////////////////////////////////////////////////////////////////
class dbTechLayerRule : public dbObject
{
 public:
  ///
  /// Get the layer this rule represents
  ///
  dbTechLayer* getLayer();

  ///
  /// Returns true if this rule is a block rule
  ///
  bool isBlockRule();

  ///
  /// Get the non-default-rule this layer-rule belongs too.
  ///
  dbTechNonDefaultRule* getNonDefaultRule();

  ///
  /// Get the minimum path-width.
  ///
  int getWidth();

  ///
  /// Set the minimum path-width.
  ///
  void setWidth(int width);

  ///
  /// Get the minimum object-to-object spacing.
  ///
  int getSpacing();

  ///
  /// Set the minimum object-to-object spacing.
  ///
  void setSpacing(int spacing);

  ///
  /// Get the resitance per square nm
  ///
  double getResistance();

  ///
  /// Set the resitance per square nm
  ///
  void setResistance(double res);

  ///
  /// Get the capacitance per square nm
  ///
  double getCapacitance();

  ///
  /// Set the capacitance per square nm
  ///
  void setCapacitance(double cap);

  ///
  /// Get the edge capacitance
  ///
  double getEdgeCapacitance();

  ///
  /// Set the edge capacitance
  ///
  void setEdgeCapacitance(double cap);

  ///
  /// Get the edge capacitance
  ///
  uint getWireExtension();

  ///
  /// Set the edge capacitance
  ///
  void setWireExtension(uint ext);

  ///
  /// Create a new layer-rule.
  /// Returns nullptr if a layer-rule for this layer already exists.
  ///
  static dbTechLayerRule* create(dbTechNonDefaultRule* rule,
                                 dbTechLayer* layer);

  ///
  /// Translate a database-id back to a pointer.
  ///
  static dbTechLayerRule* getTechLayerRule(dbTech* tech, uint oid);

  ///
  /// Translate a database-id back to a pointer.
  ///
  static dbTechLayerRule* getTechLayerRule(dbBlock* block, uint oid);
};

///////////////////////////////////////////////////////////////////////////////
///
/// A TechSameNetRule
///
///////////////////////////////////////////////////////////////////////////////
class dbTechSameNetRule : public dbObject
{
 public:
  ///
  /// Get the layer this rule represents
  ///
  dbTechLayer* getLayer1();

  ///
  /// Get the layer this rule represents
  ///
  dbTechLayer* getLayer2();

  ///
  /// Get the minimum net-to-net spacing.
  ///
  int getSpacing();

  ///
  /// Set the minimum net-to-net spacing.
  ///
  void setSpacing(int spacing);

  ///
  /// Set the flag to allow stacked vias, the default value is false.
  ///
  void setAllowStackedVias(bool value);

  ///
  /// Get the allow stacked vias flag.
  ///
  bool getAllowStackedVias();

  ///
  /// Create a new default samenet rule.
  /// Returns nullptr if a rule already exists between these layers.
  ///
  static dbTechSameNetRule* create(dbTechLayer* layer1, dbTechLayer* layer2);
  ///
  /// Create a new non-default samenet rule.
  /// Returns nullptr if a rule already exists between these layers.
  ///
  static dbTechSameNetRule* create(dbTechNonDefaultRule* rule,
                                   dbTechLayer* layer1,
                                   dbTechLayer* layer2);

  ///
  /// Translate a database-id back to a pointer.
  ///
  static dbTechSameNetRule* getTechSameNetRule(dbTech* tech, uint oid);
};

class dbViaParams : private _dbViaParams
{
 public:
  dbViaParams();
  dbViaParams(const dbViaParams& p);
  ~dbViaParams();

  int getXCutSize() const;
  int getYCutSize() const;
  int getXCutSpacing() const;
  int getYCutSpacing() const;
  int getXTopEnclosure() const;
  int getYTopEnclosure() const;
  int getXBottomEnclosure() const;
  int getYBottomEnclosure() const;
  int getNumCutRows() const;
  int getNumCutCols() const;
  int getXOrigin() const;
  int getYOrigin() const;
  int getXTopOffset() const;
  int getYTopOffset() const;
  int getXBottomOffset() const;
  int getYBottomOffset() const;
  dbTechLayer* getTopLayer() const;
  dbTechLayer* getCutLayer() const;
  dbTechLayer* getBottomLayer() const;

  void setXCutSize(int value);
  void setYCutSize(int value);
  void setXCutSpacing(int value);
  void setYCutSpacing(int value);
  void setXTopEnclosure(int value);
  void setYTopEnclosure(int value);
  void setXBottomEnclosure(int value);
  void setYBottomEnclosure(int value);
  void setNumCutRows(int value);
  void setNumCutCols(int value);
  void setXOrigin(int value);
  void setYOrigin(int value);
  void setXTopOffset(int value);
  void setYTopOffset(int value);
  void setXBottomOffset(int value);
  void setYBottomOffset(int value);
  void setTopLayer(dbTechLayer* layer);
  void setCutLayer(dbTechLayer* layer);
  void setBottomLayer(dbTechLayer* layer);

 private:
  dbViaParams(const _dbViaParams& p);

  dbTech* _tech;

  friend class dbVia;
  friend class dbTechVia;
};

// Generator Code Begin ClassDefinition

class dbAccessPoint : public dbObject
{
 public:
  void setPoint(Point point);

  Point getPoint() const;

  void setLayer(dbTechLayer* layer);

  // User Code Begin dbAccessPoint
  void setAccesses(const std::vector<dbDirection>& accesses);

  void getAccesses(std::vector<dbDirection>& tbl) const;

  void setLowType(dbAccessType type_low);

  dbAccessType getLowType() const;

  void setHighType(dbAccessType type_high);

  dbAccessType getHighType() const;

  void setAccess(bool access, dbDirection dir);

  bool hasAccess(dbDirection dir = dbDirection::NONE)
      const;  // NONE refers to access in any direction

  dbTechLayer* getLayer() const;

  dbMPin* getMPin() const;

  dbBPin* getBPin() const;

  std::vector<std::vector<dbObject*>> getVias() const;

  void addTechVia(int num_cuts, dbTechVia* via);

  void addBlockVia(int num_cuts, dbVia* via);

  void addSegment(const Rect& segment,
                  const bool& begin_style_trunc,
                  const bool& end_style_trunc);

  const std::vector<std::tuple<Rect, bool, bool>>& getSegments() const;

  static dbAccessPoint* create(dbBlock* block,
                               dbMPin* pin,
                               uint pin_access_idx);

  static dbAccessPoint* create(dbBPin*);

  static dbAccessPoint* getAccessPoint(dbBlock* block, uint dbid);

  static void destroy(dbAccessPoint* ap);
  // User Code End dbAccessPoint
};

class dbBusPort : public dbObject
{
 public:
  int getFrom() const;

  int getTo() const;

  dbModBTerm* getPort() const;

  void setMembers(dbModBTerm* members);

  dbModBTerm* getMembers() const;

  void setLast(dbModBTerm* last);

  dbModBTerm* getLast() const;

  dbModule* getParent() const;

  // User Code Begin dbBusPort
  // get element by bit index in bus (allows for up/down)
  // linear access
  dbModBTerm* getBusIndexedElement(int index);
  dbSet<dbModBTerm> getBusPortMembers();
  int getSize() const;
  bool getUpdown() const;

  static dbBusPort* create(dbModule* parentModule,
                           dbModBTerm* port,
                           int from_ix,
                           int to_ix);

  // User Code End dbBusPort
};

class dbCellEdgeSpacing : public dbObject
{
 public:
  void setFirstEdgeType(const std::string& first_edge_type);

  std::string getFirstEdgeType() const;

  void setSecondEdgeType(const std::string& second_edge_type);

  std::string getSecondEdgeType() const;

  void setSpacing(int spacing);

  int getSpacing() const;

  void setExceptAbutted(bool except_abutted);

  bool isExceptAbutted() const;

  void setExceptNonFillerInBetween(bool except_non_filler_in_between);

  bool isExceptNonFillerInBetween() const;

  void setOptional(bool optional);

  bool isOptional() const;

  void setSoft(bool soft);

  bool isSoft() const;

  void setExact(bool exact);

  bool isExact() const;

  // User Code Begin dbCellEdgeSpacing

  static dbCellEdgeSpacing* create(dbTech*);

  static void destroy(dbCellEdgeSpacing*);

  // User Code End dbCellEdgeSpacing
};

class dbChip : public dbObject
{
 public:
  enum class ChipType
  {
    DIE,
    RDL,
    IP,
    SUBSTRATE,
    HIER
  };

  const char* getName() const;

  void setOffset(Point offset);

  Point getOffset() const;

  void setWidth(int width);

  int getWidth() const;

  void setHeight(int height);

  int getHeight() const;

  void setThickness(int thickness);

  int getThickness() const;

  void setShrink(float shrink);

  float getShrink() const;

  void setSealRingEast(int seal_ring_east);

  int getSealRingEast() const;

  void setSealRingWest(int seal_ring_west);

  int getSealRingWest() const;

  void setSealRingNorth(int seal_ring_north);

  int getSealRingNorth() const;

  void setSealRingSouth(int seal_ring_south);

  int getSealRingSouth() const;

  void setScribeLineEast(int scribe_line_east);

  int getScribeLineEast() const;

  void setScribeLineWest(int scribe_line_west);

  int getScribeLineWest() const;

  void setScribeLineNorth(int scribe_line_north);

  int getScribeLineNorth() const;

  void setScribeLineSouth(int scribe_line_south);

  int getScribeLineSouth() const;

  void setTsv(bool tsv);

  bool isTsv() const;

  dbSet<dbChipRegion> getChipRegions() const;

  // User Code Begin dbChip

  ChipType getChipType() const;
  ///
  /// Get the top-block of this chip.
  /// Returns nullptr if a top-block has NOT been created.
  ///
  dbBlock* getBlock();

  dbSet<dbChipInst> getChipInsts() const;

  dbSet<dbChipConn> getChipConns() const;

  dbSet<dbChipNet> getChipNets() const;

  dbChipInst* findChipInst(const std::string& name) const;

  dbChipRegion* findChipRegion(const std::string& name) const;

  dbTech* getTech() const;

  ///
  /// Create a new chip.
  /// Returns nullptr if there is no database technology.
  ///
  static dbChip* create(dbDatabase* db,
                        dbTech* tech,
                        const std::string& name = "",
                        ChipType type = ChipType::DIE);

  ///
  /// Translate a database-id back to a pointer.
  ///
  static dbChip* getChip(dbDatabase* db, uint oid);

  ///
  /// Destroy a chip.
  ///
  static void destroy(dbChip* chip);
  // User Code End dbChip
};

class dbChipBump : public dbObject
{
 public:
  // User Code Begin dbChipBump
  dbChip* getChip() const;

  dbChipRegion* getChipRegion() const;

  dbInst* getInst() const;

  dbNet* getNet() const;

  dbBTerm* getBTerm() const;

  void setNet(dbNet* net);

  void setBTerm(dbBTerm* bterm);

  static dbChipBump* create(dbChipRegion* chip_region, dbInst* inst);

  // User Code End dbChipBump
};

class dbChipBumpInst : public dbObject
{
 public:
  // User Code Begin dbChipBumpInst

  dbChipBump* getChipBump() const;

  dbChipRegionInst* getChipRegionInst() const;

  // User Code End dbChipBumpInst
};

class dbChipConn : public dbObject
{
 public:
  std::string getName() const;

  void setThickness(int thickness);

  int getThickness() const;

  // User Code Begin dbChipConn

  dbChip* getParentChip() const;

  dbChipRegionInst* getTopRegion() const;

  dbChipRegionInst* getBottomRegion() const;

  std::vector<dbChipInst*> getTopRegionPath() const;

  std::vector<dbChipInst*> getBottomRegionPath() const;

  static dbChipConn* create(const std::string& name,
                            dbChip* parent_chip,
                            const std::vector<dbChipInst*>& top_region_path,
                            dbChipRegionInst* top_region,
                            const std::vector<dbChipInst*>& bottom_region_path,
                            dbChipRegionInst* bottom_region);

  static void destroy(dbChipConn* chipConn);
  // User Code End dbChipConn
};

class dbChipInst : public dbObject
{
 public:
  std::string getName() const;

  void setLoc(const Point3D& loc);

  Point3D getLoc() const;

  void setOrient(dbOrientType3D orient);

  dbOrientType3D getOrient() const;

  dbChip* getMasterChip() const;

  dbChip* getParentChip() const;

  // User Code Begin dbChipInst

  dbTransform getTransform() const;

  dbSet<dbChipRegionInst> getRegions() const;

  dbChipRegionInst* findChipRegionInst(dbChipRegion* chip_region) const;

  dbChipRegionInst* findChipRegionInst(const std::string& name) const;

  static odb::dbChipInst* create(dbChip* parent_chip,
                                 dbChip* master_chip,
                                 const std::string& name);

  static void destroy(dbChipInst* chipInst);
  // User Code End dbChipInst
};

class dbChipNet : public dbObject
{
 public:
  std::string getName() const;

  // User Code Begin dbChipNet
  dbChip* getChip() const;

  uint getNumBumpInsts() const;

  dbChipBumpInst* getBumpInst(uint index, std::vector<dbChipInst*>& path) const;

  void addBumpInst(dbChipBumpInst* bump_inst,
                   const std::vector<dbChipInst*>& path);

  static dbChipNet* create(dbChip* chip, const std::string& name);

  static void destroy(dbChipNet* net);
  // User Code End dbChipNet
};

class dbChipRegion : public dbObject
{
 public:
  enum class Side
  {
    FRONT,
    BACK,
    INTERNAL,
    INTERNAL_EXT
  };

  std::string getName() const;

  void setBox(const Rect& box);

  Rect getBox() const;

  dbSet<dbChipBump> getChipBumps() const;

  // User Code Begin dbChipRegion
  dbChip* getChip() const;

  Side getSide() const;

  dbTechLayer* getLayer() const;

  static dbChipRegion* create(dbChip* chip,
                              const std::string& name,
                              Side side,
                              dbTechLayer* layer);

  // User Code End dbChipRegion
};

class dbChipRegionInst : public dbObject
{
 public:
  // User Code Begin dbChipRegionInst

  dbChipInst* getChipInst() const;

  dbChipRegion* getChipRegion() const;

  dbSet<dbChipBumpInst> getChipBumpInsts() const;

  // User Code End dbChipRegionInst
};

class dbDatabase : public dbObject
{
 public:
  void setDbuPerMicron(uint dbu_per_micron);

  uint getDbuPerMicron() const;

  dbSet<dbChip> getChips() const;

  dbChip* findChip(const char* name) const;

  dbSet<dbProperty> getProperties() const;

  dbSet<dbChipInst> getChipInsts() const;

  dbSet<dbChipRegionInst> getChipRegionInsts() const;

  dbSet<dbChipConn> getChipConns() const;

  dbSet<dbChipBumpInst> getChipBumpInsts() const;

  dbSet<dbChipNet> getChipNets() const;

  // User Code Begin dbDatabase

  void setTopChip(dbChip* chip);
  ///
  /// Return the libs contained in the database. A database can contain
  /// multiple libs.
  ///
  dbSet<dbLib> getLibs();

  ///
  /// Find a specific lib.
  /// Returns nullptr if no lib was found.
  ///
  dbLib* findLib(const char* name);

  ///
  /// Return the techs contained in the database. A database can contain
  /// multiple techs.
  ///
  dbSet<dbTech> getTechs();

  ///
  /// Find a specific tech.
  /// Returns nullptr if no tech was found.
  ///
  dbTech* findTech(const char* name);

  ///
  /// Find a specific master
  /// Returns nullptr if no master is found.
  ///
  dbMaster* findMaster(const char* name);

  ///
  /// This function is used to delete unused master-cells.
  /// Returns the number of unused master-cells that have been deleted.
  ///
  int removeUnusedMasters();

  ///
  /// Get the chip of this database.
  /// Returns nullptr if no chip has been created.
  ///
  dbChip* getChip();

  ////////////////////////
  /// DEPRECATED
  ////////////////////////
  ///
  /// This is replaced by dbBlock::getTech() or dbLib::getTech().
  /// This is temporarily kept for legacy migration.
  /// Get the technology of this database if there is exactly one dbTech.
  /// Returns nullptr if no tech has been created.
  ///
  dbTech* getTech();

  ///
  /// Returns the number of masters
  ///
  uint getNumberOfMasters();

  ///
  /// Read a database from this stream.
  /// WARNING: This function destroys the data currently in the database.
  /// Throws ZIOError..
  ///
  void read(std::istream& f);

  ///
  /// Write a database to this stream.
  /// Throws ZIOError..
  ///
  void write(std::ostream& file);

  ///
  /// ECO - The following methods implement a simple ECO mechanism for capturing
  /// netlist changes. The intent of the ECO mechanism is to support delta
  /// changes that occur in a "remote" node that must be applied back to the
  /// "master" node. Being as such, the database on the "remote" must be an
  /// exact copy of the "master" database, prior to changes. Furthermore, the
  /// "master" database cannot change prior to commiting the eco to the block.
  ///
  /// WARNING: If these invariants does not hold then the results will be
  ///          unpredictable.
  ///

  ///
  /// Begin collecting netlist changes on specified block.
  ///
  /// NOTE: Eco changes can not be nested at this time.
  ///
  static void beginEco(dbBlock* block);

  ///
  /// End collecting netlist changes on specified block.
  ///
  static void endEco(dbBlock* block);

  ///
  /// Returns true of the pending eco is empty
  ///
  static bool ecoEmpty(dbBlock* block);

  ///
  /// Read the eco changes from the specified stream to be applied to the
  /// specified block.
  ///
  static void readEco(dbBlock* block, const char* filename);

  ///
  /// Write the eco netlist changes to the specified stream.
  ///
  static void writeEco(dbBlock* block, const char* filename);
  static int checkEco(dbBlock* block);

  ///
  /// Commit any pending netlist changes.
  ///
  static void commitEco(dbBlock* block);

  ///
  /// Undo any pending netlist changes.  Only supports:
  ///   create and destroy of dbInst and dbNet
  ///   dbInst::swapMaster
  ///   connect and disconnect of dbBTerm and dbITerm
  ///
  static void undoEco(dbBlock* block);

  ///
  /// links to utl::Logger
  ///
  void setLogger(utl::Logger* logger);

  ///
  /// Initializes the database to nothing.
  ///
  void clear();

  ///
  /// Generates a report of memory usage.
  ///   Not perfectly byte accurate.  Intended for developers.
  ///
  void report();

  ///
  /// Used to be notified when lef/def/odb are read.
  ///
  void addObserver(dbDatabaseObserver* observer);
  void removeObserver(dbDatabaseObserver* observer);

  ///
  /// Notify observers when one of these operations is complete.
  /// Fine-grained callbacks during construction are not as helpful
  /// as knowing when the data is fully loaded into odb.
  ///
  void triggerPostReadLef(dbTech* tech, dbLib* library);
  void triggerPostReadDef(dbBlock* block, bool floorplan);
  void triggerPostReadDb();
  void triggerPostRead3Dbx(dbChip* chip);

  ///
  /// Create an instance of a database
  ///
  static dbDatabase* create();

  ///
  /// Detroy an instance of a database
  ///
  static void destroy(dbDatabase* db);

  ///
  /// Translate a database-id back to a pointer.
  ///
  static dbDatabase* getDatabase(uint oid);
  // User Code End dbDatabase
};

// Top level DFT (Design for Testing) class
class dbDft : public dbObject
{
 public:
  void setScanInserted(bool scan_inserted);

  bool isScanInserted() const;

  dbSet<dbScanChain> getScanChains() const;
};

class dbGCellGrid : public dbObject
{
 public:
  struct GCellData
  {
    float usage = 0;
    float capacity = 0;
  };

  // User Code Begin dbGCellGrid

  ///
  /// Get the "X" grid coordinates
  ///
  void getGridX(std::vector<int>& x_grid);

  ///
  /// Get the "Y" grid coordinates
  ///
  void getGridY(std::vector<int>& y_grid);

  ///
  /// Get the block this grid belongs too.
  ///
  dbBlock* getBlock();

  ///
  /// Add a "X" grid pattern.
  ///
  void addGridPatternX(int origin_x, int line_count, int step);

  ///
  /// Add a "Y" grid pattern.
  ///
  void addGridPatternY(int origin_y, int line_count, int step);

  ///
  /// Get the number of "X" grid patterns.
  ///
  int getNumGridPatternsX();

  ///
  /// Get the number of "Y" grid patterns.
  ///
  int getNumGridPatternsY();

  ///
  /// Get the "ith" "X" grid pattern.
  ///
  void getGridPatternX(int i, int& origin_x, int& line_count, int& step);

  ///
  /// Get the "ith" "Y" grid pattern.
  ///
  void getGridPatternY(int i, int& origin_y, int& line_count, int& step);
  ///
  /// Create an empty GCell grid.
  /// Returns nullptr if a grid already exists.
  ///
  static dbGCellGrid* create(dbBlock* block);

  ///
  /// Translate a database-id back to a pointer.
  ///
  static dbGCellGrid* getGCellGrid(dbBlock* block, uint oid);

  uint getXIdx(int x);

  uint getYIdx(int y);

  float getCapacity(dbTechLayer* layer, uint x_idx, uint y_idx) const;

  float getUsage(dbTechLayer* layer, uint x_idx, uint y_idx) const;

  void setCapacity(dbTechLayer* layer, uint x_idx, uint y_idx, float capacity);

  void setUsage(dbTechLayer* layer, uint x_idx, uint y_idx, float use);

  void resetCongestionMap();

  void resetGrid();

  dbMatrix<dbGCellGrid::GCellData> getLayerCongestionMap(dbTechLayer* layer);

  dbMatrix<dbGCellGrid::GCellData> getDirectionCongestionMap(
      const dbTechLayerDir& direction);
  // User Code End dbGCellGrid
};

class dbGDSARef : public dbObject
{
 public:
  void setOrigin(Point origin);

  Point getOrigin() const;

  void setLr(Point lr);

  Point getLr() const;

  void setUl(Point ul);

  Point getUl() const;

  void setTransform(dbGDSSTrans transform);

  dbGDSSTrans getTransform() const;

  void setNumRows(int16_t num_rows);

  int16_t getNumRows() const;

  void setNumColumns(int16_t num_columns);

  int16_t getNumColumns() const;

  // User Code Begin dbGDSARef
  dbGDSStructure* getStructure() const;
  std::vector<std::pair<std::int16_t, std::string>>& getPropattr();

  static dbGDSARef* create(dbGDSStructure* parent, dbGDSStructure* child);
  static void destroy(dbGDSARef* aref);
  // User Code End dbGDSARef
};

class dbGDSBoundary : public dbObject
{
 public:
  void setLayer(int16_t layer);

  int16_t getLayer() const;

  void setDatatype(int16_t datatype);

  int16_t getDatatype() const;

  void setXy(const std::vector<Point>& xy);

  void getXy(std::vector<Point>& tbl) const;

  // User Code Begin dbGDSBoundary
  const std::vector<Point>& getXY();
  std::vector<std::pair<std::int16_t, std::string>>& getPropattr();

  static dbGDSBoundary* create(dbGDSStructure* structure);
  static void destroy(dbGDSBoundary* boundary);
  // User Code End dbGDSBoundary
};

class dbGDSBox : public dbObject
{
 public:
  void setLayer(int16_t layer);

  int16_t getLayer() const;

  void setDatatype(int16_t datatype);

  int16_t getDatatype() const;

  void setBounds(Rect bounds);

  Rect getBounds() const;

  // User Code Begin dbGDSBox
  std::vector<std::pair<std::int16_t, std::string>>& getPropattr();

  static dbGDSBox* create(dbGDSStructure* structure);
  static void destroy(dbGDSBox* box);
  // User Code End dbGDSBox
};

class dbGDSPath : public dbObject
{
 public:
  void setLayer(int16_t layer);

  int16_t getLayer() const;

  void setDatatype(int16_t datatype);

  int16_t getDatatype() const;

  void setXy(const std::vector<Point>& xy);

  void getXy(std::vector<Point>& tbl) const;

  void setWidth(int width);

  int getWidth() const;

  void setPathType(int16_t path_type);

  int16_t getPathType() const;

  // User Code Begin dbGDSPath
  const std::vector<Point>& getXY();
  std::vector<std::pair<std::int16_t, std::string>>& getPropattr();

  static dbGDSPath* create(dbGDSStructure* structure);
  static void destroy(dbGDSPath* path);
  // User Code End dbGDSPath
};

class dbGDSSRef : public dbObject
{
 public:
  void setOrigin(Point origin);

  Point getOrigin() const;

  void setTransform(dbGDSSTrans transform);

  dbGDSSTrans getTransform() const;

  // User Code Begin dbGDSSRef
  dbGDSStructure* getStructure() const;
  std::vector<std::pair<std::int16_t, std::string>>& getPropattr();

  static dbGDSSRef* create(dbGDSStructure* parent, dbGDSStructure* child);
  static void destroy(dbGDSSRef* sref);
  // User Code End dbGDSSRef
};

class dbGDSStructure : public dbObject
{
 public:
  char* getName() const;

  dbSet<dbGDSBoundary> getGDSBoundaries() const;

  dbSet<dbGDSBox> getGDSBoxs() const;

  dbSet<dbGDSPath> getGDSPaths() const;

  dbSet<dbGDSSRef> getGDSSRefs() const;

  dbSet<dbGDSARef> getGDSARefs() const;

  dbSet<dbGDSText> getGDSTexts() const;

  // User Code Begin dbGDSStructure

  dbGDSLib* getGDSLib();

  static dbGDSStructure* create(dbGDSLib* lib, const char* name);
  static void destroy(dbGDSStructure* structure);

  // User Code End dbGDSStructure
};

class dbGDSText : public dbObject
{
 public:
  void setLayer(int16_t layer);

  int16_t getLayer() const;

  void setDatatype(int16_t datatype);

  int16_t getDatatype() const;

  void setOrigin(Point origin);

  Point getOrigin() const;

  void setPresentation(dbGDSTextPres presentation);

  dbGDSTextPres getPresentation() const;

  void setTransform(dbGDSSTrans transform);

  dbGDSSTrans getTransform() const;

  void setText(const std::string& text);

  std::string getText() const;

  // User Code Begin dbGDSText
  std::vector<std::pair<std::int16_t, std::string>>& getPropattr();

  static dbGDSText* create(dbGDSStructure* structure);
  static void destroy(dbGDSText* text);
  // User Code End dbGDSText
};

class dbGlobalConnect : public dbObject
{
 public:
  dbRegion* getRegion() const;

  dbNet* getNet() const;

  std::string getInstPattern() const;

  std::string getPinPattern() const;

  // User Code Begin dbGlobalConnect
  std::vector<dbInst*> getInsts() const;

  int connect(dbInst* inst);

  static dbGlobalConnect* create(dbNet* net,
                                 dbRegion* region,
                                 const std::string& inst_pattern,
                                 const std::string& pin_pattern);

  static void destroy(dbGlobalConnect* global_connect);

  static dbSet<dbGlobalConnect>::iterator destroy(
      dbSet<dbGlobalConnect>::iterator& itr);

  // User Code End dbGlobalConnect
};

class dbGroup : public dbObject
{
 public:
  const char* getName() const;

  dbGroup* getParentGroup() const;

  dbRegion* getRegion() const;

  // User Code Begin dbGroup

  void setType(dbGroupType type);

  dbGroupType getType() const;

  void addModInst(dbModInst* modinst);

  void removeModInst(dbModInst* modinst);

  dbSet<dbModInst> getModInsts();

  void addInst(dbInst* inst);

  void removeInst(dbInst* inst);

  dbSet<dbInst> getInsts();

  void addGroup(dbGroup* group);

  void removeGroup(dbGroup* group);

  dbSet<dbGroup> getGroups();

  void addPowerNet(dbNet* net);

  void addGroundNet(dbNet* net);

  void removeNet(dbNet* net);

  dbSet<dbNet> getPowerNets();

  dbSet<dbNet> getGroundNets();

  static dbGroup* create(dbBlock* block, const char* name);

  static dbGroup* create(dbRegion* parent, const char* name);

  static dbGroup* create(dbGroup* parent, const char* name);

  static void destroy(dbGroup* group);

  static dbGroup* getGroup(dbBlock* block_, uint dbid_);

  // User Code End dbGroup
};

class dbGuide : public dbObject
{
 public:
  Rect getBox() const;

  // User Code Begin dbGuide

  dbNet* getNet() const;

  dbTechLayer* getLayer() const;

  dbTechLayer* getViaLayer() const;

  bool isCongested() const;

  static dbGuide* create(dbNet* net,
                         dbTechLayer* layer,
                         dbTechLayer* via_layer,
                         Rect box,
                         bool is_congested);

  static dbGuide* getGuide(dbBlock* block, uint dbid);

  static void destroy(dbGuide* guide);

  static dbSet<dbGuide>::iterator destroy(dbSet<dbGuide>::iterator& itr);

  bool isJumper() const;

  void setIsJumper(bool jumper);

  bool isConnectedToTerm() const;

  void setIsConnectedToTerm(bool is_connected);

  // User Code End dbGuide
};

class dbIsolation : public dbObject
{
 public:
  const char* getName() const;

  std::string getAppliesTo() const;

  std::string getClampValue() const;

  std::string getIsolationSignal() const;

  std::string getIsolationSense() const;

  std::string getLocation() const;

  void setPowerDomain(dbPowerDomain* power_domain);

  dbPowerDomain* getPowerDomain() const;

  // User Code Begin dbIsolation
  static dbIsolation* create(dbBlock* block, const char* name);
  static void destroy(dbIsolation* iso);

  void setAppliesTo(const std::string& applies_to);

  void setClampValue(const std::string& clamp_value);

  void setIsolationSignal(const std::string& isolation_signal);

  void setIsolationSense(const std::string& isolation_sense);

  void setLocation(const std::string& location);

  void addIsolationCell(const std::string& master);

  std::vector<dbMaster*> getIsolationCells();

  bool appliesTo(const dbIoType& io);

  // User Code End dbIsolation
};

class dbLevelShifter : public dbObject
{
 public:
  const char* getName() const;

  dbPowerDomain* getDomain() const;

  void setSource(const std::string& source);

  std::string getSource() const;

  void setSink(const std::string& sink);

  std::string getSink() const;

  void setUseFunctionalEquivalence(bool use_functional_equivalence);

  bool isUseFunctionalEquivalence() const;

  void setAppliesTo(const std::string& applies_to);

  std::string getAppliesTo() const;

  void setAppliesToBoundary(const std::string& applies_to_boundary);

  std::string getAppliesToBoundary() const;

  void setRule(const std::string& rule);

  std::string getRule() const;

  void setThreshold(float threshold);

  float getThreshold() const;

  void setNoShift(bool no_shift);

  bool isNoShift() const;

  void setForceShift(bool force_shift);

  bool isForceShift() const;

  void setLocation(const std::string& location);

  std::string getLocation() const;

  void setInputSupply(const std::string& input_supply);

  std::string getInputSupply() const;

  void setOutputSupply(const std::string& output_supply);

  std::string getOutputSupply() const;

  void setInternalSupply(const std::string& internal_supply);

  std::string getInternalSupply() const;

  void setNamePrefix(const std::string& name_prefix);

  std::string getNamePrefix() const;

  void setNameSuffix(const std::string& name_suffix);

  std::string getNameSuffix() const;

  void setCellName(const std::string& cell_name);

  std::string getCellName() const;

  void setCellInput(const std::string& cell_input);

  std::string getCellInput() const;

  void setCellOutput(const std::string& cell_output);

  std::string getCellOutput() const;

  // User Code Begin dbLevelShifter

  static dbLevelShifter* create(dbBlock* block,
                                const char* name,
                                dbPowerDomain* domain);
  static void destroy(dbLevelShifter* shifter);

  void addElement(const std::string& element);
  void addExcludeElement(const std::string& element);
  void addInstance(const std::string& instance, const std::string& port);
  std::vector<std::string> getElements() const;
  std::vector<std::string> getExcludeElements() const;
  std::vector<std::pair<std::string, std::string>> getInstances() const;
  // User Code End dbLevelShifter
};

class dbLogicPort : public dbObject
{
 public:
  const char* getName() const;

  std::string getDirection() const;

  // User Code Begin dbLogicPort
  static dbLogicPort* create(dbBlock* block,
                             const char* name,
                             const std::string& direction);
  static void destroy(dbLogicPort* lp);
  // User Code End dbLogicPort
};

class dbMarker : public dbObject
{
 public:
  void setComment(const std::string& comment);

  std::string getComment() const;

  void setLineNumber(int line_number);

  int getLineNumber() const;

  void setVisited(bool visited);

  bool isVisited() const;

  void setVisible(bool visible);

  bool isVisible() const;

  void setWaived(bool waived);

  bool isWaived() const;

  // User Code Begin dbMarker

  std::string getName() const;

  using MarkerShape = std::variant<Point, Line, Rect, Polygon>;

  dbMarkerCategory* getCategory() const;
  std::vector<MarkerShape> getShapes() const;
  dbTechLayer* getTechLayer() const;
  Rect getBBox() const;

  std::set<dbObject*> getSources() const;

  void addShape(const Point& pt);
  void addShape(const Line& line);
  void addShape(const Rect& rect);
  void addShape(const Polygon& polygon);

  void setTechLayer(dbTechLayer* layer);

  void addSource(dbObject* obj);
  bool addObstructionFromBlock(dbBlock* block);

  static dbMarker* create(dbMarkerCategory* category);
  static void destroy(dbMarker* marker);

  // User Code End dbMarker
};

class dbMarkerCategory : public dbObject
{
 public:
  const char* getName() const;

  void setDescription(const std::string& description);

  std::string getDescription() const;

  void setSource(const std::string& source);

  void setMaxMarkers(int max_markers);

  int getMaxMarkers() const;

  dbSet<dbMarker> getMarkers() const;

  dbSet<dbMarkerCategory> getMarkerCategories() const;

  dbMarkerCategory* findMarkerCategory(const char* name) const;

  // User Code Begin dbMarkerCategory

  dbMarkerCategory* getTopCategory() const;
  dbObject* getParent() const;
  std::string getSource() const;

  std::set<dbMarker*> getAllMarkers() const;

  bool rename(const char* name);

  int getMarkerCount() const;

  void writeJSON(const std::string& path) const;
  void writeJSON(std::ofstream& report) const;
  void writeTR(const std::string& path) const;
  void writeTR(std::ofstream& report) const;

  static std::set<dbMarkerCategory*> fromJSON(dbBlock* block,
                                              const std::string& path);
  static std::set<dbMarkerCategory*> fromJSON(dbBlock* block,
                                              const char* source,
                                              std::ifstream& report);
  static dbMarkerCategory* fromTR(dbBlock* block,
                                  const char* name,
                                  const std::string& path);
  static dbMarkerCategory* fromTR(dbBlock* block,
                                  const char* name,
                                  const char* source,
                                  std::ifstream& report);

  static dbMarkerCategory* create(dbBlock* block, const char* name);
  static dbMarkerCategory* createOrReplace(dbBlock* block, const char* name);
  static dbMarkerCategory* createOrGet(dbBlock* block, const char* name);
  static dbMarkerCategory* create(dbMarkerCategory* category, const char* name);
  static dbMarkerCategory* createOrGet(dbMarkerCategory* category,
                                       const char* name);
  static dbMarkerCategory* createOrReplace(dbMarkerCategory* category,
                                           const char* name);
  static void destroy(dbMarkerCategory* category);

  // User Code End dbMarkerCategory
};

class dbMasterEdgeType : public dbObject
{
 public:
  enum EdgeDir
  {
    TOP,
    RIGHT,
    LEFT,
    BOTTOM
  };

  void setEdgeType(const std::string& edge_type);

  std::string getEdgeType() const;

  void setCellRow(int cell_row);

  int getCellRow() const;

  void setHalfRow(int half_row);

  int getHalfRow() const;

  void setRangeBegin(int range_begin);

  int getRangeBegin() const;

  void setRangeEnd(int range_end);

  int getRangeEnd() const;

  // User Code Begin dbMasterEdgeType
  void setEdgeDir(dbMasterEdgeType::EdgeDir edge_dir);

  dbMasterEdgeType::EdgeDir getEdgeDir() const;

  static dbMasterEdgeType* create(dbMaster* master);

  static void destroy(dbMasterEdgeType* edge_type);

  // User Code End dbMasterEdgeType
};

class dbMetalWidthViaMap : public dbObject
{
 public:
  void setViaCutClass(bool via_cut_class);

  bool isViaCutClass() const;

  void setCutLayer(dbTechLayer* cut_layer);

  void setBelowLayerWidthLow(int below_layer_width_low);

  int getBelowLayerWidthLow() const;

  void setBelowLayerWidthHigh(int below_layer_width_high);

  int getBelowLayerWidthHigh() const;

  void setAboveLayerWidthLow(int above_layer_width_low);

  int getAboveLayerWidthLow() const;

  void setAboveLayerWidthHigh(int above_layer_width_high);

  int getAboveLayerWidthHigh() const;

  void setViaName(const std::string& via_name);

  std::string getViaName() const;

  void setPgVia(bool pg_via);

  bool isPgVia() const;

  // User Code Begin dbMetalWidthViaMap

  dbTechLayer* getCutLayer() const;

  static dbMetalWidthViaMap* create(dbTech* tech);

  static void destroy(dbMetalWidthViaMap* via_map);

  static dbMetalWidthViaMap* getMetalWidthViaMap(dbTech* tech, uint dbid);

  // User Code End dbMetalWidthViaMap
};

class dbModBTerm : public dbObject
{
 public:
  const char* getName() const;

  dbModule* getParent() const;

  // User Code Begin dbModBTerm
  void setParentModITerm(dbModITerm* parent_pin);
  dbModITerm* getParentModITerm() const;
  void setModNet(dbModNet* modNet);
  dbModNet* getModNet() const;
  void setSigType(const dbSigType& type);
  dbSigType getSigType();
  void setIoType(const dbIoType& type);
  dbIoType getIoType();
  void connect(dbModNet* net);
  void disconnect();
  bool isBusPort() const;
  void setBusPort(dbBusPort*);
  dbBusPort* getBusPort() const;
  static dbModBTerm* create(dbModule* parentModule, const char* name);
  static void destroy(dbModBTerm*);
  static dbSet<dbModBTerm>::iterator destroy(dbSet<dbModBTerm>::iterator& itr);
  static dbModBTerm* getModBTerm(dbBlock* block, uint dbid);
  // User Code End dbModBTerm
};

class dbModInst : public dbObject
{
 public:
  const char* getName() const;

  dbModule* getParent() const;

  dbModule* getMaster() const;

  dbGroup* getGroup() const;

  // User Code Begin dbModInst
  std::string getHierarchicalName() const;
  dbModITerm* findModITerm(const char* name);
  dbSet<dbModITerm> getModITerms();
  void removeUnusedPortsAndPins();

  dbModNet* findHierNet(const char* base_name) const;
  dbNet* findFlatNet(const char* base_name) const;
  bool findNet(const char* base_name,
               dbNet*& flat_net,
               dbModNet*& hier_net) const;

  /// Swap the module of this instance.
  /// Returns new mod inst if the operations succeeds.
  /// Old mod inst is deleted along with its child insts.
  dbModInst* swapMaster(dbModule* module);

  // Recursive search a given dbInst through child mod insts
  bool containsDbInst(dbInst* inst) const;

  // Recursive search a given dbModInst through child mod insts
  bool containsDbModInst(dbModInst* mod_inst) const;

  static dbModInst* create(dbModule* parentModule,
                           dbModule* masterModule,
                           const char* name);

  // This destroys this modinst but does not destroy the master dbModule.
  static void destroy(dbModInst* modinst);

  static dbSet<dbModInst>::iterator destroy(dbSet<dbModInst>::iterator& itr);

  static dbModInst* getModInst(dbBlock* block_, uint dbid_);
  // User Code End dbModInst
};

class dbModITerm : public dbObject
{
 public:
  const char* getName() const;

  dbModInst* getParent() const;

  // User Code Begin dbModITerm
  void setModNet(dbModNet* modNet);
  dbModNet* getModNet() const;
  void setChildModBTerm(dbModBTerm* child_port);
  dbModBTerm* getChildModBTerm() const;
  void connect(dbModNet* modnet);
  void disconnect();
  static dbModITerm* create(dbModInst* parentInstance,
                            const char* name,
                            dbModBTerm* modbterm = nullptr);
  static void destroy(dbModITerm*);
  static dbSet<dbModITerm>::iterator destroy(dbSet<dbModITerm>::iterator& itr);
  static dbModITerm* getModITerm(dbBlock* block, uint dbid);
  // User Code End dbModITerm
};

class dbModNet : public dbObject
{
 public:
  dbModule* getParent() const;

  // User Code Begin dbModNet
  dbSet<dbModITerm> getModITerms() const;
  dbSet<dbModBTerm> getModBTerms() const;
  dbSet<dbITerm> getITerms() const;
  dbSet<dbBTerm> getBTerms() const;
  unsigned connectionCount();
  std::string getName() const;
  const char* getConstName() const;
  std::string getHierarchicalName() const;
  void rename(const char* new_name);
  void disconnectAllTerms();
  void dump() const;

  static dbModNet* getModNet(dbBlock* block, uint id);
  static dbModNet* create(dbModule* parentModule, const char* base_name);
  static dbSet<dbModNet>::iterator destroy(dbSet<dbModNet>::iterator& itr);
  static void destroy(dbModNet*);
  // User Code End dbModNet
};

class dbModule : public dbObject
{
 public:
  const char* getName() const;

  void setModInst(dbModInst* mod_inst);

  dbModInst* getModInst() const;

  // User Code Begin dbModule
  std::string getHierarchicalName() const;

  // Get a mod net by name
  dbModNet* getModNet(const char* net_name);

  // Adding an inst to a new module will remove it from its previous
  // module.
  void addInst(dbInst* inst);

  dbBlock* getOwner();

  dbSet<dbModInst> getChildren();
  dbSet<dbModInst> getModInsts();
  dbSet<dbModNet> getModNets();
  // Get the ports of a module (STA world uses ports, which contain members).
  dbSet<dbModBTerm> getPorts();
  // Get the leaf level connections on a module (flat connected view).
  dbSet<dbModBTerm> getModBTerms() const;
  dbModBTerm* getModBTerm(uint id);
  dbSet<dbInst> getInsts();

  dbModInst* findModInst(const char* name);
  dbInst* findDbInst(const char* name);
  dbModBTerm* findModBTerm(const char* name);

  std::vector<dbInst*> getLeafInsts();

  int getModInstCount();
  int getDbInstCount();

  const dbModBTerm* getHeadDbModBTerm() const;
  bool canSwapWith(dbModule* new_module) const;
  bool isTop() const;

  static dbModule* create(dbBlock* block, const char* name);

  static void destroy(dbModule* module);

  static dbModule* getModule(dbBlock* block_, uint dbid_);

  static dbModule* makeUniqueDbModule(const char* cell_name,
                                      const char* inst_name,
                                      dbBlock* block);

  // User Code End dbModule
};

class dbNetTrack : public dbObject
{
 public:
  Rect getBox() const;

  // User Code Begin dbNetTrack

  dbNet* getNet() const;

  dbTechLayer* getLayer() const;

  static dbNetTrack* create(dbNet* net, dbTechLayer* layer, Rect box);

  static dbNetTrack* getNetTrack(dbBlock* block, uint dbid);

  static void destroy(dbNetTrack* guide);

  static dbSet<dbNetTrack>::iterator destroy(dbSet<dbNetTrack>::iterator& itr);

  // User Code End dbNetTrack
};

class dbPolygon : public dbObject
{
 public:
  Polygon getPolygon() const;

  int getDesignRuleWidth() const;

  // User Code Begin dbPolygon
  dbTechLayer* getTechLayer();
  dbSet<dbBox> getGeometry();
  void setDesignRuleWidth(int design_rule_width);

  ///
  /// Add an obstruction to a master.
  ///
  static dbPolygon* create(dbMaster* master,
                           dbTechLayer* layer,
                           const std::vector<Point>& polygon);

  ///
  /// Add a wire-shape to a master-pin.
  ///
  static dbPolygon* create(dbMPin* pin,
                           dbTechLayer* layer,
                           const std::vector<Point>& polygon);

  // User Code End dbPolygon
};

class dbPowerDomain : public dbObject
{
 public:
  const char* getName() const;

  dbGroup* getGroup() const;

  void setTop(bool top);

  bool isTop() const;

  void setParent(dbPowerDomain* parent);

  dbPowerDomain* getParent() const;

  void setVoltage(float voltage);

  float getVoltage() const;

  // User Code Begin dbPowerDomain
  void setGroup(dbGroup* group);
  static dbPowerDomain* create(dbBlock* block, const char* name);
  static void destroy(dbPowerDomain* pd);

  void addElement(const std::string& element);
  std::vector<std::string> getElements();

  void addPowerSwitch(dbPowerSwitch* ps);
  void addIsolation(dbIsolation* iso);
  void addLevelShifter(dbLevelShifter* shifter);

  std::vector<dbPowerSwitch*> getPowerSwitches();
  std::vector<dbIsolation*> getIsolations();
  std::vector<dbLevelShifter*> getLevelShifters();

  void setArea(const Rect& area);
  bool getArea(Rect& area);

  // User Code End dbPowerDomain
};

class dbPowerSwitch : public dbObject
{
 public:
  struct UPFIOSupplyPort
  {
    std::string port_name;
    std::string supply_net_name;
  };
  struct UPFControlPort
  {
    std::string port_name;
    std::string net_name;
  };
  struct UPFAcknowledgePort
  {
    std::string port_name;
    std::string net_name;
    std::string boolean_expression;
  };
  struct UPFOnState
  {
    std::string state_name;
    std::string input_supply_port;
    std::string boolean_expression;
  };

  const char* getName() const;

  void setPowerDomain(dbPowerDomain* power_domain);

  dbPowerDomain* getPowerDomain() const;

  // User Code Begin dbPowerSwitch
  static dbPowerSwitch* create(dbBlock* block, const char* name);
  static void destroy(dbPowerSwitch* ps);
  void addInSupplyPort(const std::string& in_port, const std::string& net);
  void setOutSupplyPort(const std::string& out_port, const std::string& net);
  void addControlPort(const std::string& control_port,
                      const std::string& control_net);
  void addAcknowledgePort(const std::string& port_name,
                          const std::string& net_name,
                          const std::string& boolean_expression);
  void addOnState(const std::string& on_state,
                  const std::string& port_name,
                  const std::string& boolean_expression);
  void setLibCell(dbMaster* master);
  void addPortMap(const std::string& model_port,
                  const std::string& switch_port);

  void addPortMap(const std::string& model_port, dbMTerm* mterm);
  std::vector<UPFControlPort> getControlPorts();
  std::vector<UPFIOSupplyPort> getInputSupplyPorts();
  UPFIOSupplyPort getOutputSupplyPort();
  std::vector<UPFAcknowledgePort> getAcknowledgePorts();
  std::vector<UPFOnState> getOnStates();

  // Returns library cell that was defined in the upf for this power switch
  dbMaster* getLibCell();

  // returns a map associating the model ports to actual instances of dbMTerms
  // belonging to the first
  //  lib cell defined in the upf
  std::map<std::string, dbMTerm*> getPortMap();
  // User Code End dbPowerSwitch
};

class dbProperty : public dbObject
{
 public:
  // User Code Begin dbProperty
  enum Type
  {
    // Do not change the order or the values of this enum.
    STRING_PROP = 0,
    BOOL_PROP = 1,
    INT_PROP = 2,
    DOUBLE_PROP = 3
  };

  /// Get the type of this property.
  Type getType();

  /// Get thetname of this property.
  std::string getName();

  /// Get the owner of this property
  dbObject* getPropOwner();

  /// Find the named property. Returns nullptr if the property does not exist.
  static dbProperty* find(dbObject* object, const char* name);

  /// Find the named property of the specified type. Returns nullptr if the
  /// property does not exist.
  static dbProperty* find(dbObject* object, const char* name, Type type);

  /// Destroy a specific property
  static void destroy(dbProperty* prop);
  /// Destroy all properties of the specific object
  static void destroyProperties(dbObject* obj);
  static dbSet<dbProperty> getProperties(dbObject* object);
  static dbSet<dbProperty>::iterator destroy(dbSet<dbProperty>::iterator itr);
  // 5.8
  static std::string writeProperties(dbObject* object);
  static std::string writePropValue(dbProperty* prop);
  // User Code End dbProperty
};

// A scan chain is a collection of dbScanLists that contains dbScanInsts.  Here,
// scan_in, scan_out and scan_enable are the top level ports/pins to where this
// scan chain is connected.  Each scan chain is also associated with a
// particular test mode and test mode pin that puts the Circuit Under Test (CUT)
// in test. The Scan Enable port/pin puts the scan chain into shifting mode.
class dbScanChain : public dbObject
{
 public:
  dbSet<dbScanPartition> getScanPartitions() const;

  // User Code Begin dbScanChain
  const std::string& getName() const;

  void setName(std::string_view name);

  void setScanIn(dbBTerm* scan_in);
  void setScanIn(dbITerm* scan_in);
  std::variant<dbBTerm*, dbITerm*> getScanIn() const;

  void setScanOut(dbBTerm* scan_out);
  void setScanOut(dbITerm* scan_out);
  std::variant<dbBTerm*, dbITerm*> getScanOut() const;

  void setScanEnable(dbBTerm* scan_enable);
  void setScanEnable(dbITerm* scan_enable);
  std::variant<dbBTerm*, dbITerm*> getScanEnable() const;

  void setTestMode(dbBTerm* test_mode);
  void setTestMode(dbITerm* test_mode);
  std::variant<dbBTerm*, dbITerm*> getTestMode() const;

  void setTestModeName(const std::string& test_mode_name);
  const std::string& getTestModeName() const;

  static dbScanChain* create(dbDft* dft);
  // User Code End dbScanChain
};

// A scan inst is a cell with a scan in, scan out and an optional scan enable.
// If no scan enable is provided, then this is an stateless component (because
// we don't need to enable scan for it) and the number of bits is set to 0.  It
// may be possible that two or more dbScanInst contains the same dbInst if the
// dbInst has more than one scan_in/scan_out pair. Examples of those cases are
// multibit cells with external scan or black boxes.  In this case, the scan_in,
// scan_out and scan enables are pins in the dbInst. The scan clock is the pin
// that we use to shift patterns in and out of the scan chain.
class dbScanInst : public dbObject
{
 public:
  struct AccessPins
  {
    std::variant<dbBTerm*, dbITerm*> scan_in;
    std::variant<dbBTerm*, dbITerm*> scan_out;
  };

  enum class ClockEdge
  {
    Rising,
    Falling
  };

  // User Code Begin dbScanInst
  void setScanClock(std::string_view scan_clock);
  const std::string& getScanClock() const;

  void setClockEdge(ClockEdge clock_edge);
  ClockEdge getClockEdge() const;
  std::string getClockEdgeString() const;

  // The number of bits that are in this scan inst from the scan in to the scan
  // out. For simple flops this is just 1.
  void setBits(uint bits);
  uint getBits() const;

  void setScanEnable(dbBTerm* scan_enable);
  void setScanEnable(dbITerm* scan_enable);
  std::variant<dbBTerm*, dbITerm*> getScanEnable() const;

  void setAccessPins(const AccessPins& access_pins);
  AccessPins getAccessPins() const;

  dbInst* getInst() const;

  void insertAtFront(dbScanList* scan_list);

  static dbScanInst* create(dbScanList* scan_list, dbInst* inst);
  // User Code End dbScanInst
};

// A scan list is a collection of dbScanInsts in a particular order that must be
// respected when performing scan reordering and repartitioning. For ScanList
// with two or more elements we say that they are ORDERED. If the ScanList
// contains only one element then they are FLOATING elements that don't have any
// restriccion when optimizing the scan chain.
class dbScanList : public dbObject
{
 public:
  // User Code Begin dbScanList
  dbSet<dbScanInst> getScanInsts() const;
  dbScanInst* add(dbInst* inst);
  static dbScanList* create(dbScanPartition* scan_partition);
  // User Code End dbScanList
};

// A scan partition is way to split the scan chains into sub chains with
// compatible scan flops (same clock, edge and voltage). The biggest partition
// possible is the whole chain if all the scan flops inside it are compatible
// between them for reordering and repartitioning. The name of this partition is
// not unique, as multiple partitions may have the same same and therefore
// contain the same type of flops.
class dbScanPartition : public dbObject
{
 public:
  dbSet<dbScanList> getScanLists() const;

  // User Code Begin dbScanPartition
  const std::string& getName() const;
  void setName(const std::string& name);

  static dbScanPartition* create(dbScanChain* chain);
  // User Code End dbScanPartition
};

// This is a helper class to contain dbBTerms and dbITerms in the same field. We
// need this difference because some pins may need to be conected to top level
// ports or cell's pins.  For example: a scan chain may be connected to a top
// level design port (dbBTerm) or to an output/input pin of a cell that is part
// of a decompressor/compressor
class dbScanPin : public dbObject
{
 public:
  // User Code Begin dbScanPin
  std::variant<dbBTerm*, dbITerm*> getPin() const;
  void setPin(dbBTerm* bterm);
  void setPin(dbITerm* iterm);
  static dbId<dbScanPin> create(dbDft* dft, dbBTerm* bterm);
  static dbId<dbScanPin> create(dbDft* dft, dbITerm* iterm);
  // User Code End dbScanPin
};

class dbTechLayer : public dbObject
{
 public:
  enum LEF58_TYPE
  {
    NONE,
    NWELL,
    PWELL,
    ABOVEDIEEDGE,
    BELOWDIEEDGE,
    DIFFUSION,
    TRIMPOLY,
    MIMCAP,
    STACKEDMIMCAP,
    TSVMETAL,
    TSV,
    PASSIVATION,
    HIGHR,
    TRIMMETAL,
    REGION,
    MEOL,
    WELLDISTANCE,
    CPODE,
    PADMETAL,
    POLYROUTING
  };

  void setWrongWayWidth(uint wrong_way_width);

  uint getWrongWayWidth() const;

  void setLayerAdjustment(float layer_adjustment);

  float getLayerAdjustment() const;

  void getOrthSpacingTable(std::vector<std::pair<int, int>>& tbl) const;

  dbSet<dbTechLayerCutClassRule> getTechLayerCutClassRules() const;

  dbTechLayerCutClassRule* findTechLayerCutClassRule(const char* name) const;

  dbSet<dbTechLayerSpacingEolRule> getTechLayerSpacingEolRules() const;

  dbSet<dbTechLayerCutSpacingRule> getTechLayerCutSpacingRules() const;

  dbSet<dbTechLayerMinStepRule> getTechLayerMinStepRules() const;

  dbSet<dbTechLayerCornerSpacingRule> getTechLayerCornerSpacingRules() const;

  dbSet<dbTechLayerSpacingTablePrlRule> getTechLayerSpacingTablePrlRules()
      const;

  dbSet<dbTechLayerCutSpacingTableOrthRule>
  getTechLayerCutSpacingTableOrthRules() const;

  dbSet<dbTechLayerCutSpacingTableDefRule> getTechLayerCutSpacingTableDefRules()
      const;

  dbSet<dbTechLayerCutEnclosureRule> getTechLayerCutEnclosureRules() const;

  dbSet<dbTechLayerEolExtensionRule> getTechLayerEolExtensionRules() const;

  dbSet<dbTechLayerArraySpacingRule> getTechLayerArraySpacingRules() const;

  dbSet<dbTechLayerEolKeepOutRule> getTechLayerEolKeepOutRules() const;

  dbSet<dbTechLayerMaxSpacingRule> getTechLayerMaxSpacingRules() const;

  dbSet<dbTechLayerWidthTableRule> getTechLayerWidthTableRules() const;

  dbSet<dbTechLayerMinCutRule> getTechLayerMinCutRules() const;

  dbSet<dbTechLayerAreaRule> getTechLayerAreaRules() const;

  dbSet<dbTechLayerForbiddenSpacingRule> getTechLayerForbiddenSpacingRules()
      const;

  dbSet<dbTechLayerKeepOutZoneRule> getTechLayerKeepOutZoneRules() const;

  dbSet<dbTechLayerWrongDirSpacingRule> getTechLayerWrongDirSpacingRules()
      const;

  dbSet<dbTechLayerTwoWiresForbiddenSpcRule>
  getTechLayerTwoWiresForbiddenSpcRules() const;

  void setRectOnly(bool rect_only);

  bool isRectOnly() const;

  void setRightWayOnGridOnly(bool right_way_on_grid_only);

  bool isRightWayOnGridOnly() const;

  void setRightWayOnGridOnlyCheckMask(bool right_way_on_grid_only_check_mask);

  bool isRightWayOnGridOnlyCheckMask() const;

  void setRectOnlyExceptNonCorePins(bool rect_only_except_non_core_pins);

  bool isRectOnlyExceptNonCorePins() const;

  // User Code Begin dbTechLayer
  int findV55Spacing(int width, int prl) const;

  int findTwSpacing(int width1, int width2, int prl) const;

  void setLef58Type(LEF58_TYPE type);

  LEF58_TYPE getLef58Type() const;
  std::string getLef58TypeString() const;

  ///
  /// Get the layer name.
  ///
  std::string getName() const;

  ///
  /// Get the layer name.
  ///
  const char* getConstName() const;

  ///
  /// Returns true if this layer has an alias.
  ///
  bool hasAlias();

  ///
  /// Get the layer alias.
  ///
  std::string getAlias();

  ///
  /// Set the layer alias.
  ///
  void setAlias(const char* alias);

  ///
  /// Get the default width.
  ///
  uint getWidth() const;
  void setWidth(int width);

  ///
  /// Get the minimum object-to-object spacing.
  ///
  int getSpacing();
  void setSpacing(int spacing);

  ///
  /// Get the minimum spacing to a wide line.
  ///
  int getSpacing(int width, int length = 0);

  ///
  /// The number of masks for this layer (aka double/triple patterning).
  /// Allowable values are in [1, 3].
  ///
  uint getNumMasks() const;
  void setNumMasks(uint number);

  ///
  /// Get the low end of the uppermost range for wide wire design rules.
  ///
  void getMaxWideDRCRange(int& owidth, int& olength);
  void getMinWideDRCRange(int& owidth, int& olength);

  ///
  /// Get the collection of spacing rules for the object, assuming
  /// coding in LEF 5.4 format.
  ///
  dbSet<dbTechLayerSpacingRule> getV54SpacingRules() const;

  ///
  /// API for version 5.5 spacing rules, expressed as a 2D matrix with
  /// index tables  LEF 5.4 and 5.5 rules should not co-exist -- although
  /// this is not enforced here.
  /// V5.4 and V5.5 spacing rules are optional -- in this case there is a
  /// single spacing value for all length/width combinations.
  ///
  bool hasV55SpacingRules() const;
  bool getV55SpacingWidthsAndLengths(std::vector<uint>& width_idx,
                                     std::vector<uint>& length_idx) const;
  void printV55SpacingRules(lefout& writer) const;
  bool getV55SpacingTable(std::vector<std::vector<uint>>& sptbl) const;

  void initV55LengthIndex(uint numelems);
  void addV55LengthEntry(uint length);
  void initV55WidthIndex(uint numelems);
  void addV55WidthEntry(uint width);
  void initV55SpacingTable(uint numrows, uint numcols);
  void addV55SpacingTableEntry(uint inrow, uint incol, uint spacing);

  dbSet<dbTechV55InfluenceEntry> getV55InfluenceRules();

  ///
  /// API for version 5.7 two widths spacing rules, expressed as a 2D matrix
  /// with index tables
  ///
  bool hasTwoWidthsSpacingRules() const;
  void printTwoWidthsSpacingRules(lefout& writer) const;
  bool getTwoWidthsSpacingTable(std::vector<std::vector<uint>>& sptbl) const;
  uint getTwoWidthsSpacingTableNumWidths() const;
  uint getTwoWidthsSpacingTableWidth(uint row) const;
  bool getTwoWidthsSpacingTableHasPRL(uint row) const;
  uint getTwoWidthsSpacingTablePRL(uint row) const;
  uint getTwoWidthsSpacingTableEntry(uint row, uint col) const;

  void initTwoWidths(uint num_widths);
  void addTwoWidthsIndexEntry(uint width, int parallel_run_length = -1);
  void addTwoWidthsSpacingTableEntry(uint inrow, uint incol, uint spacing);
  ///
  ///  create container for layer specific antenna rules
  ///  currently only oxide1 (default) and oxide2 models supported.
  ///
  dbTechLayerAntennaRule* createDefaultAntennaRule();
  dbTechLayerAntennaRule* createOxide2AntennaRule();

  ///
  /// Access and write antenna rule models -- get functions will return nullptr
  /// if model not created.
  ///
  bool hasDefaultAntennaRule() const;
  bool hasOxide2AntennaRule() const;
  dbTechLayerAntennaRule* getDefaultAntennaRule() const;
  dbTechLayerAntennaRule* getOxide2AntennaRule() const;
  void writeAntennaRulesLef(lefout& writer) const;

  ///
  /// Get collection of minimum cuts, minimum enclosure rules, if exist
  ///
  bool getMinimumCutRules(std::vector<dbTechMinCutRule*>& cut_rules);
  bool getMinEnclosureRules(std::vector<dbTechMinEncRule*>& enc_rules);

  dbSet<dbTechMinCutRule> getMinCutRules();
  dbSet<dbTechMinEncRule> getMinEncRules();

  ///
  /// Get/Set the minimum feature size (pitch).
  ///
  int getPitch();
  int getPitchX();
  int getPitchY();
  int getFirstLastPitch();
  void setPitch(int pitch);
  void setPitchXY(int pitch_x, int pitch_y);
  void setFirstLastPitch(int first_last_pitch);
  bool hasXYPitch();

  int getOffset();
  int getOffsetX();
  int getOffsetY();
  void setOffset(int pitch);
  void setOffsetXY(int pitch_x, int pitch_y);
  bool hasXYOffset();

  ///
  ///  Get THICKNESS in DB units, and return indicator of existence.
  ///  Do not trust value of output parm if return value is false.
  ///
  bool getThickness(uint& inthk) const;
  void setThickness(uint thickness);

  ///
  ///  Get/set AREA parameter.  This interface is used when a
  ///  reasonable default exists.
  ///
  bool hasArea() const;
  double getArea() const;
  void setArea(double area);

  ///
  ///  Get/set MAXWIDTH parameter.  This interface is used when a
  ///  reasonable default exists.
  ///
  bool hasMaxWidth() const;
  uint getMaxWidth() const;
  void setMaxWidth(uint max_width);

  ///
  ///  Get/set min width parameter.
  ///
  uint getMinWidth() const;
  void setMinWidth(uint max_width);

  ///
  ///  Get/set MINSTEP parameter.  This interface is used when a
  ///  reasonable default exists.
  ///
  bool hasMinStep() const;
  uint getMinStep() const;
  void setMinStep(uint min_step);

  dbTechLayerMinStepType getMinStepType() const;
  void setMinStepType(dbTechLayerMinStepType type);

  bool hasMinStepMaxLength() const;
  uint getMinStepMaxLength() const;
  void setMinStepMaxLength(uint length);

  bool hasMinStepMaxEdges() const;
  uint getMinStepMaxEdges() const;
  void setMinStepMaxEdges(uint edges);

  ///
  ///  Get/set PROTRUSIONWIDTH parameter.  This interface is used when a
  ///  reasonable default exists.
  ///
  bool hasProtrusion() const;
  uint getProtrusionWidth() const;
  uint getProtrusionLength() const;
  uint getProtrusionFromWidth() const;
  void setProtrusion(uint pt_width, uint pt_length, uint pt_from_width);

  /// Get the layer-type
  ///
  dbTechLayerType getType();

  ///
  /// Get/Set the layer-direction
  ///
  dbTechLayerDir getDirection();
  void setDirection(dbTechLayerDir direction);

  ///
  /// Get/Set the resistance (ohms per square for routing layers;
  ///                         ohms per cut on via layers)
  ///
  double getResistance();
  void setResistance(double res);

  ///
  /// Get/Set the capacitance (pF per square micron)
  ///
  double getCapacitance();
  void setCapacitance(double cap);

  ///
  /// Get/Set the edge capacitance (pF per micron)
  ///
  double getEdgeCapacitance();
  void setEdgeCapacitance(double cap);

  ///
  /// Get/Set the wire extension
  ///
  uint getWireExtension();
  void setWireExtension(uint ext);

  ///
  /// Get mask-order number of this layer.
  ///
  int getNumber() const;

  ///
  /// Get routing-level of this routing layer. The routing level
  /// is from [1-num_layers]. This function returns 0, if this
  /// layer is not a routing layer.
  ///
  /// This layer is really intended for signal routing.  In LEF you
  /// can have layers that have "TYPE ROUTING" but aren't really
  /// for routing signal nets (e.g. MIMCAP, STACKEDMIMCAP).
  /// These layers will return zero.
  ///
  int getRoutingLevel();

  ///
  /// Get the layer below this layer.
  /// Returns nullptr if at bottom of layer stack.
  ///
  dbTechLayer* getLowerLayer();

  ///
  /// Get the layer above this layer.
  /// Returns nullptr if at top of layer stack.
  ///
  dbTechLayer* getUpperLayer();

  ///
  /// Get the technology this layer belongs too.
  ///
  dbTech* getTech() const;

  bool hasOrthSpacingTable() const;

  void addOrthSpacingTableEntry(int within, int spacing);

  ///
  /// Create a new layer. The mask order is implicit in the create order.
  /// Returns nullptr if a layer with this name already exists
  ///
  static dbTechLayer* create(dbTech* tech,
                             const char* name,
                             dbTechLayerType type);

  ///
  /// Translate a database-id back to a pointer.
  ///
  static dbTechLayer* getTechLayer(dbTech* tech, uint oid);
  // User Code End dbTechLayer
};

class dbTechLayerAreaRule : public dbObject
{
 public:
  void setArea(int area);

  int getArea() const;

  void setExceptMinWidth(int except_min_width);

  int getExceptMinWidth() const;

  void setExceptEdgeLength(int except_edge_length);

  int getExceptEdgeLength() const;

  void setExceptEdgeLengths(const std::pair<int, int>& except_edge_lengths);

  std::pair<int, int> getExceptEdgeLengths() const;

  void setExceptMinSize(const std::pair<int, int>& except_min_size);

  std::pair<int, int> getExceptMinSize() const;

  void setExceptStep(const std::pair<int, int>& except_step);

  std::pair<int, int> getExceptStep() const;

  void setMask(int mask);

  int getMask() const;

  void setRectWidth(int rect_width);

  int getRectWidth() const;

  void setExceptRectangle(bool except_rectangle);

  bool isExceptRectangle() const;

  void setOverlap(uint overlap);

  uint getOverlap() const;

  // User Code Begin dbTechLayerAreaRule

  static dbTechLayerAreaRule* create(dbTechLayer* _layer);

  void setTrimLayer(dbTechLayer* trim_layer);

  dbTechLayer* getTrimLayer() const;

  static void destroy(dbTechLayerAreaRule* rule);

  // User Code End dbTechLayerAreaRule
};

class dbTechLayerArraySpacingRule : public dbObject
{
 public:
  void setViaWidth(int via_width);

  int getViaWidth() const;

  void setCutSpacing(int cut_spacing);

  int getCutSpacing() const;

  void setWithin(int within);

  int getWithin() const;

  void setArrayWidth(int array_width);

  int getArrayWidth() const;

  void setCutClass(dbTechLayerCutClassRule* cut_class);

  void setParallelOverlap(bool parallel_overlap);

  bool isParallelOverlap() const;

  void setLongArray(bool long_array);

  bool isLongArray() const;

  void setViaWidthValid(bool via_width_valid);

  bool isViaWidthValid() const;

  void setWithinValid(bool within_valid);

  bool isWithinValid() const;

  // User Code Begin dbTechLayerArraySpacingRule

  void setCutsArraySpacing(int num_cuts, int spacing);

  const std::map<int, int>& getCutsArraySpacing() const;

  dbTechLayerCutClassRule* getCutClass() const;

  static dbTechLayerArraySpacingRule* create(dbTechLayer* layer);

  static dbTechLayerArraySpacingRule* getTechLayerArraySpacingRule(
      dbTechLayer* inly,
      uint dbid);

  static void destroy(dbTechLayerArraySpacingRule* rule);

  // User Code End dbTechLayerArraySpacingRule
};

class dbTechLayerCornerSpacingRule : public dbObject
{
 public:
  enum CornerType
  {
    CONVEXCORNER,
    CONCAVECORNER
  };

  void setWithin(int within);

  int getWithin() const;

  void setEolWidth(int eol_width);

  int getEolWidth() const;

  void setJogLength(int jog_length);

  int getJogLength() const;

  void setEdgeLength(int edge_length);

  int getEdgeLength() const;

  void setMinLength(int min_length);

  int getMinLength() const;

  void setExceptNotchLength(int except_notch_length);

  int getExceptNotchLength() const;

  void setSameMask(bool same_mask);

  bool isSameMask() const;

  void setCornerOnly(bool corner_only);

  bool isCornerOnly() const;

  void setExceptEol(bool except_eol);

  bool isExceptEol() const;

  void setExceptJogLength(bool except_jog_length);

  bool isExceptJogLength() const;

  void setEdgeLengthValid(bool edge_length_valid);

  bool isEdgeLengthValid() const;

  void setIncludeShape(bool include_shape);

  bool isIncludeShape() const;

  void setMinLengthValid(bool min_length_valid);

  bool isMinLengthValid() const;

  void setExceptNotch(bool except_notch);

  bool isExceptNotch() const;

  void setExceptNotchLengthValid(bool except_notch_length_valid);

  bool isExceptNotchLengthValid() const;

  void setExceptSameNet(bool except_same_net);

  bool isExceptSameNet() const;

  void setExceptSameMetal(bool except_same_metal);

  bool isExceptSameMetal() const;

  void setCornerToCorner(bool corner_to_corner);

  bool isCornerToCorner() const;

  // User Code Begin dbTechLayerCornerSpacingRule
  void setType(CornerType _type);

  CornerType getType() const;

  void addSpacing(uint width, uint spacing1, uint spacing2 = 0);

  void getSpacingTable(std::vector<std::pair<int, int>>& tbl);

  void getWidthTable(std::vector<int>& tbl);

  static dbTechLayerCornerSpacingRule* create(dbTechLayer* layer);

  static dbTechLayerCornerSpacingRule* getTechLayerCornerSpacingRule(
      dbTechLayer* inly,
      uint dbid);
  static void destroy(dbTechLayerCornerSpacingRule* rule);
  // User Code End dbTechLayerCornerSpacingRule
};

class dbTechLayerCutClassRule : public dbObject
{
 public:
  const char* getName() const;

  void setWidth(int width);

  int getWidth() const;

  void setLength(int length);

  int getLength() const;

  void setNumCuts(int num_cuts);

  int getNumCuts() const;

  void setLengthValid(bool length_valid);

  bool isLengthValid() const;

  void setCutsValid(bool cuts_valid);

  bool isCutsValid() const;

  // User Code Begin dbTechLayerCutClassRule
  static dbTechLayerCutClassRule* getTechLayerCutClassRule(dbTechLayer* inly,
                                                           uint dbid);

  static dbTechLayerCutClassRule* create(dbTechLayer* _layer, const char* name);

  static void destroy(dbTechLayerCutClassRule* rule);
  // User Code End dbTechLayerCutClassRule
};

class dbTechLayerCutEnclosureRule : public dbObject
{
 public:
  enum ENC_TYPE
  {
    DEFAULT,
    EOL,
    ENDSIDE,
    HORZ_AND_VERT
  };

  // User Code Begin dbTechLayerCutEnclosureRuleEnums
  /*
  ENC_TYPE describes the enclosure overhang values as following (from the
  lefdefref):
  * DEFAULT       : overhang1 overhang2
  * EOL           : EOL eolWidth ... eolOverhang otherOverhang ...
  * ENDSIDE       : END overhang1 SIDE overhang2
  * HORZ_AND_VERT : HORIZONTAL overhang1 VERTICAL overhang2
  */
  // User Code End dbTechLayerCutEnclosureRuleEnums

  void setCutClass(dbTechLayerCutClassRule* cut_class);

  dbTechLayerCutClassRule* getCutClass() const;

  void setEolWidth(int eol_width);

  int getEolWidth() const;

  void setEolMinLength(int eol_min_length);

  int getEolMinLength() const;

  void setFirstOverhang(int first_overhang);

  int getFirstOverhang() const;

  void setSecondOverhang(int second_overhang);

  int getSecondOverhang() const;

  void setSpacing(int spacing);

  int getSpacing() const;

  void setExtension(int extension);

  int getExtension() const;

  void setForwardExtension(int forward_extension);

  int getForwardExtension() const;

  void setBackwardExtension(int backward_extension);

  int getBackwardExtension() const;

  void setMinWidth(int min_width);

  int getMinWidth() const;

  void setCutWithin(int cut_within);

  int getCutWithin() const;

  void setMinLength(int min_length);

  int getMinLength() const;

  void setParLength(int par_length);

  int getParLength() const;

  void setSecondParLength(int second_par_length);

  int getSecondParLength() const;

  void setParWithin(int par_within);

  int getParWithin() const;

  void setSecondParWithin(int second_par_within);

  int getSecondParWithin() const;

  void setBelowEnclosure(int below_enclosure);

  int getBelowEnclosure() const;

  void setNumCorners(uint num_corners);

  uint getNumCorners() const;

  void setCutClassValid(bool cut_class_valid);

  bool isCutClassValid() const;

  void setAbove(bool above);

  bool isAbove() const;

  void setBelow(bool below);

  bool isBelow() const;

  void setEolMinLengthValid(bool eol_min_length_valid);

  bool isEolMinLengthValid() const;

  void setEolOnly(bool eol_only);

  bool isEolOnly() const;

  void setShortEdgeOnEol(bool short_edge_on_eol);

  bool isShortEdgeOnEol() const;

  void setSideSpacingValid(bool side_spacing_valid);

  bool isSideSpacingValid() const;

  void setEndSpacingValid(bool end_spacing_valid);

  bool isEndSpacingValid() const;

  void setOffCenterLine(bool off_center_line);

  bool isOffCenterLine() const;

  void setWidthValid(bool width_valid);

  bool isWidthValid() const;

  void setIncludeAbutted(bool include_abutted);

  bool isIncludeAbutted() const;

  void setExceptExtraCut(bool except_extra_cut);

  bool isExceptExtraCut() const;

  void setPrl(bool prl);

  bool isPrl() const;

  void setNoSharedEdge(bool no_shared_edge);

  bool isNoSharedEdge() const;

  void setLengthValid(bool length_valid);

  bool isLengthValid() const;

  void setExtraCutValid(bool extra_cut_valid);

  bool isExtraCutValid() const;

  void setExtraOnly(bool extra_only);

  bool isExtraOnly() const;

  void setRedundantCutValid(bool redundant_cut_valid);

  bool isRedundantCutValid() const;

  void setParallelValid(bool parallel_valid);

  bool isParallelValid() const;

  void setSecondParallelValid(bool second_parallel_valid);

  bool isSecondParallelValid() const;

  void setSecondParWithinValid(bool second_par_within_valid);

  bool isSecondParWithinValid() const;

  void setBelowEnclosureValid(bool below_enclosure_valid);

  bool isBelowEnclosureValid() const;

  void setConcaveCornersValid(bool concave_corners_valid);

  bool isConcaveCornersValid() const;

  // User Code Begin dbTechLayerCutEnclosureRule
  void setType(ENC_TYPE type);

  ENC_TYPE getType() const;

  static dbTechLayerCutEnclosureRule* create(dbTechLayer* layer);

  static dbTechLayerCutEnclosureRule* getTechLayerCutEnclosureRule(
      dbTechLayer* inly,
      uint dbid);
  static void destroy(dbTechLayerCutEnclosureRule* rule);
  // User Code End dbTechLayerCutEnclosureRule
};

class dbTechLayerCutSpacingRule : public dbObject
{
 public:
  enum CutSpacingType
  {
    NONE,
    MAXXY,
    SAMEMASK,
    LAYER,
    ADJACENTCUTS,
    PARALLELOVERLAP,
    PARALLELWITHIN,
    SAMEMETALSHAREDEDGE,
    AREA
  };

  void setCutSpacing(int cut_spacing);

  int getCutSpacing() const;

  void setSecondLayer(dbTechLayer* second_layer);

  void setOrthogonalSpacing(int orthogonal_spacing);

  int getOrthogonalSpacing() const;

  void setWidth(int width);

  int getWidth() const;

  void setEnclosure(int enclosure);

  int getEnclosure() const;

  void setEdgeLength(int edge_length);

  int getEdgeLength() const;

  void setParWithin(int par_within);

  int getParWithin() const;

  void setParEnclosure(int par_enclosure);

  int getParEnclosure() const;

  void setEdgeEnclosure(int edge_enclosure);

  int getEdgeEnclosure() const;

  void setAdjEnclosure(int adj_enclosure);

  int getAdjEnclosure() const;

  void setAboveEnclosure(int above_enclosure);

  int getAboveEnclosure() const;

  void setAboveWidth(int above_width);

  int getAboveWidth() const;

  void setMinLength(int min_length);

  int getMinLength() const;

  void setExtension(int extension);

  int getExtension() const;

  void setEolWidth(int eol_width);

  int getEolWidth() const;

  void setNumCuts(uint num_cuts);

  uint getNumCuts() const;

  void setWithin(int within);

  int getWithin() const;

  void setSecondWithin(int second_within);

  int getSecondWithin() const;

  void setCutClass(dbTechLayerCutClassRule* cut_class);

  void setTwoCuts(uint two_cuts);

  uint getTwoCuts() const;

  void setPrl(uint prl);

  uint getPrl() const;

  void setParLength(uint par_length);

  uint getParLength() const;

  void setCutArea(int cut_area);

  int getCutArea() const;

  void setCenterToCenter(bool center_to_center);

  bool isCenterToCenter() const;

  void setSameNet(bool same_net);

  bool isSameNet() const;

  void setSameMetal(bool same_metal);

  bool isSameMetal() const;

  void setSameVia(bool same_via);

  bool isSameVia() const;

  void setStack(bool stack);

  bool isStack() const;

  void setOrthogonalSpacingValid(bool orthogonal_spacing_valid);

  bool isOrthogonalSpacingValid() const;

  void setAboveWidthEnclosureValid(bool above_width_enclosure_valid);

  bool isAboveWidthEnclosureValid() const;

  void setShortEdgeOnly(bool short_edge_only);

  bool isShortEdgeOnly() const;

  void setConcaveCornerWidth(bool concave_corner_width);

  bool isConcaveCornerWidth() const;

  void setConcaveCornerParallel(bool concave_corner_parallel);

  bool isConcaveCornerParallel() const;

  void setConcaveCornerEdgeLength(bool concave_corner_edge_length);

  bool isConcaveCornerEdgeLength() const;

  void setConcaveCorner(bool concave_corner);

  bool isConcaveCorner() const;

  void setExtensionValid(bool extension_valid);

  bool isExtensionValid() const;

  void setNonEolConvexCorner(bool non_eol_convex_corner);

  bool isNonEolConvexCorner() const;

  void setEolWidthValid(bool eol_width_valid);

  bool isEolWidthValid() const;

  void setMinLengthValid(bool min_length_valid);

  bool isMinLengthValid() const;

  void setAboveWidthValid(bool above_width_valid);

  bool isAboveWidthValid() const;

  void setMaskOverlap(bool mask_overlap);

  bool isMaskOverlap() const;

  void setWrongDirection(bool wrong_direction);

  bool isWrongDirection() const;

  void setAdjacentCuts(uint adjacent_cuts);

  uint getAdjacentCuts() const;

  void setExactAligned(bool exact_aligned);

  bool isExactAligned() const;

  void setCutClassToAll(bool cut_class_to_all);

  bool isCutClassToAll() const;

  void setNoPrl(bool no_prl);

  bool isNoPrl() const;

  void setSameMask(bool same_mask);

  bool isSameMask() const;

  void setExceptSamePgnet(bool except_same_pgnet);

  bool isExceptSamePgnet() const;

  void setSideParallelOverlap(bool side_parallel_overlap);

  bool isSideParallelOverlap() const;

  void setExceptSameNet(bool except_same_net);

  bool isExceptSameNet() const;

  void setExceptSameMetal(bool except_same_metal);

  bool isExceptSameMetal() const;

  void setExceptSameMetalOverlap(bool except_same_metal_overlap);

  bool isExceptSameMetalOverlap() const;

  void setExceptSameVia(bool except_same_via);

  bool isExceptSameVia() const;

  void setAbove(bool above);

  bool isAbove() const;

  void setExceptTwoEdges(bool except_two_edges);

  bool isExceptTwoEdges() const;

  void setTwoCutsValid(bool two_cuts_valid);

  bool isTwoCutsValid() const;

  void setSameCut(bool same_cut);

  bool isSameCut() const;

  void setLongEdgeOnly(bool long_edge_only);

  bool isLongEdgeOnly() const;

  void setPrlValid(bool prl_valid);

  bool isPrlValid() const;

  void setBelow(bool below);

  bool isBelow() const;

  void setParWithinEnclosureValid(bool par_within_enclosure_valid);

  bool isParWithinEnclosureValid() const;

  // User Code Begin dbTechLayerCutSpacingRule
  dbTechLayerCutClassRule* getCutClass() const;

  dbTechLayer* getSecondLayer() const;

  dbTechLayer* getTechLayer() const;

  void setType(CutSpacingType _type);

  CutSpacingType getType() const;

  static dbTechLayerCutSpacingRule* getTechLayerCutSpacingRule(
      dbTechLayer* inly,
      uint dbid);

  static dbTechLayerCutSpacingRule* create(dbTechLayer* _layer);

  static void destroy(dbTechLayerCutSpacingRule* rule);
  // User Code End dbTechLayerCutSpacingRule
};

class dbTechLayerCutSpacingTableDefRule : public dbObject
{
 public:
  enum LOOKUP_STRATEGY
  {
    FIRST,
    SECOND,
    MAX,
    MIN
  };

  // User Code Begin dbTechLayerCutSpacingTableDefRuleEnums
  /*
  LOOKUP_STRATEGY:
  * FIRST     : first spacing value
  * SECOND    : second spacing value
  * MAX       : max spacing value
  * MIN       : min spacing value
  */
  // User Code End dbTechLayerCutSpacingTableDefRuleEnums

  void setDefault(int spacing);

  int getDefault() const;

  void setSecondLayer(dbTechLayer* second_layer);

  void setPrl(int prl);

  int getPrl() const;

  void setExtension(int extension);

  int getExtension() const;

  void setDefaultValid(bool default_valid);

  bool isDefaultValid() const;

  void setSameMask(bool same_mask);

  bool isSameMask() const;

  void setSameNet(bool same_net);

  bool isSameNet() const;

  void setSameMetal(bool same_metal);

  bool isSameMetal() const;

  void setSameVia(bool same_via);

  bool isSameVia() const;

  void setLayerValid(bool layer_valid);

  bool isLayerValid() const;

  void setNoStack(bool no_stack);

  bool isNoStack() const;

  void setNonZeroEnclosure(bool non_zero_enclosure);

  bool isNonZeroEnclosure() const;

  void setPrlForAlignedCut(bool prl_for_aligned_cut);

  bool isPrlForAlignedCut() const;

  void setCenterToCenterValid(bool center_to_center_valid);

  bool isCenterToCenterValid() const;

  void setCenterAndEdgeValid(bool center_and_edge_valid);

  bool isCenterAndEdgeValid() const;

  void setNoPrl(bool no_prl);

  bool isNoPrl() const;

  void setPrlValid(bool prl_valid);

  bool isPrlValid() const;

  void setMaxXY(bool max_x_y);

  bool isMaxXY() const;

  void setEndExtensionValid(bool end_extension_valid);

  bool isEndExtensionValid() const;

  void setSideExtensionValid(bool side_extension_valid);

  bool isSideExtensionValid() const;

  void setExactAlignedSpacingValid(bool exact_aligned_spacing_valid);

  bool isExactAlignedSpacingValid() const;

  void setHorizontal(bool horizontal);

  bool isHorizontal() const;

  void setPrlHorizontal(bool prl_horizontal);

  bool isPrlHorizontal() const;

  void setVertical(bool vertical);

  bool isVertical() const;

  void setPrlVertical(bool prl_vertical);

  bool isPrlVertical() const;

  void setNonOppositeEnclosureSpacingValid(
      bool non_opposite_enclosure_spacing_valid);

  bool isNonOppositeEnclosureSpacingValid() const;

  void setOppositeEnclosureResizeSpacingValid(
      bool opposite_enclosure_resize_spacing_valid);

  bool isOppositeEnclosureResizeSpacingValid() const;

  // User Code Begin dbTechLayerCutSpacingTableDefRule
  void addPrlForAlignedCutEntry(std::string from, std::string to);

  void addCenterToCenterEntry(std::string from, std::string to);

  void addCenterAndEdgeEntry(std::string from, std::string to);

  void addPrlEntry(std::string from, std::string to, int ccPrl);

  void addEndExtensionEntry(std::string cls, int ext);

  void addSideExtensionEntry(std::string cls, int ext);

  void addExactElignedEntry(std::string cls, int spacing);

  void addNonOppEncSpacingEntry(std::string cls, int spacing);

  void addOppEncSpacingEntry(std::string cls, int rsz1, int rsz2, int spacing);

  dbTechLayer* getSecondLayer() const;

  bool isCenterToCenter(std::string cutClass1, std::string cutClass2);

  bool isCenterAndEdge(std::string cutClass1, std::string cutClass2);

  bool isPrlForAlignedCutClasses(std::string cutClass1, std::string cutClass2);

  int getPrlEntry(const std::string& cutClass1, const std::string& cutClass2);

  void setSpacingTable(std::vector<std::vector<std::pair<int, int>>> table,
                       std::map<std::string, uint> row_map,
                       std::map<std::string, uint> col_map);

  void getSpacingTable(std::vector<std::vector<std::pair<int, int>>>& table,
                       std::map<std::string, uint>& row_map,
                       std::map<std::string, uint>& col_map);

  int getMaxSpacing(std::string cutClass, bool SIDE) const;

  int getExactAlignedSpacing(std::string cutClass) const;

  int getMaxSpacing(std::string cutClass1,
                    std::string cutClass2,
                    LOOKUP_STRATEGY strategy = MAX) const;

  int getSpacing(std::string class1,
                 bool SIDE1,
                 std::string class2,
                 bool SIDE2,
                 LOOKUP_STRATEGY strategy = MAX) const;

  dbTechLayer* getTechLayer() const;

  static dbTechLayerCutSpacingTableDefRule* create(dbTechLayer* parent);

  static dbTechLayerCutSpacingTableDefRule*
  getTechLayerCutSpacingTableDefSubRule(dbTechLayer* parent, uint dbid);

  static void destroy(dbTechLayerCutSpacingTableDefRule* rule);
  // User Code End dbTechLayerCutSpacingTableDefRule
};

class dbTechLayerCutSpacingTableOrthRule : public dbObject
{
 public:
  void getSpacingTable(std::vector<std::pair<int, int>>& tbl) const;

  // User Code Begin dbTechLayerCutSpacingTableOrthRule
  void setSpacingTable(std::vector<std::pair<int, int>> tbl);

  static dbTechLayerCutSpacingTableOrthRule* create(dbTechLayer* parent);

  static dbTechLayerCutSpacingTableOrthRule*
  getTechLayerCutSpacingTableOrthSubRule(dbTechLayer* parent, uint dbid);

  static void destroy(dbTechLayerCutSpacingTableOrthRule* rule);
  // User Code End dbTechLayerCutSpacingTableOrthRule
};

class dbTechLayerEolExtensionRule : public dbObject
{
 public:
  void setSpacing(int spacing);

  int getSpacing() const;

  void getExtensionTable(std::vector<std::pair<int, int>>& tbl) const;

  void setParallelOnly(bool parallel_only);

  bool isParallelOnly() const;

  // User Code Begin dbTechLayerEolExtensionRule

  void addEntry(int eol, int ext);

  static dbTechLayerEolExtensionRule* create(dbTechLayer* layer);

  static dbTechLayerEolExtensionRule* getTechLayerEolExtensionRule(
      dbTechLayer* inly,
      uint dbid);

  static void destroy(dbTechLayerEolExtensionRule* rule);
  // User Code End dbTechLayerEolExtensionRule
};

class dbTechLayerEolKeepOutRule : public dbObject
{
 public:
  void setEolWidth(int eol_width);

  int getEolWidth() const;

  void setBackwardExt(int backward_ext);

  int getBackwardExt() const;

  void setForwardExt(int forward_ext);

  int getForwardExt() const;

  void setSideExt(int side_ext);

  int getSideExt() const;

  void setWithinLow(int within_low);

  int getWithinLow() const;

  void setWithinHigh(int within_high);

  int getWithinHigh() const;

  void setClassName(const std::string& class_name);

  std::string getClassName() const;

  void setClassValid(bool class_valid);

  bool isClassValid() const;

  void setCornerOnly(bool corner_only);

  bool isCornerOnly() const;

  void setExceptWithin(bool except_within);

  bool isExceptWithin() const;

  // User Code Begin dbTechLayerEolKeepOutRule
  static dbTechLayerEolKeepOutRule* create(dbTechLayer* layer);

  static dbTechLayerEolKeepOutRule* getTechLayerEolKeepOutRule(
      dbTechLayer* inly,
      uint dbid);
  static void destroy(dbTechLayerEolKeepOutRule* rule);
  // User Code End dbTechLayerEolKeepOutRule
};

class dbTechLayerForbiddenSpacingRule : public dbObject
{
 public:
  void setForbiddenSpacing(const std::pair<int, int>& forbidden_spacing);

  std::pair<int, int> getForbiddenSpacing() const;

  void setWidth(int width);

  int getWidth() const;

  void setWithin(int within);

  int getWithin() const;

  void setPrl(int prl);

  int getPrl() const;

  void setTwoEdges(int two_edges);

  int getTwoEdges() const;

  // User Code Begin dbTechLayerForbiddenSpacingRule

  bool hasWidth();

  bool hasWithin();

  bool hasPrl();

  bool hasTwoEdges();

  static dbTechLayerForbiddenSpacingRule* create(dbTechLayer* _layer);

  static void destroy(dbTechLayerForbiddenSpacingRule* rule);

  // User Code End dbTechLayerForbiddenSpacingRule
};

class dbTechLayerKeepOutZoneRule : public dbObject
{
 public:
  void setFirstCutClass(const std::string& first_cut_class);

  std::string getFirstCutClass() const;

  void setSecondCutClass(const std::string& second_cut_class);

  std::string getSecondCutClass() const;

  void setAlignedSpacing(int aligned_spacing);

  int getAlignedSpacing() const;

  void setSideExtension(int side_extension);

  int getSideExtension() const;

  void setForwardExtension(int forward_extension);

  int getForwardExtension() const;

  void setEndSideExtension(int end_side_extension);

  int getEndSideExtension() const;

  void setEndForwardExtension(int end_forward_extension);

  int getEndForwardExtension() const;

  void setSideSideExtension(int side_side_extension);

  int getSideSideExtension() const;

  void setSideForwardExtension(int side_forward_extension);

  int getSideForwardExtension() const;

  void setSpiralExtension(int spiral_extension);

  int getSpiralExtension() const;

  void setSameMask(bool same_mask);

  bool isSameMask() const;

  void setSameMetal(bool same_metal);

  bool isSameMetal() const;

  void setDiffMetal(bool diff_metal);

  bool isDiffMetal() const;

  void setExceptAlignedSide(bool except_aligned_side);

  bool isExceptAlignedSide() const;

  void setExceptAlignedEnd(bool except_aligned_end);

  bool isExceptAlignedEnd() const;

  // User Code Begin dbTechLayerKeepOutZoneRule

  static dbTechLayerKeepOutZoneRule* create(dbTechLayer* _layer);

  static void destroy(dbTechLayerKeepOutZoneRule* rule);

  // User Code End dbTechLayerKeepOutZoneRule
};

class dbTechLayerMaxSpacingRule : public dbObject
{
 public:
  void setCutClass(const std::string& cut_class);

  std::string getCutClass() const;

  void setMaxSpacing(int max_spacing);

  int getMaxSpacing() const;

  // User Code Begin dbTechLayerMaxSpacingRule
  bool hasCutClass() const;

  static dbTechLayerMaxSpacingRule* create(dbTechLayer* _layer);

  static void destroy(dbTechLayerMaxSpacingRule* rule);

  // User Code End dbTechLayerMaxSpacingRule
};

class dbTechLayerMinCutRule : public dbObject
{
 public:
  void setNumCuts(int num_cuts);

  int getNumCuts() const;

  std::map<std::string, int> getCutClassCutsMap() const;

  void setWidth(int width);

  int getWidth() const;

  void setWithinCutDist(int within_cut_dist);

  int getWithinCutDist() const;

  void setLength(int length);

  int getLength() const;

  void setLengthWithinDist(int length_within_dist);

  int getLengthWithinDist() const;

  void setArea(int area);

  int getArea() const;

  void setAreaWithinDist(int area_within_dist);

  int getAreaWithinDist() const;

  void setPerCutClass(bool per_cut_class);

  bool isPerCutClass() const;

  void setWithinCutDistValid(bool within_cut_dist_valid);

  bool isWithinCutDistValid() const;

  void setFromAbove(bool from_above);

  bool isFromAbove() const;

  void setFromBelow(bool from_below);

  bool isFromBelow() const;

  void setLengthValid(bool length_valid);

  bool isLengthValid() const;

  void setAreaValid(bool area_valid);

  bool isAreaValid() const;

  void setAreaWithinDistValid(bool area_within_dist_valid);

  bool isAreaWithinDistValid() const;

  void setSameMetalOverlap(bool same_metal_overlap);

  bool isSameMetalOverlap() const;

  void setFullyEnclosed(bool fully_enclosed);

  bool isFullyEnclosed() const;

  // User Code Begin dbTechLayerMinCutRule

  void setCutsPerCutClass(std::string cut_class, int num_cuts);

  static dbTechLayerMinCutRule* create(dbTechLayer* layer);

  static dbTechLayerMinCutRule* getTechLayerMinCutRule(dbTechLayer* inly,
                                                       uint dbid);

  static void destroy(dbTechLayerMinCutRule* rule);

  // User Code End dbTechLayerMinCutRule
};

class dbTechLayerMinStepRule : public dbObject
{
 public:
  void setMinStepLength(int min_step_length);

  int getMinStepLength() const;

  void setMaxEdges(uint max_edges);

  uint getMaxEdges() const;

  void setMinAdjLength1(int min_adj_length1);

  int getMinAdjLength1() const;

  void setMinAdjLength2(int min_adj_length2);

  int getMinAdjLength2() const;

  void setEolWidth(int eol_width);

  int getEolWidth() const;

  void setMinBetweenLength(int min_between_length);

  int getMinBetweenLength() const;

  void setMaxEdgesValid(bool max_edges_valid);

  bool isMaxEdgesValid() const;

  void setMinAdjLength1Valid(bool min_adj_length1_valid);

  bool isMinAdjLength1Valid() const;

  void setNoBetweenEol(bool no_between_eol);

  bool isNoBetweenEol() const;

  void setMinAdjLength2Valid(bool min_adj_length2_valid);

  bool isMinAdjLength2Valid() const;

  void setConvexCorner(bool convex_corner);

  bool isConvexCorner() const;

  void setMinBetweenLengthValid(bool min_between_length_valid);

  bool isMinBetweenLengthValid() const;

  void setExceptSameCorners(bool except_same_corners);

  bool isExceptSameCorners() const;

  void setConcaveCorner(bool concave_corner);

  bool isConcaveCorner() const;

  void setExceptRectangle(bool except_rectangle);

  bool isExceptRectangle() const;

  void setNoAdjacentEol(bool no_adjacent_eol);

  bool isNoAdjacentEol() const;

  // User Code Begin dbTechLayerMinStepRule
  static dbTechLayerMinStepRule* create(dbTechLayer* layer);

  static dbTechLayerMinStepRule* getTechLayerMinStepRule(dbTechLayer* inly,
                                                         uint dbid);

  static void destroy(dbTechLayerMinStepRule* rule);
  // User Code End dbTechLayerMinStepRule
};

class dbTechLayerSpacingEolRule : public dbObject
{
 public:
  void setEolSpace(int eol_space);

  int getEolSpace() const;

  void setEolWidth(int eol_width);

  int getEolWidth() const;

  void setWrongDirSpace(int wrong_dir_space);

  int getWrongDirSpace() const;

  void setOppositeWidth(int opposite_width);

  int getOppositeWidth() const;

  void setEolWithin(int eol_within);

  int getEolWithin() const;

  void setWrongDirWithin(int wrong_dir_within);

  int getWrongDirWithin() const;

  void setExactWidth(int exact_width);

  int getExactWidth() const;

  void setOtherWidth(int other_width);

  int getOtherWidth() const;

  void setFillTriangle(int fill_triangle);

  int getFillTriangle() const;

  void setCutClass(int cut_class);

  int getCutClass() const;

  void setWithCutSpace(int with_cut_space);

  int getWithCutSpace() const;

  void setEnclosureEndWidth(int enclosure_end_width);

  int getEnclosureEndWidth() const;

  void setEnclosureEndWithin(int enclosure_end_within);

  int getEnclosureEndWithin() const;

  void setEndPrlSpace(int end_prl_space);

  int getEndPrlSpace() const;

  void setEndPrl(int end_prl);

  int getEndPrl() const;

  void setEndToEndSpace(int end_to_end_space);

  int getEndToEndSpace() const;

  void setOneCutSpace(int one_cut_space);

  int getOneCutSpace() const;

  void setTwoCutSpace(int two_cut_space);

  int getTwoCutSpace() const;

  void setExtension(int extension);

  int getExtension() const;

  void setWrongDirExtension(int wrong_dir_extension);

  int getWrongDirExtension() const;

  void setOtherEndWidth(int other_end_width);

  int getOtherEndWidth() const;

  void setMaxLength(int max_length);

  int getMaxLength() const;

  void setMinLength(int min_length);

  int getMinLength() const;

  void setParSpace(int par_space);

  int getParSpace() const;

  void setParWithin(int par_within);

  int getParWithin() const;

  void setParPrl(int par_prl);

  int getParPrl() const;

  void setParMinLength(int par_min_length);

  int getParMinLength() const;

  void setEncloseDist(int enclose_dist);

  int getEncloseDist() const;

  void setCutToMetalSpace(int cut_to_metal_space);

  int getCutToMetalSpace() const;

  void setMinAdjLength(int min_adj_length);

  int getMinAdjLength() const;

  void setMinAdjLength1(int min_adj_length1);

  int getMinAdjLength1() const;

  void setMinAdjLength2(int min_adj_length2);

  int getMinAdjLength2() const;

  void setNotchLength(int notch_length);

  int getNotchLength() const;

  void setExactWidthValid(bool exact_width_valid);

  bool isExactWidthValid() const;

  void setWrongDirSpacingValid(bool wrong_dir_spacing_valid);

  bool isWrongDirSpacingValid() const;

  void setOppositeWidthValid(bool opposite_width_valid);

  bool isOppositeWidthValid() const;

  void setWithinValid(bool within_valid);

  bool isWithinValid() const;

  void setWrongDirWithinValid(bool wrong_dir_within_valid);

  bool isWrongDirWithinValid() const;

  void setSameMaskValid(bool same_mask_valid);

  bool isSameMaskValid() const;

  void setExceptExactWidthValid(bool except_exact_width_valid);

  bool isExceptExactWidthValid() const;

  void setFillConcaveCornerValid(bool fill_concave_corner_valid);

  bool isFillConcaveCornerValid() const;

  void setWithcutValid(bool withcut_valid);

  bool isWithcutValid() const;

  void setCutClassValid(bool cut_class_valid);

  bool isCutClassValid() const;

  void setWithCutAboveValid(bool with_cut_above_valid);

  bool isWithCutAboveValid() const;

  void setEnclosureEndValid(bool enclosure_end_valid);

  bool isEnclosureEndValid() const;

  void setEnclosureEndWithinValid(bool enclosure_end_within_valid);

  bool isEnclosureEndWithinValid() const;

  void setEndPrlSpacingValid(bool end_prl_spacing_valid);

  bool isEndPrlSpacingValid() const;

  void setPrlValid(bool prl_valid);

  bool isPrlValid() const;

  void setEndToEndValid(bool end_to_end_valid);

  bool isEndToEndValid() const;

  void setCutSpacesValid(bool cut_spaces_valid);

  bool isCutSpacesValid() const;

  void setExtensionValid(bool extension_valid);

  bool isExtensionValid() const;

  void setWrongDirExtensionValid(bool wrong_dir_extension_valid);

  bool isWrongDirExtensionValid() const;

  void setOtherEndWidthValid(bool other_end_width_valid);

  bool isOtherEndWidthValid() const;

  void setMaxLengthValid(bool max_length_valid);

  bool isMaxLengthValid() const;

  void setMinLengthValid(bool min_length_valid);

  bool isMinLengthValid() const;

  void setTwoSidesValid(bool two_sides_valid);

  bool isTwoSidesValid() const;

  void setEqualRectWidthValid(bool equal_rect_width_valid);

  bool isEqualRectWidthValid() const;

  void setParallelEdgeValid(bool parallel_edge_valid);

  bool isParallelEdgeValid() const;

  void setSubtractEolWidthValid(bool subtract_eol_width_valid);

  bool isSubtractEolWidthValid() const;

  void setParPrlValid(bool par_prl_valid);

  bool isParPrlValid() const;

  void setParMinLengthValid(bool par_min_length_valid);

  bool isParMinLengthValid() const;

  void setTwoEdgesValid(bool two_edges_valid);

  bool isTwoEdgesValid() const;

  void setSameMetalValid(bool same_metal_valid);

  bool isSameMetalValid() const;

  void setNonEolCornerOnlyValid(bool non_eol_corner_only_valid);

  bool isNonEolCornerOnlyValid() const;

  void setParallelSameMaskValid(bool parallel_same_mask_valid);

  bool isParallelSameMaskValid() const;

  void setEncloseCutValid(bool enclose_cut_valid);

  bool isEncloseCutValid() const;

  void setBelowValid(bool below_valid);

  bool isBelowValid() const;

  void setAboveValid(bool above_valid);

  bool isAboveValid() const;

  void setCutSpacingValid(bool cut_spacing_valid);

  bool isCutSpacingValid() const;

  void setAllCutsValid(bool all_cuts_valid);

  bool isAllCutsValid() const;

  void setToConcaveCornerValid(bool to_concave_corner_valid);

  bool isToConcaveCornerValid() const;

  void setMinAdjacentLengthValid(bool min_adjacent_length_valid);

  bool isMinAdjacentLengthValid() const;

  void setTwoMinAdjLengthValid(bool two_min_adj_length_valid);

  bool isTwoMinAdjLengthValid() const;

  void setToNotchLengthValid(bool to_notch_length_valid);

  bool isToNotchLengthValid() const;

  // User Code Begin dbTechLayerSpacingEolRule
  static dbTechLayerSpacingEolRule* create(dbTechLayer* layer);

  static dbTechLayerSpacingEolRule* getTechLayerSpacingEolRule(
      dbTechLayer* inly,
      uint dbid);

  static void destroy(dbTechLayerSpacingEolRule* rule);
  // User Code End dbTechLayerSpacingEolRule
};

class dbTechLayerSpacingTablePrlRule : public dbObject
{
 public:
  void setEolWidth(int eol_width);

  int getEolWidth() const;

  void setWrongDirection(bool wrong_direction);

  bool isWrongDirection() const;

  void setSameMask(bool same_mask);

  bool isSameMask() const;

  void setExceeptEol(bool exceept_eol);

  bool isExceeptEol() const;

  // User Code Begin dbTechLayerSpacingTablePrlRule
  static dbTechLayerSpacingTablePrlRule* getTechLayerSpacingTablePrlRule(
      dbTechLayer* inly,
      uint dbid);

  static dbTechLayerSpacingTablePrlRule* create(dbTechLayer* _layer);

  static void destroy(dbTechLayerSpacingTablePrlRule* rule);

  void setTable(std::vector<int> width_tbl,
                std::vector<int> length_tbl,
                std::vector<std::vector<int>> spacing_tbl,
                std::map<uint, std::pair<int, int>> excluded_map);
  void getTable(std::vector<int>& width_tbl,
                std::vector<int>& length_tbl,
                std::vector<std::vector<int>>& spacing_tbl,
                std::map<uint, std::pair<int, int>>& excluded_map);

  void setSpacingTableInfluence(
      std::vector<std::tuple<int, int, int>> influence_tbl);

  int getSpacing(int width, int length) const;

  bool hasExceptWithin(int width) const;

  std::pair<int, int> getExceptWithin(int width) const;

  // User Code End dbTechLayerSpacingTablePrlRule
};

class dbTechLayerTwoWiresForbiddenSpcRule : public dbObject
{
 public:
  void setMinSpacing(int min_spacing);

  int getMinSpacing() const;

  void setMaxSpacing(int max_spacing);

  int getMaxSpacing() const;

  void setMinSpanLength(int min_span_length);

  int getMinSpanLength() const;

  void setMaxSpanLength(int max_span_length);

  int getMaxSpanLength() const;

  void setPrl(int prl);

  int getPrl() const;

  void setMinExactSpanLength(bool min_exact_span_length);

  bool isMinExactSpanLength() const;

  void setMaxExactSpanLength(bool max_exact_span_length);

  bool isMaxExactSpanLength() const;

  // User Code Begin dbTechLayerTwoWiresForbiddenSpcRule
  static dbTechLayerTwoWiresForbiddenSpcRule* create(dbTechLayer* layer);

  static void destroy(dbTechLayerTwoWiresForbiddenSpcRule* rule);
  // User Code End dbTechLayerTwoWiresForbiddenSpcRule
};

class dbTechLayerWidthTableRule : public dbObject
{
 public:
  void setWrongDirection(bool wrong_direction);

  bool isWrongDirection() const;

  void setOrthogonal(bool orthogonal);

  bool isOrthogonal() const;

  // User Code Begin dbTechLayerWidthTableRule

  void addWidth(int width);

  std::vector<int> getWidthTable() const;

  static dbTechLayerWidthTableRule* create(dbTechLayer* layer);

  static dbTechLayerWidthTableRule* getTechLayerWidthTableRule(
      dbTechLayer* inly,
      uint dbid);

  static void destroy(dbTechLayerWidthTableRule* rule);
  // User Code End dbTechLayerWidthTableRule
};

class dbTechLayerWrongDirSpacingRule : public dbObject
{
 public:
  void setWrongdirSpace(int wrongdir_space);

  int getWrongdirSpace() const;

  void setNoneolWidth(int noneol_width);

  int getNoneolWidth() const;

  void setLength(int length);

  int getLength() const;

  void setPrlLength(int prl_length);

  int getPrlLength() const;

  void setNoneolValid(bool noneol_valid);

  bool isNoneolValid() const;

  void setLengthValid(bool length_valid);

  bool isLengthValid() const;

  // User Code Begin dbTechLayerWrongDirSpacingRule
  static dbTechLayerWrongDirSpacingRule* create(dbTechLayer* layer);

  static dbTechLayerWrongDirSpacingRule* getTechLayerWrongDirSpacingRule(
      dbTechLayer* inly,
      uint dbid);

  static void destroy(dbTechLayerWrongDirSpacingRule* rule);
  // User Code End dbTechLayerWrongDirSpacingRule
};

// Generator Code End ClassDefinition
///
/// dbProperty - Boolean property.
///
class dbBoolProperty : public dbProperty
{
 public:
  /// Get the value of this property.
  bool getValue();

  /// Set the value of this property.
  void setValue(bool value);

  /// Create a bool property. Returns nullptr if a property with the same name
  /// already exists.
  static dbBoolProperty* create(dbObject* object, const char* name, bool value);

  /// Find the named property of type bool. Returns nullptr if the property does
  /// not exist.
  static dbBoolProperty* find(dbObject* object, const char* name);
};

///
/// dbProperty - String property.
///
class dbStringProperty : public dbProperty
{
 public:
  /// Get the value of this property.
  std::string getValue();

  /// Set the value of this property.
  void setValue(const char* value);

  /// Create a string property. Returns nullptr if a property with the same name
  /// already exists.
  static dbStringProperty* create(dbObject* object,
                                  const char* name,
                                  const char* value);

  /// Find the named property of type string. Returns nullptr if the property
  /// does not exist.
  static dbStringProperty* find(dbObject* object, const char* name);
};

///
/// dbProperty - Int property.
///
class dbIntProperty : public dbProperty
{
 public:
  /// Get the value of this property.
  int getValue();

  /// Set the value of this property.
  void setValue(int value);

  /// Create a int property. Returns nullptr if a property with the same name
  /// already exists.
  static dbIntProperty* create(dbObject* object, const char* name, int value);

  /// Find the named property of type int. Returns nullptr if the property does
  /// not exist.
  static dbIntProperty* find(dbObject* object, const char* name);
};

///
/// dbProperty - Double property.
///
class dbDoubleProperty : public dbProperty
{
 public:
  /// Get the value of this property.
  double getValue();

  /// Set the value of this property.
  void setValue(double value);

  /// Create a double property. Returns nullptr if a property with the same name
  /// already exists.
  static dbDoubleProperty* create(dbObject* object,
                                  const char* name,
                                  double value);

  /// Find the named property of type double. Returns nullptr if the property
  /// does not exist.
  static dbDoubleProperty* find(dbObject* object, const char* name);
};

}  // namespace odb

// Overload std::less for these types
#include "odb/dbCompare.inc"  // IWYU pragma: export<|MERGE_RESOLUTION|>--- conflicted
+++ resolved
@@ -2463,7 +2463,34 @@
   void setJumpers(bool has_jumpers);
 
   ///
-<<<<<<< HEAD
+  /// Return true if the input net is in higher hierarchy than this net
+  /// e.g., If this net name = "a/b/c" and input `net` name = "a/d",
+  ///       this API returns true.
+  ///
+  bool isDeeperThan(const dbNet* net) const;
+
+  ///
+  /// Find all dbModNets related to the given dbNet.
+  /// Go through all the pins on the dbNet and find all dbModNets.
+  ///
+  /// A dbNet could have many modnets (e.g., a dbNet might connect
+  /// two objects in different parts of the hierarchy, each connected
+  /// by different dbModNets in different parts of the hierarchy).
+  ///
+  bool findRelatedModNets(std::set<dbModNet*>& modnet_set) const;
+
+  ///
+  /// Find the modnet in the highest hierarchy related to this net.
+  ///
+  dbModNet* findModNetInHighestHier() const;
+
+  ///
+  /// Rename this net with the name of the modnet in the highest hierarchy
+  /// related to this flat net.
+  ///
+  void renameWithModNetInHighestHier();
+
+  ///
   /// Inserts a buffer on the net driving the specified iterm/bterm.
   /// Returns the newly created buffer instance.
   ///
@@ -2490,34 +2517,6 @@
                              const char* base_name,
                              const dbNameUniquifyType& uniquify,
                              bool insertBefore);
-=======
-  /// Return true if the input net is in higher hierarchy than this net
-  /// e.g., If this net name = "a/b/c" and input `net` name = "a/d",
-  ///       this API returns true.
-  ///
-  bool isDeeperThan(const dbNet* net) const;
-
-  ///
-  /// Find all dbModNets related to the given dbNet.
-  /// Go through all the pins on the dbNet and find all dbModNets.
-  ///
-  /// A dbNet could have many modnets (e.g., a dbNet might connect
-  /// two objects in different parts of the hierarchy, each connected
-  /// by different dbModNets in different parts of the hierarchy).
-  ///
-  bool findRelatedModNets(std::set<dbModNet*>& modnet_set) const;
-
-  ///
-  /// Find the modnet in the highest hierarchy related to this net.
-  ///
-  dbModNet* findModNetInHighestHier() const;
-
-  ///
-  /// Rename this net with the name of the modnet in the highest hierarchy
-  /// related to this flat net.
-  ///
-  void renameWithModNetInHighestHier();
->>>>>>> 22a4b4cb
 };
 
 ///////////////////////////////////////////////////////////////////////////////

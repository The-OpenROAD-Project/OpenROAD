// SPDX-License-Identifier: BSD-3-Clause
// Copyright (c) 2019-2025, The OpenROAD Authors

#pragma once

#include <cstdint>
#include <cstdio>
#include <fstream>
#include <iostream>
#include <list>
#include <map>
#include <optional>
#include <set>
#include <string>
#include <string_view>
#include <tuple>
#include <utility>
#include <variant>
#include <vector>

#include "odb/dbBlockSet.h"
#include "odb/dbCCSegSet.h"
#include "odb/dbDatabaseObserver.h"
#include "odb/dbMatrix.h"
#include "odb/dbNetSet.h"
#include "odb/dbObject.h"
#include "odb/dbSet.h"
#include "odb/dbTypes.h"
#include "odb/dbViaParams.h"
#include "odb/geom.h"
#include "odb/isotropy.h"
#include "odb/odb.h"

inline constexpr int ADS_MAX_CORNER = 10;

namespace utl {
class Logger;
}

namespace odb {

class dbShape;
class lefout;
class dbViaParams;
class dbTransform;

template <class T>
class dbId;

// Forward declarations of all database objects
class dbBox;
class dbJournalEntry;

// Property objects
class dbBoolProperty;
class dbStringProperty;
class dbIntProperty;
class dbDoubleProperty;

// Design objects
class dbBlock;
class dbBTerm;
class dbNet;
class dbInst;
class dbITerm;
class dbVia;
class dbTrackGrid;
class dbObstruction;
class dbBlockage;
class dbWire;
class dbSWire;
class dbSBox;
class dbCapNode;
class dbRSeg;
class dbCCSeg;
class dbBlockSearch;
class dbRow;
class dbFill;
class dbTechAntennaPinModel;
class dbBlockCallBackObj;
class dbRegion;
class dbBPin;

// Lib objects
class dbLib;
class dbSite;
class dbMaster;
class dbMTerm;
class dbMPin;
class dbGDSLib;

// Tech objects
class dbTech;
class dbTechVia;
class dbTechViaRule;
class dbTechViaLayerRule;
class dbTechViaGenerateRule;
class dbTechNonDefaultRule;
class dbTechLayerRule;
class dbTechLayerSpacingRule;
class dbTechLayerAntennaRule;
class dbTechMinCutRule;
class dbTechMinEncRule;
class dbTechV55InfluenceEntry;
class dbTechSameNetRule;
class dbViaParams;

// Generator Code Begin ClassDeclarations
class dbAccessPoint;
class dbBusPort;
class dbCellEdgeSpacing;
class dbChip;
class dbChipBump;
class dbChipBumpInst;
class dbChipConn;
class dbChipInst;
class dbChipNet;
class dbChipRegion;
class dbChipRegionInst;
class dbDatabase;
class dbDft;
class dbGCellGrid;
class dbGDSARef;
class dbGDSBoundary;
class dbGDSBox;
class dbGDSPath;
class dbGDSSRef;
class dbGDSStructure;
class dbGDSText;
class dbGlobalConnect;
class dbGroup;
class dbGuide;
class dbIsolation;
class dbLevelShifter;
class dbLogicPort;
class dbMarker;
class dbMarkerCategory;
class dbMasterEdgeType;
class dbMetalWidthViaMap;
class dbModBTerm;
class dbModInst;
class dbModITerm;
class dbModNet;
class dbModule;
class dbNetTrack;
class dbPolygon;
class dbPowerDomain;
class dbPowerSwitch;
class dbProperty;
class dbScanChain;
class dbScanInst;
class dbScanList;
class dbScanPartition;
class dbScanPin;
class dbTechLayer;
class dbTechLayerAreaRule;
class dbTechLayerArraySpacingRule;
class dbTechLayerCornerSpacingRule;
class dbTechLayerCutClassRule;
class dbTechLayerCutEnclosureRule;
class dbTechLayerCutSpacingRule;
class dbTechLayerCutSpacingTableDefRule;
class dbTechLayerCutSpacingTableOrthRule;
class dbTechLayerEolExtensionRule;
class dbTechLayerEolKeepOutRule;
class dbTechLayerForbiddenSpacingRule;
class dbTechLayerKeepOutZoneRule;
class dbTechLayerMaxSpacingRule;
class dbTechLayerMinCutRule;
class dbTechLayerMinStepRule;
class dbTechLayerSpacingEolRule;
class dbTechLayerSpacingTablePrlRule;
class dbTechLayerTwoWiresForbiddenSpcRule;
class dbTechLayerWidthTableRule;
class dbTechLayerWrongDirSpacingRule;
// Generator Code End ClassDeclarations

// Extraction Objects
class dbExtControl;

// Custom iterators
class dbModuleBusPortModBTermItr;

///////////////////////////////////////////////////////////////////////////////
///
/// A box is the element used to represent layout shapes.
///
///////////////////////////////////////////////////////////////////////////////
class dbBox : public dbObject
{
 public:
  ///
  /// Get the lower coordinate.
  ///
  int xMin();

  ///
  /// Get the lower y coordinate.
  ///
  int yMin();

  ///
  /// Get the high x coordinate.
  ///
  int xMax();

  ///
  /// Get the high y coordinate.
  ///
  int yMax();

  ///
  /// Returns true if this box represents a via
  ///
  bool isVia();

  ///
  /// Get tech-via this box represents.
  /// returns nullptr if this box does not represent a tech-via
  ///
  dbTechVia* getTechVia();

  ///
  /// Get block-via this box represents.
  /// returns nullptr if this box does not represent a block-via
  ///
  dbVia* getBlockVia();

  ///
  /// Return the placed location of this via.
  ///
  void getViaXY(int& x, int& y);

  ///
  /// Return the placed location of this via.
  ///
  Point getViaXY();

  ///
  /// Get the box bounding points.
  ///
  Rect getBox();

  ///
  /// Get the translated boxes of this via
  ///
  void getViaBoxes(std::vector<dbShape>& shapes);

  ///
  /// Get the translated boxes of this via on the given layer
  ///
  void getViaLayerBoxes(dbTechLayer* layer, std::vector<dbShape>& shapes);

  ///
  /// Get the width (xMax-xMin) of the box.
  ///
  int getDir();

  ///
  /// Get the width (xMax-xMin) of the box.
  ///
  uint getDX();

  int getDesignRuleWidth() const;

  void setDesignRuleWidth(int);

  ///
  /// Get the height (yMax-yMin) of the box.
  ///
  uint getDY();
  uint getWidth(uint dir = 1);
  uint getLength(uint dir = 1);

  ///
  /// Set temporary flag visited
  ///
  void setVisited(bool value);
  bool isVisited();

  ///
  /// Get the owner of this box
  ///
  dbObject* getBoxOwner();

  ///
  /// Get the owner type of this box
  ///
  dbBoxOwner getOwnerType();

  ///
  /// Get the layer of this box.
  /// Returns nullptr if this shape is an object bbox.
  /// These bboxes have no layer.
  ///     dbBlock    - bbox has no layer
  ///     dbInst     - bbox has no layer
  ///     dbVia      - bbox has no layer
  ///     dbTechVia  - bbox has no layer
  ///
  /// These bboxes have no layer.
  ///    All dbBox(s) that represent VIA's.
  ///
  dbTechLayer* getTechLayer();

  ///
  /// Get the layer mask assigned to this box.
  /// Returns 0 is not assigned or bbox has no layer
  ///
  uint getLayerMask();

  ///
  /// Sets the layer mask for this box.
  ///
  void setLayerMask(uint mask);

  ///
  /// Add a physical pin to a dbBPin.
  /// Returns nullptr if this dbBPin already has a pin.
  ///
  static dbBox* create(dbBPin* bpin,
                       dbTechLayer* layer,
                       int x1,
                       int y1,
                       int x2,
                       int y2,
                       uint mask = 0);

  ///
  /// Add a box to a block-via.
  ///
  static dbBox* create(dbVia* via,
                       dbTechLayer* layer,
                       int x1,
                       int y1,
                       int x2,
                       int y2);

  ///
  /// Add an obstruction to a master.
  ///
  static dbBox* create(dbMaster* master,
                       dbTechLayer* layer,
                       int x1,
                       int y1,
                       int x2,
                       int y2);

  ///
  /// Add a via obstrction to a master.
  /// This function may fail and return nullptr if this via has no shapes.
  ///
  static dbBox* create(dbMaster* master, dbTechVia* via, int x, int y);

  ///
  /// Add a wire-shape to a master-pin.
  ///
  static dbBox* create(dbMPin* pin,
                       dbTechLayer* layer,
                       int x1,
                       int y1,
                       int x2,
                       int y2);

  ///
  /// Add a wire-shape to a polygon.
  ///
  static dbBox* create(dbPolygon* pbox, int x1, int y1, int x2, int y2);

  ///
  /// Add a via obstrction to a master-pin.
  /// This function may fail and return nullptr if this via has no shapes.
  ///
  static dbBox* create(dbMPin* pin, dbTechVia* via, int x, int y);

  ///
  /// Add a shape to a tech-via;
  ///
  static dbBox* create(dbTechVia* via,
                       dbTechLayer* layer,
                       int x1,
                       int y1,
                       int x2,
                       int y2);

  ///
  /// Add a boundary to a region
  ///
  static dbBox* create(dbRegion* region, int x1, int y1, int x2, int y2);

  ///
  /// Create a halo on an instance.
  ///
  static dbBox* create(dbInst* inst, int x1, int y1, int x2, int y2);

  // Destroy box
  static void destroy(dbBox* box);

  ///
  /// Translate a database-id back to a pointer.
  /// This function translates any dbBox which is part of a block.
  ///
  static dbBox* getBox(dbBlock* block, uint oid);

  /// Translate a database-id back to a pointer.
  /// This function translates any dbBox which is part of a tech.
  ///
  static dbBox* getBox(dbTech* tech, uint oid);

  ///
  /// Translate a database-id back to a pointer.
  /// This function translates any dbBox whichs is part of a master.
  ///
  static dbBox* getBox(dbMaster* master, uint oid);
};

///////////////////////////////////////////////////////////////////////////////
///
/// A sbox is the element used to represent special layout shapes.
///
///////////////////////////////////////////////////////////////////////////////
class dbSBox : public dbBox
{
 public:
  /// Direction of segment
  enum Direction
  {
    UNDEFINED = 0,
    HORIZONTAL = 1,
    VERTICAL = 2,
    OCTILINEAR = 3
  };

  ///
  /// Get the shape type of this wire.
  ///
  dbWireShapeType getWireShapeType();

  ///
  /// Return the specified direction of this segment
  ///
  Direction getDirection();

  ///
  /// Get the swire of this shape
  ///
  dbSWire* getSWire();

  ///
  /// Get Oct Wire Shape
  ///
  Oct getOct();

  ///
  /// Get via mask for bottom layer of via
  ///
  uint getViaBottomLayerMask();

  ///
  /// Get via mask for cut layer of via
  ///
  uint getViaCutLayerMask();

  ///
  /// Get via mask for top layer of via
  ///
  uint getViaTopLayerMask();

  ///
  /// Set via masks
  ///
  void setViaLayerMask(uint bottom, uint cut, uint top);

  ///
  /// Has via mask
  ///
  bool hasViaLayerMasks();

  ///
  /// Create a set of new sboxes from a via array
  ///
  std::vector<dbSBox*> smashVia();

  ///
  /// Add a rect to a dbSWire.
  ///
  /// If direction == UNDEFINED
  ///    |(x2-x1)| must be an even number or |(y2-y1)| must be an even number
  ///
  /// If direction == HORIZONTAL
  ///    |(y2-y1)| must be an even number
  ///
  /// If direction == VERTICAL
  ///    |(x2-x1)| must be an even number
  ///
  /// If the direction sementics are not met, this function will return nullptr.
  ///
  /// These requirements are a result that the current DEF semantics (5.5) use
  /// PATH statements to output these rectangles, the paths must have even
  /// widths.
  static dbSBox* create(dbSWire* swire,
                        dbTechLayer* layer,
                        int x1,
                        int y1,
                        int x2,
                        int y2,
                        dbWireShapeType type,
                        Direction dir = UNDEFINED,
                        int width = 0);

  ///
  /// Add a block-via to a dbSWire
  /// This function may fail and return nullptr if this via has no shapes.
  ///
  static dbSBox* create(dbSWire* swire,
                        dbVia* via,
                        int x,
                        int y,
                        dbWireShapeType type);

  ///
  /// Add a tech-via to a dbSWire.
  /// This function may fail and return nullptr if this via has no shapes.
  ///
  static dbSBox* create(dbSWire* swire,
                        dbTechVia* via,
                        int x,
                        int y,
                        dbWireShapeType type);

  ///
  /// Translate a database-id back to a pointer.
  /// This function translates any dbBox whichs is part of a block
  ///
  static dbSBox* getSBox(dbBlock* block, uint oid);

  ///
  /// Destroy a SBox.
  ///
  static void destroy(dbSBox* box);
};

///////////////////////////////////////////////////////////////////////////////
///
/// A Block is the element used to represent a layout-netlist.
/// A Block can have multiple children, however, currently only two-levels
/// of hierarchy is supported.
///
///////////////////////////////////////////////////////////////////////////////
class dbBlock : public dbObject
{
 public:
  struct dbBTermGroup
  {
    std::vector<dbBTerm*> bterms;
    bool order = false;
  };

  struct dbBTermTopLayerGrid
  {
    // The single top-most routing layer of the placement grid.
    dbTechLayer* layer = nullptr;
    // The distance between each valid position on the grid in the x- and
    // y-directions, respectively.
    int x_step = 0;
    int y_step = 0;
    // The region of the placement grid.
    Polygon region;
    // The width and height of the pins assigned to this grid. The centers of
    // the pins are placed on the grid positions.
    int pin_width = 0;
    int pin_height = 0;
    // The boundary around existing routing obstructions that the pins should
    // avoid.
    int keepout = 0;
  };

  ///
  /// Get block chip name.
  ///
  std::string getName();

  ///
  /// Get the block chip name.
  ///
  const char* getConstName();

  ///
  /// Get the bounding box of this block.
  ///
  dbBox* getBBox();

  ///
  /// Get the chip this block belongs too.
  ///
  dbChip* getChip();

  ///
  /// Get the database this block belongs too.
  ///
  dbDatabase* getDataBase();

  ///
  /// Get the technology of this block
  ///
  dbTech* getTech();

  ///
  /// Get the parent block this block. Returns nullptr if this block is the
  /// top-block of the chip.
  ///
  dbBlock* getParent();

  ///
  /// Returns the hierarchical parent of this block if it exists.
  ///
  dbInst* getParentInst();

  ///
  /// Returns the top module of this block.
  ///
  dbModule* getTopModule() const;

  ///
  /// Get the child blocks of this block.
  ///
  dbSet<dbBlock> getChildren();

  ///
  /// Find a specific child-block of this block.
  /// Returns nullptr if the object was not found.
  ///
  dbBlock* findChild(const char* name);

  ///
  /// Get all the block-terminals of this block.
  ///
  dbSet<dbBTerm> getBTerms();

  ///
  /// Find a specific bterm of this block.
  /// Returns nullptr if the object was not found.
  ///
  dbBTerm* findBTerm(const char* name);

  ///
  /// Get all the bterm groups of this block.
  ///
  std::vector<dbBTermGroup> getBTermGroups();

  ///
  /// Get all the block-terminals of this block.
  /// The flag order places the pins ordered in ascending x/y position.
  ///
  void addBTermGroup(const std::vector<dbBTerm*>& bterms, bool order);

  ///
  /// Define the top layer grid for pin placement.
  ///
  void setBTermTopLayerGrid(const dbBTermTopLayerGrid& top_layer_grid);

  ///
  /// Get the top layer grid for pin placement.
  ///
  std::optional<dbBTermTopLayerGrid> getBTermTopLayerGrid();

  ///
  /// Get only the polygon corresponding to the top layer grid region.
  ///
  Polygon getBTermTopLayerGridRegion();

  ///
  /// Find the rectangle corresponding to the constraint region in a specific
  /// edge of the die area.
  ///
  Rect findConstraintRegion(const Direction2D& edge, int begin, int end);

  ///
  /// Add region constraint for dbBTerms according to their IO type.
  ///
  void addBTermConstraintByDirection(dbIoType direction,
                                     const Rect& constraint_region);

  ///
  /// Add region constraint for dbBTerms.
  ///
  void addBTermsToConstraint(const std::vector<dbBTerm*>& bterms,
                             const Rect& constraint_region);

  ///
  /// Get all the instance-terminals of this block.
  ///
  dbSet<dbITerm> getITerms();

  ///
  /// Get the instances of this block.
  ///
  dbSet<dbInst> getInsts();

  ///
  /// Get the modules of this block.
  ///
  dbSet<dbModule> getModules();

  ///
  /// Get the modinsts of this block.
  ///
  dbSet<dbModInst> getModInsts();
  dbSet<dbModNet> getModNets();
  dbSet<dbModBTerm> getModBTerms();
  dbSet<dbModITerm> getModITerms();

  ///
  /// Get the Power Domains of this block.
  ///
  dbSet<dbPowerDomain> getPowerDomains();

  ///
  /// Get the Logic Ports of this block.
  ///
  dbSet<dbLogicPort> getLogicPorts();

  ///
  /// Get the Power Switches of this block.
  ///
  dbSet<dbPowerSwitch> getPowerSwitches();

  ///
  /// Get the Isolations of this block.
  ///
  dbSet<dbIsolation> getIsolations();

  ///
  /// Get the LevelShifters of this block.
  ///
  dbSet<dbLevelShifter> getLevelShifters();

  ///
  /// Get the groups of this block.
  ///
  dbSet<dbGroup> getGroups();

  ///
  /// Get the access points of this block.
  ///
  dbSet<dbAccessPoint> getAccessPoints();

  ///
  /// Get the global connects of this block.
  ///
  dbSet<dbGlobalConnect> getGlobalConnects();

  ///
  /// Evaluate global connect rules on this block.
  /// and helper functions for global connections
  /// on this block.
  ///
  int globalConnect();
  int globalConnect(dbGlobalConnect* gc);
  int addGlobalConnect(dbRegion* region,
                       const char* instPattern,
                       const char* pinPattern,
                       dbNet* net,
                       bool do_connect);
  void reportGlobalConnect();
  void clearGlobalConnect();

  ///
  /// Get the component mask shift layers.
  ///
  std::vector<dbTechLayer*> getComponentMaskShift();

  ///
  /// Set the component mask shift layers.
  ///
  void setComponentMaskShift(const std::vector<dbTechLayer*>& layers);

  ///
  /// Find a specific instance of this block.
  /// Returns nullptr if the object was not found.
  ///
  dbInst* findInst(const char* name);

  ///
  /// Find a specific module in this block.
  /// Returns nullptr if the object was not found.
  ///
  dbModule* findModule(const char* name);

  ///
  /// Find a specific modinst in this block. path is
  /// master_module_name/modinst_name Returns nullptr if the object was not
  /// found.
  ///
  dbModInst* findModInst(const char* path);

  ///
  /// Find a specific PowerDomain in this block.
  /// Returns nullptr if the object was not found.
  ///
  dbPowerDomain* findPowerDomain(const char* name);

  ///
  /// Find a specific LogicPort in this block.
  /// Returns nullptr if the object was not found.
  ///
  dbLogicPort* findLogicPort(const char* name);

  ///
  /// Find a specific PowerSwitch in this block.
  /// Returns nullptr if the object was not found.
  ///
  dbPowerSwitch* findPowerSwitch(const char* name);

  ///
  /// Find a specific Isolation in this block.
  /// Returns nullptr if the object was not found.
  ///
  dbIsolation* findIsolation(const char* name);

  ///
  /// Find a specific LevelShifter in this block.
  /// Returns nullptr if the object was not found.
  ///
  dbLevelShifter* findLevelShifter(const char* name);

  ///
  /// Find a specific group in this block.
  /// Returns nullptr if the object was not found.
  ///
  dbGroup* findGroup(const char* name);

  ///
  /// Find a specific iterm of this block.
  ///
  /// The iterm name must be of the form:
  ///
  ///     <instanceName><hierDelimiter><termName>
  ///
  /// For example:   inst0/A
  ///
  dbITerm* findITerm(const char* name);

  ///
  /// Get the obstructions of this block
  ///
  dbSet<dbObstruction> getObstructions();

  ///
  /// Get the blockages of this block
  ///
  dbSet<dbBlockage> getBlockages();

  ///
  /// Get the nets of this block
  ///
  dbSet<dbNet> getNets();

  ///
  /// Get the capNodes of this block
  ///
  dbSet<dbCapNode> getCapNodes();

  ///
  /// Get the rsegs of this block
  ///
  dbSet<dbRSeg> getRSegs();

  ///
  /// Find a specific net of this block.
  /// Returns nullptr if the object was not found.
  ///
  dbNet* findNet(const char* name) const;

  ///
  /// Find a specific mod net of this block.
  /// Returns nullptr if the object was not found.
  ///
  dbModNet* findModNet(const char* hierarchical_name) const;

  //
  // Utility to write db file
  //
  // void dbBlock::writeDb(char *filename, int allNode=0);
  void writeDb(char* filename, int allNode = 0);

  //
  // Utility to write guides file
  //
  void writeGuides(const char* filename) const;

  ///
  /// Find a specific via of this block.
  /// Returns nullptr if the object was not found.
  ///
  dbVia* findVia(const char* name);

  ///
  /// Get the vias of this block
  ///
  dbSet<dbVia> getVias();

  ///
  /// Get the GCell grid of this block
  /// Returns nullptr if no grid exists.
  ///
  dbGCellGrid* getGCellGrid();

  ///
  /// Get the DEF units of this technology.
  ///
  int getDefUnits();

  ///
  /// Set the DEF units of this technology.
  ///
  void setDefUnits(int units);

  ///
  /// Get the Database units per micron.
  ///
  int getDbUnitsPerMicron();

  ///
  /// Convert a length from database units (DBUs) to microns.
  ///
  double dbuToMicrons(int dbu);
  double dbuToMicrons(unsigned int dbu);
  double dbuToMicrons(int64_t dbu);
  double dbuToMicrons(double dbu);

  ///
  /// Convert an area from database units squared (DBU^2) to square microns.
  ///
  double dbuAreaToMicrons(int64_t dbu_area);

  ///
  /// Convert a length from microns to database units (DBUs).
  ///
  int micronsToDbu(double microns);

  ///
  /// Convert an area from square microns to database units squared (DBU^2).
  ///
  int64_t micronsAreaToDbu(double micronsArea);

  ///
  /// Get the hierarchy delimiter.
  /// Returns (0) if the delimiter was not set.
  /// A hierarchy delimiter can only be set at the time
  /// a block is created.
  ///
  char getHierarchyDelimiter() const;

  ///
  /// Set the bus name delimiters
  ///
  void setBusDelimiters(char left, char right);

  ///
  /// Get the bus name delimiters
  /// Left and Right are set to "zero" if the bus delimiters
  /// were not set.
  ///
  void getBusDelimiters(char& left, char& right);

  ///
  /// Get extraction counters
  ///
  void getExtCount(int& numOfNet,
                   int& numOfRSeg,
                   int& numOfCapNode,
                   int& numOfCCSeg);

  ///
  /// Copy RC values from one extDb to another.
  ///
  void copyExtDb(uint fr,
                 uint to,
                 uint extDbCnt,
                 double resFactor,
                 double ccFactor,
                 double gndcFactor);

  ///
  /// Adjust RC values.
  ///
  void adjustRC(double resFactor, double ccFactor, double gndcFactor);

  ///
  /// add cc capacitance to gnd capacitance of capNodes of this block
  ///
  bool groundCC(float gndFactor);

  ///
  /// adjust CC's of nets
  ///
  bool adjustCC(float adjFactor,
                double ccThreshHold,
                std::vector<dbNet*>& nets,
                std::vector<dbNet*>& halonets);

  ///
  /// undo adjusted CC
  ///
  void undoAdjustedCC(std::vector<dbNet*>& nets, std::vector<dbNet*>& halonets);

  ///
  /// Get the number of process corners.
  ///
  int getCornerCount();

  ///
  /// having independent extraction corners ?
  ///
  bool extCornersAreIndependent();

  ///
  /// Get the number of corners kept n this block
  ///
  int getCornersPerBlock();

  ///
  /// Get the number of ext dbs
  ///
  int getExtDbCount();

  ///
  /// Get ext corner name by the index in ext Db
  ///
  void getExtCornerName(int corner, char* cName);

  ///
  /// Get the index in ext Db by name
  ///
  int getExtCornerIndex(const char* cornerName);

  ///
  /// Set corner name list
  ///
  void setCornerNameList(const char* name_list);

  ///
  /// Get corner name list
  ///
  char* getCornerNameList();

  ///
  /// Set the number of process corners. The maximum number of
  /// process corners is limited to 256. This method will
  /// delete all dbRCSeg, dbCCSeg, which depend on this value.
  ///
  void setCornerCount(int cornerCnt, int extDbCnt, const char* name_list);
  void setCornerCount(int cnt);

  ///
  /// Set the number of corners kept in this block
  ///
  void setCornersPerBlock(int cornersPerBlock);

  ///
  /// Initialize the parasitics value tables
  ///
  void initParasiticsValueTables();

  ///
  /// create child block for one extraction corner
  ///
  dbBlock* createExtCornerBlock(uint corner);
  ///
  /// find child block for one extraction corner
  ///
  dbBlock* findExtCornerBlock(uint corner);
  ///
  /// get extraction data block for one extraction corner
  ///
  dbBlock* getExtCornerBlock(uint corner);

  ///
  /// Get the track-grids of this block.
  ///
  dbSet<dbTrackGrid> getTrackGrids();

  ///
  /// Find a specific track-grid.
  /// Returns nullptr if a track-grid has not be defined for this layer.
  ///
  dbTrackGrid* findTrackGrid(dbTechLayer* layer);

  ///
  /// Get the rows of this block
  ///
  dbSet<dbRow> getRows();

  ///
  /// Get the fills in this block
  ///
  dbSet<dbFill> getFills();

  ///
  /// Get the list of masters used in this block.
  ///
  void getMasters(std::vector<dbMaster*>& masters);

  ///
  /// Set the die area. The die-area is considered a constant regardless
  /// of the geometric elements of the dbBlock. It is generally a constant
  /// declared in DEF.
  ///
  void setDieArea(const Rect& new_rect);

  ///
  /// Set the die area with polygon. Allows for non-rectangular floorplans
  ///
  void setDieArea(const Polygon& new_area);

  ///
  /// Get the die area. The default die-area is (0,0,0,0).
  ///
  Rect getDieArea();

  ///
  /// Get the die area as a polygon. The default die-area is (0,0,0,0).
  ///
  Polygon getDieAreaPolygon();

  ///
  /// Compute the core area based on rows
  ///
  odb::Polygon computeCoreArea();

  ///
  /// Set the core area.
  ///
  void setCoreArea(const Rect& new_area);

  ///
  /// Set the core area with polygon. Allows for non-rectangular floorplans
  ///
  void setCoreArea(const Polygon& new_area);

  ///
  /// Get the core area.
  ///
  Rect getCoreArea();

  ///
  /// Get the core area.
  ///
  Polygon getCoreAreaPolygon();

  ///
  /// Add region in the die area where IO pins cannot be placed
  ///
  void addBlockedRegionForPins(const Rect& region);

  ///
  /// Get the regions in the die area where IO pins cannot be placed
  ///
  const std::vector<Rect>& getBlockedRegionsForPins();

  ///
  /// Set the extmain instance.
  ///
  void setExtmi(void* ext);

  ///
  /// Get the extmain instance.
  ///
  void* getExtmi();

  ///
  /// Get the extraction control settings
  ///
  dbExtControl* getExtControl();

  ///
  /// Get the dbDft object for persistent dft structs
  ///
  dbDft* getDft() const;

  ///
  /// Get the minimum routing layer
  ///
  int getMinRoutingLayer() const;

  ///
  /// Set the minimum routing layer
  ///
  void setMinRoutingLayer(int min_routing_layer);

  ///
  /// Get the maximum routing layer
  ///
  int getMaxRoutingLayer() const;

  ///
  /// Set the maximum routing layer
  ///
  void setMaxRoutingLayer(int max_routing_layer);

  ///
  /// Set the minimum layer for clock
  ///
  int getMinLayerForClock() const;

  ///
  /// Set the minimum layer for clock
  ///
  void setMinLayerForClock(int min_layer_for_clock);

  ///
  /// Set the maximum layer for clock
  ///
  int getMaxLayerForClock() const;

  ///
  /// Set the maximum layer for clock
  ///
  void setMaxLayerForClock(int max_layer_for_clock);

  ///
  /// Get the gcell tile size
  ///
  int getGCellTileSize();

  ///
  /// Get the extraction corner names
  ///
  void getExtCornerNames(std::list<std::string>& ecl);

  ///
  /// Get the capacitor-coupled segments.
  ///
  dbSet<dbCCSeg> getCCSegs();

  ///
  /// Build search database for fast area searches for insts
  ///
  // uint makeInstSearchDB();

  ///
  /// Get search database object for fast area searches on physical objects
  ///
  dbBlockSearch* getSearchDb();

  ///
  /// destroy coupling caps of nets
  ///
  void destroyCCs(std::vector<dbNet*>& nets);

  ///
  /// destroy RC segments of nets
  ///
  void destroyRSegs(std::vector<dbNet*>& nets);

  ///
  /// destroy capnodes of nets
  ///
  void destroyCNs(std::vector<dbNet*>& nets, bool cleanExtid);

  ///
  /// destroy parasitics of nets
  ///
  void destroyParasitics(std::vector<dbNet*>& nets);
  void destroyCornerParasitics(std::vector<dbNet*>& nets);

  ///
  /// get cc_halo_net's of input nets
  ///
  void getCcHaloNets(std::vector<dbNet*>& changedNets,
                     std::vector<dbNet*>& ccHaloNets);

  ///
  /// merge rsegs before doing exttree
  ///
  void preExttreeMergeRC(double max_cap, uint corner);

  ///
  /// check if signal, clock and special nets are routed
  ///
  bool designIsRouted(bool verbose);

  ///
  /// Destroy wires of nets
  ///
  void destroyNetWires();

  ///
  /// clear
  ///
  void clear();

  ///
  /// get wire_updated nets
  ///
  void getWireUpdatedNets(std::vector<dbNet*>& nets);

  ///
  /// Make a unique net/instance name
  /// If parent is nullptr, the net name will be unique in top module.
  /// If base_name is nullptr, the default net name will be used.
  /// If uniquify is IF_NEEDED*, unique suffix will be added when necessary.
  /// If uniquify is *_WITH_UNDERSCORE, an underscore will be added before the
  /// unique suffix.
  ///
  std::string makeNewNetName(dbModInst* parent = nullptr,
                             const char* base_name = "net",
                             const dbNameUniquifyType& uniquify
                             = dbNameUniquifyType::ALWAYS);
  std::string makeNewInstName(dbModInst* parent = nullptr,
                              const char* base_name = "inst",
                              const dbNameUniquifyType& uniquify
                              = dbNameUniquifyType::ALWAYS);

  const char* getBaseName(const char* full_name) const;

  ///
  /// return the regions of this design
  ///
  dbSet<dbRegion> getRegions();

  ///
  /// Find a specific region. Returns nullptr if the region was not found.
  ///
  dbRegion* findRegion(const char* name);

  ///
  ///  Find the non-default-rule
  ///
  dbTechNonDefaultRule* findNonDefaultRule(const char* name);

  ///
  ///  Get the non-default-rules specific to this block.
  ///
  dbSet<dbTechNonDefaultRule> getNonDefaultRules();

  ///
  ///  Get marker categories for this block.
  ///
  dbSet<dbMarkerCategory> getMarkerCategories();

  ///
  ///  Find marker group for this block.
  ///
  dbMarkerCategory* findMarkerCategory(const char* name);

  //
  //  Write marker information to file
  //
  void writeMarkerCategories(const std::string& file);
  void writeMarkerCategories(std::ofstream& reports);

  ///
  /// set First driving iterm on all signal nets; set 0 is none exists
  void setDrivingItermsforNets();

  void clearUserInstFlags();

  std::map<dbTechLayer*, dbTechVia*> getDefaultVias();

  ///
  /// Destroy all the routing wires from signal and clock nets in this block.
  ///
  void destroyRoutes();

 public:
  ///
  /// Create a chip's top-block. Returns nullptr of a top-block already
  /// exists.
  /// If tech is null then the db must contain only one dbTech.
  ///
  static dbBlock* create(dbChip* chip,
                         const char* name,
                         char hier_delimiter = '/');

  ///
  /// Create a hierachical/child block. This block has no connectivity.
  /// If tech is null then the tech will be taken from 'block'
  /// Returns nullptr if a block with the same name exists.
  ///
  static dbBlock* create(dbBlock* block,
                         const char* name,
                         char hier_delimiter = '/');

  ///
  /// Translate a database-id back to a pointer.
  ///
  static dbBlock* getBlock(dbChip* chip, uint oid);

  ///
  /// Translate a database-id back to a pointer.
  ///
  static dbBlock* getBlock(dbBlock* block, uint oid);

  ///
  /// Destroy a block.
  ///
  static void destroy(dbBlock* block);

  ///
  /// Delete the bterm from the block.
  ///
  static dbSet<dbBlock>::iterator destroy(dbSet<dbBlock>::iterator& itr);

  //
  // For debugging only.  Print block content to an ostream.
  //
  void debugPrintContent(std::ostream& str_db);
  void debugPrintContent() { debugPrintContent(std::cout); }
};

///////////////////////////////////////////////////////////////////////////////
///
/// A block-terminal is the element used to represent connections in/out of
/// a block.
///
///////////////////////////////////////////////////////////////////////////////
class dbBTerm : public dbObject
{
 public:
  ///
  /// Get the block-terminal name.
  ///
  std::string getName() const;

  ///
  /// Get the block-terminal name.
  ///
  const char* getConstName() const;

  ///
  /// Change the name of the bterm.
  /// Returns true if successful.
  /// Returns false if a bterm with the same name already exists.
  ///
  bool rename(const char* name);

  ///
  /// Get bbox of this term (ie the bbox of the bpins)
  ///
  Rect getBBox();

  ///
  /// Set the signal type of this block-terminal.
  ///
  void setSigType(dbSigType type);

  ///
  /// Get the signal type of this block-terminal.
  ///
  dbSigType getSigType() const;

  ///
  /// Set the IO direction of this block-terminal.
  ///
  void setIoType(dbIoType type);

  ///
  /// Get the IO direction of this block-terminal.
  ///
  dbIoType getIoType() const;

  ///
  /// Set spef mark of this block-terminal.
  ///
  void setSpefMark(uint v);

  ///
  /// get spef mark of this block-terminal.
  ///
  bool isSetSpefMark();

  ///
  /// Set mark of this block-terminal.
  ///
  void setMark(uint v);

  ///
  /// get mark of this block-terminal.
  ///
  bool isSetMark();

  ///
  /// set ext id of this block-terminal.
  ///
  void setExtId(uint v);

  ///
  /// get ext id of this block-terminal.
  ///
  uint getExtId();

  ///
  /// is this terminal SPECIAL (i.e. not for regular signal routing).
  ///
  bool isSpecial() const;

  ///
  /// set SPECIAL attribute -- expected to be done once by DEF parser.
  ///
  void setSpecial();

  ///
  /// Get the net of this block-terminal.
  ///
  dbNet* getNet() const;

  ///
  /// Get the mod net of this block-terminal.
  dbModNet* getModNet() const;
  ///

  /// Disconnect the block-terminal from its net.
  /// kills a dbModNet and dbNet connection
  void disconnect();
  // Fine level apis to control which net removed from pin.
  /// Disconnect the block-terminal from its db net.
  void disconnectDbNet();
  /// Disconnect the block-terminal from its mod net.
  void disconnectDbModNet();

  /// Connect the block-terminal to net.
  ///
  void connect(dbNet* net);
  void connect(dbModNet* mod_net);

  ///
  /// Get the block of this block-terminal.
  ///
  dbBlock* getBlock() const;

  ///
  /// Get the hierarchical parent iterm of this bterm.
  ///
  /// Returns nullptr if this bterm has no parent iterm.
  ///
  ///
  ///     (top-block)
  ///     +------------------------------------------------------------------+
  ///     |                                                                  |
  ///     |                                                                  |
  ///     |                                                                  |
  ///     |               (child-block / instance)                           |
  ///     |               +----------------------------------+               |
  ///     |               |                                  |               |
  ///     |B             I|B                                 |               |
  ///     |o.............o|o..........                       |               |
  ///     |  (net in      |  (net in child-block)            |               |
  ///     |   top-block)  |                                  |               |
  ///     |               |                                  |               |
  ///     |               |                                  |               |
  ///     |               |                                  |               |
  ///     |               |                                  |               |
  ///     |               +----------------------------------+               |
  ///     |                                                                  |
  ///     |                                                                  |
  ///     +------------------------------------------------------------------+
  ///
  ///
  /// B = dbBterm
  /// I = dbIterm
  ///
  dbITerm* getITerm();

  ///
  /// Get the bpins of this bterm.
  ///
  dbSet<dbBPin> getBPins();

  ///
  /// This method finds the first "placed" dbPin box.
  /// returns false if there are no placed bpins.
  ///
  bool getFirstPin(dbShape& shape);

  ///
  /// This method finds the location the first "placed" dbPin box.
  /// The location is the computed center of the bbox.
  /// returns false if there are no placed bpins. x and y are set to zero.
  //
  bool getFirstPinLocation(int& x, int& y);

  ///
  /// This method returns the placementstatus of the first dbBPin.
  /// Returns NONE if bterm has no dbPins.
  ///
  dbPlacementStatus getFirstPinPlacementStatus();

  ///
  /// Get the ground sensistivity pin (5.6 DEF)
  ///
  dbBTerm* getGroundPin();

  ///
  /// Set the ground sensistivity pin (5.6 DEF)
  ///
  void setGroundPin(dbBTerm* pin);

  ///
  /// Get the supply sensistivity pin (5.6 DEF)
  ///
  dbBTerm* getSupplyPin();

  ///
  /// Set the supply sensistivity pin (5.6 DEF)
  ///
  void setSupplyPin(dbBTerm* pin);

  ///
  /// Create a new block-terminal.
  /// Returns nullptr if a bterm with this name already exists
  ///
  static dbBTerm* create(dbNet* net, const char* name);

  ///
  /// Delete the bterm from the block.
  ///
  static void destroy(dbBTerm* bterm);

  ///
  /// Delete the bterm from the block.

  static dbSet<dbBTerm>::iterator destroy(dbSet<dbBTerm>::iterator& itr);

  ///
  /// Translate a database-id back to a pointer.
  ///
  static dbBTerm* getBTerm(dbBlock* block, uint oid);

  uint32_t staVertexId();
  void staSetVertexId(uint32_t id);

  ///
  /// Set the region where the BTerm is constrained
  ///
  void setConstraintRegion(const Rect& constraint_region);

  ///
  /// Get the region where the BTerm is constrained
  ///
  std::optional<Rect> getConstraintRegion();

  ///
  /// Reset constraint region.
  ///
  void resetConstraintRegion();

  ///
  /// Set the bterm which position is mirrored to this bterm
  ///
  void setMirroredBTerm(dbBTerm* mirrored_bterm);

  ///
  /// Get the bterm that is mirrored to this bterm
  ///
  dbBTerm* getMirroredBTerm();

  ///
  /// Returns true if the current BTerm has a mirrored BTerm.
  ///
  bool hasMirroredBTerm();

  ///
  /// Return true if this BTerm is mirrored with another pin.
  ///
  bool isMirrored();

  ///
  /// Return true if this BTerm is allocated
  ///
  bool isValid() const;
};

///////////////////////////////////////////////////////////////////////////////
///
/// A BPIn is the element that represents a physical connection to a block
/// terminal.
///
///////////////////////////////////////////////////////////////////////////////

class dbBPin : public dbObject
{
 public:
  ///
  /// Get the placement status of this block-terminal.
  ///
  dbPlacementStatus getPlacementStatus();

  ///
  /// Set the placement status of this block-terminal.
  ///
  void setPlacementStatus(dbPlacementStatus status);

  ///
  /// Get bterm of this pin.
  ///
  dbBTerm* getBTerm() const;

  ///
  /// Get boxes of this pin
  ///
  dbSet<dbBox> getBoxes();

  ///
  /// Get bbox of this pin (ie the bbox of getBoxes())
  ///
  Rect getBBox();

  ///
  /// Returns true if this bpin has an effective-width rule.
  ///
  bool hasEffectiveWidth();

  ///
  /// Set the effective width rule.
  ///
  void setEffectiveWidth(int w);

  ///
  /// Return the effective width rule.
  ///
  int getEffectiveWidth();

  ///
  /// Returns true if this bpin has an min-spacing rule.
  ///
  bool hasMinSpacing();

  ///
  /// Set the min spacing rule.
  ///
  void setMinSpacing(int w);

  ///
  /// Return the min spacing rule.
  ///
  int getMinSpacing();

  std::vector<dbAccessPoint*> getAccessPoints() const;

  ///
  /// Create a new block-terminal-pin
  ///
  static dbBPin* create(dbBTerm* bterm);

  ///
  /// Delete the bpin from this bterm
  ///
  static void destroy(dbBPin* bpin);

  ///
  /// Delete the bterm from the bterm.
  static dbSet<dbBPin>::iterator destroy(dbSet<dbBPin>::iterator& itr);

  ///
  /// Translate a database-id back to a pointer.
  ///
  static dbBPin* getBPin(dbBlock* block, uint oid);
};

///////////////////////////////////////////////////////////////////////////////
///
/// A Net is the element that represents a "net" on a block.
///
///////////////////////////////////////////////////////////////////////////////
class dbNet : public dbObject
{
 public:
  ///
  /// Get the hierarchical net name (not a base name).
  ///
  std::string getName() const;

  ///
  /// Need a version that does not do strdup every time
  ///
  const char* getConstName() const;

  ///
  /// Print net name with or without id and newline
  ///
  void printNetName(FILE* fp, bool idFlag = true, bool newLine = true);

  ///
  /// Change the name of the net.
  /// Returns true if successful.
  /// Returns false if a net with the same name already exists.
  ///
  bool rename(const char* name);

  ///
  /// Swaps the current db net name with the source db net
  void swapNetNames(dbNet* source, bool journal = true);

  ///
  /// RC netowork disconnect
  ///
  bool isRCDisconnected();

  ///
  ///
  ///
  void setRCDisconnected(bool value);

  ///
  /// Get the weight assigned to this net.
  /// (Default: 1)
  ///
  int getWeight();

  ///
  /// Set the weight assigned of this net.
  ///
  void setWeight(int weight);

  ///
  /// Get the source assigned to this net.
  ///
  dbSourceType getSourceType();

  ///
  /// Set the source assigned of this net.
  ///
  void setSourceType(dbSourceType type);

  ///
  /// Get the x-talk-class assigned to this net.
  /// (Default: 0)
  ///
  int getXTalkClass();

  ///
  /// Set the x-talk-class assigned of this net.
  ///
  void setXTalkClass(int value);

  ///
  /// Set the driving term id assigned of this net.
  ///
  void setDrivingITerm(int id);

  ///
  /// Returns driving term id assigned of this net. -1 if not set, 0 if non
  /// existent
  ///
  int getDrivingITerm() const;

  ///
  /// Returns true if a fixed-bump flag has been set.
  ///
  bool hasFixedBump();

  ///
  /// Set the value of the fixed-bump flag.
  ///
  void setFixedBump(bool value);

  ///
  /// Get the Regular Wiring of a net (TODO: per path)
  ///
  dbWireType getWireType() const;

  ///
  /// Set the Regular Wiring of a net (TODO: per path)
  ///
  void setWireType(dbWireType wire_type);

  ///
  /// Get the signal type of this block-net.
  ///
  dbSigType getSigType() const;

  ///
  /// Get the signal type of this block-net.
  ///
  void setSigType(dbSigType sig_type);

  ///
  /// Assuming no intersection, check if the net is in the bbox.
  ///
  bool isEnclosed(Rect* bbox);

  ///
  /// Returns the mark flag value. This flag specified that the
  /// net has been marked.
  ///
  bool isMarked();

  ///
  /// Returns the mark_1 flag value. This flag specified that the
  /// net has been mark_1ed.
  ///
  bool isMark_1ed();

  ///
  /// Set the mark flag to the specified value.
  ///
  void setMark(bool value);

  ///
  /// Set the mark_1 flag to the specified value.
  ///
  void setMark_1(bool value);

  ///
  /// Returns the select flag value. This flag specified that the
  /// net has been select.
  ///
  bool isSelect();

  /// Net
  /// Set the select flag to the specified value.
  ///
  void setSelect(bool value);

  ///
  /// Returns the wire-ordered flag value. This flag specified that the
  /// wires of this net have been ordered into a single dbWire.
  ///
  bool isWireOrdered();

  ///
  /// Set the wire-ordered flag to the specified value.
  /// Note: This flag is set to false any time a dbWire
  /// is created on this net.
  ///
  void setWireOrdered(bool value);

  ///
  /// Returns the disconnected flag value. This flag specified that the
  /// wire are connected to all the iterms of this net.
  ///
  bool isDisconnected();

  ///
  /// Set the disconnected flag to the specified value.
  /// Note: This flag is set to false any time a dbWire
  /// is created on this net.
  ///
  void setDisconnected(bool value);

  ///
  /// wire_update flag to be used at when the wire is replaced with a new wire
  /// NOTE: rcgraph, extracted, ordered, reduced all have to be reset
  ///
  void setWireAltered(bool value);
  bool isWireAltered();

  ///
  /// rc_graph flag set when Rseg and CapNodes were created
  ///
  void setRCgraph(bool value);
  bool isRCgraph();

  ///
  /// extracted flag set when net was extracted
  ///
  void setExtracted(bool value);
  bool isExtracted();

  ///
  /// Sinlge bit general purpose flag to be used at spef
  ///
  void setSpef(bool value);
  bool isSpef();

  ///
  /// Set/Reset the don't-touch flag
  ///
  /// Setting this implies:
  /// - The net can't be destroyed
  /// - The net can't have any bterm or iterms connected or disconnected
  /// - The net CAN be routed or unrouted (wire or swire)
  ///
  void setDoNotTouch(bool v);

  ///
  /// Returns true if the don't-touch flag is set.
  ///
  bool isDoNotTouch() const;

  ///
  /// Get the block this net belongs to.
  ///
  dbBlock* getBlock() const;

  ///
  /// Get all the instance-terminals of this net.
  ///
  dbSet<dbITerm> getITerms() const;

  ///
  /// Get the 1st instance-terminal of this net.
  ///
  dbITerm* get1stITerm();

  ///
  /// Get the 1st inputSignal Iterm; can be
  ///
  dbITerm* get1stSignalInput(bool io);

  ///
  /// Get the 1st output Iterm; can be
  ///
  dbITerm* getFirstOutput() const;

  ///
  /// Get all the block-terminals of this net.
  ///
  dbSet<dbBTerm> getBTerms() const;

  ///
  /// Get the 1st block-terminal of this net.
  ///
  dbBTerm* get1stBTerm();

  ///
  /// Get the special-wires of this net.
  ///
  dbSet<dbSWire> getSWires();

  ///
  /// Get the wire of this net.
  /// Returns nullptr if this net has no wire.
  ///
  dbWire* getWire();

  ///
  /// Get the first swire of this net.
  /// Returns nullptr if this net has no swires.
  ///
  dbSWire* getFirstSWire();

  ///
  /// Get the global wire of thie net.
  /// Returns nullptr if this net has no global wire.
  ///
  dbWire* getGlobalWire();

  ///
  /// Returns true if this dbNet is marked as special. Special nets/iterms are
  /// declared in the SPECIAL NETS section of a DEF file.
  ///
  bool isSpecial() const;

  ///
  /// Mark this dbNet as special.
  ///
  void setSpecial();

  ///
  /// Unmark this dbNet as special.
  ///
  void clearSpecial();

  ///
  /// Returns true if this dbNet has its pins connected by abutment
  ///
  bool isConnectedByAbutment();

  ///
  /// Set the IO flag if there are any BTerms on net
  bool setIOflag();

  ///
  /// returns true if there are BTerms on net
  bool isIO();

  ///
  /// Returns true if this dbNet is was connected using a wild-card.
  ///
  bool isWildConnected();

  ///
  /// Mark this dbNet as wild-connected.
  ///
  void setWildConnected();

  ///
  /// Unmark this dbNet as wild-connected.
  ///
  void clearWildConnected();

  ///
  /// Get the gndc calibration factor of this net
  ///
  float getGndcCalibFactor();

  ///
  /// Set the gndc calibration factor of this net
  ///
  void setGndcCalibFactor(float gndcCalib);

  ///
  /// Calibrate the capacitance of this net
  ///
  void calibrateCapacitance();

  ///
  /// Calibrate the ground capacitance of this net
  ///
  void calibrateGndCap();

  ///
  /// Calibrate the coupling capacitance of this net
  ///
  void calibrateCouplingCap();
  void calibrateCouplingCap(int corner);

  ///
  /// Get the cc calibration factor of this net
  ///
  float getCcCalibFactor();

  ///
  /// Set the cc calibration factor of this net
  ///
  void setCcCalibFactor(float ccCalib);

  ///
  /// Adjust resistances of this net
  ///
  void adjustNetRes(float factor);

  ///
  /// Adjust resistances of this net for a corner
  ///
  void adjustNetRes(float factor, uint corner);

  ///
  /// Adjust ground cap of this net
  ///
  void adjustNetGndCap(float factor);

  ///
  /// Adjust ground cap of this net for a corner
  ///
  void adjustNetGndCap(uint corner, float factor);

  ///
  /// get ccAdjustFactor of this net
  ///
  float getCcAdjustFactor();

  ///
  /// set ccAdjustFactor of this net
  ///
  void setCcAdjustFactor(float factor);

  ///
  /// get ccAdjustOrder of this net
  ///
  uint getCcAdjustOrder();

  ///
  /// set ccAdjustOrder of this net
  ///
  void setCcAdjustOrder(uint order);

  ///
  /// adjust CC's of this net
  ///
  bool adjustCC(uint adjOrder,
                float adjFactor,
                double ccThreshHold,
                std::vector<dbCCSeg*>& adjustedCC,
                std::vector<dbNet*>& halonets);

  ///
  /// undo adjusted CC
  ///
  void undoAdjustedCC(std::vector<dbCCSeg*>& adjustedCC,
                      std::vector<dbNet*>& halonets);

  ///
  /// add cc capacitance to gnd capacitance of capNodes of this net
  ///
  bool groundCC(float gndFactor);

  ///
  /// Add to the dbCC of this net
  ///
  void addDbCc(float cap);

  ///
  /// Get dbCC of this net
  ///
  float getDbCc();

  ///
  /// Set dbCC of this net
  ///
  void setDbCc(float cap);

  ///
  /// Get refCC of this net
  ///
  float getRefCc();

  ///
  /// Set refCC of this net
  ///
  void setRefCc(float cap);

  ///
  /// get the CC match ratio against this net
  ///
  float getCcMatchRatio();

  ///
  /// set the CC match ratio against this net
  ///
  void setCcMatchRatio(float ratio);

  ///
  /// Get the gdn cap of this net to *gndcap, total cap to *totalcap
  ///
  void getGndTotalCap(double* gndcap, double* totalcap, double MillerMult);

  ///
  /// merge rsegs before doing exttree
  ///
  void preExttreeMergeRC(double max_cap, uint corner);

  ///
  /// Get Cap Node given a node_num
  ///
  dbCapNode* findCapNode(uint nodeId);

  ///
  /// Get the Cap Nodes of this net.
  ///
  dbSet<dbCapNode> getCapNodes();

  ///
  /// delete the Cap Nodes of this net.
  ///
  void destroyCapNodes(bool cleanExtid);

  ///
  /// Reverse the rsegs seqence of this net.
  ///
  void reverseRSegs();

  ///
  /// Set the 1st R segment of this net.
  ///
  void set1stRSegId(uint rseg_id);

  ///
  /// Get the zeroth R segment of this net.
  ///
  dbRSeg* getZeroRSeg();

  ///
  /// Get the 1st R segment id of this net.
  ///
  uint get1stRSegId();

  ///
  /// find the rseg having srcn and tgtn
  ///
  dbRSeg* findRSeg(uint srcn, uint tgtn);

  ///
  /// Set the 1st Cap node of this net.
  ///
  void set1stCapNodeId(uint capn_id);

  ///
  /// Get the 1st Cap node of this net.
  ///
  uint get1stCapNodeId();

  ///
  /// Reset, or Set the extid of the bterms and iterms to the capnode id's
  ///
  void setTermExtIds(int capId);

  ///
  /// get rseg  count
  ///
  uint getRSegCount();

  ///
  /// Get the RSegs segments.
  ///
  dbSet<dbRSeg> getRSegs();

  ///
  /// compact internal capnode number'
  ///
  void collapseInternalCapNum(FILE* capNodeMap);
  ///
  /// find max number of cap nodes that are internal
  ///
  uint maxInternalCapNum();

  ///
  /// get capNode count
  ///
  uint getCapNodeCount();

  ///
  /// get CC seg count
  ///
  uint getCcCount();

  ///
  /// delete the R segments of this net.
  ///
  void destroyRSegs();

  ///
  /// reverse the link order of CCsegs of capNodes
  ///
  void reverseCCSegs();

  ///
  /// Get the source capacitor-coupled segments of this net..
  ///
  void getSrcCCSegs(std::vector<dbCCSeg*>& segs);

  ///
  /// Get the target capacitor-coupled segments of this net..
  ///
  void getTgtCCSegs(std::vector<dbCCSeg*>& segs);

  ///
  /// Get the nets having coupling caps with this net
  ///
  void getCouplingNets(uint corner,
                       double ccThreshold,
                       std::set<dbNet*>& cnets);

  ///
  /// delete the capacitor-coupled segments.
  ///
  void destroyCCSegs();

  ///
  /// destroy parasitics
  ///
  void destroyParasitics();

  ///
  /// Get total capacitance in FF
  ///
  double getTotalCapacitance(uint corner = 0, bool cc = false);

  ///
  /// Get total coupling capacitance in FF
  ///
  double getTotalCouplingCap(uint corner = 0);

  ///
  /// Get total resistance in mil ohms
  ///
  double getTotalResistance(uint corner = 0);

  ///
  /// Set the nondefault rule applied to this net for wiring.
  ///
  void setNonDefaultRule(dbTechNonDefaultRule* rule);

  ///
  /// Get the nondefault rule applied to this net for wiring.
  /// Returns nullptr if there is no nondefault rule.
  ///
  dbTechNonDefaultRule* getNonDefaultRule();

  ///
  /// Get stats of this net
  ///
  void getNetStats(uint& wireCnt,
                   uint& viaCnt,
                   uint& len,
                   uint& layerCnt,
                   uint* levelTable);

  ///
  /// Get wire counts of this net
  ///
  void getWireCount(uint& wireCnt, uint& viaCnt);

  ///
  /// Get wire counts of this signal net
  ///
  void getSignalWireCount(uint& wireCnt, uint& viaCnt);

  ///
  /// Get wire counts of this power net
  ///
  void getPowerWireCount(uint& wireCnt, uint& viaCnt);

  ///
  /// Get term counts of this net
  ///
  uint getTermCount();

  ///
  /// Get iterm counts of this signal net
  ///
  uint getITermCount();

  ///
  /// Get bterm counts of this signal net
  ///
  uint getBTermCount();

  //
  // Get the bounding box of the iterms and bterms.
  //
  Rect getTermBBox();

  ///
  /// Delete the swires of this net
  ///
  void destroySWires();

  ///
  /// Create a new net.
  /// Returns nullptr if a net with this name already exists
  ///
  static dbNet* create(dbBlock* block,
                       const char* name,
                       bool skipExistingCheck = false);

  ///
  /// Delete this net from this block.
  ///
  static void destroy(dbNet* net);

  ///
  /// mark nets of a block.
  ///
  static void markNets(std::vector<dbNet*>& nets, dbBlock* block, bool mk);

  ///
  /// Delete the net from the block.
  ///
  static dbSet<dbNet>::iterator destroy(dbSet<dbNet>::iterator& itr);

  ///
  /// Translate a database-id back to a pointer.
  ///
  static dbNet* getNet(dbBlock* block, uint oid);

  ///
  /// Translate a valid database-id back to a pointer.
  ///
  static dbNet* getValidNet(dbBlock* block, uint oid);

  ///
  /// True if can merge the iterms and bterms of the in_net with this net
  ///
  bool canMergeNet(dbNet* in_net);

  ///
  /// Merge the iterms and bterms of the in_net with this net
  ///
  void mergeNet(dbNet* in_net);

  ///
  /// Find the parent module instance of this net by parsing its hierarchical
  /// name.
  /// Returns nullptr if the parent is the top module.
  /// Note that a dbNet can be located at multiple hierarchical modules.
  ///
  dbModInst* findMainParentModInst() const;

  ///
  /// Find the parent module of this net by parsing its hierarchical name.
  /// Returns the top module if the parent is the top module.
  ///
  dbModule* findMainParentModule() const;

  dbSet<dbGuide> getGuides() const;

  void clearGuides();

  dbSet<dbNetTrack> getTracks() const;

  void clearTracks();

  bool hasJumpers();

  void setJumpers(bool has_jumpers);

  ///
  /// Return true if the input net is in higher hierarchy than this net
  /// e.g., If this net name = "a/b/c" and input `net` name = "a/d",
  ///       this API returns true.
  ///
  bool isDeeperThan(const dbNet* net) const;

  ///
  /// Find all dbModNets related to the given dbNet.
  /// Go through all the pins on the dbNet and find all dbModNets.
  ///
  /// A dbNet could have many modnets (e.g., a dbNet might connect
  /// two objects in different parts of the hierarchy, each connected
  /// by different dbModNets in different parts of the hierarchy).
  ///
  bool findRelatedModNets(std::set<dbModNet*>& modnet_set) const;

  ///
  /// Find the modnet in the highest hierarchy related to this net.
  ///
  dbModNet* findModNetInHighestHier() const;

  ///
  /// Rename this net with the name of the modnet in the highest hierarchy
  /// related to this flat net.
  ///
  void renameWithModNetInHighestHier();

  ///
  /// Check if this net is internal to the given module.
  /// A net is internal if all its iterms belong to instances within the module
  /// and it has no bterms.
  ///
  bool isInternalTo(dbModule* module) const;

  ///
  /// Check issues such as multiple drivers, no driver, or dangling net
  ///
  void checkSanity() const;

  ///
  /// Dump dbNet info for debugging
  ///
  void dump() const;

<<<<<<< HEAD
  ///
  /// Dump dbNet connectivity for debugging
  ///
  void dumpConnectivity(int level = 1) const;

 private:
  static void dumpConnectivityRecursive(const dbObject* obj,
                                        int max_level,
                                        int level,
                                        std::set<const dbObject*>& visited,
                                        utl::Logger* logger);
  static void dumpNetConnectivity(const dbNet* net,
                                  int max_level,
                                  int level,
                                  std::set<const dbObject*>& visited,
                                  utl::Logger* logger);
  static void dumpModNetConnectivity(const dbModNet* modnet,
                                     int max_level,
                                     int level,
                                     std::set<const dbObject*>& visited,
                                     utl::Logger* logger);
=======
  void checkSanityModNetConsistency() const;
>>>>>>> 7e265db7
};

///////////////////////////////////////////////////////////////////////////////
///
/// A dbInstance is the element used to represent instances of master-cells in
/// a block.
///
///////////////////////////////////////////////////////////////////////////////
class dbInst : public dbObject
{
 public:
  ///
  /// Get the hierarchical instance name (not a base name).
  ///
  std::string getName() const;

  ///
  /// Need a version that does not do strdup every time
  ///
  const char* getConstName() const;

  ///
  /// Compare, like !strcmp
  ///
  bool isNamed(const char* name);

  ///
  /// Change the name of the inst.
  /// Returns true if successful.
  /// Returns false if a inst with the same name already exists.
  ///
  bool rename(const char* name);

  /////////////////////////////////////////////////////////////////
  ///
  /// IMPORTANT -  INSTANCE PLACEMENT
  ///
  /// There are seven methods used to get/set the placement.
  ///
  ///     getOrigin           - Get the origin of this instance
  ///     setOrigin           - Set the origin of this instance
  ///     getOrient           - Get orient of this instance
  ///     setOrient           - Set orient of this instance
  ///     getLocation         - Get the lower-left corner of this instance
  ///     setLocation         - Set the lower-left corner of this instance
  ///     setLocationOrient   - Set the orient of this instance and maintain the
  ///     lower-left corner.
  ///
  /// The getLocation/setLocation are used to get and set the lower-left corner
  /// of the bounding box of the instance. These methods use the DEF semantics.
  ///
  ///
  ///  MASTER COORDINATE SYSTEM:
  ///
  ///                                              |
  ///                                            --o-- (0,0)
  ///                                              |
  ///
  ///
  ///   +----------------------+ (Master bbox after rotation applied)
  ///   |                      |
  ///   |                      |
  ///   |                      |
  ///   |                      |
  ///   |                      |
  ///   +----------------------+
  ///  Mx,My
  ///
  ///
  ///  BLOCK COORDINATE SYSTEM:
  ///
  ///                                              |
  ///                                            --o-- (x,y) (True origin
  ///                                            (getOrigin/setOrigin)
  ///                                              |
  ///
  ///
  ///   +----------------------+ (Master bbox after rotation applied)
  ///   |                      |
  ///   |                      |
  ///   |                      |
  ///   |                      |
  ///   |                      |
  ///   +----------------------+
  ///  Ix,Ix (Location getLocation/setLocation)
  ///
  ///
  /// getLocation returns:(Note Mx/My is the location of the bbox AFTER
  /// rotation)
  ///
  ///     Ix = x + Mx
  ///     Iy = y + My
  ///
  /// setLocation(x,y) is equivalent to:
  ///
  ///    dbMaster * master = inst->getMaster();
  ///    Rect bbox;
  ///    master->getBBox(bbox);
  ///    dbTransform t(getOrient());
  ///    t.apply(bbox);
  ///    inst->setOrigin(x - bbox.xMin(),y - bbox.yMin());
  ///
  /////////////////////////////////////////////////////////////////////////////////////////////////////////////
  ///  WARNING:
  ///
  ///     If dbInst::setLocation() is called BEFORE dbInst::setOrient() is
  ///     called with the proper orient the "real" origin will be computed
  ///     incorrectly and the instance will be placed INCORRECTLY.
  ///
  ///     If you want to change the orient relative to the "location" use
  ///     setLocationOrient(). Otherwise the bounding box will be recomputed
  ///     incorrectly.
  ///
  ///     getLocation/setLocation are provided for backward compatibility and
  ///     there use should be avoided.
  ///
  /// TRANSFORMS:
  ///
  ///     When using dbTransform() to translate the shapes/pins of an instance,
  ///     use getOrigin() to correctly set up the transform:
  ///
  ///         int x, y;
  ///         inst->getOrigin(x,y);
  ///         dbTransform transform( inst->getOrient(), Point(x,y) );
  ///
  ///         for all shapes of inst:
  ///             transform.apply( shape )
  ///
  /////////////////////////////////////////////////////////////////////////////////////////////////////////////

  ///
  /// Get the "placed" origin of this instance.
  ///
  Point getOrigin();

  ///
  /// Set the "placed" origin of this instance.
  ///
  void setOrigin(int x, int y);

  ///
  /// Get the orientation of this instance.
  ///
  dbOrientType getOrient();

  ///
  /// Set the orientation of this instance.
  ///
  void setOrient(dbOrientType orient);

  ///
  /// This method returns the lower-left corner
  /// of the bounding box of this instance.
  ///
  void getLocation(int& x, int& y) const;

  ///
  /// This method returns the lower-left corner
  /// of the bounding box of this instance.
  ///
  Point getLocation() const;

  ///
  /// This method sets the lower-left corner
  /// of the bounding box of this instance.
  ///
  void setLocation(int x, int y);

  ///
  /// Set the orientation of this instance.
  /// This method holds the instance lower-left corner in place and
  /// rotates the instance relative to the lower-left corner.
  ///
  /// This method is equivalent to the following:
  ///
  ///     int x, y;
  ///     inst->getLocation();
  ///     inst->setOrient( orient );
  ///     inst->setLocation(x,y);
  ///
  ///
  void setLocationOrient(dbOrientType orient);

  ///
  /// Get the transform of this instance.
  /// Equivalent to getOrient() and getOrigin()
  ///
  dbTransform getTransform();

  ///
  /// Set the transform of this instance.
  /// Equivalent to setOrient() and setOrigin()
  ///
  void setTransform(const dbTransform& t);

  ///
  /// Get the hierarchical transform of this instance.
  ///
  void getHierTransform(dbTransform& t);

  /////////////////////////////////////////////////////////////////

  ///
  /// This method returns the lower-left corner
  /// of the bounding box of this instance.
  ///
  dbBox* getBBox();

  ///
  /// Get the placement status of this instance.
  ///
  dbPlacementStatus getPlacementStatus();

  ///
  /// Is the placement status of this instance fixed
  ///
  bool isFixed() { return getPlacementStatus().isFixed(); }

  ///
  /// Is the placement status of this instance placed
  ///
  bool isPlaced() { return getPlacementStatus().isPlaced(); }

  ///
  /// Set the placement status of this instance.
  ///
  void setPlacementStatus(dbPlacementStatus status);

  ///
  /// Get the eco state bits to be used when an ECO block is created
  ///
  bool getEcoCreate();
  bool getEcoDestroy();
  bool getEcoModify();

  ///
  /// Set the eco state bits to be used when an ECO block is created
  ///
  void setEcoCreate(bool v);
  void setEcoDestroy(bool v);
  void setEcoModify(bool v);

  ///
  /// Get the user-defined flag bit.
  ///
  bool getUserFlag1();

  ///
  /// Set the user-defined flag bit.
  ///
  void setUserFlag1();

  ///
  /// Clear the user-defined flag bit.
  ///
  void clearUserFlag1();

  ///
  /// Get the user-defined flag bit.
  ///
  bool getUserFlag2();

  ///
  /// Set the user-defined flag bit.
  ///
  void setUserFlag2();

  ///
  /// Clear the user-defined flag bit.
  ///
  void clearUserFlag2();

  ///
  /// Get the user-defined flag bit.
  ///
  bool getUserFlag3();

  ///
  /// Set the user-defined flag bit.
  ///
  void setUserFlag3();

  ///
  /// Clear the user-defined flag bit.
  ///
  void clearUserFlag3();

  ///
  /// Set/Reset the don't-touch flag
  ///
  /// Setting this implies:
  /// - The instance can't be destroyed
  /// - The instance can't be resized (ie swapMaster)
  /// - The associated iterms can't be connected or disconnected
  /// - The parent module can't be changed
  /// - The instance CAN be moved, have its orientation changed, or be
  ///   placed or unplaced
  ///
  void setDoNotTouch(bool v);

  ///
  /// Returns true if the don't-touch flag is set.
  ///
  bool isDoNotTouch();

  ///
  /// Get the block of this instance.
  ///
  dbBlock* getBlock() const;

  ///
  /// Get the Master of this instance.
  ///
  dbMaster* getMaster() const;

  ///
  /// Get the group of this instance.
  ///
  dbGroup* getGroup();

  ///
  /// Get the instance-terminals of this instance.
  ///
  dbSet<dbITerm> getITerms() const;

  ///
  /// Get the first output terminal of this instance.
  ///
  dbITerm* getFirstOutput();

  ///
  /// Get the region this instance belongs to. Returns nullptr if instance has
  /// no assigned region.
  ///
  dbRegion* getRegion();

  ///
  /// Get the module this instance belongs to. Returns nullptr if instance has
  /// no assigned module.
  ///
  dbModule* getModule();

  ///
  /// Find the iterm of the given terminal name.
  /// Returns nullptr if no terminal was found.
  ///
  dbITerm* findITerm(const char* terminal_name);

  ///
  /// Find the iterm of the given terminal name given the master term order
  ///
  dbITerm* getITerm(uint mterm_order_id);

  ///
  /// Get the all the instances connected to the net of each iterm of this
  /// instance. Only traverse nets of the specified SigType. Default is
  /// dbSigType::SIGNAL.
  ///
  void getConnectivity(std::vector<dbInst*>& neighbors,
                       dbSigType::Value value = dbSigType::SIGNAL);

  ///
  /// Bind the hierarchical (child) block to this instance.
  ///
  /// This method creates connectivity across the hierarchy.
  ///
  ///     (block)
  ///     +------------------------------------------------------------------+
  ///     |                                                                  |
  ///     |                                                                  |
  ///     |                                                                  |
  ///     |               (child-block / instance)                           |
  ///     |               +----------------------------------+               |
  ///     |               |                                  |               |
  ///     |B             I|B                                 |               |
  ///     |o.............o|o..........                       |               |
  ///     |  (net in      |  (net in child-block)            |               |
  ///     |   top-block)  |                                  |               |
  ///     |               |                                  |               |
  ///     |               |                                  |               |
  ///     |               |                                  |               |
  ///     |               |                                  |               |
  ///     |               +----------------------------------+               |
  ///     |                                                                  |
  ///     |                                                                  |
  ///     +------------------------------------------------------------------+
  ///
  /// B = dbBterm
  /// I = dbIterm
  ///
  /// This method will return false under the following situations:
  ///
  ///    1) This instance is already bound to a block.
  ///    2) This block cannot already be bound to an instance.
  ///    2) The block must be a direct child of the instance block.
  ///    3) block bterms must map 1-to-1 (by name) to the master mterms.
  ///
  bool bindBlock(dbBlock* block, bool force = false);

  ///
  /// Unbind the hierarchical (child) block from this instance.
  /// Does nothing if this instance has no child block.
  ///
  void unbindBlock();

  //
  // reset _hierachy to 0; not fully understood and tested!!!
  //
  bool resetHierarchy(bool verbose);
  ///
  /// Get the hierarchical (child) block bound to this instance.
  /// Returns nullptr if this instance has no child.
  ///
  dbBlock* getChild();

  ///
  /// Get the parent instance of this instance.
  /// Returns nullptr if this instance has no parent.
  ///
  dbInst* getParent();

  ///
  /// Get the children of this instance.
  ///
  dbSet<dbInst> getChildren();

  ///
  /// Returns true if this instance has hierarchy.
  ///
  bool isHierarchical();

  ///
  /// Returns true if this instance is physical only.
  ///
  bool isPhysicalOnly();

  ///
  /// Returns a halo assigned to this instance.
  /// Returns nullptr if this instance has no halo.
  ///
  dbBox* getHalo();

  ///
  /// Get the weight assigned to this instance.
  /// (Default: 1)
  ///
  int getWeight();

  ///
  /// Set the weight assigned of this instance.
  ///
  void setWeight(int weight);

  ///
  /// Get the source assigned to this instance.
  ///
  dbSourceType getSourceType();

  ///
  /// Set the source assigned of this instance.
  ///
  void setSourceType(dbSourceType type);

  ///
  /// Get the iterm that represents this mterm
  ///
  dbITerm* getITerm(dbMTerm* mterm);

  ///
  /// Swap the master of this instance.
  ///
  /// Returns true if the operations succeeds.
  /// NOTE: If this instance is bound to a block hierarchy, the master cannot be
  /// swapped.
  ///
  /// This method invalidates any existing dbSet<dbITerm>::iterator.
  ///
  bool swapMaster(dbMaster* master);

  ///
  /// Is the master's type BLOCK or any of its subtypes
  ///
  bool isBlock() const;

  ///
  /// Is the master's type CORE or any of its subtypes
  ///
  bool isCore() const;

  ///
  /// Is the master's type PAD or any of its subtypes
  ///
  bool isPad() const;

  ///
  /// Is the master's type ENDCAP or any of its subtypes
  ///
  bool isEndCap() const;

  ///
  /// Get the scan version of this instance.
  /// Returns nullptr if this instance has no scan version.
  ///
  dbScanInst* getScanInst() const;

  void setPinAccessIdx(uint idx);

  uint getPinAccessIdx() const;

  ///
  /// Create a new instance.
  /// If physical_only is true, the instance can only be added to a top module.
  /// If false, it will be added to the parent module.
  /// Returns nullptr if an instance with this name already exists.
  /// Returns nullptr if the master is not FROZEN.
  /// If dbmodule is non null the dbInst is added to that module.

  static dbInst* create(dbBlock* block,
                        dbMaster* master,
                        const char* name,
                        bool physical_only = false,
                        dbModule* parent_module = nullptr);

  static dbInst* create(dbBlock* block,
                        dbMaster* master,
                        const char* name,
                        dbRegion* region,
                        bool physical_only = false,
                        dbModule* parent_module = nullptr);

  static dbInst* makeUniqueDbInst(dbBlock* block,
                                  dbMaster* master,
                                  const char* name,
                                  bool physical_only,
                                  dbModule* target_module);

  ///
  /// Create a new instance of child_block in top_block.
  /// This is a convenience method to create the instance, an
  /// interface dbMaster from child_block, and bind the instance
  /// to the child_block.
  ///
  static dbInst* create(dbBlock* top_block,
                        dbBlock* child_block,
                        const char* name);

  ///
  /// Delete the instance from the block.
  ///
  static void destroy(dbInst* inst);

  ///
  /// Safely delete the inst from the block within an iterator
  ///
  static dbSet<dbInst>::iterator destroy(dbSet<dbInst>::iterator& itr);

  ///
  /// Translate a database-id back to a pointer.
  ///
  static dbInst* getInst(dbBlock* block, uint oid);

  ///
  /// Translate a valid database-id back to a pointer.
  ///
  static dbInst* getValidInst(dbBlock* block, uint oid);
};

///////////////////////////////////////////////////////////////////////////////
///
/// A dbITerm (instance-terminal) is the element that represents a connection
/// to a master-terminal of an instance.
///
///////////////////////////////////////////////////////////////////////////////
class dbITerm : public dbObject
{
 public:
  ///
  /// Get the instance of this instance-terminal.
  ///
  dbInst* getInst() const;

  ///
  /// Get the net of this instance-terminal.
  /// Returns nullptr if this instance-terminal has NOT been connected
  /// to a net.
  ///
  dbNet* getNet() const;

  dbModNet* getModNet() const;

  ///
  /// Get the master-terminal that this instance-terminal is representing.
  ///
  dbMTerm* getMTerm() const;

  ///
  /// Get the name of this iterm.  This is not persistently stored
  /// and is constructed on the fly.
  ///
  std::string getName(char separator = '/') const;

  ///
  /// Get bbox of this iterm (ie the transfromed bbox of the mterm)
  ///
  Rect getBBox();

  ///
  /// Get the block this instance-terminal belongs too.
  ///
  dbBlock* getBlock() const;

  ///
  /// Get the signal type of this instance-terminal.
  ///
  dbSigType getSigType() const;

  ///
  /// Get the IO direction of this instance-terminal.
  ///
  dbIoType getIoType() const;

  ///
  /// True is iterm is input of signal type; if io false INOUT is not considered
  /// iput
  ///
  bool isInputSignal(bool io = true);

  ///
  /// True is iterm is output of signal type; if io false INOUT is not
  /// considered iput
  ///
  bool isOutputSignal(bool io = true);

  ///
  /// Mark this dbITerm as spef. v should 1 or 0
  ///
  void setSpef(uint v);

  ///
  /// Return true if this dbITerm flag spef is set to 1
  ///
  bool isSpef();

  ///
  /// set ext id
  ///
  void setExtId(uint v);

  ///
  /// get ext id
  ///
  uint getExtId();

  ///
  /// Returns true if this dbITerm is marked as special. Special nets/iterms are
  /// declared in the SPECIAL NETS section of a DEF file.
  ///
  bool isSpecial();

  ///
  /// Mark this dbITerm as special.
  ///
  void setSpecial();

  ///
  /// Unmark this dbITerm as special.
  ///
  void clearSpecial();

  ///
  /// Set clocked of this instance-terminal.
  ///
  void setClocked(bool v);

  ///
  /// get clocked of this instance-terminal.
  ///
  bool isClocked();

  ///
  /// Set mark of this instance-terminal.
  ///
  void setMark(uint v);

  ///
  /// get mark of this instance-terminal.
  ///
  bool isSetMark();

  ///
  /// Returns true if this dbITerm has been marked as physically connected.
  ///
  bool isConnected();

  ///
  /// Mark this dbITerm as physically connected.
  ///
  void setConnected();

  ///
  /// Unmark this dbITerm as physically connected.
  ///
  void clearConnected();

  ///
  /// Get the hierarchical child bterm of this iterm.
  /// Returns nullptr if there is no child bterm.
  ///
  ///
  ///     (top-block)
  ///     +------------------------------------------------------------------+
  ///     |                                                                  |
  ///     |                                                                  |
  ///     |                                                                  |
  ///     |               (child-block / instance)                           |
  ///     |               +----------------------------------+               |
  ///     |               |                                  |               |
  ///     |B             I|B                                 |               |
  ///     |o.............o|o..........                       |               |
  ///     |  (net in      |  (net in child-block)            |               |
  ///     |   top-block)  |                                  |               |
  ///     |               |                                  |               |
  ///     |               |                                  |               |
  ///     |               |                                  |               |
  ///     |               |                                  |               |
  ///     |               +----------------------------------+               |
  ///     |                                                                  |
  ///     |                                                                  |
  ///     +------------------------------------------------------------------+
  ///
  ///
  /// B = dbBterm
  /// I = dbIterm
  ///
  dbBTerm* getBTerm();

  ///
  /// Connect this iterm to a single "flat" net.
  ///
  void connect(dbNet* net);

  // connect this iterm to a single dbmodNet

  void connect(dbModNet* net);

  // simultaneously connect this iterm to both a dbnet and a mod net.
  // but do not do a reassociate (that is done by higher level api
  // call in dbNetwork::connectPin)
  //
  void connect(dbNet* db_net, dbModNet* db_mod_net);

  ///
  /// Disconnect this iterm from the net it is connected to.
  /// Will remove from both mod net and dbNet.
  ///
  void disconnect();

  ///
  /// Disconnect just the db net
  ///
  void disconnectDbNet();

  ///
  /// Disconnect just the mod net
  ///

  void disconnectDbModNet();

  ///
  /// Get the average of the centers for the iterm shapes
  /// Returns false if iterm has no shapes
  ///
  bool getAvgXY(int* x, int* y);

  ///
  /// Returns all geometries of all dbMPin associated with
  /// the dbMTerm.
  ///
  std::vector<std::pair<dbTechLayer*, Rect>> getGeometries() const;

  void setAccessPoint(dbMPin* pin, dbAccessPoint* ap);

  ///
  /// Returns preferred access points per each pin.
  /// One preffered access point, if available, for each pin.
  ///
  std::vector<dbAccessPoint*> getPrefAccessPoints() const;

  ///
  /// Returns all access points for each pin.
  ///
  std::map<dbMPin*, std::vector<dbAccessPoint*>> getAccessPoints() const;

  ///
  /// Destroys all access points of each pin.
  ///
  void clearPrefAccessPoints();

  ///
  /// Return true if this ITerm and its instance are allocated
  ///
  bool isValid() const;

  ///
  /// Translate a database-id back to a pointer.
  ///
  static dbITerm* getITerm(dbBlock* block, uint oid);

  uint32_t staVertexId();
  void staSetVertexId(uint32_t id);
};

///////////////////////////////////////////////////////////////////////////////
///
/// A dbVia is the element that represents a block specific via definition.
/// These vias are typically generated to be used in power routing.
///
///////////////////////////////////////////////////////////////////////////////
class dbVia : public dbObject
{
 public:
  ///
  /// Get the via name.
  ///
  std::string getName();

  ///
  /// Get the via name.
  ///
  const char* getConstName();

  ///
  /// Get the pattern value of this via.
  /// Returns and empty ("") string if a pattern has not been set.
  ///
  std::string getPattern();

  ///
  /// Set the pattern value of this via.
  /// The pattern is ignored if the pattern is already set on this via
  ///
  void setPattern(const char* pattern);

  ///
  /// Set generate rule that was used to genreate this via.
  ///
  void setViaGenerateRule(dbTechViaGenerateRule* rule);

  ///
  /// Get the generate rule that was used to genreate this via.
  ///
  dbTechViaGenerateRule* getViaGenerateRule();

  ///
  /// Returns true if this via has params.
  ///
  bool hasParams();

  ///
  /// Set via params to generate this via. This method will create the shapes
  /// of this via. All previous shapes are destroyed.
  ///
  void setViaParams(const dbViaParams& params);

  ///
  /// Get the via params used to generate this via.
  ///
  dbViaParams getViaParams();

  ///
  /// Get the block this via belongs too.
  ///
  dbBlock* getBlock();

  ///
  /// Get the bbox of this via
  /// Returns nullptr if this via has no shapes.
  ///
  dbBox* getBBox();

  ///
  /// Get the boxes of this via.
  ///
  dbSet<dbBox> getBoxes();

  ///
  /// Get the upper-most layer of this via reaches
  /// Returns nullptr if this via has no shapes.
  ///
  dbTechLayer* getTopLayer();

  ///
  /// Get the lower-most layer of this via reaches
  /// Returns nullptr if this via has no shapes.
  ///
  dbTechLayer* getBottomLayer();

  ///
  /// Returns true if this via is a rotated version of a block or tech via.
  ///
  /// Vias in DEF can now be rotated.
  ///
  bool isViaRotated();

  ///
  /// Get the rotation of this via.
  ///
  dbOrientType getOrient();

  //
  // Get the tech-via that this roated via represents.
  /// Returns nullptr if this via does not represent a tech via
  //
  dbTechVia* getTechVia();

  //
  // Get the block-via that this roated via represents.
  /// Returns nullptr if this via does not represent a block via
  //
  dbVia* getBlockVia();

  void setDefault(bool);

  bool isDefault();

  ///
  /// Create a block specific via.
  /// Returns nullptr if a via with this name already exists.
  ///
  static dbVia* create(dbBlock* block, const char* name);

  ///
  /// Created a rotated version of the specified block-via.
  /// Returns nullptr if a via with this name already exists.
  ///
  static dbVia* create(dbBlock* block,
                       const char* name,
                       dbVia* via,
                       dbOrientType type);

  ///
  /// Created a rotated version of the specified tech-via.
  /// Returns nullptr if a via with this name already exists.
  ///
  static dbVia* create(dbBlock* block,
                       const char* name,
                       dbTechVia* via,
                       dbOrientType type);

  /// Copy all the VIA's from the src-block to the dst-block.
  /// Returns false the copy failed.
  static bool copy(dbBlock* dst, dbBlock* src);

  /// Copy the VIA to the dst-block.
  static dbVia* copy(dbBlock* dst, dbVia* src);

  ///
  /// Translate a database-id back to a pointer.
  ///
  static dbVia* getVia(dbBlock* block, uint oid);
};

///////////////////////////////////////////////////////////////////////////////
///
///  A dbWire is the element used to represent net wires. A wire object
///  represents a sequence of from-to paths, which may form either
///  a disjoint or non-disjoint set of paths. A wire is encoded using the
///  dbWireEncoder class, see "dbWireCodec.h". A wire is decoded using
///  the dbWireDecoder class.
///
///////////////////////////////////////////////////////////////////////////////
class dbWire : public dbObject
{
 public:
  ///
  /// Get the block this wire belongs too.
  ///
  dbBlock* getBlock();

  ///
  /// Get the net this wire is attached too.
  /// Returns nullptr if this wire is not attached to a net.
  ///
  dbNet* getNet();

  ///
  /// Append the wire to this wire. This operation will fail if the wire
  /// is from another block and the wire contains bterms or iterms.
  ///
  void append(dbWire* wire, bool singleSegmentWire = false);

  ///
  /// Get junction id associated with the term
  ///
  uint getTermJid(int termid) const;

  ///
  /// Get the shape of this shape-id.
  /// PRECONDITION: shape-id is a segment or via
  ///
  void getShape(int shape_id, dbShape& shape);

  ///
  /// Get the segment of this segment-id
  ///
  /// PRECONDITION: segment_id is a segment
  ///
  void getSegment(int segment_id, dbShape& shape);

  ///
  /// Get the segment of this segment-id, where layer is the layer of the
  /// segment
  ///
  /// PRECONDITION: segment_id is a segment
  ///
  void getSegment(int segment_id, dbTechLayer* layer, dbShape& shape);

  ///
  /// Get the previous via of this shape-id.
  /// returns false if the previous shape is not a via.
  ///
  bool getPrevVia(int shape_id, dbShape& shape);

  ///
  /// Get the via that follows of this shape-id.
  /// returns false if the next shape is not a via.
  ///
  bool getNextVia(int shape_id, dbShape& shape);

  ///
  /// Get the via boxes of this via_shape-id.
  ///
  /// returns false if this shape_id is not a via.
  ///
  bool getViaBoxes(int via_shape_id, std::vector<dbShape>& shapes);

  ///
  /// Returns true if this wire is a global-wire
  ///
  bool isGlobalWire();

  ///
  /// Get the bounding box of this wire
  ///
  std::optional<Rect> getBBox();

  ///
  /// Get the total path length contained in this wire.
  ///
  uint64_t getLength();

  ///
  /// Get the number of entries contained in this wire.
  ///
  uint length();

  ///
  /// Get the count of wire segments contained in this wire.
  ///
  uint count();

  ///
  /// Get junction coordinate.
  ///
  Point getCoord(int jid);

  ///
  /// Get junction property
  ///
  bool getProperty(int jid, int& property);

  ///
  /// Set junction property
  ///
  bool setProperty(int jid, int property);

  ///
  /// Set one data entry
  ///
  int getData(int n);

  ///
  /// Set one opcode entry
  ///
  unsigned char getOpcode(int n);

  ///
  /// Attach this wire to a net.
  ///   1) If the net is already attached to another wire, the other wire will
  ///      be destroyed.
  ///   2) If this wire is already attached to another net, thie wire will be
  ///   detachd from
  //       the other net.
  ///
  void attach(dbNet* net);

  ///
  /// Detach this wire from a net.
  ///
  void detach();

  ///
  /// Create a wire.
  /// Returns nullptr if this net already has the specified wire dbWire.
  ///
  static dbWire* create(dbNet* net, bool global_wire = false);

  ///
  /// Create an unattached wire.
  ///
  static dbWire* create(dbBlock* block, bool global_wire = false);

  ///
  /// Translate a database-id back to a pointer.
  ///
  static dbWire* getWire(dbBlock* block, uint oid);

  ///
  /// Destroy a wire.
  ///
  static void destroy(dbWire* wire);

 private:
  void addOneSeg(unsigned char op,
                 int value,
                 uint jj,
                 int* did,
                 dbRSeg** new_rsegs);
  void addOneSeg(unsigned char op, int value);

  friend class dbNet;
};

///////////////////////////////////////////////////////////////////////////////
///
///  A dbSWire is the element used to represent special-net wires.
///
///////////////////////////////////////////////////////////////////////////////
class dbSWire : public dbObject
{
 public:
  ///
  /// Get the block this wire belongs too.
  ///
  dbBlock* getBlock();

  ///
  /// Get the net this wire is attached too.
  ///
  dbNet* getNet();

  ///
  /// Return the wire-type.
  ///
  dbWireType getWireType();

  ///
  /// Returns the shield net if the wire-type is dbWireType::SHIELD
  ///
  dbNet* getShield();

  ///
  /// Get the wires of this special wire.
  ///
  dbSet<dbSBox> getWires();

  ///
  /// Create a new special-wire.
  ///
  static dbSWire* create(dbNet* net, dbWireType type, dbNet* shield = nullptr);

  ///
  /// Delete this wire
  ///
  static void destroy(dbSWire* swire);

  ///
  /// Delete this wire
  ///
  static dbSet<dbSWire>::iterator destroy(dbSet<dbSWire>::iterator& itr);

  ///
  /// Translate a database-id back to a pointer.
  ///
  static dbSWire* getSWire(dbBlock* block, uint oid);
};

///////////////////////////////////////////////////////////////////////////////
///
/// A dbGCellGrid is the element that represents a block specific grid
/// definition.
///
///////////////////////////////////////////////////////////////////////////////

///////////////////////////////////////////////////////////////////////////////
///
/// A dbTrackGrid is the element that represents a block tracks.
///
///////////////////////////////////////////////////////////////////////////////
class dbTrackGrid : public dbObject
{
 public:
  ///
  /// Get the layer for this track-grid.
  ///
  dbTechLayer* getTechLayer();

  ///
  /// Get the "X" track coordinates for a this tech-layer.
  ///
  void getGridX(std::vector<int>& x_grid);

  ///
  /// Get the "Y" track coordinates for a this tech-layer.
  ///
  void getGridY(std::vector<int>& y_grid);

  ///
  /// Get the block this grid belongs too.
  ///
  dbBlock* getBlock();

  ///
  /// Add a "X" grid pattern.
  ///
  void addGridPatternX(int origin_x,
                       int line_count,
                       int step,
                       int first_mask = 0,
                       bool samemask = false);

  ///
  /// Add a "Y" grid pattern.
  ///
  void addGridPatternY(int origin_y,
                       int line_count,
                       int step,
                       int first_mask = 0,
                       bool samemask = false);

  ///
  /// Get the number of "X" grid patterns.
  ///
  int getNumGridPatternsX();

  ///
  /// Get the number of "Y" grid patterns.
  ///
  int getNumGridPatternsY();

  ///
  /// Get the "ith" "X" grid pattern.
  ///
  void getGridPatternX(int i, int& origin_x, int& line_count, int& step);
  void getGridPatternX(int i,
                       int& origin_x,
                       int& line_count,
                       int& step,
                       int& first_mask,
                       bool& samemask);

  ///
  /// Get the "ith" "Y" grid pattern.
  ///
  void getGridPatternY(int i, int& origin_y, int& line_count, int& step);
  void getGridPatternY(int i,
                       int& origin_y,
                       int& line_count,
                       int& step,
                       int& first_mask,
                       bool& samemask);
  ///
  /// Create an empty Track grid.
  /// Returns nullptr if a the grid for this layer already exists.
  ///
  static dbTrackGrid* create(dbBlock* block, dbTechLayer* layer);

  ///
  /// Get the spacing between tracks for this grid.
  /// If the layer has a multi pattern spacing, returns the average.
  ///
  void getAverageTrackSpacing(int& track_step,
                              int& track_init,
                              int& num_tracks);

  ///
  /// Translate a database-id back to a pointer.
  ///
  static dbTrackGrid* getTrackGrid(dbBlock* block, uint oid);

  ///
  /// destroy a grid
  ///
  static void destroy(dbTrackGrid* grid_);
};

///////////////////////////////////////////////////////////////////////////////
///
/// A dbObstruction is the element that represents a routing
/// obstruction in a block.
///
///////////////////////////////////////////////////////////////////////////////
class dbObstruction : public dbObject
{
 public:
  ///
  /// Get the bbox of this obstruction.
  ///
  dbBox* getBBox();

  ///
  /// Get the instance associated with this obstruction.
  /// Returns nullptr of no instance was associated with this obstruction
  ///
  dbInst* getInstance();

  ///
  /// Declare this obstruction to be a "slot" obstruction.
  ///
  void setSlotObstruction();

  ///
  /// Returns true if this obstruction is a "slot" obstruction.
  ///
  bool isSlotObstruction();

  ///
  /// Declare this obstruction to be a "fill" obstruction.
  ///
  void setFillObstruction();

  ///
  /// Returns true if this obstruction is a "fill" obstruction.
  ///
  bool isFillObstruction();

  ///
  /// Declare this obstruction to be non "power/ground" obstruction.
  ///
  void setExceptPGNetsObstruction();

  ///
  /// Returns true if this obstruction is a non "power/ground" obstruction.
  ///
  bool isExceptPGNetsObstruction();

  ///
  /// Declare this obstruction to have been pushed into this block.
  ///
  void setPushedDown();

  ///
  /// Returns true if this obstruction was pushed into this block.
  ///
  bool isPushedDown();
  ///
  /// Returns true if this bpin has an effective-width rule.
  ///
  bool hasEffectiveWidth();

  ///
  /// Set the effective width rule.
  ///
  void setEffectiveWidth(int w);

  ///
  /// Return the effective width rule.
  ///
  int getEffectiveWidth();

  ///
  /// Returns true if this bpin has an min-spacing rule.
  ///
  bool hasMinSpacing();

  ///
  /// Set the min spacing rule.
  ///
  void setMinSpacing(int w);

  ///
  /// Return the min spacing rule.
  ///
  int getMinSpacing();

  ///
  /// Get the block this obstruction belongs too.
  ///
  dbBlock* getBlock();

  ///
  /// Delete this obstruction from this block.
  ///
  static void destroy(dbObstruction* obstruction);

  ///
  /// Delete the blockage from the block.
  ///
  static dbSet<dbObstruction>::iterator destroy(
      dbSet<dbObstruction>::iterator& itr);

  ///
  /// Returns true if this obstruction is system created. System created
  /// obstructions represent obstructions created by non-rectangular floorplans.
  /// The general flow is the polygonal floorplan is subtracted
  /// from its general bounding box and the shapes that are created
  /// by that difference are then decomposed into rectangles which
  /// create obstructions with the system created annotation.
  ///
  bool isSystemReserved();

  ///
  /// Sets this obstruction as system created.
  ///
  void setIsSystemReserved(bool is_system_reserved);

  ///
  /// Create a routing obstruction.
  ///
  static dbObstruction* create(dbBlock* block,
                               dbTechLayer* layer,
                               int x1,
                               int y1,
                               int x2,
                               int y2,
                               dbInst* inst = nullptr);

  ///
  /// Translate a database-id back to a pointer.
  ///
  static dbObstruction* getObstruction(dbBlock* block, uint oid);
};

///////////////////////////////////////////////////////////////////////////////
///
/// A dbBlockage is the element that represents a placement blockage in a block.
///
///////////////////////////////////////////////////////////////////////////////
class dbBlockage : public dbObject
{
 public:
  ///
  /// Get the bbox of this blockage.
  ///
  dbBox* getBBox();

  ///
  /// Get the instance associated with this blockage.
  /// Returns nullptr of no instance was associated with this blockage
  ///
  dbInst* getInstance();

  ///
  /// Declare this blockage to have been pushed into this block.
  ///
  void setPushedDown();

  ///
  /// Returns true if this blockage was pushed into this block.
  ///
  bool isPushedDown();

  ///
  /// Declare this blockage is soft.
  ///
  void setSoft();

  ///
  /// Returns true if this blockage is soft.
  ///
  bool isSoft();

  ///
  /// Returns true if this blockage is system created. System created blockages
  /// represent blockages created by non-rectangular floorplans.
  /// The general flow is the polygonal floorplan is subtracted
  /// from its general bounding box and the shapes that are created
  /// by that difference are then decomposed into rectangles which
  /// create blockages with the system created annotation.
  ///
  bool isSystemReserved();

  ///
  /// Sets this blockage as system created.
  ///
  void setIsSystemReserved(bool is_system_reserved);

  ///
  /// Set the max placement density percentage in [0,100]
  ///
  void setMaxDensity(float max_density);

  ///
  /// Returns the max placement density percentage
  ///
  float getMaxDensity();

  ///
  /// Get the block this blockage belongs too.
  ///
  dbBlock* getBlock();

  ///
  /// Create a placement blockage.
  ///
  static dbBlockage* create(dbBlock* block,
                            int x1,
                            int y1,
                            int x2,
                            int y2,
                            dbInst* inst = nullptr);

  static void destroy(dbBlockage* blockage);

  ///
  /// Delete the blockage from the block.
  ///
  static dbSet<dbBlockage>::iterator destroy(dbSet<dbBlockage>::iterator& itr);

  ///
  /// Translate a database-id back to a pointer.
  ///
  static dbBlockage* getBlockage(dbBlock* block, uint oid);
};

///////////////////////////////////////////////////////////////////////////////
///
/// A RCSeg is the element that represents an RC element in a RC network.
///
/// The segment junction nodes are denoted "source" and "target". However,
/// this namimg is just a convention and there is no implied directional
/// meaning.
///
///////////////////////////////////////////////////////////////////////////////
class dbCapNode : public dbObject
{
 public:
  ///
  /// Add the capacitances of other capnode to this capnode
  ///
  void addCapnCapacitance(dbCapNode* other);

  ///
  /// Add the gndCap of this capnode to *gndcap and *totalcap
  ///
  void addGndCap(double* gndcap, double* totalcap);

  /// Add the gndCap to *gndcap and *totalcap, ccCap to *totalcap
  ///
  void addGndTotalCap(double* gndcap, double* totalcap, double MillerMult);

  ///
  /// Get the gndCap of this capnode to *gndcap and *totalcap
  ///
  void getGndCap(double* gndcap, double* totalcap);

  ///
  /// Get the gndCap to *gndcap and *totalcap, ccCap to *totalcap
  ///
  void getGndTotalCap(double* gndcap, double* totalcap, double MillerMult);

  ///
  /// Add the caps of all corners of CC's from this capnode to *totalcap
  ///
  void accAllCcCap(double* totalcap, double MillerMult);

  ///
  /// Set the capacitance of this CapNode segment for this process corner. Value
  /// must be in femto-fards.
  ///
  void setCapacitance(double cap, int corner = 0);

  ///
  /// Add the capacitance of this CapNode segment for this process corner. Value
  /// must be in femto-fards.
  ///
  void addCapacitance(double cap, int corner = 0);

  ///
  /// add cc capacitance to gnd capacitance of this capNode
  ///
  bool groundCC(float gndFactor);

  ///
  ///  Adjust the capacitance of this capNode for this process corner
  ///
  void adjustCapacitance(float factor, uint corner);

  ///
  ///  Adjust the capacitance of this capNode
  ///
  void adjustCapacitance(float factor);

  ///
  /// check if having CC's with capacitnce greater than ccThreshHold
  ///
  bool needAdjustCC(double ccThreshHold);

  ///
  /// adjust CC's of this capNode
  ///
  void adjustCC(uint adjOrder,
                float adjFactor,
                std::vector<dbCCSeg*>& adjustedCC,
                std::vector<dbNet*>& halonets);

  ///
  /// Get the capacitance of this capNode segment for this process corner.
  /// Returns value in femto-fards.
  ///
  double getCapacitance(uint corner = 0);

  ///
  /// Get the rc-network cap node.
  ///
  uint getNode();

  ///
  /// Get the shapeId of the cap node.
  ///
  uint getShapeId();

  ///
  /// Set the rc-network cap node.
  ///
  void setNode(uint nodeid);

  ///
  /// Get next cap node in same net
  ///
  //  dbCapNode *getNext(dbBlock *block_);

  ///
  ///  is this node iterm/bterm/internal/branch/dangling/foreign .
  ///
  bool isName();
  bool isITerm();
  bool isBTerm();
  bool isInternal();
  bool isBranch();
  bool isDangling();
  bool isForeign();
  bool isTreeNode();  // bterm, iterm, branch
  // bool isSourceNodeBterm();
  bool isSourceTerm(dbBlock* mblock = nullptr);
  bool isInoutTerm(dbBlock* mblock = nullptr);

  ///
  /// Returns the select flag value. This flag specified that the
  /// net has been select.
  ///
  bool isSelect();

  ///
  /// Set the select flag to the specified value.
  ///
  void setSelect(bool value);

  ///
  ///  increase children cnt; capNode is a branch of the rooted tree.
  ///
  uint incrChildrenCnt();
  uint getChildrenCnt();
  void setChildrenCnt(uint cnt);

  ///
  ///  set iterm/bterm/internal/branch/foreign flag of this cap node.
  ///
  void setNameFlag();
  void setBTermFlag();
  void setITermFlag();
  void setInternalFlag();
  void setBranchFlag();
  void setForeignFlag();

  ///
  ///  reset iterm/bterm/internal/branch/foreign flag of this cap node.
  ///
  void resetNameFlag();
  void resetBTermFlag();
  void resetITermFlag();
  void resetInternalFlag();
  void resetBranchFlag();
  void resetForeignFlag();

  ///
  /// Get the sort index of this node
  ///
  uint getSortIndex();

  ///
  /// Set the sort index of this node
  ///
  void setSortIndex(uint idx);

  ///
  /// Get the coordinates of this node if iterm or bterm
  ///
  bool getTermCoords(int& x, int& y, dbBlock* mblock = nullptr);

  ///
  /// Get the iterm of this node
  ///
  dbITerm* getITerm(dbBlock* mblock = nullptr);

  ///
  /// Get the bterm of this node
  ///
  dbBTerm* getBTerm(dbBlock* mblock = nullptr);

  ///
  /// Set the _ycoord of this node
  ///
  /// void setCoordY(int y);

  ///
  /// Get the _ycoord of this node
  ///
  /// void getCoordY(int & y);

  ///
  /// print the ccsegs of the capn
  ///
  void printCC();

  ///
  /// check the ccsegs of the capn
  ///
  bool checkCC();

  ///
  /// Get the coupling caps bound to this node
  ///
  dbSet<dbCCSeg> getCCSegs();

  ///
  /// Net given the capNode id
  ///
  dbNet* getNet();

  ///
  /// set net
  ///
  void setNet(uint netid);

  ///
  /// set next
  ///
  void setNext(uint nextid);

  ///
  /// Create a new rc-segment
  /// The default values for each process corner is 0.0.
  ///
  static dbCapNode* create(dbNet* net, uint node, bool foreign);

  ///
  /// add a seg onto a net
  ///
  void addToNet();

  ///
  /// Destroy a rc-segment.
  ///
  static void destroy(dbCapNode* seg, bool destroyCC = true);

  ///
  /// Destroy a rc-segment.
  ///
  static dbSet<dbCapNode>::iterator destroy(dbSet<dbCapNode>::iterator& itr);

  ///
  /// Translate a database-id back to a pointer.
  ///
  static dbCapNode* getCapNode(dbBlock* block, uint oid);

 private:
  ///
  /// Get the capacitance of this capNode segment for this process corner.
  /// Returns value in femto-fards.
  ///
  void getCapTable(double* cap);

  friend class dbRSeg;
};

///////////////////////////////////////////////////////////////////////////////
///
/// A RSeg is the element that represents an Res element in a Res network.
///
/// The segment junction nodes are denoted "source" and "target". However,
/// this namimg is just a convention and there is no implied directional
/// meaning.
///
///////////////////////////////////////////////////////////////////////////////
class dbRSeg : public dbObject
{
 public:
  ///
  /// Add the resistances of other rseg to this rseg
  ///
  void addRSegResistance(dbRSeg* other);

  ///
  /// Add the capacitances of other rseg to this rseg
  ///
  void addRSegCapacitance(dbRSeg* other);

  ///
  /// Get the resistance of this RC segment for this process corner. Returns
  /// value in ohms.
  ///
  double getResistance(int corner = 0);

  ///
  /// Get the resistance of this RC segment to *res
  ///
  void getAllRes(double* res);

  ///
  /// Add the resistance of this RC segment to *res
  ///
  void addAllRes(double* res);

  ///
  /// Get the gdn cap of this RC segment to *gndcap and *totalcap
  ///
  void getGndCap(double* gndcap, double* totalcap);

  ///
  /// Add the gdn cap of this RC segment to *gndcap and *totalcap
  ///
  void addGndCap(double* gndcap, double* totalcap);

  ///
  /// Get the gdn cap of this RC segment to *gndcap, total cap to *totalcap
  ///
  void getGndTotalCap(double* gndcap, double* totalcap, double MillerMult);

  ///
  /// Add the gdn cap of this RC segment to *gndcap, total cap to *totalcap
  ///
  void addGndTotalCap(double* gndcap, double* totalcap, double MillerMult);

  ///
  /// do merge rsegs
  ///
  void mergeRCs(std::vector<dbRSeg*>& mrsegs);

  ///
  /// Adjust the capacitance of this RC segment for this process corner.
  ///
  void adjustCapacitance(float factor, uint corner);

  ///
  /// Adjust the capacitance of the src capNode of this RC segment for the
  /// process corner.
  ///
  void adjustSourceCapacitance(float factor, uint corner);

  ///
  /// Adjust the capacitance of this RC segment.
  ///
  void adjustCapacitance(float factor);

  ///
  /// Set the capacitance of this RC segment for this process corner. Value must
  /// in FF.
  ///
  void setCapacitance(double cap, int corner = 0);

  ///
  /// Returns the _update_cap flag value. This flag specified that the
  /// rseg has been updated
  ///
  bool updatedCap();

  ///
  /// Get the capacitance of this RC segment for this process corner. Returns
  /// value in FF.
  ///
  double getCapacitance(int corner = 0);

  ///
  /// Get the capacitance of this RC segment for this process corner,
  /// plus coupling capacitance. Returns value in FF.
  ///
  double getSourceCapacitance(int corner = 0);

  ///
  /// Get the first capnode capacitance of this RC segment
  /// for this process corner, if foreign,
  /// plus coupling capacitance. Returns value in FF.
  ///
  double getCapacitance(int corner, double MillerMult);

  ///
  /// Get the CC segs of this RC segment,
  ///
  void getCcSegs(std::vector<dbCCSeg*>& ccsegs);

  ///
  /// print the CC segs of this RC segment,
  ///
  void printCcSegs();
  void printCC();
  bool checkCC();

  ///
  /// Get the capacitance table of this RC segment. value is in FF
  ///
  void getCapTable(double* cap);

  ///
  /// Set the resistance of this RC segment for this process corner. Value must
  /// be in ohms.
  ///
  void setResistance(double res, int corner = 0);

  ///
  ///  Adjust the resistance of this RC segment for this process corner
  ///
  void adjustResistance(float factor, int corner);

  ///
  ///  Adjust the resistance of this RC segment
  ///
  void adjustResistance(float factor);

  ///
  /// Set the next rseg
  ///
  void setNext(uint next_id);

  ///
  /// Get the rc-network source node of this segment,
  ///
  uint getSourceNode();

  ///
  /// Get the rc-network source node of this segment,
  ///
  dbCapNode* getSourceCapNode();

  ///
  /// Set the rc-network source node of this segment,
  ///
  void setSourceNode(uint nodeid);

  ///
  /// Get the rc-network target node of this segment,
  ///
  uint getTargetNode();

  ///
  /// Get the rc-network target node of this segment,
  ///
  dbCapNode* getTargetCapNode();

  ///
  /// Set the rc-network target node of this segment,
  ///
  void setTargetNode(uint nodeid);

  ///
  /// Get shape-id of this RC-segment.
  ///
  uint getShapeId();

  ///
  /// Set coordinates of this RC-segment.
  ///
  void setCoords(int x, int y);

  ///
  /// Get coordinates of this RC-segment.
  ///
  void getCoords(int& x, int& y);

  ///
  /// Set shape-id of this RC-segment, and the target capNode if internal.
  ///
  void updateShapeId(uint nsid);

  ///
  /// check path direction
  ///
  bool pathLowToHigh();

  ///
  /// check if cap allocated
  ///
  bool allocatedCap();

  ///
  /// returns length and width.
  ///
  uint getLengthWidth(uint& w);

  ///
  /// add a seg onto a net
  ///
  bool addToNet();

  ///
  /// Get the net of this RC-segment.
  ///
  dbNet* getNet();

  ///
  /// Create a new r-segment
  /// The default values for each process corner is 0.0.
  ///
  static dbRSeg* create(dbNet* net,
                        int x,
                        int y,
                        uint path_dir,
                        bool allocate_cap);

  ///
  /// Destroy a rc-segment.
  ///
  static void destroy(dbRSeg* seg);
  static void destroy(dbRSeg* seg, dbNet* net);

  ///
  /// simple destroy a disconnected rc-segment
  ///
  static void destroyS(dbRSeg* seg);

  ///
  /// Destroy a rc-segment.
  ///
  static dbSet<dbRSeg>::iterator destroy(dbSet<dbRSeg>::iterator& itr);

  ///
  /// Translate a database-id back to a pointer.
  ///
  static dbRSeg* getRSeg(dbBlock* block, uint oid);
};

///////////////////////////////////////////////////////////////////////////////
///
/// A CCSeg is the element that represents an coupling capacitance element
/// in a RC network.
///
/// The segment junction nodes are denoted "source" and "target". However,
/// this namimg is just a convention and there is no implied directional
/// meaning.
///
///////////////////////////////////////////////////////////////////////////////
class dbCCSeg : public dbObject
{
 public:
  ///
  /// Adjust the capacitance of this CC segment
  ///
  void adjustCapacitance(float factor);

  ///
  /// Adjust the capacitance of a corner this CC segment
  ///
  void adjustCapacitance(float factor, int corner);

  ///
  /// Get the capacitance of this CC segment for this process corner. Returns
  /// value in femto-fards.
  ///
  double getCapacitance(int corner = 0);

  ///
  /// Set the capacitance of this CC segment for this process corner. Value must
  /// be in femto-fards.
  ///
  void setCapacitance(double cap, int corner = 0);

  ///
  /// Add the capacitance of this CC segment for this process corner. Value must
  /// be in femto-fards.
  ///
  void addCapacitance(double cap, int corner = 0);

  ///
  /// Add the capacitance of all corners of this CC segment to *ttcap
  ///
  void accAllCcCap(double* ttcap, double MillerMult);

  ///
  /// Get the capacitance of all corners of this CC segment to *ttcap
  ///
  void getAllCcCap(double* ttcap);

  ///
  /// Set the capacitance of all corners of this CC segment by *ttcap
  ///
  void setAllCcCap(double* ttcap);

  dbCapNode* getSourceCapNode();
  dbCapNode* getTargetCapNode();

  ///
  /// Add capacitance of other CC segment to this CC segment
  ///
  void addCcCapacitance(dbCCSeg* other);

  ///
  /// Change this CC segement's capNode orig to capNode new
  ///
  void swapCapnode(dbCapNode* orig, dbCapNode* newn);

  ///
  /// Get the capNode of this CC segment, other than oneCap
  ///
  dbCapNode* getTheOtherCapn(dbCapNode* oneCap, uint& cid);

  /// Get the rc-network source node of this segment,
  ///
  uint getSourceNodeNum();

  ///
  /// Set the rc-network source node of this segment,
  ///
  // void setSourceNode( uint nodeid );

  ///
  /// Get the rc-network target node of this segment,
  ///
  uint getTargetNodeNum();

  ///
  /// Set the rc-network target node of this segment,
  ///
  // void setTargetNode( uint nodeid );

  ///
  /// Get the source net of this CC-segment.
  ///
  dbNet* getSourceNet();

  ///
  /// Get the target net of this CC-segment.
  ///
  dbNet* getTargetNet();

  ///
  /// Get the infile cnt of this CC-segment.
  ///
  uint getInfileCnt();

  ///
  /// Increment the infile cnt of this CC-segment.
  ///
  void incrInfileCnt();

  ///
  /// Returns the mark flag value. This flag specified that the
  /// CC seg has been marked.
  ///
  bool isMarked();

  ///
  /// Set the mark flag to the specified value.
  ///
  void setMark(bool value);

  ///
  /// print CC's of capn
  ///
  void printCapnCC(uint capn);

  ///
  /// check CC's of capn
  ///
  bool checkCapnCC(uint capn);

  ///
  /// unlink cc from capn
  ///
  void unLink_cc_seg(dbCapNode* capn);

  ///
  /// link cc to capn
  ///
  void Link_cc_seg(dbCapNode* capn, uint cseq);

  ///
  /// relink _cc_tgt_segs of a net
  /// Used in re-reading the CC part of a spef file.
  ///

  // static dbCCSeg * relinkTgtCC (dbNet *net_, dbCCSeg *pseg_, uint
  // src_cap_node, uint tgt_cap_node);

  ///
  /// Returns nullptr if not found
  ///
  static dbCCSeg* findCC(dbCapNode* nodeA, dbCapNode* nodeB);

  ///
  /// Create a new cc-segment.
  /// The default values for each process corner is 0.0.
  ///
  static dbCCSeg* create(dbCapNode* nodeA,
                         dbCapNode* nodeB,
                         bool mergeParallel = false);

  ///
  /// Destroy a cc-segment.
  ///
  static void destroy(dbCCSeg* seg);

  ///
  /// simple destroy disconnected cc-segment
  ///
  static void destroyS(dbCCSeg* seg);

  ///
  /// Destroy a cc-segment.
  ///
  static dbSet<dbCCSeg>::iterator destroy(dbSet<dbCCSeg>::iterator& itr);

  ///
  /// Translate a database-id back to a pointer.
  ///
  static dbCCSeg* getCCSeg(dbBlock* block, uint oid);

  ///
  /// disconnect a cc-segment
  ///
  static void disconnect(dbCCSeg* tcc_);

  ///
  /// connect a cc-segment
  ///
  static void connect(dbCCSeg* tcc_);
};

///////////////////////////////////////////////////////////////////////////////
///
/// A Row is the element that represents placement sites.
///
///////////////////////////////////////////////////////////////////////////////
class dbRow : public dbObject
{
 public:
  ///
  /// Get the row name.
  ///
  std::string getName();

  ///
  /// Get the row name.
  ///
  const char* getConstName();

  ///
  /// Get the row site.
  ///
  dbSite* getSite();

  ///
  /// Get the origin of this row
  ///
  Point getOrigin();

  ///
  /// Get the site-orientation of this row
  ///
  dbOrientType getOrient();

  ///
  /// Get the direction of this row
  ///
  dbRowDir getDirection();

  ///
  /// Get the number of sites in this row.
  ///
  int getSiteCount();

  ///
  /// Get the spacing between sites. The spacing is measured from the
  /// origin of each site.
  ///
  int getSpacing();

  ///
  /// Get the bounding box of this row
  ///
  Rect getBBox();

  ///
  /// Get the block this row belongs too.
  ///
  dbBlock* getBlock();

  ///
  /// Create a new row.
  ///
  static dbRow* create(dbBlock* block,
                       const char* name,
                       dbSite* site,
                       int origin_x,
                       int origin_y,
                       dbOrientType orient,
                       dbRowDir direction,
                       int num_sites,
                       int spacing);

  ///
  /// Destroy a row.
  ///
  static void destroy(dbRow* row);

  ///
  /// Destroy a row.
  ///
  static dbSet<dbRow>::iterator destroy(dbSet<dbRow>::iterator& itr);

  ///
  /// Translate a database-id back to a pointer.
  ///
  static dbRow* getRow(dbBlock* block, uint oid);
};

///////////////////////////////////////////////////////////////////////////////
///
/// A fill is the element that one metal fill shape
///
///////////////////////////////////////////////////////////////////////////////
class dbFill : public dbObject
{
 public:
  ///
  /// Get the fill bounding box.
  ///
  void getRect(Rect& rect);

  ///
  /// Returns true if this fill requires OPC (Optical proximity correction)
  ///
  bool needsOPC();

  ///
  /// Which mask is used for double or triple patterning.  Zero is returned for
  /// unassigned.  Values are typically in [1,3].
  ///
  uint maskNumber();

  ///
  /// Get the layer of this fill.
  ///
  dbTechLayer* getTechLayer();

  ///
  /// Create a new fill.
  ///
  static dbFill* create(dbBlock* block,
                        bool needs_opc,
                        uint mask_number,
                        dbTechLayer* layer,
                        int x1,
                        int y1,
                        int x2,
                        int y2);

  ///
  /// Destroy a fill.
  ///
  static void destroy(dbFill* fill);

  ///
  /// Destroy fills.
  ///
  static dbSet<dbFill>::iterator destroy(dbSet<dbFill>::iterator& itr);

  ///
  /// Translate a database-id back to a pointer.
  ///
  static dbFill* getFill(dbBlock* block, uint oid);
};

///////////////////////////////////////////////////////////////////////////////
///
/// A Region is the element that represents a placement region.
///
///////////////////////////////////////////////////////////////////////////////
class dbRegion : public dbObject
{
 public:
  ///
  /// Get the region name.
  ///
  std::string getName();

  ///
  /// Get the region type.
  ///
  dbRegionType getRegionType();

  ///
  /// Set the region type.
  ///
  void setRegionType(dbRegionType type);

  ///
  /// Get the instances of this region.
  ///
  dbSet<dbInst> getRegionInsts();

  ///
  // Set the value of the invalid flag.
  ///
  void setInvalid(bool v);

  ///
  /// Returns true if the invalid flag is set.
  ///
  bool isInvalid();

  ///
  /// Get the boundaries of this region.
  /// A region may have no boundaries. In this case, you may have to check the
  /// parents of this region. This case can occur when reading DEF GROUPS and
  /// REGIONS. The result is two levels of hierarchy with the boundaries on the
  /// parent.
  ///
  dbSet<dbBox> getBoundaries();

  ///
  /// Add this instance to the region
  ///
  void addInst(dbInst* inst);

  ///
  /// Remove this instance from the region
  ///
  void removeInst(dbInst* inst);

  ///
  /// Remove this group from the region
  ///
  void removeGroup(dbGroup* group);

  ///
  /// Add group to this region.
  ///
  void addGroup(dbGroup* group);

  ///
  /// Get the groups of this region.
  ///
  dbSet<dbGroup> getGroups();

  ///
  /// Get the block of this region
  ///
  dbBlock* getBlock();

  ///
  /// Create a new region. Returns nullptr if a region with this name already
  /// exists in the block.
  ///
  static dbRegion* create(dbBlock* block, const char* name);

  ///
  /// Destroy a region.
  ///
  static void destroy(dbRegion* region);

  ///
  /// Destroy a region.
  ///
  static dbSet<dbRegion>::iterator destroy(dbSet<dbRegion>::iterator& itr);

  ///
  /// Translate a database-id back to a pointer.
  ///
  static dbRegion* getRegion(dbBlock* block, uint oid);
};

///////////////////////////////////////////////////////////////////////////////
///
/// A Library is the element that represents a collection of library-cells,
/// called Masters.
///
///////////////////////////////////////////////////////////////////////////////
class dbLib : public dbObject
{
 public:
  ///
  /// Get the library name.
  ///
  std::string getName();

  ///
  /// Get the library name.
  ///
  const char* getConstName();

  ///
  /// Get the Database units per micron.
  ///
  int getDbUnitsPerMicron();

  ///
  /// Get the technology of this library
  ///
  dbTech* getTech();

  ///
  /// Get the master-cells of this library
  ///
  dbSet<dbMaster> getMasters();

  ///
  /// Finds a specific master-cell in the library
  /// Returns nullptr if the object was not found.
  ///
  dbMaster* findMaster(const char* name);

  ///
  /// Get the sites of this library
  ///
  dbSet<dbSite> getSites();

  ///
  /// Finds a specific site in the library
  /// Returns nullptr if the object was not found.
  ///
  dbSite* findSite(const char* name);

  ///
  /// Get the LEF units of this technology.
  ///
  int getLefUnits();

  ///
  /// Set the LEF units of this technology.
  ///
  void setLefUnits(int units);

  ///
  /// Get the HierarchyDelimiter.
  /// Returns (0) if the delimiter was not set.
  /// A hierarchy delimiter can only be set at the time
  /// a library is created.
  ///
  char getHierarchyDelimiter();

  ///
  /// Set the Bus name delimiters
  ///
  void setBusDelimiters(char left, char right);

  ///
  /// Get the Bus name delimiters
  /// Left and Right are set to "zero" if the bus delimiters
  /// were not set.
  ///
  void getBusDelimiters(char& left, char& right);

  ///
  /// Create a new library.
  ///
  static dbLib* create(dbDatabase* db,
                       const char* name,
                       dbTech* tech,
                       char hierarchy_delimiter = '/');

  ///
  /// Translate a database-id back to a pointer.
  ///
  static dbLib* getLib(dbDatabase* db, uint oid);

  ///
  /// Destroy a library.
  ///
  static void destroy(dbLib* lib);
};

///////////////////////////////////////////////////////////////////////////////
///
/// A Site is the element that represents a placement site for cells in this
/// library.
///
///////////////////////////////////////////////////////////////////////////////
class dbSite : public dbObject
{
 public:
  struct OrientedSite
  {
    dbSite* site;
    dbOrientType orientation;
    friend bool operator==(const OrientedSite& lhs, const OrientedSite& rhs);
    friend bool operator!=(const OrientedSite& lhs, const OrientedSite& rhs);
  };
  using RowPattern = std::vector<OrientedSite>;

  ///
  /// Get the site name.
  ///
  std::string getName() const;

  ///
  /// Get the site name.
  ///
  const char* getConstName();

  ///
  /// Get the width of this site
  ///
  int getWidth();

  ///
  /// Set the width of this site
  ///
  void setWidth(int width);

  ///
  /// Get the height of this site
  ///
  int getHeight() const;

  ///
  /// Set the height of this site
  ///
  void setHeight(int height);

  ///
  /// Get the class of this site.
  ///
  dbSiteClass getClass();

  ///
  /// Set the class of this site
  ///
  void setClass(dbSiteClass site_class);

  ///
  /// Mark that this site has X-Symmetry
  ///
  void setSymmetryX();

  ///
  /// Returns true if this site has X-Symmetry
  ///
  bool getSymmetryX();

  ///
  /// Mark that this site has Y-Symmetry
  ///
  void setSymmetryY();

  ///
  /// Returns true if this site has Y-Symmetry
  ///
  bool getSymmetryY();

  ///
  /// Mark that this site has R90-Symmetry
  ///
  void setSymmetryR90();

  ///
  /// Returns true if this site has R90-Symmetry
  ///
  bool getSymmetryR90();

  ///
  /// set the row pattern of this site
  ///
  void setRowPattern(const RowPattern& row_pattern);

  ///
  /// Returns true if the row pattern is not empty
  ///
  bool hasRowPattern() const;

  ///
  /// Is this site in a row pattern or does it have a row pattern
  ///
  bool isHybrid() const;

  ///
  /// returns the row pattern if available
  ///
  RowPattern getRowPattern();

  ///
  /// Get the library of this site.
  ///
  dbLib* getLib();

  ///
  /// Create a new site.
  /// Returns nullptr if a site with this name already exists
  ///
  static dbSite* create(dbLib* lib, const char* name);

  ///
  /// Translate a database-id back to a pointer.
  ///
  static dbSite* getSite(dbLib* lib, uint oid);
};

///////////////////////////////////////////////////////////////////////////////
///
/// A Master is the element that represents a master-cell from the library.
///
///////////////////////////////////////////////////////////////////////////////
class dbMaster : public dbObject
{
 public:
  ///
  /// Get the master cell name.
  ///
  std::string getName() const;

  ///
  /// Get the master cell name.
  ///
  const char* getConstName();

  ///
  /// Get the x,y origin of this master
  ///
  Point getOrigin();

  ///
  /// Set the x,y origin of this master, default is (0,0)
  ///
  void setOrigin(int x, int y);

  ///
  /// Get the width of this master cell.
  ///
  uint getWidth() const;

  ///
  /// Set the width of this master cell.
  ///
  void setWidth(uint width);

  ///
  /// Get the height of this master cell.
  ///
  uint getHeight() const;

  ///
  /// Set the height of this master cell.
  ///
  void setHeight(uint height);

  ///
  /// Get the area of this master cell.
  ///
  int64_t getArea() const;

  ///
  /// is filler cell
  ///
  bool isFiller();

  ///
  /// Get the type of this master cell
  ///
  dbMasterType getType() const;

  ///
  /// Is the type BLOCK or any of its subtypes
  ///
  bool isBlock() const { return getType().isBlock(); }

  ///
  /// Is the type CORE or any of its subtypes
  ///
  bool isCore() const { return getType().isCore(); }

  ///
  /// Is the type PAD or any of its subtypes
  ///
  bool isPad() const { return getType().isPad(); }

  ///
  /// Is the type ENDCAP or any of its subtypes
  ///
  bool isEndCap() const { return getType().isEndCap(); }

  ///
  /// Is the master's type COVER or any of its subtypes
  ///
  bool isCover() const { return getType().isCover(); };

  ///
  /// This master can be placed automatically in the core.
  /// Pad, ring, cover, and none are false.
  ///
  bool isCoreAutoPlaceable();

  ///
  /// Set the type of this master cell
  ///
  void setType(dbMasterType type);

  ///
  /// Get the Logical equivalent of this master
  /// Returns nullptr if no equivalent was set.
  ///
  dbMaster* getLEQ();

  ///
  /// Set the Logical equivalent of this master
  /// NOTE: When setting the LEQ, the LEQ should be
  /// constructed to form a LEQ ring. The database
  /// does not enforce this. Typically, if the LEQ is
  /// set in the LEF file, than the LEQ's form a ring.
  ///
  void setLEQ(dbMaster* master);

  ///
  /// Get the Electical equivalent of this master
  /// Returns nullptr if no equivalent was set.
  ///
  dbMaster* getEEQ();

  ///
  /// Set the Electical equivalent of this master
  /// NOTE: When setting the EEQ, the EEQ should be
  /// constructed to form a EEQ ring. The database
  /// does not enforce this. Typically, if the EEQ is
  /// set in the LEF file, than the EEQ's form a ring.
  ///
  void setEEQ(dbMaster* master);

  ///
  /// Mark that this site has X-Symmetry
  ///
  void setSymmetryX();

  ///
  /// Returns true if this site has X-Symmetry
  ///
  bool getSymmetryX();

  ///
  /// Mark that this site has Y-Symmetry
  ///
  void setSymmetryY();

  ///
  /// Returns true if this site has Y-Symmetry
  ///
  bool getSymmetryY();

  ///
  /// Mark that this site has R90-Symmetry
  ///
  void setSymmetryR90();

  ///
  /// Returns true if this site has R90-Symmetry
  ///
  bool getSymmetryR90();

  ///
  /// Get the terminals of this master.
  ///
  dbSet<dbMTerm> getMTerms();

  ///
  /// Get the LEF58_EDGETYPE properties.
  ///
  dbSet<dbMasterEdgeType> getEdgeTypes();

  ///
  /// Find a specific master-terminal
  /// Returns nullptr if the object was not found.
  ///
  dbMTerm* findMTerm(const char* name);
  dbMTerm* findMTerm(dbBlock* block, const char* name);

  ///
  /// Get the library of this master.
  ///
  dbLib* getLib();

  ///
  /// Get the obstructions of this master
  ///
  dbSet<dbBox> getObstructions(bool include_decomposed_polygons = true);

  ///
  /// Get the polygon obstructions of this master
  ///
  dbSet<dbPolygon> getPolygonObstructions();

  ///
  /// Get the placement bounding box of this master.
  ///
  void getPlacementBoundary(Rect& r);

  ///
  /// Apply the suppiled transform to the master obsutrctions and pin
  /// geometries.
  ///
  void transform(dbTransform& t);

  ///
  /// Freeze this master. dbMTerms cannot be added or delete from the master
  /// once it is frozen.
  ///
  void setFrozen();

  ///
  /// Returns true if the master is frozen
  ///
  bool isFrozen();

  ///
  /// Set _sequential of this master.
  ///
  void setSequential(bool v);

  ///
  /// Returns _sequential this master
  ///
  bool isSequential();

  ///
  /// Set _mark of this master.
  ///
  void setMark(uint mark);

  ///
  /// Returns _mark this master
  ///
  uint isMarked();

  bool isSpecialPower();
  void setSpecialPower(bool v);

  ///
  /// Returns the number of mterms of this master.
  ///
  int getMTermCount();

  ///
  /// Set the site of this master.
  /// h
  void setSite(dbSite* site);

  ///
  /// Set the site of this master.
  /// Returns nullptr if no site has been set.
  ///
  dbSite* getSite();

  ///
  /// Returns a database unique id for this master.
  ///
  int getMasterId();

  ///
  /// Create a new master.
  /// Returns nullptr if a master with this name already exists
  ///
  static dbMaster* create(dbLib* lib, const char* name);

  ///
  /// Destroy a dbMaster.
  ///
  static void destroy(dbMaster* master);

  ///
  /// Translate a database-id back to a pointer.
  ///
  static dbMaster* getMaster(dbLib* lib, uint oid);

  void* staCell();
  void staSetCell(void* cell);
};

class dbGDSLib : public dbObject
{
 public:
  void setLibname(std::string libname);

  std::string getLibname() const;

  void setUnits(double uu_per_dbu, double dbu_per_meter);

  std::pair<double, double> getUnits() const;

  dbGDSStructure* findGDSStructure(const char* name) const;

  dbSet<dbGDSStructure> getGDSStructures();

  static dbGDSLib* create(dbDatabase* db, const std::string& name);
  static void destroy(dbGDSLib* lib);
};

///////////////////////////////////////////////////////////////////////////////
///
/// A MTerm is the element that represents a terminal on a Master.
///
///////////////////////////////////////////////////////////////////////////////
class dbMTerm : public dbObject
{
 public:
  ///
  /// Get the master term name.
  ///
  std::string getName();

  ///
  /// Get the master term name.
  ///
  const char* getConstName();

  ///
  /// Get the master term name. Change lib_bus_del to blk_bus_del if needed
  ///
  char* getName(dbInst* inst, char* ttname);
  char* getName(dbBlock* block, dbMaster* master, char* ttname);

  ///
  /// Get the signal type of this master-terminal.
  ///
  dbSigType getSigType();

  ///
  /// Set the signal type of this master-terminal.
  ///
  void setSigType(dbSigType type);

  ///
  /// Get the IO direction of this master-terminal.
  ///
  dbIoType getIoType();

  ///
  /// Get the shape of this master-terminal.
  ///
  dbMTermShapeType getShape();

  ///
  /// Set mark of this master-terminal.
  ///
  void setMark(uint v);

  ///
  /// get mark of this master-terminal.
  ///
  bool isSetMark();

  ///
  /// Get the master this master-terminal belongs too.
  ///
  dbMaster* getMaster();

  ///
  /// Get the physical pins of this terminal.
  ///
  dbSet<dbMPin> getMPins();

  ///
  /// Get bbox of this term (ie the bbox of the getMPins())
  ///
  Rect getBBox();

  ///
  /// Add antenna info that is not specific to an oxide model.
  ///
  void addPartialMetalAreaEntry(double inval, dbTechLayer* refly = nullptr);
  void addPartialMetalSideAreaEntry(double inval, dbTechLayer* refly = nullptr);
  void addPartialCutAreaEntry(double inval, dbTechLayer* refly = nullptr);
  void addDiffAreaEntry(double inval, dbTechLayer* refly = nullptr);

  ///
  /// Antenna info that is specific to an oxide model.
  ///
  dbTechAntennaPinModel* createDefaultAntennaModel();
  dbTechAntennaPinModel* createOxide2AntennaModel();

  ///
  /// Access and write antenna rule models -- get functions will return nullptr
  /// if model not created.
  ///
  bool hasDefaultAntennaModel() const;
  bool hasOxide2AntennaModel() const;
  dbTechAntennaPinModel* getDefaultAntennaModel() const;
  dbTechAntennaPinModel* getOxide2AntennaModel() const;
  void writeAntennaLef(lefout& writer) const;

  // From LEF's ANTENNADIFFAREA on the MACRO's PIN
  void getDiffArea(std::vector<std::pair<double, dbTechLayer*>>& data);

  void* staPort();
  void staSetPort(void* port);

  ///
  /// Return the index of this mterm on this master.
  /// PREQ: master must be frozen.
  ///
  int getIndex();

  ///
  /// Create a new master terminal.
  /// Returns nullptr if a master terminal with this name already exists
  ///
  static dbMTerm* create(dbMaster* master,
                         const char* name,
                         dbIoType io_type = dbIoType(),
                         dbSigType sig_type = dbSigType(),
                         dbMTermShapeType shape_type = dbMTermShapeType());

  ///
  /// Translate a database-id back to a pointer.
  ///
  static dbMTerm* getMTerm(dbMaster* master, uint oid);
};

///////////////////////////////////////////////////////////////////////////////
///
/// A MPin is the element that represents a physical pin on a master-terminal.
///
///////////////////////////////////////////////////////////////////////////////
class dbMPin : public dbObject
{
 public:
  ///
  /// Get the master-terminal this pin belongs too.
  ///
  dbMTerm* getMTerm();

  ///
  /// Get the master this pin belongs too.
  ///
  dbMaster* getMaster();

  ///
  /// Get the geometry of this pin.
  ///
  dbSet<dbBox> getGeometry(bool include_decomposed_polygons = true);

  ///
  /// Get the polygon geometry of this pin.
  ///
  dbSet<dbPolygon> getPolygonGeometry();

  ///
  /// Get bbox of this pin (ie the bbox of getGeometry())
  ///
  Rect getBBox();

  std::vector<std::vector<odb::dbAccessPoint*>> getPinAccess() const;

  ///
  /// Create a new physical pin.
  ///
  static dbMPin* create(dbMTerm* mterm);

  ///
  /// Translate a database-id back to a pointer.
  ///
  static dbMPin* getMPin(dbMaster* master, uint oid);
};

///////////////////////////////////////////////////////////////////////////////
///
/// A Tech is the element that represents technology specific data.
///
///////////////////////////////////////////////////////////////////////////////
class dbTech : public dbObject
{
 public:
  ///
  /// Get the tech name.
  ///
  std::string getName();

  ///
  /// Get the Database units per micron.
  ///
  int getDbUnitsPerMicron();

  ///
  /// Get the technolgy layers. The layers are ordered from the
  /// bottom mask number to the top mask number.
  ///
  dbSet<dbTechLayer> getLayers();

  ///
  /// Find the technology layer.
  /// Returns nullptr if the object was not found.
  ///
  dbTechLayer* findLayer(const char* name);

  ///
  /// Find the technology layer.
  /// Returns nullptr if the object was not found.
  ///
  dbTechLayer* findLayer(int layer_number);

  ///
  /// Find the technology routing layer.
  /// Returns nullptr if the object was not found.
  ///
  dbTechLayer* findRoutingLayer(int level_number);

  ///
  /// Get the technolgy vias. This includes non-default-rule-vias.
  ///
  dbSet<dbTechVia> getVias();

  ///
  /// Find the technology via.
  /// Returns nullptr if the object was not found.
  ///
  dbTechVia* findVia(const char* name);

  ///
  /// Get the LEF units of this technology.
  ///
  int getLefUnits();

  ///
  /// Set the LEF units of this technology.
  ///
  void setLefUnits(int units);

  ///
  /// Get the LEF version in this technology as a number or as a string.
  ///
  double getLefVersion() const;
  std::string getLefVersionStr() const;

  ///
  /// Set the LEF version of this technology, in both number and string form.
  ///
  void setLefVersion(double inver);

  ///
  ///  Get and set the NOWIREEXTENSIONATPIN construct
  ///
  bool hasNoWireExtAtPin() const;
  dbOnOffType getNoWireExtAtPin() const;
  void setNoWireExtAtPin(dbOnOffType intyp);

  ///
  ///  Get and set the NAMESCASESENSITIVE construct
  ///
  dbOnOffType getNamesCaseSensitive() const;
  void setNamesCaseSensitive(dbOnOffType intyp);

  ///
  /// Handle LEF CLEARANCEMEASURE construct
  ///
  bool hasClearanceMeasure() const;
  dbClMeasureType getClearanceMeasure() const;
  void setClearanceMeasure(dbClMeasureType inmeas);

  ///
  /// Handle LEF USEMINSPACING for pins and obstruction separately.
  ///
  bool hasUseMinSpacingObs() const;
  dbOnOffType getUseMinSpacingObs() const;
  void setUseMinSpacingObs(dbOnOffType inval);

  bool hasUseMinSpacingPin() const;
  dbOnOffType getUseMinSpacingPin() const;
  void setUseMinSpacingPin(dbOnOffType inval);

  ///
  ///  Handle MANUFACTURINGGRID construct
  ///  NOTE: Assumes conversion to internal DB units,
  ///  NOT microns or LEF/DEF units
  ///
  bool hasManufacturingGrid() const;
  int getManufacturingGrid() const;
  void setManufacturingGrid(int ingrd);

  ///
  /// Get the number of layers in this technology.
  ///
  int getLayerCount();

  ///
  /// Get the number of routing-layers in this technology.
  ///
  int getRoutingLayerCount();

  ///
  /// Get the number of vias in this technolgy.
  ///
  int getViaCount();

  ///
  /// Get the non-default rules
  ///
  dbSet<dbTechNonDefaultRule> getNonDefaultRules();

  ///
  /// Find a specific rule
  ///
  dbTechNonDefaultRule* findNonDefaultRule(const char* rulename);

  ///
  /// Find a specific rule
  /// Returns nullptr if no rule exists.
  ///
  dbTechSameNetRule* findSameNetRule(dbTechLayer* l1, dbTechLayer* l2);

  ///
  /// Get the same-net rules of this non-default rule.
  ///
  void getSameNetRules(std::vector<dbTechSameNetRule*>& rules);

  ///
  ///
  ///
  dbSet<dbTechViaRule> getViaRules();

  ///
  ///
  ///
  dbSet<dbTechViaGenerateRule> getViaGenerateRules();

  ///
  ///
  ///
  dbSet<dbMetalWidthViaMap> getMetalWidthViaMap();

  ///
  /// Get the LEF58_CELLEDGESPACINGTABLE
  ///
  dbSet<dbCellEdgeSpacing> getCellEdgeSpacingTable();

  ///
  ///
  ///
  dbTechViaRule* findViaRule(const char* name);

  ///
  ///
  ///
  dbTechViaGenerateRule* findViaGenerateRule(const char* name);

  ///
  ///
  ///
  void checkLayer(bool typeChk, bool widthChk, bool pitchChk, bool spacingChk);

  ///
  /// Create a new technology.
  /// Returns nullptr if a database technology already exists
  ///
  static dbTech* create(dbDatabase* db, const char* name);

  ///
  /// Translate a database-id back to a pointer.
  ///
  static dbTech* getTech(dbDatabase* db, uint oid);

  ///
  /// Destroy a technology.
  /// TODO: Define what happens to the libs and the chip.
  ///
  static void destroy(dbTech* tech);
};

///////////////////////////////////////////////////////////////////////////////
///
/// A TechVia is the element that represents a specific process VIA in
/// a technolgy.
///
///////////////////////////////////////////////////////////////////////////////
class dbTechVia : public dbObject
{
 public:
  ///
  /// Get the via name.
  ///
  std::string getName();

  ///
  /// Get the via name.
  ///
  const char* getConstName();

  ///
  /// Returns true if this via is a default
  ///
  bool isDefault();

  ///
  /// Set the default flag to true.
  ///
  void setDefault();

  ///
  /// Returns true if this via is a top-of-stack
  ///
  bool isTopOfStack();

  ///
  /// Set the top-of-stack flag to true.
  ///
  void setTopOfStack();

  ///
  /// Get the resitance per square nm
  ///
  double getResistance();

  ///
  /// Set the resitance per square nm
  ///
  void setResistance(double res);

  ///
  /// Set the pattern value of this via.
  /// The pattern is ignored if the pattern is already set on this via
  ///
  void setPattern(const char* pattern);

  ///
  /// Get the pattern value of this via.
  /// Returns and empty ("") string if a pattern has not been set.
  ///
  std::string getPattern();

  ///
  /// Set generate rule that was used to genreate this via.
  ///
  void setViaGenerateRule(dbTechViaGenerateRule* rule);

  ///
  /// Get the generate rule that was used to genreate this via.
  ///
  dbTechViaGenerateRule* getViaGenerateRule();

  ///
  /// Returns true if this via has params.
  ///
  bool hasParams();

  ///
  /// Set via params to generate this via. This method will create the shapes
  /// of this via. All previous shapes are destroyed.
  ///
  void setViaParams(const dbViaParams& params);

  ///
  /// Get the via params used to generate this via.
  ///
  dbViaParams getViaParams();

  ///
  /// Get the technology this via belongs too.
  ///
  dbTech* getTech();

  ///
  /// Get the bbox of this via.
  /// Returns nullptr if this via has no shapes.
  ///
  dbBox* getBBox();

  ///
  /// Get the boxes of this VIA
  ///
  dbSet<dbBox> getBoxes();

  ///
  /// Get the upper-most layer of this via reaches
  /// Returns nullptr if this via has no shapes.
  ///
  dbTechLayer* getTopLayer();

  ///
  /// Get the lower-most layer of this via reaches
  /// Returns nullptr if this via has no shapes.
  ///
  dbTechLayer* getBottomLayer();

  ///
  /// Returns the non-default rule this via belongs too.
  /// Returns nullptr if this via is not part of a non-default rule.
  ///
  dbTechNonDefaultRule* getNonDefaultRule();

  ///
  /// Create a new via.
  /// Returns nullptr if a via with this name already exists.
  ///
  static dbTechVia* create(dbTech* tech, const char* name);

  ///
  /// Create a new non-default-rule via.
  /// Returns nullptr if a via with this name already exists.
  ///
  static dbTechVia* create(dbTechNonDefaultRule* rule, const char* name);
  ///
  /// Create a new non-default-rule via by cloning an existing via (not
  /// necessarily from the same non-default rule
  /// Returns nullptr if a via with this name already exists.
  ///
  static dbTechVia* clone(dbTechNonDefaultRule* rule,
                          dbTechVia* invia_,
                          const char* new_name);

  ///
  /// Translate a database-id back to a pointer.
  ///
  static dbTechVia* getTechVia(dbTech* tech, uint oid);
};

///////////////////////////////////////////////////////////////////////////////
///
/// A TechViaRule is the element that represents a LEF VIARULE
///
///////////////////////////////////////////////////////////////////////////////
class dbTechViaRule : public dbObject
{
 public:
  ///
  /// Get the via-rule name.
  ///
  std::string getName();

  ///
  /// Add this via to this rule
  ///
  void addVia(dbTechVia* via);

  ///
  /// Get the number of vias assigned to this rule
  ///
  uint getViaCount();

  ///
  /// Return the via of this index. The index ranges from [0 ... (viaCount-1)]
  ///
  dbTechVia* getVia(uint indx);

  ///
  /// Get the number of layer-rules assigned to this rule
  ///
  uint getViaLayerRuleCount();

  ///
  /// Return the layer-rule of this index. The index ranges from [0 ...
  /// (viaCount-1)]
  ///
  dbTechViaLayerRule* getViaLayerRule(uint indx);

  ///
  /// Create a new via.
  /// Returns nullptr if a via-rule with this name already exists.
  ///
  static dbTechViaRule* create(dbTech* tech, const char* name);

  ///
  /// Translate a database-id back to a pointer.
  ///
  static dbTechViaRule* getTechViaRule(dbTech* tech, uint oid);
};

///////////////////////////////////////////////////////////////////////////////
///
/// A TechViaLayerRule is the element that represents a LEF VIARULE LAYER
///
///////////////////////////////////////////////////////////////////////////////
class dbTechViaLayerRule : public dbObject
{
 public:
  ///
  /// Get the layer
  ///
  dbTechLayer* getLayer();

  ///
  /// Get the rule direction
  ///
  dbTechLayerDir getDirection();

  ///
  /// Set the rule direction
  ///
  void setDirection(dbTechLayerDir dir);

  ///
  /// Returns true if width rule is set
  ///
  bool hasWidth();

  ///
  /// Returns the width rule
  ///
  void getWidth(int& minWidth, int& maxWidth);

  ///
  /// Set the width rule
  ///
  void setWidth(int minWidth, int maxWidth);

  ///
  /// Returns true if the enclosure rule is set.
  ///
  bool hasEnclosure();

  ///
  /// Returns the enclosure rule
  ///
  void getEnclosure(int& overhang1, int& overhang2);

  ///
  /// Set the enclosure rule
  ///
  void setEnclosure(int overhang1, int overhang2);

  ///
  /// Returns true if the overhang rule is set.
  ///
  bool hasOverhang();

  ///
  /// Returns the overhang rule
  ///
  int getOverhang();

  ///
  /// Set the overhang rule
  ///
  void setOverhang(int overhang);

  ///
  /// Returns true if the metal-overhang rule is set.
  ///
  bool hasMetalOverhang();

  ///
  /// Returns the overhang rule
  ///
  int getMetalOverhang();

  ///
  /// Set the overhang rule
  ///
  void setMetalOverhang(int overhang);

  ///
  /// returns true if the rect rule is set
  ///
  bool hasRect();

  ///
  /// Get the rect rule
  ///
  void getRect(Rect& r);

  ///
  /// Set the rect rule
  ///
  void setRect(const Rect& r);

  ///
  /// returns true if the spacing rule is set
  ///
  bool hasSpacing();

  ///
  /// Get the spacing rule.
  ///
  void getSpacing(int& x_spacing, int& y_spacing);

  ///
  /// Set the spacing rule.
  ///
  void setSpacing(int x_spacing, int y_spacing);

  ///
  /// Returns true if the resistance rule is set.
  ///
  bool hasResistance();

  ///
  /// Set the resistance
  ///
  void setResistance(double r);

  ///
  /// Get the resistance
  ///
  double getResistance();

  ///
  /// Create a new via-layer_rule.
  ///
  static dbTechViaLayerRule* create(dbTech* tech,
                                    dbTechViaRule* rule,
                                    dbTechLayer* layer);

  ///
  /// Create a new via-layer_rule.
  ///
  static dbTechViaLayerRule* create(dbTech* tech,
                                    dbTechViaGenerateRule* rule,
                                    dbTechLayer* layer);

  ///
  /// Translate a database-id back to a pointer.
  ///
  static dbTechViaLayerRule* getTechViaLayerRule(dbTech* tech, uint oid);
};

///////////////////////////////////////////////////////////////////////////////
///
/// A TechViaGenerateRule is the element that represents a LEF VIARULE GENERATE
///
///////////////////////////////////////////////////////////////////////////////
class dbTechViaGenerateRule : public dbObject
{
 public:
  ///
  /// Get the via-rule name.
  ///
  std::string getName();

  ///
  /// Returns true if this is the default rule.
  ///
  bool isDefault();

  ///
  /// Get the number of layer-rules assigned to this rule
  ///
  uint getViaLayerRuleCount();

  ///
  /// Return the layer-rule of this index. The index ranges from [0 ...
  /// (viaCount-1)]
  ///
  dbTechViaLayerRule* getViaLayerRule(uint indx);

  ///
  /// Create a new via.
  /// Returns nullptr if a via-rule with this name already exists.
  ///
  static dbTechViaGenerateRule* create(dbTech* tech,
                                       const char* name,
                                       bool is_default);

  ///
  /// Translate a database-id back to a pointer.
  ///
  static dbTechViaGenerateRule* getTechViaGenerateRule(dbTech* tech, uint oid);
};

///////////////////////////////////////////////////////////////////////////////
///
/// A TechLayerSpacingRule stores a design rule in LEF V5.4 format.
/// These are bound to layers -- a layer may have several design rules to
/// describe required spacing among different widths and parallel lengths.
///
///////////////////////////////////////////////////////////////////////////////

class dbTechLayerSpacingRule : public dbObject
{
 public:
  /// Combine data and predicates for elements of rule
  bool isUnconditional() const;
  uint getSpacing() const;
  bool getLengthThreshold(uint& threshold) const;
  bool getLengthThresholdRange(uint& rmin, uint& rmax) const;
  bool getRange(uint& rmin, uint& rmax) const;
  void setSpacingNotchLengthValid(bool val);
  void setSpacingEndOfNotchWidthValid(bool val);
  bool hasSpacingNotchLength() const;
  bool hasSpacingEndOfNotchWidth() const;
  bool hasRange() const;
  bool hasLengthThreshold() const;
  bool hasUseLengthThreshold() const;
  bool getInfluence(uint& influence) const;
  bool getInfluenceRange(uint& rmin, uint& rmax) const;
  bool getRangeRange(uint& rmin, uint& rmax) const;
  bool getAdjacentCuts(uint& numcuts,
                       uint& within,
                       uint& spacing,
                       bool& except_same_pgnet) const;
  bool getCutLayer4Spacing(dbTechLayer*& outly) const;
  bool getCutStacking() const;
  bool getCutCenterToCenter() const;
  bool getCutSameNet() const;
  bool getCutParallelOverlap() const;
  uint getCutArea() const;
  void writeLef(lefout& writer) const;

  void setSameNetPgOnly(bool pgonly);
  bool getSameNetPgOnly();
  void setLengthThreshold(uint threshold);
  void setSpacing(uint spacing);
  void setLengthThresholdRange(uint rmin, uint rmax);
  void setRange(uint rmin, uint rmax);
  void setUseLengthThreshold();
  void setInfluence(uint influence);
  void setInfluenceRange(uint rmin, uint rmax);
  void setRangeRange(uint rmin, uint rmax);
  void setAdjacentCuts(uint numcuts,
                       uint within,
                       uint spacing,
                       bool except_same_pgnet);
  void setCutLayer4Spacing(dbTechLayer* cutly);
  void setCutStacking(bool stacking);
  void setCutCenterToCenter(bool c2c);
  void setCutSameNet(bool same_net);
  void setCutParallelOverlap(bool overlap);
  void setCutArea(uint area);
  void setEol(uint width,
              uint within,
              bool parallelEdge,
              uint parallelSpace,
              uint parallelWithin,
              bool twoEdges);
  bool getEol(uint& width,
              uint& within,
              bool& parallelEdge,
              uint& parallelSpace,
              uint& parallelWithin,
              bool& twoEdges) const;

  ///
  /// Create a new layer spacing rule.
  /// Returns pointer to newly created object
  ///
  static dbTechLayerSpacingRule* create(dbTechLayer* inly);
  static dbTechLayerSpacingRule* getTechLayerSpacingRule(dbTechLayer* inly,
                                                         uint dbid);
};

///////////////////////////////////////////////////////////////////////////////
///
/// A dbTechMinCutRule stores rules for minimum cuts
/// in LEF V5.5 format.
/// These are bound to layers -- a layer may have several minimum cut rules to
/// describe required cuts at intersections of  different widths and
/// protrusion lengths.
///
///////////////////////////////////////////////////////////////////////////////

class dbTechMinCutRule : public dbObject
{
 public:
  bool getMinimumCuts(uint& numcuts, uint& width) const;
  void setMinimumCuts(uint numcuts,
                      uint width,
                      bool above_only,
                      bool below_only);
  bool getCutDistance(uint& cut_distance) const;
  void setCutDistance(uint cut_distance);
  bool getLengthForCuts(uint& length, uint& distance) const;
  void setLengthForCuts(uint length, uint distance);
  bool isAboveOnly() const;
  bool isBelowOnly() const;
  void writeLef(lefout& writer) const;
  static dbTechMinCutRule* create(dbTechLayer* inly);
  static dbTechMinCutRule* getMinCutRule(dbTechLayer* inly, uint dbid);
};

///////////////////////////////////////////////////////////////////////////////
///
/// A dbTechMinEncRule stores rules for minimum enclosure area
/// in LEF V5.5 format.
/// These are bound to layers -- a layer may have several minimum enclosure
/// rules to describe connections to wires of different widths
///
///////////////////////////////////////////////////////////////////////////////

class dbTechMinEncRule : public dbObject
{
 public:
  bool getEnclosure(uint& area) const;
  void setEnclosure(uint area);
  bool getEnclosureWidth(uint& width) const;
  void setEnclosureWidth(uint width);
  void writeLef(lefout& writer) const;

  static dbTechMinEncRule* create(dbTechLayer* inly);
  static dbTechMinEncRule* getMinEncRule(dbTechLayer* inly, uint dbid);
};

///////////////////////////////////////////////////////////////////////////////
///
/// A dbTechV55InfluenceEntry stores an entry in the table for V5.5 format
/// influence spacing rules.
/// Influence spacing in V5.5 describes the required spacing (_spacing) for
/// any wire within a distance (_within) a wire of width (_width).
/// These are bound to layers.
///
///////////////////////////////////////////////////////////////////////////////

class dbTechV55InfluenceEntry : public dbObject
{
 public:
  bool getV55InfluenceEntry(uint& width, uint& within, uint& spacing) const;
  void setV55InfluenceEntry(const uint& width,
                            const uint& within,
                            const uint& spacing);
  void writeLef(lefout& writer) const;

  static dbTechV55InfluenceEntry* create(dbTechLayer* inly);
  static dbTechV55InfluenceEntry* getV55InfluenceEntry(dbTechLayer* inly,
                                                       uint dbid);
};

///////////////////////////////////////////////////////////////////////////////
///
/// A dbTechLayerAntennaRule expresses a single antenna rule for a given layer.
///
///////////////////////////////////////////////////////////////////////////////

class dbTechLayerAntennaRule : public dbObject
{
 public:
  bool isValid() const;
  void writeLef(lefout& writer) const;

  void setGatePlusDiffFactor(double factor);
  void setAreaMinusDiffFactor(double factor);

  void setAreaFactor(double factor, bool diffuse = false);
  void setSideAreaFactor(double factor, bool diffuse = false);

  bool hasAreaFactor() const;
  bool hasSideAreaFactor() const;

  double getAreaFactor() const;
  double getSideAreaFactor() const;

  bool isAreaFactorDiffUseOnly() const;
  bool isSideAreaFactorDiffUseOnly() const;

  bool hasAntennaCumRoutingPlusCut() const;
  void setAntennaCumRoutingPlusCut(bool value = true);

  // If return value is 0 then the value is unset
  double getPAR() const;
  double getCAR() const;
  double getPSR() const;
  double getCSR() const;
  double getGatePlusDiffFactor() const;
  double getAreaMinusDiffFactor() const;

  void setPAR(double ratio);
  void setCAR(double ratio);
  void setPSR(double ratio);
  void setCSR(double ratio);

  // if indices.size()==0 then these are unset
  // if indices.size()==1 then this is a single value rather than a PWL
  struct pwl_pair
  {
    const std::vector<double>& indices;
    const std::vector<double>& ratios;
  };

  pwl_pair getDiffPAR() const;
  pwl_pair getDiffCAR() const;
  pwl_pair getDiffPSR() const;
  pwl_pair getDiffCSR() const;
  pwl_pair getAreaDiffReduce() const;

  // PWL
  void setDiffPAR(const std::vector<double>& diff_idx,
                  const std::vector<double>& ratios);
  void setDiffCAR(const std::vector<double>& diff_idx,
                  const std::vector<double>& ratios);
  void setDiffPSR(const std::vector<double>& diff_idx,
                  const std::vector<double>& ratios);
  void setDiffCSR(const std::vector<double>& diff_idx,
                  const std::vector<double>& ratios);

  // Single value
  void setDiffPAR(double ratio);
  void setDiffCAR(double ratio);
  void setDiffPSR(double ratio);
  void setDiffCSR(double ratio);

  void setAreaDiffReduce(const std::vector<double>& areas,
                         const std::vector<double>& factors);

  static dbTechLayerAntennaRule* getAntennaRule(dbTech* inly, uint dbid);
};

///////////////////////////////////////////////////////////////////////////////
///
/// A dbTechAntennaPinModel contains model specific antenna info for a pin
///
///////////////////////////////////////////////////////////////////////////////

class dbTechAntennaPinModel : public dbObject
{
 public:
  void addGateAreaEntry(double inval, dbTechLayer* refly = nullptr);
  void addMaxAreaCAREntry(double inval, dbTechLayer* refly = nullptr);
  void addMaxSideAreaCAREntry(double inval, dbTechLayer* refly = nullptr);
  void addMaxCutCAREntry(double inval, dbTechLayer* refly = nullptr);

  void getGateArea(std::vector<std::pair<double, dbTechLayer*>>& data);
  void getMaxAreaCAR(std::vector<std::pair<double, dbTechLayer*>>& data);
  void getMaxSideAreaCAR(std::vector<std::pair<double, dbTechLayer*>>& data);
  void getMaxCutCAR(std::vector<std::pair<double, dbTechLayer*>>& data);

  void writeLef(dbTech* tech, lefout& writer) const;

  static dbTechAntennaPinModel* getAntennaPinModel(dbMaster* master, uint dbid);
};

///////////////////////////////////////////////////////////////////////////////
///
/// A NonDefaultRule is the element that represents a Non-default technology
/// rule.
///
///////////////////////////////////////////////////////////////////////////////
class dbTechNonDefaultRule : public dbObject
{
 public:
  ///
  /// Get the rule name.
  ///
  std::string getName();

  ///
  /// Get the rule name.
  ///
  const char* getConstName();

  ///
  /// Returns true if this rule is a block rule
  ///
  bool isBlockRule();

  ///
  /// Find a specific layer-rule.
  /// Returns nullptr if there is no layer-rule.
  ///
  dbTechLayerRule* getLayerRule(dbTechLayer* layer);

  ///
  /// Get the layer-rules of this non-default rule.
  ///
  void getLayerRules(std::vector<dbTechLayerRule*>& layer_rules);

  ///
  /// Get the vias of this non-default rule.
  ///
  void getVias(std::vector<dbTechVia*>& vias);

  ///
  /// Find a specific rule
  /// Returns nullptr if no rule exists.
  ///
  dbTechSameNetRule* findSameNetRule(dbTechLayer* l1, dbTechLayer* l2);

  ///
  /// Get the same-net rules of this non-default rule.
  ///
  void getSameNetRules(std::vector<dbTechSameNetRule*>& rules);

  /////////////////////////
  // 5.6 DEF additions
  /////////////////////////

  ///
  /// Set the hard spacing rule.
  ///
  bool getHardSpacing();

  ///
  /// Get the hard spacing rule.
  ///
  void setHardSpacing(bool value);

  ///
  ///  Add a use via.
  ///
  void addUseVia(dbTechVia* via);

  ///
  ///  Get vias to use.
  ///
  void getUseVias(std::vector<dbTechVia*>& vias);

  ///
  ///  Add a use via.
  ///
  void addUseViaRule(dbTechViaGenerateRule* rule);

  ///
  ///  Get vias to use.
  ///
  void getUseViaRules(std::vector<dbTechViaGenerateRule*>& rules);

  ///
  /// Assign a minimum number of cuts to this cut-layer
  ///
  void setMinCuts(dbTechLayer* cut_layer, int count);

  ///
  /// Get the minimum number of cuts for this cut-layer.
  ///
  /// Returns false if a value has not been specified.
  ///
  bool getMinCuts(dbTechLayer* cut_layer, int& count);

  ///
  /// Create a new non-default-rule.
  /// Returns nullptr if a non-default-rule with this name already exists
  ///
  static dbTechNonDefaultRule* create(dbTech* tech, const char* name);

  ///
  /// Create a new non-default-rule.
  /// Returns nullptr if a non-default-rule with this name already exists
  ///
  static dbTechNonDefaultRule* create(dbBlock* block, const char* name);

  ///
  /// Translate a database-id back to a pointer.
  ///
  static dbTechNonDefaultRule* getTechNonDefaultRule(dbTech* tech, uint oid);

  ///
  /// Translate a database-id back to a pointer.
  ///
  static dbTechNonDefaultRule* getTechNonDefaultRule(dbBlock* block, uint oid);
};

///////////////////////////////////////////////////////////////////////////////
///
/// A TechLayerRule is the element that represents a non-default layer
/// rule.
///
///////////////////////////////////////////////////////////////////////////////
class dbTechLayerRule : public dbObject
{
 public:
  ///
  /// Get the layer this rule represents
  ///
  dbTechLayer* getLayer();

  ///
  /// Returns true if this rule is a block rule
  ///
  bool isBlockRule();

  ///
  /// Get the non-default-rule this layer-rule belongs too.
  ///
  dbTechNonDefaultRule* getNonDefaultRule();

  ///
  /// Get the minimum path-width.
  ///
  int getWidth();

  ///
  /// Set the minimum path-width.
  ///
  void setWidth(int width);

  ///
  /// Get the minimum object-to-object spacing.
  ///
  int getSpacing();

  ///
  /// Set the minimum object-to-object spacing.
  ///
  void setSpacing(int spacing);

  ///
  /// Get the resitance per square nm
  ///
  double getResistance();

  ///
  /// Set the resitance per square nm
  ///
  void setResistance(double res);

  ///
  /// Get the capacitance per square nm
  ///
  double getCapacitance();

  ///
  /// Set the capacitance per square nm
  ///
  void setCapacitance(double cap);

  ///
  /// Get the edge capacitance
  ///
  double getEdgeCapacitance();

  ///
  /// Set the edge capacitance
  ///
  void setEdgeCapacitance(double cap);

  ///
  /// Get the edge capacitance
  ///
  uint getWireExtension();

  ///
  /// Set the edge capacitance
  ///
  void setWireExtension(uint ext);

  ///
  /// Create a new layer-rule.
  /// Returns nullptr if a layer-rule for this layer already exists.
  ///
  static dbTechLayerRule* create(dbTechNonDefaultRule* rule,
                                 dbTechLayer* layer);

  ///
  /// Translate a database-id back to a pointer.
  ///
  static dbTechLayerRule* getTechLayerRule(dbTech* tech, uint oid);

  ///
  /// Translate a database-id back to a pointer.
  ///
  static dbTechLayerRule* getTechLayerRule(dbBlock* block, uint oid);
};

///////////////////////////////////////////////////////////////////////////////
///
/// A TechSameNetRule
///
///////////////////////////////////////////////////////////////////////////////
class dbTechSameNetRule : public dbObject
{
 public:
  ///
  /// Get the layer this rule represents
  ///
  dbTechLayer* getLayer1();

  ///
  /// Get the layer this rule represents
  ///
  dbTechLayer* getLayer2();

  ///
  /// Get the minimum net-to-net spacing.
  ///
  int getSpacing();

  ///
  /// Set the minimum net-to-net spacing.
  ///
  void setSpacing(int spacing);

  ///
  /// Set the flag to allow stacked vias, the default value is false.
  ///
  void setAllowStackedVias(bool value);

  ///
  /// Get the allow stacked vias flag.
  ///
  bool getAllowStackedVias();

  ///
  /// Create a new default samenet rule.
  /// Returns nullptr if a rule already exists between these layers.
  ///
  static dbTechSameNetRule* create(dbTechLayer* layer1, dbTechLayer* layer2);
  ///
  /// Create a new non-default samenet rule.
  /// Returns nullptr if a rule already exists between these layers.
  ///
  static dbTechSameNetRule* create(dbTechNonDefaultRule* rule,
                                   dbTechLayer* layer1,
                                   dbTechLayer* layer2);

  ///
  /// Translate a database-id back to a pointer.
  ///
  static dbTechSameNetRule* getTechSameNetRule(dbTech* tech, uint oid);
};

class dbViaParams : private _dbViaParams
{
 public:
  dbViaParams();
  dbViaParams(const dbViaParams& p);
  ~dbViaParams();

  int getXCutSize() const;
  int getYCutSize() const;
  int getXCutSpacing() const;
  int getYCutSpacing() const;
  int getXTopEnclosure() const;
  int getYTopEnclosure() const;
  int getXBottomEnclosure() const;
  int getYBottomEnclosure() const;
  int getNumCutRows() const;
  int getNumCutCols() const;
  int getXOrigin() const;
  int getYOrigin() const;
  int getXTopOffset() const;
  int getYTopOffset() const;
  int getXBottomOffset() const;
  int getYBottomOffset() const;
  dbTechLayer* getTopLayer() const;
  dbTechLayer* getCutLayer() const;
  dbTechLayer* getBottomLayer() const;

  void setXCutSize(int value);
  void setYCutSize(int value);
  void setXCutSpacing(int value);
  void setYCutSpacing(int value);
  void setXTopEnclosure(int value);
  void setYTopEnclosure(int value);
  void setXBottomEnclosure(int value);
  void setYBottomEnclosure(int value);
  void setNumCutRows(int value);
  void setNumCutCols(int value);
  void setXOrigin(int value);
  void setYOrigin(int value);
  void setXTopOffset(int value);
  void setYTopOffset(int value);
  void setXBottomOffset(int value);
  void setYBottomOffset(int value);
  void setTopLayer(dbTechLayer* layer);
  void setCutLayer(dbTechLayer* layer);
  void setBottomLayer(dbTechLayer* layer);

 private:
  dbViaParams(const _dbViaParams& p);

  dbTech* _tech;

  friend class dbVia;
  friend class dbTechVia;
};

// Generator Code Begin ClassDefinition

class dbAccessPoint : public dbObject
{
 public:
  void setPoint(Point point);

  Point getPoint() const;

  void setLayer(dbTechLayer* layer);

  // User Code Begin dbAccessPoint
  void setAccesses(const std::vector<dbDirection>& accesses);

  void getAccesses(std::vector<dbDirection>& tbl) const;

  void setLowType(dbAccessType type_low);

  dbAccessType getLowType() const;

  void setHighType(dbAccessType type_high);

  dbAccessType getHighType() const;

  void setAccess(bool access, dbDirection dir);

  bool hasAccess(dbDirection dir = dbDirection::NONE)
      const;  // NONE refers to access in any direction

  dbTechLayer* getLayer() const;

  dbMPin* getMPin() const;

  dbBPin* getBPin() const;

  std::vector<std::vector<dbObject*>> getVias() const;

  void addTechVia(int num_cuts, dbTechVia* via);

  void addBlockVia(int num_cuts, dbVia* via);

  void addSegment(const Rect& segment,
                  const bool& begin_style_trunc,
                  const bool& end_style_trunc);

  const std::vector<std::tuple<Rect, bool, bool>>& getSegments() const;

  static dbAccessPoint* create(dbBlock* block,
                               dbMPin* pin,
                               uint pin_access_idx);

  static dbAccessPoint* create(dbBPin*);

  static dbAccessPoint* getAccessPoint(dbBlock* block, uint dbid);

  static void destroy(dbAccessPoint* ap);
  // User Code End dbAccessPoint
};

class dbBusPort : public dbObject
{
 public:
  int getFrom() const;

  int getTo() const;

  dbModBTerm* getPort() const;

  void setMembers(dbModBTerm* members);

  dbModBTerm* getMembers() const;

  void setLast(dbModBTerm* last);

  dbModBTerm* getLast() const;

  dbModule* getParent() const;

  // User Code Begin dbBusPort
  // get element by bit index in bus (allows for up/down)
  // linear access
  dbModBTerm* getBusIndexedElement(int index);
  dbSet<dbModBTerm> getBusPortMembers();
  int getSize() const;
  bool getUpdown() const;

  static dbBusPort* create(dbModule* parentModule,
                           dbModBTerm* port,
                           int from_ix,
                           int to_ix);

  // User Code End dbBusPort
};

class dbCellEdgeSpacing : public dbObject
{
 public:
  void setFirstEdgeType(const std::string& first_edge_type);

  std::string getFirstEdgeType() const;

  void setSecondEdgeType(const std::string& second_edge_type);

  std::string getSecondEdgeType() const;

  void setSpacing(int spacing);

  int getSpacing() const;

  void setExceptAbutted(bool except_abutted);

  bool isExceptAbutted() const;

  void setExceptNonFillerInBetween(bool except_non_filler_in_between);

  bool isExceptNonFillerInBetween() const;

  void setOptional(bool optional);

  bool isOptional() const;

  void setSoft(bool soft);

  bool isSoft() const;

  void setExact(bool exact);

  bool isExact() const;

  // User Code Begin dbCellEdgeSpacing

  static dbCellEdgeSpacing* create(dbTech*);

  static void destroy(dbCellEdgeSpacing*);

  // User Code End dbCellEdgeSpacing
};

class dbChip : public dbObject
{
 public:
  enum class ChipType
  {
    DIE,
    RDL,
    IP,
    SUBSTRATE,
    HIER
  };

  const char* getName() const;

  void setOffset(Point offset);

  Point getOffset() const;

  void setWidth(int width);

  int getWidth() const;

  void setHeight(int height);

  int getHeight() const;

  void setThickness(int thickness);

  int getThickness() const;

  void setShrink(float shrink);

  float getShrink() const;

  void setSealRingEast(int seal_ring_east);

  int getSealRingEast() const;

  void setSealRingWest(int seal_ring_west);

  int getSealRingWest() const;

  void setSealRingNorth(int seal_ring_north);

  int getSealRingNorth() const;

  void setSealRingSouth(int seal_ring_south);

  int getSealRingSouth() const;

  void setScribeLineEast(int scribe_line_east);

  int getScribeLineEast() const;

  void setScribeLineWest(int scribe_line_west);

  int getScribeLineWest() const;

  void setScribeLineNorth(int scribe_line_north);

  int getScribeLineNorth() const;

  void setScribeLineSouth(int scribe_line_south);

  int getScribeLineSouth() const;

  void setTsv(bool tsv);

  bool isTsv() const;

  dbSet<dbChipRegion> getChipRegions() const;

  // User Code Begin dbChip

  ChipType getChipType() const;
  ///
  /// Get the top-block of this chip.
  /// Returns nullptr if a top-block has NOT been created.
  ///
  dbBlock* getBlock();

  dbSet<dbChipInst> getChipInsts() const;

  dbSet<dbChipConn> getChipConns() const;

  dbSet<dbChipNet> getChipNets() const;

  dbChipInst* findChipInst(const std::string& name) const;

  dbChipRegion* findChipRegion(const std::string& name) const;

  dbTech* getTech() const;

  Rect getBBox() const;

  ///
  /// Create a new chip.
  /// Returns nullptr if there is no database technology.
  ///
  static dbChip* create(dbDatabase* db,
                        dbTech* tech,
                        const std::string& name = "",
                        ChipType type = ChipType::DIE);

  ///
  /// Translate a database-id back to a pointer.
  ///
  static dbChip* getChip(dbDatabase* db, uint oid);

  ///
  /// Destroy a chip.
  ///
  static void destroy(dbChip* chip);
  // User Code End dbChip
};

class dbChipBump : public dbObject
{
 public:
  // User Code Begin dbChipBump
  dbChip* getChip() const;

  dbChipRegion* getChipRegion() const;

  dbInst* getInst() const;

  dbNet* getNet() const;

  dbBTerm* getBTerm() const;

  void setNet(dbNet* net);

  void setBTerm(dbBTerm* bterm);

  static dbChipBump* create(dbChipRegion* chip_region, dbInst* inst);

  // User Code End dbChipBump
};

class dbChipBumpInst : public dbObject
{
 public:
  // User Code Begin dbChipBumpInst

  dbChipBump* getChipBump() const;

  dbChipRegionInst* getChipRegionInst() const;

  // User Code End dbChipBumpInst
};

class dbChipConn : public dbObject
{
 public:
  std::string getName() const;

  void setThickness(int thickness);

  int getThickness() const;

  // User Code Begin dbChipConn

  dbChip* getParentChip() const;

  dbChipRegionInst* getTopRegion() const;

  dbChipRegionInst* getBottomRegion() const;

  std::vector<dbChipInst*> getTopRegionPath() const;

  std::vector<dbChipInst*> getBottomRegionPath() const;

  static dbChipConn* create(const std::string& name,
                            dbChip* parent_chip,
                            const std::vector<dbChipInst*>& top_region_path,
                            dbChipRegionInst* top_region,
                            const std::vector<dbChipInst*>& bottom_region_path,
                            dbChipRegionInst* bottom_region);

  static void destroy(dbChipConn* chipConn);
  // User Code End dbChipConn
};

class dbChipInst : public dbObject
{
 public:
  std::string getName() const;

  void setLoc(const Point3D& loc);

  Point3D getLoc() const;

  void setOrient(dbOrientType3D orient);

  dbOrientType3D getOrient() const;

  dbChip* getMasterChip() const;

  dbChip* getParentChip() const;

  // User Code Begin dbChipInst

  dbTransform getTransform() const;

  Rect getBBox() const;

  dbSet<dbChipRegionInst> getRegions() const;

  dbChipRegionInst* findChipRegionInst(dbChipRegion* chip_region) const;

  dbChipRegionInst* findChipRegionInst(const std::string& name) const;

  static odb::dbChipInst* create(dbChip* parent_chip,
                                 dbChip* master_chip,
                                 const std::string& name);

  static void destroy(dbChipInst* chipInst);
  // User Code End dbChipInst
};

class dbChipNet : public dbObject
{
 public:
  std::string getName() const;

  // User Code Begin dbChipNet
  dbChip* getChip() const;

  uint getNumBumpInsts() const;

  dbChipBumpInst* getBumpInst(uint index, std::vector<dbChipInst*>& path) const;

  void addBumpInst(dbChipBumpInst* bump_inst,
                   const std::vector<dbChipInst*>& path);

  static dbChipNet* create(dbChip* chip, const std::string& name);

  static void destroy(dbChipNet* net);
  // User Code End dbChipNet
};

class dbChipRegion : public dbObject
{
 public:
  enum class Side
  {
    FRONT,
    BACK,
    INTERNAL,
    INTERNAL_EXT
  };

  std::string getName() const;

  void setBox(const Rect& box);

  Rect getBox() const;

  dbSet<dbChipBump> getChipBumps() const;

  // User Code Begin dbChipRegion
  dbChip* getChip() const;

  Side getSide() const;

  dbTechLayer* getLayer() const;

  static dbChipRegion* create(dbChip* chip,
                              const std::string& name,
                              Side side,
                              dbTechLayer* layer);

  // User Code End dbChipRegion
};

class dbChipRegionInst : public dbObject
{
 public:
  // User Code Begin dbChipRegionInst

  dbChipInst* getChipInst() const;

  dbChipRegion* getChipRegion() const;

  dbSet<dbChipBumpInst> getChipBumpInsts() const;

  // User Code End dbChipRegionInst
};

class dbDatabase : public dbObject
{
 public:
  void setDbuPerMicron(uint dbu_per_micron);

  uint getDbuPerMicron() const;

  dbSet<dbChip> getChips() const;

  dbChip* findChip(const char* name) const;

  dbSet<dbProperty> getProperties() const;

  dbSet<dbChipInst> getChipInsts() const;

  dbSet<dbChipRegionInst> getChipRegionInsts() const;

  dbSet<dbChipConn> getChipConns() const;

  dbSet<dbChipBumpInst> getChipBumpInsts() const;

  dbSet<dbChipNet> getChipNets() const;

  // User Code Begin dbDatabase

  void setTopChip(dbChip* chip);
  ///
  /// Return the libs contained in the database. A database can contain
  /// multiple libs.
  ///
  dbSet<dbLib> getLibs();

  ///
  /// Find a specific lib.
  /// Returns nullptr if no lib was found.
  ///
  dbLib* findLib(const char* name);

  ///
  /// Return the techs contained in the database. A database can contain
  /// multiple techs.
  ///
  dbSet<dbTech> getTechs();

  ///
  /// Find a specific tech.
  /// Returns nullptr if no tech was found.
  ///
  dbTech* findTech(const char* name);

  ///
  /// Find a specific master
  /// Returns nullptr if no master is found.
  ///
  dbMaster* findMaster(const char* name);

  ///
  /// This function is used to delete unused master-cells.
  /// Returns the number of unused master-cells that have been deleted.
  ///
  int removeUnusedMasters();

  ///
  /// Get the chip of this database.
  /// Returns nullptr if no chip has been created.
  ///
  dbChip* getChip();

  ////////////////////////
  /// DEPRECATED
  ////////////////////////
  ///
  /// This is replaced by dbBlock::getTech() or dbLib::getTech().
  /// This is temporarily kept for legacy migration.
  /// Get the technology of this database if there is exactly one dbTech.
  /// Returns nullptr if no tech has been created.
  ///
  dbTech* getTech();

  ///
  /// Returns the number of masters
  ///
  uint getNumberOfMasters();

  ///
  /// Read a database from this stream.
  /// WARNING: This function destroys the data currently in the database.
  /// Throws ZIOError..
  ///
  void read(std::istream& f);

  ///
  /// Write a database to this stream.
  /// Throws ZIOError..
  ///
  void write(std::ostream& file);

  ///
  /// ECO - The following methods implement a simple ECO mechanism for capturing
  /// netlist changes. The intent of the ECO mechanism is to support delta
  /// changes that occur in a "remote" node that must be applied back to the
  /// "master" node. Being as such, the database on the "remote" must be an
  /// exact copy of the "master" database, prior to changes. Furthermore, the
  /// "master" database cannot change prior to commiting the eco to the block.
  ///
  /// WARNING: If these invariants does not hold then the results will be
  ///          unpredictable.
  ///

  ///
  /// Start collecting ECO changes on the specified block.
  ///
  static void beginEco(dbBlock* block);

  ///
  /// Stop collecting ECO changes on the specified block.
  ///
  static void endEco(dbBlock* block);

  ///
  /// Commit the last ECO changes on the specified block.
  ///
  static void commitEco(dbBlock* block);

  ///
  /// Undo the last ECO changes on the specified block.
  ///
  static void undoEco(dbBlock* block);

  ///
  /// Returns true if the current ECO is empty
  ///
  static bool ecoEmpty(dbBlock* block);

  ///
  /// Return true if the ECO stack is empty. The ECO stack holds
  /// the nested uncommitted ECOs that can still be undone.
  ///
  static bool ecoStackEmpty(dbBlock* block);

  ///
  /// Read the ECO changes from the specified file to be applied to the
  /// specified block.
  ///
  static void readEco(dbBlock* block, const char* filename);

  ///
  /// Write the ECO changes to the specified file.
  ///
  static void writeEco(dbBlock* block, const char* filename);

  ///
  /// links to utl::Logger
  ///
  void setLogger(utl::Logger* logger);

  ///
  /// Initializes the database to nothing.
  ///
  void clear();

  ///
  /// Generates a report of memory usage.
  ///   Not perfectly byte accurate.  Intended for developers.
  ///
  void report();

  ///
  /// Used to be notified when lef/def/odb are read.
  ///
  void addObserver(dbDatabaseObserver* observer);
  void removeObserver(dbDatabaseObserver* observer);

  ///
  /// Notify observers when one of these operations is complete.
  /// Fine-grained callbacks during construction are not as helpful
  /// as knowing when the data is fully loaded into odb.
  ///
  void triggerPostReadLef(dbTech* tech, dbLib* library);
  void triggerPostReadDef(dbBlock* block, bool floorplan);
  void triggerPostReadDb();
  void triggerPostRead3Dbx(dbChip* chip);

  ///
  /// Create an instance of a database
  ///
  static dbDatabase* create();

  ///
  /// Detroy an instance of a database
  ///
  static void destroy(dbDatabase* db);

  ///
  /// Translate a database-id back to a pointer.
  ///
  static dbDatabase* getDatabase(uint oid);
  // User Code End dbDatabase
};

// Top level DFT (Design for Testing) class
class dbDft : public dbObject
{
 public:
  void setScanInserted(bool scan_inserted);

  bool isScanInserted() const;

  dbSet<dbScanChain> getScanChains() const;
};

class dbGCellGrid : public dbObject
{
 public:
  struct GCellData
  {
    float usage = 0;
    float capacity = 0;
  };

  // User Code Begin dbGCellGrid

  ///
  /// Get the "X" grid coordinates
  ///
  void getGridX(std::vector<int>& x_grid);

  ///
  /// Get the "Y" grid coordinates
  ///
  void getGridY(std::vector<int>& y_grid);

  ///
  /// Get the block this grid belongs too.
  ///
  dbBlock* getBlock();

  ///
  /// Add a "X" grid pattern.
  ///
  void addGridPatternX(int origin_x, int line_count, int step);

  ///
  /// Add a "Y" grid pattern.
  ///
  void addGridPatternY(int origin_y, int line_count, int step);

  ///
  /// Get the number of "X" grid patterns.
  ///
  int getNumGridPatternsX();

  ///
  /// Get the number of "Y" grid patterns.
  ///
  int getNumGridPatternsY();

  ///
  /// Get the "ith" "X" grid pattern.
  ///
  void getGridPatternX(int i, int& origin_x, int& line_count, int& step);

  ///
  /// Get the "ith" "Y" grid pattern.
  ///
  void getGridPatternY(int i, int& origin_y, int& line_count, int& step);
  ///
  /// Create an empty GCell grid.
  /// Returns nullptr if a grid already exists.
  ///
  static dbGCellGrid* create(dbBlock* block);

  ///
  /// Translate a database-id back to a pointer.
  ///
  static dbGCellGrid* getGCellGrid(dbBlock* block, uint oid);

  uint getXIdx(int x);

  uint getYIdx(int y);

  float getCapacity(dbTechLayer* layer, uint x_idx, uint y_idx) const;

  float getUsage(dbTechLayer* layer, uint x_idx, uint y_idx) const;

  void setCapacity(dbTechLayer* layer, uint x_idx, uint y_idx, float capacity);

  void setUsage(dbTechLayer* layer, uint x_idx, uint y_idx, float use);

  void resetCongestionMap();

  void resetGrid();

  dbMatrix<dbGCellGrid::GCellData> getLayerCongestionMap(dbTechLayer* layer);

  dbMatrix<dbGCellGrid::GCellData> getDirectionCongestionMap(
      const dbTechLayerDir& direction);
  // User Code End dbGCellGrid
};

class dbGDSARef : public dbObject
{
 public:
  void setOrigin(Point origin);

  Point getOrigin() const;

  void setLr(Point lr);

  Point getLr() const;

  void setUl(Point ul);

  Point getUl() const;

  void setTransform(dbGDSSTrans transform);

  dbGDSSTrans getTransform() const;

  void setNumRows(int16_t num_rows);

  int16_t getNumRows() const;

  void setNumColumns(int16_t num_columns);

  int16_t getNumColumns() const;

  // User Code Begin dbGDSARef
  dbGDSStructure* getStructure() const;
  std::vector<std::pair<std::int16_t, std::string>>& getPropattr();

  static dbGDSARef* create(dbGDSStructure* parent, dbGDSStructure* child);
  static void destroy(dbGDSARef* aref);
  // User Code End dbGDSARef
};

class dbGDSBoundary : public dbObject
{
 public:
  void setLayer(int16_t layer);

  int16_t getLayer() const;

  void setDatatype(int16_t datatype);

  int16_t getDatatype() const;

  void setXy(const std::vector<Point>& xy);

  void getXy(std::vector<Point>& tbl) const;

  // User Code Begin dbGDSBoundary
  const std::vector<Point>& getXY();
  std::vector<std::pair<std::int16_t, std::string>>& getPropattr();

  static dbGDSBoundary* create(dbGDSStructure* structure);
  static void destroy(dbGDSBoundary* boundary);
  // User Code End dbGDSBoundary
};

class dbGDSBox : public dbObject
{
 public:
  void setLayer(int16_t layer);

  int16_t getLayer() const;

  void setDatatype(int16_t datatype);

  int16_t getDatatype() const;

  void setBounds(Rect bounds);

  Rect getBounds() const;

  // User Code Begin dbGDSBox
  std::vector<std::pair<std::int16_t, std::string>>& getPropattr();

  static dbGDSBox* create(dbGDSStructure* structure);
  static void destroy(dbGDSBox* box);
  // User Code End dbGDSBox
};

class dbGDSPath : public dbObject
{
 public:
  void setLayer(int16_t layer);

  int16_t getLayer() const;

  void setDatatype(int16_t datatype);

  int16_t getDatatype() const;

  void setXy(const std::vector<Point>& xy);

  void getXy(std::vector<Point>& tbl) const;

  void setWidth(int width);

  int getWidth() const;

  void setPathType(int16_t path_type);

  int16_t getPathType() const;

  // User Code Begin dbGDSPath
  const std::vector<Point>& getXY();
  std::vector<std::pair<std::int16_t, std::string>>& getPropattr();

  static dbGDSPath* create(dbGDSStructure* structure);
  static void destroy(dbGDSPath* path);
  // User Code End dbGDSPath
};

class dbGDSSRef : public dbObject
{
 public:
  void setOrigin(Point origin);

  Point getOrigin() const;

  void setTransform(dbGDSSTrans transform);

  dbGDSSTrans getTransform() const;

  // User Code Begin dbGDSSRef
  dbGDSStructure* getStructure() const;
  std::vector<std::pair<std::int16_t, std::string>>& getPropattr();

  static dbGDSSRef* create(dbGDSStructure* parent, dbGDSStructure* child);
  static void destroy(dbGDSSRef* sref);
  // User Code End dbGDSSRef
};

class dbGDSStructure : public dbObject
{
 public:
  char* getName() const;

  dbSet<dbGDSBoundary> getGDSBoundaries() const;

  dbSet<dbGDSBox> getGDSBoxs() const;

  dbSet<dbGDSPath> getGDSPaths() const;

  dbSet<dbGDSSRef> getGDSSRefs() const;

  dbSet<dbGDSARef> getGDSARefs() const;

  dbSet<dbGDSText> getGDSTexts() const;

  // User Code Begin dbGDSStructure

  dbGDSLib* getGDSLib();

  static dbGDSStructure* create(dbGDSLib* lib, const char* name);
  static void destroy(dbGDSStructure* structure);

  // User Code End dbGDSStructure
};

class dbGDSText : public dbObject
{
 public:
  void setLayer(int16_t layer);

  int16_t getLayer() const;

  void setDatatype(int16_t datatype);

  int16_t getDatatype() const;

  void setOrigin(Point origin);

  Point getOrigin() const;

  void setPresentation(dbGDSTextPres presentation);

  dbGDSTextPres getPresentation() const;

  void setTransform(dbGDSSTrans transform);

  dbGDSSTrans getTransform() const;

  void setText(const std::string& text);

  std::string getText() const;

  // User Code Begin dbGDSText
  std::vector<std::pair<std::int16_t, std::string>>& getPropattr();

  static dbGDSText* create(dbGDSStructure* structure);
  static void destroy(dbGDSText* text);
  // User Code End dbGDSText
};

class dbGlobalConnect : public dbObject
{
 public:
  dbRegion* getRegion() const;

  dbNet* getNet() const;

  std::string getInstPattern() const;

  std::string getPinPattern() const;

  // User Code Begin dbGlobalConnect
  std::vector<dbInst*> getInsts() const;

  int connect(dbInst* inst);

  static dbGlobalConnect* create(dbNet* net,
                                 dbRegion* region,
                                 const std::string& inst_pattern,
                                 const std::string& pin_pattern);

  static void destroy(dbGlobalConnect* global_connect);

  static dbSet<dbGlobalConnect>::iterator destroy(
      dbSet<dbGlobalConnect>::iterator& itr);

  // User Code End dbGlobalConnect
};

class dbGroup : public dbObject
{
 public:
  const char* getName() const;

  dbGroup* getParentGroup() const;

  dbRegion* getRegion() const;

  // User Code Begin dbGroup

  void setType(dbGroupType type);

  dbGroupType getType() const;

  void addModInst(dbModInst* modinst);

  void removeModInst(dbModInst* modinst);

  dbSet<dbModInst> getModInsts();

  void addInst(dbInst* inst);

  void removeInst(dbInst* inst);

  dbSet<dbInst> getInsts();

  void addGroup(dbGroup* group);

  void removeGroup(dbGroup* group);

  dbSet<dbGroup> getGroups();

  void addPowerNet(dbNet* net);

  void addGroundNet(dbNet* net);

  void removeNet(dbNet* net);

  dbSet<dbNet> getPowerNets();

  dbSet<dbNet> getGroundNets();

  static dbGroup* create(dbBlock* block, const char* name);

  static dbGroup* create(dbRegion* parent, const char* name);

  static dbGroup* create(dbGroup* parent, const char* name);

  static void destroy(dbGroup* group);

  static dbGroup* getGroup(dbBlock* block_, uint dbid_);

  // User Code End dbGroup
};

class dbGuide : public dbObject
{
 public:
  Rect getBox() const;

  // User Code Begin dbGuide

  dbNet* getNet() const;

  dbTechLayer* getLayer() const;

  dbTechLayer* getViaLayer() const;

  bool isCongested() const;

  static dbGuide* create(dbNet* net,
                         dbTechLayer* layer,
                         dbTechLayer* via_layer,
                         Rect box,
                         bool is_congested);

  static dbGuide* getGuide(dbBlock* block, uint dbid);

  static void destroy(dbGuide* guide);

  static dbSet<dbGuide>::iterator destroy(dbSet<dbGuide>::iterator& itr);

  bool isJumper() const;

  void setIsJumper(bool jumper);

  bool isConnectedToTerm() const;

  void setIsConnectedToTerm(bool is_connected);

  // User Code End dbGuide
};

class dbIsolation : public dbObject
{
 public:
  const char* getName() const;

  std::string getAppliesTo() const;

  std::string getClampValue() const;

  std::string getIsolationSignal() const;

  std::string getIsolationSense() const;

  std::string getLocation() const;

  void setPowerDomain(dbPowerDomain* power_domain);

  dbPowerDomain* getPowerDomain() const;

  // User Code Begin dbIsolation
  static dbIsolation* create(dbBlock* block, const char* name);
  static void destroy(dbIsolation* iso);

  void setAppliesTo(const std::string& applies_to);

  void setClampValue(const std::string& clamp_value);

  void setIsolationSignal(const std::string& isolation_signal);

  void setIsolationSense(const std::string& isolation_sense);

  void setLocation(const std::string& location);

  void addIsolationCell(const std::string& master);

  std::vector<dbMaster*> getIsolationCells();

  bool appliesTo(const dbIoType& io);

  // User Code End dbIsolation
};

class dbLevelShifter : public dbObject
{
 public:
  const char* getName() const;

  dbPowerDomain* getDomain() const;

  void setSource(const std::string& source);

  std::string getSource() const;

  void setSink(const std::string& sink);

  std::string getSink() const;

  void setUseFunctionalEquivalence(bool use_functional_equivalence);

  bool isUseFunctionalEquivalence() const;

  void setAppliesTo(const std::string& applies_to);

  std::string getAppliesTo() const;

  void setAppliesToBoundary(const std::string& applies_to_boundary);

  std::string getAppliesToBoundary() const;

  void setRule(const std::string& rule);

  std::string getRule() const;

  void setThreshold(float threshold);

  float getThreshold() const;

  void setNoShift(bool no_shift);

  bool isNoShift() const;

  void setForceShift(bool force_shift);

  bool isForceShift() const;

  void setLocation(const std::string& location);

  std::string getLocation() const;

  void setInputSupply(const std::string& input_supply);

  std::string getInputSupply() const;

  void setOutputSupply(const std::string& output_supply);

  std::string getOutputSupply() const;

  void setInternalSupply(const std::string& internal_supply);

  std::string getInternalSupply() const;

  void setNamePrefix(const std::string& name_prefix);

  std::string getNamePrefix() const;

  void setNameSuffix(const std::string& name_suffix);

  std::string getNameSuffix() const;

  void setCellName(const std::string& cell_name);

  std::string getCellName() const;

  void setCellInput(const std::string& cell_input);

  std::string getCellInput() const;

  void setCellOutput(const std::string& cell_output);

  std::string getCellOutput() const;

  // User Code Begin dbLevelShifter

  static dbLevelShifter* create(dbBlock* block,
                                const char* name,
                                dbPowerDomain* domain);
  static void destroy(dbLevelShifter* shifter);

  void addElement(const std::string& element);
  void addExcludeElement(const std::string& element);
  void addInstance(const std::string& instance, const std::string& port);
  std::vector<std::string> getElements() const;
  std::vector<std::string> getExcludeElements() const;
  std::vector<std::pair<std::string, std::string>> getInstances() const;
  // User Code End dbLevelShifter
};

class dbLogicPort : public dbObject
{
 public:
  const char* getName() const;

  std::string getDirection() const;

  // User Code Begin dbLogicPort
  static dbLogicPort* create(dbBlock* block,
                             const char* name,
                             const std::string& direction);
  static void destroy(dbLogicPort* lp);
  // User Code End dbLogicPort
};

class dbMarker : public dbObject
{
 public:
  void setComment(const std::string& comment);

  std::string getComment() const;

  void setLineNumber(int line_number);

  int getLineNumber() const;

  void setVisited(bool visited);

  bool isVisited() const;

  void setVisible(bool visible);

  bool isVisible() const;

  void setWaived(bool waived);

  bool isWaived() const;

  // User Code Begin dbMarker

  std::string getName() const;

  using MarkerShape = std::variant<Point, Line, Rect, Polygon>;

  dbMarkerCategory* getCategory() const;
  std::vector<MarkerShape> getShapes() const;
  dbTechLayer* getTechLayer() const;
  Rect getBBox() const;

  std::set<dbObject*> getSources() const;

  void addShape(const Point& pt);
  void addShape(const Line& line);
  void addShape(const Rect& rect);
  void addShape(const Polygon& polygon);

  void setTechLayer(dbTechLayer* layer);

  void addSource(dbObject* obj);
  bool addObstructionFromBlock(dbBlock* block);

  static dbMarker* create(dbMarkerCategory* category);
  static void destroy(dbMarker* marker);

  // User Code End dbMarker
};

class dbMarkerCategory : public dbObject
{
 public:
  const char* getName() const;

  void setDescription(const std::string& description);

  std::string getDescription() const;

  void setSource(const std::string& source);

  void setMaxMarkers(int max_markers);

  int getMaxMarkers() const;

  dbSet<dbMarker> getMarkers() const;

  dbSet<dbMarkerCategory> getMarkerCategories() const;

  dbMarkerCategory* findMarkerCategory(const char* name) const;

  // User Code Begin dbMarkerCategory

  dbMarkerCategory* getTopCategory() const;
  dbObject* getParent() const;
  std::string getSource() const;

  std::set<dbMarker*> getAllMarkers() const;

  bool rename(const char* name);

  int getMarkerCount() const;

  void writeJSON(const std::string& path) const;
  void writeJSON(std::ofstream& report) const;
  void writeTR(const std::string& path) const;
  void writeTR(std::ofstream& report) const;

  static std::set<dbMarkerCategory*> fromJSON(dbBlock* block,
                                              const std::string& path);
  static std::set<dbMarkerCategory*> fromJSON(dbBlock* block,
                                              const char* source,
                                              std::ifstream& report);
  static dbMarkerCategory* fromTR(dbBlock* block,
                                  const char* name,
                                  const std::string& path);
  static dbMarkerCategory* fromTR(dbBlock* block,
                                  const char* name,
                                  const char* source,
                                  std::ifstream& report);

  static dbMarkerCategory* create(dbBlock* block, const char* name);
  static dbMarkerCategory* createOrReplace(dbBlock* block, const char* name);
  static dbMarkerCategory* createOrGet(dbBlock* block, const char* name);
  static dbMarkerCategory* create(dbMarkerCategory* category, const char* name);
  static dbMarkerCategory* createOrGet(dbMarkerCategory* category,
                                       const char* name);
  static dbMarkerCategory* createOrReplace(dbMarkerCategory* category,
                                           const char* name);
  static void destroy(dbMarkerCategory* category);

  // User Code End dbMarkerCategory
};

class dbMasterEdgeType : public dbObject
{
 public:
  enum EdgeDir
  {
    TOP,
    RIGHT,
    LEFT,
    BOTTOM
  };

  void setEdgeType(const std::string& edge_type);

  std::string getEdgeType() const;

  void setCellRow(int cell_row);

  int getCellRow() const;

  void setHalfRow(int half_row);

  int getHalfRow() const;

  void setRangeBegin(int range_begin);

  int getRangeBegin() const;

  void setRangeEnd(int range_end);

  int getRangeEnd() const;

  // User Code Begin dbMasterEdgeType
  void setEdgeDir(dbMasterEdgeType::EdgeDir edge_dir);

  dbMasterEdgeType::EdgeDir getEdgeDir() const;

  static dbMasterEdgeType* create(dbMaster* master);

  static void destroy(dbMasterEdgeType* edge_type);

  // User Code End dbMasterEdgeType
};

class dbMetalWidthViaMap : public dbObject
{
 public:
  void setViaCutClass(bool via_cut_class);

  bool isViaCutClass() const;

  void setCutLayer(dbTechLayer* cut_layer);

  void setBelowLayerWidthLow(int below_layer_width_low);

  int getBelowLayerWidthLow() const;

  void setBelowLayerWidthHigh(int below_layer_width_high);

  int getBelowLayerWidthHigh() const;

  void setAboveLayerWidthLow(int above_layer_width_low);

  int getAboveLayerWidthLow() const;

  void setAboveLayerWidthHigh(int above_layer_width_high);

  int getAboveLayerWidthHigh() const;

  void setViaName(const std::string& via_name);

  std::string getViaName() const;

  void setPgVia(bool pg_via);

  bool isPgVia() const;

  // User Code Begin dbMetalWidthViaMap

  dbTechLayer* getCutLayer() const;

  static dbMetalWidthViaMap* create(dbTech* tech);

  static void destroy(dbMetalWidthViaMap* via_map);

  static dbMetalWidthViaMap* getMetalWidthViaMap(dbTech* tech, uint dbid);

  // User Code End dbMetalWidthViaMap
};

class dbModBTerm : public dbObject
{
 public:
  const char* getName() const;

  dbModule* getParent() const;

  // User Code Begin dbModBTerm
  std::string getHierarchicalName() const;
  void setParentModITerm(dbModITerm* parent_pin);
  dbModITerm* getParentModITerm() const;
  void setModNet(dbModNet* modNet);
  dbModNet* getModNet() const;
  void setSigType(const dbSigType& type);
  dbSigType getSigType() const;
  void setIoType(const dbIoType& type);
  dbIoType getIoType() const;
  void connect(dbModNet* net);
  void disconnect();
  bool isBusPort() const;
  void setBusPort(dbBusPort*);
  dbBusPort* getBusPort() const;
  static dbModBTerm* create(dbModule* parentModule, const char* name);
  static void destroy(dbModBTerm*);
  static dbSet<dbModBTerm>::iterator destroy(dbSet<dbModBTerm>::iterator& itr);
  static dbModBTerm* getModBTerm(dbBlock* block, uint dbid);
  // User Code End dbModBTerm
};

class dbModInst : public dbObject
{
 public:
  const char* getName() const;

  dbModule* getParent() const;

  dbModule* getMaster() const;

  dbGroup* getGroup() const;

  // User Code Begin dbModInst
  std::string getHierarchicalName() const;
  dbModITerm* findModITerm(const char* name);
  dbSet<dbModITerm> getModITerms();
  void removeUnusedPortsAndPins();

  dbModNet* findHierNet(const char* base_name) const;
  dbNet* findFlatNet(const char* base_name) const;
  bool findNet(const char* base_name,
               dbNet*& flat_net,
               dbModNet*& hier_net) const;

  /// Swap the module of this instance.
  /// Returns new mod inst if the operations succeeds.
  /// Old mod inst is deleted along with its child insts.
  dbModInst* swapMaster(dbModule* module);

  // Recursive search a given dbInst through child mod insts
  bool containsDbInst(dbInst* inst) const;

  // Recursive search a given dbModInst through child mod insts
  bool containsDbModInst(dbModInst* mod_inst) const;

  static dbModInst* create(dbModule* parentModule,
                           dbModule* masterModule,
                           const char* name);

  // This destroys this modinst but does not destroy the master dbModule.
  static void destroy(dbModInst* modinst);

  static dbSet<dbModInst>::iterator destroy(dbSet<dbModInst>::iterator& itr);

  static dbModInst* getModInst(dbBlock* block_, uint dbid_);
  // User Code End dbModInst
};

class dbModITerm : public dbObject
{
 public:
  const char* getName() const;

  dbModInst* getParent() const;

  // User Code Begin dbModITerm
  std::string getHierarchicalName() const;
  void setModNet(dbModNet* modNet);
  dbModNet* getModNet() const;
  void setChildModBTerm(dbModBTerm* child_port);
  dbModBTerm* getChildModBTerm() const;
  void connect(dbModNet* modnet);
  void disconnect();

  ///
  /// Return true if this dbModITerm and its dbModInst are allocated
  ///
  bool isValid() const;

  static dbModITerm* create(dbModInst* parentInstance,
                            const char* name,
                            dbModBTerm* modbterm = nullptr);
  static void destroy(dbModITerm*);
  static dbSet<dbModITerm>::iterator destroy(dbSet<dbModITerm>::iterator& itr);
  static dbModITerm* getModITerm(dbBlock* block, uint dbid);
  // User Code End dbModITerm
};

class dbModNet : public dbObject
{
 public:
  dbModule* getParent() const;

  // User Code Begin dbModNet
  dbSet<dbModITerm> getModITerms() const;
  dbSet<dbModBTerm> getModBTerms() const;
  dbSet<dbITerm> getITerms() const;
  dbSet<dbBTerm> getBTerms() const;
  unsigned connectionCount() const;
  std::string getName() const;
  const char* getConstName() const;
  std::string getHierarchicalName() const;
  void rename(const char* new_name);
  void disconnectAllTerms();
  void dump() const;

  // Find the flat net (dbNet) associated with this hierarchical net (dbModNet).
  // A dbModNet should be associated with a single dbNet.
  // This function traverses the terminals connected to this dbModNet
  // and returns the first dbNet it finds.
  dbNet* findRelatedNet() const;
  void checkSanity() const;

  ///
  /// Merge the terminals of the in_modnet with this modnet
  ///
  void mergeModNet(dbModNet* in_modnet);

  ///
  /// Merge the terminals of the in_net with this modnet
  ///
  void mergeNet(dbNet* in_net);

  static dbModNet* getModNet(dbBlock* block, uint id);
  static dbModNet* create(dbModule* parentModule, const char* base_name);
  static dbSet<dbModNet>::iterator destroy(dbSet<dbModNet>::iterator& itr);
  static void destroy(dbModNet*);
  // User Code End dbModNet
};

class dbModule : public dbObject
{
 public:
  const char* getName() const;

  void setModInst(dbModInst* mod_inst);

  dbModInst* getModInst() const;

  // User Code Begin dbModule
  std::string getHierarchicalName() const;

  // Get a mod net by name
  dbModNet* getModNet(const char* net_name) const;

  // Adding an inst to a new module will remove it from its previous
  // module.
  void addInst(dbInst* inst);

  dbBlock* getOwner();

  dbSet<dbModInst> getChildren() const;
  dbSet<dbModInst> getModInsts() const;
  dbSet<dbModNet> getModNets();
  // Get the ports of a module (STA world uses ports, which contain members).
  dbSet<dbModBTerm> getPorts();
  // Get the leaf level connections on a module (flat connected view).
  dbSet<dbModBTerm> getModBTerms() const;
  dbModBTerm* getModBTerm(uint id);
  dbSet<dbInst> getInsts() const;

  dbModInst* findModInst(const char* name);
  dbInst* findDbInst(const char* name);
  dbModBTerm* findModBTerm(const char* name);

  std::vector<dbInst*> getLeafInsts();

  int getModInstCount();
  int getDbInstCount();

  const dbModBTerm* getHeadDbModBTerm() const;
  bool canSwapWith(dbModule* new_module) const;
  bool isTop() const;
  bool containsDbInst(dbInst* inst) const;
  bool containsDbModInst(dbModInst* inst) const;

  static dbModule* create(dbBlock* block, const char* name);

  static void destroy(dbModule* module);

  static dbModule* getModule(dbBlock* block_, uint dbid_);

  static dbModule* makeUniqueDbModule(const char* cell_name,
                                      const char* inst_name,
                                      dbBlock* block);

  // User Code End dbModule
};

class dbNetTrack : public dbObject
{
 public:
  Rect getBox() const;

  // User Code Begin dbNetTrack

  dbNet* getNet() const;

  dbTechLayer* getLayer() const;

  static dbNetTrack* create(dbNet* net, dbTechLayer* layer, Rect box);

  static dbNetTrack* getNetTrack(dbBlock* block, uint dbid);

  static void destroy(dbNetTrack* guide);

  static dbSet<dbNetTrack>::iterator destroy(dbSet<dbNetTrack>::iterator& itr);

  // User Code End dbNetTrack
};

class dbPolygon : public dbObject
{
 public:
  Polygon getPolygon() const;

  int getDesignRuleWidth() const;

  // User Code Begin dbPolygon
  dbTechLayer* getTechLayer();
  dbSet<dbBox> getGeometry();
  void setDesignRuleWidth(int design_rule_width);

  ///
  /// Add an obstruction to a master.
  ///
  static dbPolygon* create(dbMaster* master,
                           dbTechLayer* layer,
                           const std::vector<Point>& polygon);

  ///
  /// Add a wire-shape to a master-pin.
  ///
  static dbPolygon* create(dbMPin* pin,
                           dbTechLayer* layer,
                           const std::vector<Point>& polygon);

  // User Code End dbPolygon
};

class dbPowerDomain : public dbObject
{
 public:
  const char* getName() const;

  dbGroup* getGroup() const;

  void setTop(bool top);

  bool isTop() const;

  void setParent(dbPowerDomain* parent);

  dbPowerDomain* getParent() const;

  void setVoltage(float voltage);

  float getVoltage() const;

  // User Code Begin dbPowerDomain
  void setGroup(dbGroup* group);
  static dbPowerDomain* create(dbBlock* block, const char* name);
  static void destroy(dbPowerDomain* pd);

  void addElement(const std::string& element);
  std::vector<std::string> getElements();

  void addPowerSwitch(dbPowerSwitch* ps);
  void addIsolation(dbIsolation* iso);
  void addLevelShifter(dbLevelShifter* shifter);

  std::vector<dbPowerSwitch*> getPowerSwitches();
  std::vector<dbIsolation*> getIsolations();
  std::vector<dbLevelShifter*> getLevelShifters();

  void setArea(const Rect& area);
  bool getArea(Rect& area);

  // User Code End dbPowerDomain
};

class dbPowerSwitch : public dbObject
{
 public:
  struct UPFIOSupplyPort
  {
    std::string port_name;
    std::string supply_net_name;
  };
  struct UPFControlPort
  {
    std::string port_name;
    std::string net_name;
  };
  struct UPFAcknowledgePort
  {
    std::string port_name;
    std::string net_name;
    std::string boolean_expression;
  };
  struct UPFOnState
  {
    std::string state_name;
    std::string input_supply_port;
    std::string boolean_expression;
  };

  const char* getName() const;

  void setPowerDomain(dbPowerDomain* power_domain);

  dbPowerDomain* getPowerDomain() const;

  // User Code Begin dbPowerSwitch
  static dbPowerSwitch* create(dbBlock* block, const char* name);
  static void destroy(dbPowerSwitch* ps);
  void addInSupplyPort(const std::string& in_port, const std::string& net);
  void setOutSupplyPort(const std::string& out_port, const std::string& net);
  void addControlPort(const std::string& control_port,
                      const std::string& control_net);
  void addAcknowledgePort(const std::string& port_name,
                          const std::string& net_name,
                          const std::string& boolean_expression);
  void addOnState(const std::string& on_state,
                  const std::string& port_name,
                  const std::string& boolean_expression);
  void setLibCell(dbMaster* master);
  void addPortMap(const std::string& model_port,
                  const std::string& switch_port);

  void addPortMap(const std::string& model_port, dbMTerm* mterm);
  std::vector<UPFControlPort> getControlPorts();
  std::vector<UPFIOSupplyPort> getInputSupplyPorts();
  UPFIOSupplyPort getOutputSupplyPort();
  std::vector<UPFAcknowledgePort> getAcknowledgePorts();
  std::vector<UPFOnState> getOnStates();

  // Returns library cell that was defined in the upf for this power switch
  dbMaster* getLibCell();

  // returns a map associating the model ports to actual instances of dbMTerms
  // belonging to the first
  //  lib cell defined in the upf
  std::map<std::string, dbMTerm*> getPortMap();
  // User Code End dbPowerSwitch
};

class dbProperty : public dbObject
{
 public:
  // User Code Begin dbProperty
  enum Type
  {
    // Do not change the order or the values of this enum.
    STRING_PROP = 0,
    BOOL_PROP = 1,
    INT_PROP = 2,
    DOUBLE_PROP = 3
  };

  /// Get the type of this property.
  Type getType();

  /// Get thetname of this property.
  std::string getName();

  /// Get the owner of this property
  dbObject* getPropOwner();

  /// Find the named property. Returns nullptr if the property does not exist.
  static dbProperty* find(dbObject* object, const char* name);

  /// Find the named property of the specified type. Returns nullptr if the
  /// property does not exist.
  static dbProperty* find(dbObject* object, const char* name, Type type);

  /// Destroy a specific property
  static void destroy(dbProperty* prop);
  /// Destroy all properties of the specific object
  static void destroyProperties(dbObject* obj);
  static dbSet<dbProperty> getProperties(dbObject* object);
  static dbSet<dbProperty>::iterator destroy(dbSet<dbProperty>::iterator itr);
  // 5.8
  static std::string writeProperties(dbObject* object);
  static std::string writePropValue(dbProperty* prop);
  // User Code End dbProperty
};

// A scan chain is a collection of dbScanLists that contains dbScanInsts.  Here,
// scan_in, scan_out and scan_enable are the top level ports/pins to where this
// scan chain is connected.  Each scan chain is also associated with a
// particular test mode and test mode pin that puts the Circuit Under Test (CUT)
// in test. The Scan Enable port/pin puts the scan chain into shifting mode.
class dbScanChain : public dbObject
{
 public:
  dbSet<dbScanPartition> getScanPartitions() const;

  // User Code Begin dbScanChain
  const std::string& getName() const;

  void setName(std::string_view name);

  void setScanIn(dbBTerm* scan_in);
  void setScanIn(dbITerm* scan_in);
  std::variant<dbBTerm*, dbITerm*> getScanIn() const;

  void setScanOut(dbBTerm* scan_out);
  void setScanOut(dbITerm* scan_out);
  std::variant<dbBTerm*, dbITerm*> getScanOut() const;

  void setScanEnable(dbBTerm* scan_enable);
  void setScanEnable(dbITerm* scan_enable);
  std::variant<dbBTerm*, dbITerm*> getScanEnable() const;

  void setTestMode(dbBTerm* test_mode);
  void setTestMode(dbITerm* test_mode);
  std::variant<dbBTerm*, dbITerm*> getTestMode() const;

  void setTestModeName(const std::string& test_mode_name);
  const std::string& getTestModeName() const;

  static dbScanChain* create(dbDft* dft);
  // User Code End dbScanChain
};

// A scan inst is a cell with a scan in, scan out and an optional scan enable.
// If no scan enable is provided, then this is an stateless component (because
// we don't need to enable scan for it) and the number of bits is set to 0.  It
// may be possible that two or more dbScanInst contains the same dbInst if the
// dbInst has more than one scan_in/scan_out pair. Examples of those cases are
// multibit cells with external scan or black boxes.  In this case, the scan_in,
// scan_out and scan enables are pins in the dbInst. The scan clock is the pin
// that we use to shift patterns in and out of the scan chain.
class dbScanInst : public dbObject
{
 public:
  struct AccessPins
  {
    std::variant<dbBTerm*, dbITerm*> scan_in;
    std::variant<dbBTerm*, dbITerm*> scan_out;
  };

  enum class ClockEdge
  {
    Rising,
    Falling
  };

  // User Code Begin dbScanInst
  void setScanClock(std::string_view scan_clock);
  const std::string& getScanClock() const;

  void setClockEdge(ClockEdge clock_edge);
  ClockEdge getClockEdge() const;
  std::string getClockEdgeString() const;

  // The number of bits that are in this scan inst from the scan in to the scan
  // out. For simple flops this is just 1.
  void setBits(uint bits);
  uint getBits() const;

  void setScanEnable(dbBTerm* scan_enable);
  void setScanEnable(dbITerm* scan_enable);
  std::variant<dbBTerm*, dbITerm*> getScanEnable() const;

  void setAccessPins(const AccessPins& access_pins);
  AccessPins getAccessPins() const;

  dbInst* getInst() const;

  void insertAtFront(dbScanList* scan_list);

  static dbScanInst* create(dbScanList* scan_list, dbInst* inst);
  // User Code End dbScanInst
};

// A scan list is a collection of dbScanInsts in a particular order that must be
// respected when performing scan reordering and repartitioning. For ScanList
// with two or more elements we say that they are ORDERED. If the ScanList
// contains only one element then they are FLOATING elements that don't have any
// restriccion when optimizing the scan chain.
class dbScanList : public dbObject
{
 public:
  // User Code Begin dbScanList
  dbSet<dbScanInst> getScanInsts() const;
  dbScanInst* add(dbInst* inst);
  static dbScanList* create(dbScanPartition* scan_partition);
  // User Code End dbScanList
};

// A scan partition is way to split the scan chains into sub chains with
// compatible scan flops (same clock, edge and voltage). The biggest partition
// possible is the whole chain if all the scan flops inside it are compatible
// between them for reordering and repartitioning. The name of this partition is
// not unique, as multiple partitions may have the same same and therefore
// contain the same type of flops.
class dbScanPartition : public dbObject
{
 public:
  dbSet<dbScanList> getScanLists() const;

  // User Code Begin dbScanPartition
  const std::string& getName() const;
  void setName(const std::string& name);

  static dbScanPartition* create(dbScanChain* chain);
  // User Code End dbScanPartition
};

// This is a helper class to contain dbBTerms and dbITerms in the same field. We
// need this difference because some pins may need to be conected to top level
// ports or cell's pins.  For example: a scan chain may be connected to a top
// level design port (dbBTerm) or to an output/input pin of a cell that is part
// of a decompressor/compressor
class dbScanPin : public dbObject
{
 public:
  // User Code Begin dbScanPin
  std::variant<dbBTerm*, dbITerm*> getPin() const;
  void setPin(dbBTerm* bterm);
  void setPin(dbITerm* iterm);
  static dbId<dbScanPin> create(dbDft* dft, dbBTerm* bterm);
  static dbId<dbScanPin> create(dbDft* dft, dbITerm* iterm);
  // User Code End dbScanPin
};

class dbTechLayer : public dbObject
{
 public:
  enum LEF58_TYPE
  {
    NONE,
    NWELL,
    PWELL,
    ABOVEDIEEDGE,
    BELOWDIEEDGE,
    DIFFUSION,
    TRIMPOLY,
    MIMCAP,
    STACKEDMIMCAP,
    TSVMETAL,
    TSV,
    PASSIVATION,
    HIGHR,
    TRIMMETAL,
    REGION,
    MEOL,
    WELLDISTANCE,
    CPODE,
    PADMETAL,
    POLYROUTING
  };

  void setWrongWayWidth(uint wrong_way_width);

  uint getWrongWayWidth() const;

  void setLayerAdjustment(float layer_adjustment);

  float getLayerAdjustment() const;

  void getOrthSpacingTable(std::vector<std::pair<int, int>>& tbl) const;

  dbSet<dbTechLayerCutClassRule> getTechLayerCutClassRules() const;

  dbTechLayerCutClassRule* findTechLayerCutClassRule(const char* name) const;

  dbSet<dbTechLayerSpacingEolRule> getTechLayerSpacingEolRules() const;

  dbSet<dbTechLayerCutSpacingRule> getTechLayerCutSpacingRules() const;

  dbSet<dbTechLayerMinStepRule> getTechLayerMinStepRules() const;

  dbSet<dbTechLayerCornerSpacingRule> getTechLayerCornerSpacingRules() const;

  dbSet<dbTechLayerSpacingTablePrlRule> getTechLayerSpacingTablePrlRules()
      const;

  dbSet<dbTechLayerCutSpacingTableOrthRule>
  getTechLayerCutSpacingTableOrthRules() const;

  dbSet<dbTechLayerCutSpacingTableDefRule> getTechLayerCutSpacingTableDefRules()
      const;

  dbSet<dbTechLayerCutEnclosureRule> getTechLayerCutEnclosureRules() const;

  dbSet<dbTechLayerEolExtensionRule> getTechLayerEolExtensionRules() const;

  dbSet<dbTechLayerArraySpacingRule> getTechLayerArraySpacingRules() const;

  dbSet<dbTechLayerEolKeepOutRule> getTechLayerEolKeepOutRules() const;

  dbSet<dbTechLayerMaxSpacingRule> getTechLayerMaxSpacingRules() const;

  dbSet<dbTechLayerWidthTableRule> getTechLayerWidthTableRules() const;

  dbSet<dbTechLayerMinCutRule> getTechLayerMinCutRules() const;

  dbSet<dbTechLayerAreaRule> getTechLayerAreaRules() const;

  dbSet<dbTechLayerForbiddenSpacingRule> getTechLayerForbiddenSpacingRules()
      const;

  dbSet<dbTechLayerKeepOutZoneRule> getTechLayerKeepOutZoneRules() const;

  dbSet<dbTechLayerWrongDirSpacingRule> getTechLayerWrongDirSpacingRules()
      const;

  dbSet<dbTechLayerTwoWiresForbiddenSpcRule>
  getTechLayerTwoWiresForbiddenSpcRules() const;

  void setRectOnly(bool rect_only);

  bool isRectOnly() const;

  void setRightWayOnGridOnly(bool right_way_on_grid_only);

  bool isRightWayOnGridOnly() const;

  void setRightWayOnGridOnlyCheckMask(bool right_way_on_grid_only_check_mask);

  bool isRightWayOnGridOnlyCheckMask() const;

  void setRectOnlyExceptNonCorePins(bool rect_only_except_non_core_pins);

  bool isRectOnlyExceptNonCorePins() const;

  // User Code Begin dbTechLayer
  int findV55Spacing(int width, int prl) const;

  int findTwSpacing(int width1, int width2, int prl) const;

  void setLef58Type(LEF58_TYPE type);

  LEF58_TYPE getLef58Type() const;
  std::string getLef58TypeString() const;

  ///
  /// Get the layer name.
  ///
  std::string getName() const;

  ///
  /// Get the layer name.
  ///
  const char* getConstName() const;

  ///
  /// Returns true if this layer has an alias.
  ///
  bool hasAlias();

  ///
  /// Get the layer alias.
  ///
  std::string getAlias();

  ///
  /// Set the layer alias.
  ///
  void setAlias(const char* alias);

  ///
  /// Get the default width.
  ///
  uint getWidth() const;
  void setWidth(int width);

  ///
  /// Get the minimum object-to-object spacing.
  ///
  int getSpacing();
  void setSpacing(int spacing);

  ///
  /// Get the minimum spacing to a wide line.
  ///
  int getSpacing(int width, int length = 0);

  ///
  /// The number of masks for this layer (aka double/triple patterning).
  /// Allowable values are in [1, 3].
  ///
  uint getNumMasks() const;
  void setNumMasks(uint number);

  ///
  /// Get the low end of the uppermost range for wide wire design rules.
  ///
  void getMaxWideDRCRange(int& owidth, int& olength);
  void getMinWideDRCRange(int& owidth, int& olength);

  ///
  /// Get the collection of spacing rules for the object, assuming
  /// coding in LEF 5.4 format.
  ///
  dbSet<dbTechLayerSpacingRule> getV54SpacingRules() const;

  ///
  /// API for version 5.5 spacing rules, expressed as a 2D matrix with
  /// index tables  LEF 5.4 and 5.5 rules should not co-exist -- although
  /// this is not enforced here.
  /// V5.4 and V5.5 spacing rules are optional -- in this case there is a
  /// single spacing value for all length/width combinations.
  ///
  bool hasV55SpacingRules() const;
  bool getV55SpacingWidthsAndLengths(std::vector<uint>& width_idx,
                                     std::vector<uint>& length_idx) const;
  void printV55SpacingRules(lefout& writer) const;
  bool getV55SpacingTable(std::vector<std::vector<uint>>& sptbl) const;

  void initV55LengthIndex(uint numelems);
  void addV55LengthEntry(uint length);
  void initV55WidthIndex(uint numelems);
  void addV55WidthEntry(uint width);
  void initV55SpacingTable(uint numrows, uint numcols);
  void addV55SpacingTableEntry(uint inrow, uint incol, uint spacing);

  dbSet<dbTechV55InfluenceEntry> getV55InfluenceRules();

  ///
  /// API for version 5.7 two widths spacing rules, expressed as a 2D matrix
  /// with index tables
  ///
  bool hasTwoWidthsSpacingRules() const;
  void printTwoWidthsSpacingRules(lefout& writer) const;
  bool getTwoWidthsSpacingTable(std::vector<std::vector<uint>>& sptbl) const;
  uint getTwoWidthsSpacingTableNumWidths() const;
  uint getTwoWidthsSpacingTableWidth(uint row) const;
  bool getTwoWidthsSpacingTableHasPRL(uint row) const;
  uint getTwoWidthsSpacingTablePRL(uint row) const;
  uint getTwoWidthsSpacingTableEntry(uint row, uint col) const;

  void initTwoWidths(uint num_widths);
  void addTwoWidthsIndexEntry(uint width, int parallel_run_length = -1);
  void addTwoWidthsSpacingTableEntry(uint inrow, uint incol, uint spacing);
  ///
  ///  create container for layer specific antenna rules
  ///  currently only oxide1 (default) and oxide2 models supported.
  ///
  dbTechLayerAntennaRule* createDefaultAntennaRule();
  dbTechLayerAntennaRule* createOxide2AntennaRule();

  ///
  /// Access and write antenna rule models -- get functions will return nullptr
  /// if model not created.
  ///
  bool hasDefaultAntennaRule() const;
  bool hasOxide2AntennaRule() const;
  dbTechLayerAntennaRule* getDefaultAntennaRule() const;
  dbTechLayerAntennaRule* getOxide2AntennaRule() const;
  void writeAntennaRulesLef(lefout& writer) const;

  ///
  /// Get collection of minimum cuts, minimum enclosure rules, if exist
  ///
  bool getMinimumCutRules(std::vector<dbTechMinCutRule*>& cut_rules);
  bool getMinEnclosureRules(std::vector<dbTechMinEncRule*>& enc_rules);

  dbSet<dbTechMinCutRule> getMinCutRules();
  dbSet<dbTechMinEncRule> getMinEncRules();

  ///
  /// Get/Set the minimum feature size (pitch).
  ///
  int getPitch();
  int getPitchX();
  int getPitchY();
  int getFirstLastPitch();
  void setPitch(int pitch);
  void setPitchXY(int pitch_x, int pitch_y);
  void setFirstLastPitch(int first_last_pitch);
  bool hasXYPitch();

  int getOffset();
  int getOffsetX();
  int getOffsetY();
  void setOffset(int pitch);
  void setOffsetXY(int pitch_x, int pitch_y);
  bool hasXYOffset();

  ///
  ///  Get THICKNESS in DB units, and return indicator of existence.
  ///  Do not trust value of output parm if return value is false.
  ///
  bool getThickness(uint& inthk) const;
  void setThickness(uint thickness);

  ///
  ///  Get/set AREA parameter.  This interface is used when a
  ///  reasonable default exists.
  ///
  bool hasArea() const;
  double getArea() const;
  void setArea(double area);

  ///
  ///  Get/set MAXWIDTH parameter.  This interface is used when a
  ///  reasonable default exists.
  ///
  bool hasMaxWidth() const;
  uint getMaxWidth() const;
  void setMaxWidth(uint max_width);

  ///
  ///  Get/set min width parameter.
  ///
  uint getMinWidth() const;
  void setMinWidth(uint max_width);

  ///
  ///  Get/set MINSTEP parameter.  This interface is used when a
  ///  reasonable default exists.
  ///
  bool hasMinStep() const;
  uint getMinStep() const;
  void setMinStep(uint min_step);

  dbTechLayerMinStepType getMinStepType() const;
  void setMinStepType(dbTechLayerMinStepType type);

  bool hasMinStepMaxLength() const;
  uint getMinStepMaxLength() const;
  void setMinStepMaxLength(uint length);

  bool hasMinStepMaxEdges() const;
  uint getMinStepMaxEdges() const;
  void setMinStepMaxEdges(uint edges);

  ///
  ///  Get/set PROTRUSIONWIDTH parameter.  This interface is used when a
  ///  reasonable default exists.
  ///
  bool hasProtrusion() const;
  uint getProtrusionWidth() const;
  uint getProtrusionLength() const;
  uint getProtrusionFromWidth() const;
  void setProtrusion(uint pt_width, uint pt_length, uint pt_from_width);

  /// Get the layer-type
  ///
  dbTechLayerType getType();

  ///
  /// Get/Set the layer-direction
  ///
  dbTechLayerDir getDirection();
  void setDirection(dbTechLayerDir direction);

  ///
  /// Get/Set the resistance (ohms per square for routing layers;
  ///                         ohms per cut on via layers)
  ///
  double getResistance();
  void setResistance(double res);

  ///
  /// Get/Set the capacitance (pF per square micron)
  ///
  double getCapacitance();
  void setCapacitance(double cap);

  ///
  /// Get/Set the edge capacitance (pF per micron)
  ///
  double getEdgeCapacitance();
  void setEdgeCapacitance(double cap);

  ///
  /// Get/Set the wire extension
  ///
  uint getWireExtension();
  void setWireExtension(uint ext);

  ///
  /// Get mask-order number of this layer.
  ///
  int getNumber() const;

  ///
  /// Get routing-level of this routing layer. The routing level
  /// is from [1-num_layers]. This function returns 0, if this
  /// layer is not a routing layer.
  ///
  /// This layer is really intended for signal routing.  In LEF you
  /// can have layers that have "TYPE ROUTING" but aren't really
  /// for routing signal nets (e.g. MIMCAP, STACKEDMIMCAP).
  /// These layers will return zero.
  ///
  int getRoutingLevel();

  ///
  /// Get the layer below this layer.
  /// Returns nullptr if at bottom of layer stack.
  ///
  dbTechLayer* getLowerLayer();

  ///
  /// Get the layer above this layer.
  /// Returns nullptr if at top of layer stack.
  ///
  dbTechLayer* getUpperLayer();

  ///
  /// Get the technology this layer belongs too.
  ///
  dbTech* getTech() const;

  bool hasOrthSpacingTable() const;

  void addOrthSpacingTableEntry(int within, int spacing);

  ///
  /// Create a new layer. The mask order is implicit in the create order.
  /// Returns nullptr if a layer with this name already exists
  ///
  static dbTechLayer* create(dbTech* tech,
                             const char* name,
                             dbTechLayerType type);

  ///
  /// Translate a database-id back to a pointer.
  ///
  static dbTechLayer* getTechLayer(dbTech* tech, uint oid);
  // User Code End dbTechLayer
};

class dbTechLayerAreaRule : public dbObject
{
 public:
  void setArea(int area);

  int getArea() const;

  void setExceptMinWidth(int except_min_width);

  int getExceptMinWidth() const;

  void setExceptEdgeLength(int except_edge_length);

  int getExceptEdgeLength() const;

  void setExceptEdgeLengths(const std::pair<int, int>& except_edge_lengths);

  std::pair<int, int> getExceptEdgeLengths() const;

  void setExceptMinSize(const std::pair<int, int>& except_min_size);

  std::pair<int, int> getExceptMinSize() const;

  void setExceptStep(const std::pair<int, int>& except_step);

  std::pair<int, int> getExceptStep() const;

  void setMask(int mask);

  int getMask() const;

  void setRectWidth(int rect_width);

  int getRectWidth() const;

  void setExceptRectangle(bool except_rectangle);

  bool isExceptRectangle() const;

  void setOverlap(uint overlap);

  uint getOverlap() const;

  // User Code Begin dbTechLayerAreaRule

  static dbTechLayerAreaRule* create(dbTechLayer* _layer);

  void setTrimLayer(dbTechLayer* trim_layer);

  dbTechLayer* getTrimLayer() const;

  static void destroy(dbTechLayerAreaRule* rule);

  // User Code End dbTechLayerAreaRule
};

class dbTechLayerArraySpacingRule : public dbObject
{
 public:
  void setViaWidth(int via_width);

  int getViaWidth() const;

  void setCutSpacing(int cut_spacing);

  int getCutSpacing() const;

  void setWithin(int within);

  int getWithin() const;

  void setArrayWidth(int array_width);

  int getArrayWidth() const;

  void setCutClass(dbTechLayerCutClassRule* cut_class);

  void setParallelOverlap(bool parallel_overlap);

  bool isParallelOverlap() const;

  void setLongArray(bool long_array);

  bool isLongArray() const;

  void setViaWidthValid(bool via_width_valid);

  bool isViaWidthValid() const;

  void setWithinValid(bool within_valid);

  bool isWithinValid() const;

  // User Code Begin dbTechLayerArraySpacingRule

  void setCutsArraySpacing(int num_cuts, int spacing);

  const std::map<int, int>& getCutsArraySpacing() const;

  dbTechLayerCutClassRule* getCutClass() const;

  static dbTechLayerArraySpacingRule* create(dbTechLayer* layer);

  static dbTechLayerArraySpacingRule* getTechLayerArraySpacingRule(
      dbTechLayer* inly,
      uint dbid);

  static void destroy(dbTechLayerArraySpacingRule* rule);

  // User Code End dbTechLayerArraySpacingRule
};

class dbTechLayerCornerSpacingRule : public dbObject
{
 public:
  enum CornerType
  {
    CONVEXCORNER,
    CONCAVECORNER
  };

  void setWithin(int within);

  int getWithin() const;

  void setEolWidth(int eol_width);

  int getEolWidth() const;

  void setJogLength(int jog_length);

  int getJogLength() const;

  void setEdgeLength(int edge_length);

  int getEdgeLength() const;

  void setMinLength(int min_length);

  int getMinLength() const;

  void setExceptNotchLength(int except_notch_length);

  int getExceptNotchLength() const;

  void setSameMask(bool same_mask);

  bool isSameMask() const;

  void setCornerOnly(bool corner_only);

  bool isCornerOnly() const;

  void setExceptEol(bool except_eol);

  bool isExceptEol() const;

  void setExceptJogLength(bool except_jog_length);

  bool isExceptJogLength() const;

  void setEdgeLengthValid(bool edge_length_valid);

  bool isEdgeLengthValid() const;

  void setIncludeShape(bool include_shape);

  bool isIncludeShape() const;

  void setMinLengthValid(bool min_length_valid);

  bool isMinLengthValid() const;

  void setExceptNotch(bool except_notch);

  bool isExceptNotch() const;

  void setExceptNotchLengthValid(bool except_notch_length_valid);

  bool isExceptNotchLengthValid() const;

  void setExceptSameNet(bool except_same_net);

  bool isExceptSameNet() const;

  void setExceptSameMetal(bool except_same_metal);

  bool isExceptSameMetal() const;

  void setCornerToCorner(bool corner_to_corner);

  bool isCornerToCorner() const;

  // User Code Begin dbTechLayerCornerSpacingRule
  void setType(CornerType _type);

  CornerType getType() const;

  void addSpacing(uint width, uint spacing1, uint spacing2 = 0);

  void getSpacingTable(std::vector<std::pair<int, int>>& tbl);

  void getWidthTable(std::vector<int>& tbl);

  static dbTechLayerCornerSpacingRule* create(dbTechLayer* layer);

  static dbTechLayerCornerSpacingRule* getTechLayerCornerSpacingRule(
      dbTechLayer* inly,
      uint dbid);
  static void destroy(dbTechLayerCornerSpacingRule* rule);
  // User Code End dbTechLayerCornerSpacingRule
};

class dbTechLayerCutClassRule : public dbObject
{
 public:
  const char* getName() const;

  void setWidth(int width);

  int getWidth() const;

  void setLength(int length);

  int getLength() const;

  void setNumCuts(int num_cuts);

  int getNumCuts() const;

  void setLengthValid(bool length_valid);

  bool isLengthValid() const;

  void setCutsValid(bool cuts_valid);

  bool isCutsValid() const;

  // User Code Begin dbTechLayerCutClassRule
  static dbTechLayerCutClassRule* getTechLayerCutClassRule(dbTechLayer* inly,
                                                           uint dbid);

  static dbTechLayerCutClassRule* create(dbTechLayer* _layer, const char* name);

  static void destroy(dbTechLayerCutClassRule* rule);
  // User Code End dbTechLayerCutClassRule
};

class dbTechLayerCutEnclosureRule : public dbObject
{
 public:
  enum ENC_TYPE
  {
    DEFAULT,
    EOL,
    ENDSIDE,
    HORZ_AND_VERT
  };

  // User Code Begin dbTechLayerCutEnclosureRuleEnums
  /*
  ENC_TYPE describes the enclosure overhang values as following (from the
  lefdefref):
  * DEFAULT       : overhang1 overhang2
  * EOL           : EOL eolWidth ... eolOverhang otherOverhang ...
  * ENDSIDE       : END overhang1 SIDE overhang2
  * HORZ_AND_VERT : HORIZONTAL overhang1 VERTICAL overhang2
  */
  // User Code End dbTechLayerCutEnclosureRuleEnums

  void setCutClass(dbTechLayerCutClassRule* cut_class);

  dbTechLayerCutClassRule* getCutClass() const;

  void setEolWidth(int eol_width);

  int getEolWidth() const;

  void setEolMinLength(int eol_min_length);

  int getEolMinLength() const;

  void setFirstOverhang(int first_overhang);

  int getFirstOverhang() const;

  void setSecondOverhang(int second_overhang);

  int getSecondOverhang() const;

  void setSpacing(int spacing);

  int getSpacing() const;

  void setExtension(int extension);

  int getExtension() const;

  void setForwardExtension(int forward_extension);

  int getForwardExtension() const;

  void setBackwardExtension(int backward_extension);

  int getBackwardExtension() const;

  void setMinWidth(int min_width);

  int getMinWidth() const;

  void setCutWithin(int cut_within);

  int getCutWithin() const;

  void setMinLength(int min_length);

  int getMinLength() const;

  void setParLength(int par_length);

  int getParLength() const;

  void setSecondParLength(int second_par_length);

  int getSecondParLength() const;

  void setParWithin(int par_within);

  int getParWithin() const;

  void setSecondParWithin(int second_par_within);

  int getSecondParWithin() const;

  void setBelowEnclosure(int below_enclosure);

  int getBelowEnclosure() const;

  void setNumCorners(uint num_corners);

  uint getNumCorners() const;

  void setCutClassValid(bool cut_class_valid);

  bool isCutClassValid() const;

  void setAbove(bool above);

  bool isAbove() const;

  void setBelow(bool below);

  bool isBelow() const;

  void setEolMinLengthValid(bool eol_min_length_valid);

  bool isEolMinLengthValid() const;

  void setEolOnly(bool eol_only);

  bool isEolOnly() const;

  void setShortEdgeOnEol(bool short_edge_on_eol);

  bool isShortEdgeOnEol() const;

  void setSideSpacingValid(bool side_spacing_valid);

  bool isSideSpacingValid() const;

  void setEndSpacingValid(bool end_spacing_valid);

  bool isEndSpacingValid() const;

  void setOffCenterLine(bool off_center_line);

  bool isOffCenterLine() const;

  void setWidthValid(bool width_valid);

  bool isWidthValid() const;

  void setIncludeAbutted(bool include_abutted);

  bool isIncludeAbutted() const;

  void setExceptExtraCut(bool except_extra_cut);

  bool isExceptExtraCut() const;

  void setPrl(bool prl);

  bool isPrl() const;

  void setNoSharedEdge(bool no_shared_edge);

  bool isNoSharedEdge() const;

  void setLengthValid(bool length_valid);

  bool isLengthValid() const;

  void setExtraCutValid(bool extra_cut_valid);

  bool isExtraCutValid() const;

  void setExtraOnly(bool extra_only);

  bool isExtraOnly() const;

  void setRedundantCutValid(bool redundant_cut_valid);

  bool isRedundantCutValid() const;

  void setParallelValid(bool parallel_valid);

  bool isParallelValid() const;

  void setSecondParallelValid(bool second_parallel_valid);

  bool isSecondParallelValid() const;

  void setSecondParWithinValid(bool second_par_within_valid);

  bool isSecondParWithinValid() const;

  void setBelowEnclosureValid(bool below_enclosure_valid);

  bool isBelowEnclosureValid() const;

  void setConcaveCornersValid(bool concave_corners_valid);

  bool isConcaveCornersValid() const;

  // User Code Begin dbTechLayerCutEnclosureRule
  void setType(ENC_TYPE type);

  ENC_TYPE getType() const;

  static dbTechLayerCutEnclosureRule* create(dbTechLayer* layer);

  static dbTechLayerCutEnclosureRule* getTechLayerCutEnclosureRule(
      dbTechLayer* inly,
      uint dbid);
  static void destroy(dbTechLayerCutEnclosureRule* rule);
  // User Code End dbTechLayerCutEnclosureRule
};

class dbTechLayerCutSpacingRule : public dbObject
{
 public:
  enum CutSpacingType
  {
    NONE,
    MAXXY,
    SAMEMASK,
    LAYER,
    ADJACENTCUTS,
    PARALLELOVERLAP,
    PARALLELWITHIN,
    SAMEMETALSHAREDEDGE,
    AREA
  };

  void setCutSpacing(int cut_spacing);

  int getCutSpacing() const;

  void setSecondLayer(dbTechLayer* second_layer);

  void setOrthogonalSpacing(int orthogonal_spacing);

  int getOrthogonalSpacing() const;

  void setWidth(int width);

  int getWidth() const;

  void setEnclosure(int enclosure);

  int getEnclosure() const;

  void setEdgeLength(int edge_length);

  int getEdgeLength() const;

  void setParWithin(int par_within);

  int getParWithin() const;

  void setParEnclosure(int par_enclosure);

  int getParEnclosure() const;

  void setEdgeEnclosure(int edge_enclosure);

  int getEdgeEnclosure() const;

  void setAdjEnclosure(int adj_enclosure);

  int getAdjEnclosure() const;

  void setAboveEnclosure(int above_enclosure);

  int getAboveEnclosure() const;

  void setAboveWidth(int above_width);

  int getAboveWidth() const;

  void setMinLength(int min_length);

  int getMinLength() const;

  void setExtension(int extension);

  int getExtension() const;

  void setEolWidth(int eol_width);

  int getEolWidth() const;

  void setNumCuts(uint num_cuts);

  uint getNumCuts() const;

  void setWithin(int within);

  int getWithin() const;

  void setSecondWithin(int second_within);

  int getSecondWithin() const;

  void setCutClass(dbTechLayerCutClassRule* cut_class);

  void setTwoCuts(uint two_cuts);

  uint getTwoCuts() const;

  void setPrl(uint prl);

  uint getPrl() const;

  void setParLength(uint par_length);

  uint getParLength() const;

  void setCutArea(int cut_area);

  int getCutArea() const;

  void setCenterToCenter(bool center_to_center);

  bool isCenterToCenter() const;

  void setSameNet(bool same_net);

  bool isSameNet() const;

  void setSameMetal(bool same_metal);

  bool isSameMetal() const;

  void setSameVia(bool same_via);

  bool isSameVia() const;

  void setStack(bool stack);

  bool isStack() const;

  void setOrthogonalSpacingValid(bool orthogonal_spacing_valid);

  bool isOrthogonalSpacingValid() const;

  void setAboveWidthEnclosureValid(bool above_width_enclosure_valid);

  bool isAboveWidthEnclosureValid() const;

  void setShortEdgeOnly(bool short_edge_only);

  bool isShortEdgeOnly() const;

  void setConcaveCornerWidth(bool concave_corner_width);

  bool isConcaveCornerWidth() const;

  void setConcaveCornerParallel(bool concave_corner_parallel);

  bool isConcaveCornerParallel() const;

  void setConcaveCornerEdgeLength(bool concave_corner_edge_length);

  bool isConcaveCornerEdgeLength() const;

  void setConcaveCorner(bool concave_corner);

  bool isConcaveCorner() const;

  void setExtensionValid(bool extension_valid);

  bool isExtensionValid() const;

  void setNonEolConvexCorner(bool non_eol_convex_corner);

  bool isNonEolConvexCorner() const;

  void setEolWidthValid(bool eol_width_valid);

  bool isEolWidthValid() const;

  void setMinLengthValid(bool min_length_valid);

  bool isMinLengthValid() const;

  void setAboveWidthValid(bool above_width_valid);

  bool isAboveWidthValid() const;

  void setMaskOverlap(bool mask_overlap);

  bool isMaskOverlap() const;

  void setWrongDirection(bool wrong_direction);

  bool isWrongDirection() const;

  void setAdjacentCuts(uint adjacent_cuts);

  uint getAdjacentCuts() const;

  void setExactAligned(bool exact_aligned);

  bool isExactAligned() const;

  void setCutClassToAll(bool cut_class_to_all);

  bool isCutClassToAll() const;

  void setNoPrl(bool no_prl);

  bool isNoPrl() const;

  void setSameMask(bool same_mask);

  bool isSameMask() const;

  void setExceptSamePgnet(bool except_same_pgnet);

  bool isExceptSamePgnet() const;

  void setSideParallelOverlap(bool side_parallel_overlap);

  bool isSideParallelOverlap() const;

  void setExceptSameNet(bool except_same_net);

  bool isExceptSameNet() const;

  void setExceptSameMetal(bool except_same_metal);

  bool isExceptSameMetal() const;

  void setExceptSameMetalOverlap(bool except_same_metal_overlap);

  bool isExceptSameMetalOverlap() const;

  void setExceptSameVia(bool except_same_via);

  bool isExceptSameVia() const;

  void setAbove(bool above);

  bool isAbove() const;

  void setExceptTwoEdges(bool except_two_edges);

  bool isExceptTwoEdges() const;

  void setTwoCutsValid(bool two_cuts_valid);

  bool isTwoCutsValid() const;

  void setSameCut(bool same_cut);

  bool isSameCut() const;

  void setLongEdgeOnly(bool long_edge_only);

  bool isLongEdgeOnly() const;

  void setPrlValid(bool prl_valid);

  bool isPrlValid() const;

  void setBelow(bool below);

  bool isBelow() const;

  void setParWithinEnclosureValid(bool par_within_enclosure_valid);

  bool isParWithinEnclosureValid() const;

  // User Code Begin dbTechLayerCutSpacingRule
  dbTechLayerCutClassRule* getCutClass() const;

  dbTechLayer* getSecondLayer() const;

  dbTechLayer* getTechLayer() const;

  void setType(CutSpacingType _type);

  CutSpacingType getType() const;

  static dbTechLayerCutSpacingRule* getTechLayerCutSpacingRule(
      dbTechLayer* inly,
      uint dbid);

  static dbTechLayerCutSpacingRule* create(dbTechLayer* _layer);

  static void destroy(dbTechLayerCutSpacingRule* rule);
  // User Code End dbTechLayerCutSpacingRule
};

class dbTechLayerCutSpacingTableDefRule : public dbObject
{
 public:
  enum LOOKUP_STRATEGY
  {
    FIRST,
    SECOND,
    MAX,
    MIN
  };

  // User Code Begin dbTechLayerCutSpacingTableDefRuleEnums
  /*
  LOOKUP_STRATEGY:
  * FIRST     : first spacing value
  * SECOND    : second spacing value
  * MAX       : max spacing value
  * MIN       : min spacing value
  */
  // User Code End dbTechLayerCutSpacingTableDefRuleEnums

  void setDefault(int spacing);

  int getDefault() const;

  void setSecondLayer(dbTechLayer* second_layer);

  void setPrl(int prl);

  int getPrl() const;

  void setExtension(int extension);

  int getExtension() const;

  void setDefaultValid(bool default_valid);

  bool isDefaultValid() const;

  void setSameMask(bool same_mask);

  bool isSameMask() const;

  void setSameNet(bool same_net);

  bool isSameNet() const;

  void setSameMetal(bool same_metal);

  bool isSameMetal() const;

  void setSameVia(bool same_via);

  bool isSameVia() const;

  void setLayerValid(bool layer_valid);

  bool isLayerValid() const;

  void setNoStack(bool no_stack);

  bool isNoStack() const;

  void setNonZeroEnclosure(bool non_zero_enclosure);

  bool isNonZeroEnclosure() const;

  void setPrlForAlignedCut(bool prl_for_aligned_cut);

  bool isPrlForAlignedCut() const;

  void setCenterToCenterValid(bool center_to_center_valid);

  bool isCenterToCenterValid() const;

  void setCenterAndEdgeValid(bool center_and_edge_valid);

  bool isCenterAndEdgeValid() const;

  void setNoPrl(bool no_prl);

  bool isNoPrl() const;

  void setPrlValid(bool prl_valid);

  bool isPrlValid() const;

  void setMaxXY(bool max_x_y);

  bool isMaxXY() const;

  void setEndExtensionValid(bool end_extension_valid);

  bool isEndExtensionValid() const;

  void setSideExtensionValid(bool side_extension_valid);

  bool isSideExtensionValid() const;

  void setExactAlignedSpacingValid(bool exact_aligned_spacing_valid);

  bool isExactAlignedSpacingValid() const;

  void setHorizontal(bool horizontal);

  bool isHorizontal() const;

  void setPrlHorizontal(bool prl_horizontal);

  bool isPrlHorizontal() const;

  void setVertical(bool vertical);

  bool isVertical() const;

  void setPrlVertical(bool prl_vertical);

  bool isPrlVertical() const;

  void setNonOppositeEnclosureSpacingValid(
      bool non_opposite_enclosure_spacing_valid);

  bool isNonOppositeEnclosureSpacingValid() const;

  void setOppositeEnclosureResizeSpacingValid(
      bool opposite_enclosure_resize_spacing_valid);

  bool isOppositeEnclosureResizeSpacingValid() const;

  // User Code Begin dbTechLayerCutSpacingTableDefRule
  void addPrlForAlignedCutEntry(std::string from, std::string to);

  void addCenterToCenterEntry(std::string from, std::string to);

  void addCenterAndEdgeEntry(std::string from, std::string to);

  void addPrlEntry(std::string from, std::string to, int ccPrl);

  void addEndExtensionEntry(std::string cls, int ext);

  void addSideExtensionEntry(std::string cls, int ext);

  void addExactElignedEntry(std::string cls, int spacing);

  void addNonOppEncSpacingEntry(std::string cls, int spacing);

  void addOppEncSpacingEntry(std::string cls, int rsz1, int rsz2, int spacing);

  dbTechLayer* getSecondLayer() const;

  bool isCenterToCenter(std::string cutClass1, std::string cutClass2);

  bool isCenterAndEdge(std::string cutClass1, std::string cutClass2);

  bool isPrlForAlignedCutClasses(std::string cutClass1, std::string cutClass2);

  int getPrlEntry(const std::string& cutClass1, const std::string& cutClass2);

  void setSpacingTable(std::vector<std::vector<std::pair<int, int>>> table,
                       std::map<std::string, uint> row_map,
                       std::map<std::string, uint> col_map);

  void getSpacingTable(std::vector<std::vector<std::pair<int, int>>>& table,
                       std::map<std::string, uint>& row_map,
                       std::map<std::string, uint>& col_map);

  int getMaxSpacing(std::string cutClass, bool SIDE) const;

  int getExactAlignedSpacing(std::string cutClass) const;

  int getMaxSpacing(std::string cutClass1,
                    std::string cutClass2,
                    LOOKUP_STRATEGY strategy = MAX) const;

  int getSpacing(std::string class1,
                 bool SIDE1,
                 std::string class2,
                 bool SIDE2,
                 LOOKUP_STRATEGY strategy = MAX) const;

  dbTechLayer* getTechLayer() const;

  static dbTechLayerCutSpacingTableDefRule* create(dbTechLayer* parent);

  static dbTechLayerCutSpacingTableDefRule*
  getTechLayerCutSpacingTableDefSubRule(dbTechLayer* parent, uint dbid);

  static void destroy(dbTechLayerCutSpacingTableDefRule* rule);
  // User Code End dbTechLayerCutSpacingTableDefRule
};

class dbTechLayerCutSpacingTableOrthRule : public dbObject
{
 public:
  void getSpacingTable(std::vector<std::pair<int, int>>& tbl) const;

  // User Code Begin dbTechLayerCutSpacingTableOrthRule
  void setSpacingTable(std::vector<std::pair<int, int>> tbl);

  static dbTechLayerCutSpacingTableOrthRule* create(dbTechLayer* parent);

  static dbTechLayerCutSpacingTableOrthRule*
  getTechLayerCutSpacingTableOrthSubRule(dbTechLayer* parent, uint dbid);

  static void destroy(dbTechLayerCutSpacingTableOrthRule* rule);
  // User Code End dbTechLayerCutSpacingTableOrthRule
};

class dbTechLayerEolExtensionRule : public dbObject
{
 public:
  void setSpacing(int spacing);

  int getSpacing() const;

  void getExtensionTable(std::vector<std::pair<int, int>>& tbl) const;

  void setParallelOnly(bool parallel_only);

  bool isParallelOnly() const;

  // User Code Begin dbTechLayerEolExtensionRule

  void addEntry(int eol, int ext);

  static dbTechLayerEolExtensionRule* create(dbTechLayer* layer);

  static dbTechLayerEolExtensionRule* getTechLayerEolExtensionRule(
      dbTechLayer* inly,
      uint dbid);

  static void destroy(dbTechLayerEolExtensionRule* rule);
  // User Code End dbTechLayerEolExtensionRule
};

class dbTechLayerEolKeepOutRule : public dbObject
{
 public:
  void setEolWidth(int eol_width);

  int getEolWidth() const;

  void setBackwardExt(int backward_ext);

  int getBackwardExt() const;

  void setForwardExt(int forward_ext);

  int getForwardExt() const;

  void setSideExt(int side_ext);

  int getSideExt() const;

  void setWithinLow(int within_low);

  int getWithinLow() const;

  void setWithinHigh(int within_high);

  int getWithinHigh() const;

  void setClassName(const std::string& class_name);

  std::string getClassName() const;

  void setClassValid(bool class_valid);

  bool isClassValid() const;

  void setCornerOnly(bool corner_only);

  bool isCornerOnly() const;

  void setExceptWithin(bool except_within);

  bool isExceptWithin() const;

  // User Code Begin dbTechLayerEolKeepOutRule
  static dbTechLayerEolKeepOutRule* create(dbTechLayer* layer);

  static dbTechLayerEolKeepOutRule* getTechLayerEolKeepOutRule(
      dbTechLayer* inly,
      uint dbid);
  static void destroy(dbTechLayerEolKeepOutRule* rule);
  // User Code End dbTechLayerEolKeepOutRule
};

class dbTechLayerForbiddenSpacingRule : public dbObject
{
 public:
  void setForbiddenSpacing(const std::pair<int, int>& forbidden_spacing);

  std::pair<int, int> getForbiddenSpacing() const;

  void setWidth(int width);

  int getWidth() const;

  void setWithin(int within);

  int getWithin() const;

  void setPrl(int prl);

  int getPrl() const;

  void setTwoEdges(int two_edges);

  int getTwoEdges() const;

  // User Code Begin dbTechLayerForbiddenSpacingRule

  bool hasWidth();

  bool hasWithin();

  bool hasPrl();

  bool hasTwoEdges();

  static dbTechLayerForbiddenSpacingRule* create(dbTechLayer* _layer);

  static void destroy(dbTechLayerForbiddenSpacingRule* rule);

  // User Code End dbTechLayerForbiddenSpacingRule
};

class dbTechLayerKeepOutZoneRule : public dbObject
{
 public:
  void setFirstCutClass(const std::string& first_cut_class);

  std::string getFirstCutClass() const;

  void setSecondCutClass(const std::string& second_cut_class);

  std::string getSecondCutClass() const;

  void setAlignedSpacing(int aligned_spacing);

  int getAlignedSpacing() const;

  void setSideExtension(int side_extension);

  int getSideExtension() const;

  void setForwardExtension(int forward_extension);

  int getForwardExtension() const;

  void setEndSideExtension(int end_side_extension);

  int getEndSideExtension() const;

  void setEndForwardExtension(int end_forward_extension);

  int getEndForwardExtension() const;

  void setSideSideExtension(int side_side_extension);

  int getSideSideExtension() const;

  void setSideForwardExtension(int side_forward_extension);

  int getSideForwardExtension() const;

  void setSpiralExtension(int spiral_extension);

  int getSpiralExtension() const;

  void setSameMask(bool same_mask);

  bool isSameMask() const;

  void setSameMetal(bool same_metal);

  bool isSameMetal() const;

  void setDiffMetal(bool diff_metal);

  bool isDiffMetal() const;

  void setExceptAlignedSide(bool except_aligned_side);

  bool isExceptAlignedSide() const;

  void setExceptAlignedEnd(bool except_aligned_end);

  bool isExceptAlignedEnd() const;

  // User Code Begin dbTechLayerKeepOutZoneRule

  static dbTechLayerKeepOutZoneRule* create(dbTechLayer* _layer);

  static void destroy(dbTechLayerKeepOutZoneRule* rule);

  // User Code End dbTechLayerKeepOutZoneRule
};

class dbTechLayerMaxSpacingRule : public dbObject
{
 public:
  void setCutClass(const std::string& cut_class);

  std::string getCutClass() const;

  void setMaxSpacing(int max_spacing);

  int getMaxSpacing() const;

  // User Code Begin dbTechLayerMaxSpacingRule
  bool hasCutClass() const;

  static dbTechLayerMaxSpacingRule* create(dbTechLayer* _layer);

  static void destroy(dbTechLayerMaxSpacingRule* rule);

  // User Code End dbTechLayerMaxSpacingRule
};

class dbTechLayerMinCutRule : public dbObject
{
 public:
  void setNumCuts(int num_cuts);

  int getNumCuts() const;

  std::map<std::string, int> getCutClassCutsMap() const;

  void setWidth(int width);

  int getWidth() const;

  void setWithinCutDist(int within_cut_dist);

  int getWithinCutDist() const;

  void setLength(int length);

  int getLength() const;

  void setLengthWithinDist(int length_within_dist);

  int getLengthWithinDist() const;

  void setArea(int area);

  int getArea() const;

  void setAreaWithinDist(int area_within_dist);

  int getAreaWithinDist() const;

  void setPerCutClass(bool per_cut_class);

  bool isPerCutClass() const;

  void setWithinCutDistValid(bool within_cut_dist_valid);

  bool isWithinCutDistValid() const;

  void setFromAbove(bool from_above);

  bool isFromAbove() const;

  void setFromBelow(bool from_below);

  bool isFromBelow() const;

  void setLengthValid(bool length_valid);

  bool isLengthValid() const;

  void setAreaValid(bool area_valid);

  bool isAreaValid() const;

  void setAreaWithinDistValid(bool area_within_dist_valid);

  bool isAreaWithinDistValid() const;

  void setSameMetalOverlap(bool same_metal_overlap);

  bool isSameMetalOverlap() const;

  void setFullyEnclosed(bool fully_enclosed);

  bool isFullyEnclosed() const;

  // User Code Begin dbTechLayerMinCutRule

  void setCutsPerCutClass(std::string cut_class, int num_cuts);

  static dbTechLayerMinCutRule* create(dbTechLayer* layer);

  static dbTechLayerMinCutRule* getTechLayerMinCutRule(dbTechLayer* inly,
                                                       uint dbid);

  static void destroy(dbTechLayerMinCutRule* rule);

  // User Code End dbTechLayerMinCutRule
};

class dbTechLayerMinStepRule : public dbObject
{
 public:
  void setMinStepLength(int min_step_length);

  int getMinStepLength() const;

  void setMaxEdges(uint max_edges);

  uint getMaxEdges() const;

  void setMinAdjLength1(int min_adj_length1);

  int getMinAdjLength1() const;

  void setMinAdjLength2(int min_adj_length2);

  int getMinAdjLength2() const;

  void setEolWidth(int eol_width);

  int getEolWidth() const;

  void setMinBetweenLength(int min_between_length);

  int getMinBetweenLength() const;

  void setMaxEdgesValid(bool max_edges_valid);

  bool isMaxEdgesValid() const;

  void setMinAdjLength1Valid(bool min_adj_length1_valid);

  bool isMinAdjLength1Valid() const;

  void setNoBetweenEol(bool no_between_eol);

  bool isNoBetweenEol() const;

  void setMinAdjLength2Valid(bool min_adj_length2_valid);

  bool isMinAdjLength2Valid() const;

  void setConvexCorner(bool convex_corner);

  bool isConvexCorner() const;

  void setMinBetweenLengthValid(bool min_between_length_valid);

  bool isMinBetweenLengthValid() const;

  void setExceptSameCorners(bool except_same_corners);

  bool isExceptSameCorners() const;

  void setConcaveCorner(bool concave_corner);

  bool isConcaveCorner() const;

  void setExceptRectangle(bool except_rectangle);

  bool isExceptRectangle() const;

  void setNoAdjacentEol(bool no_adjacent_eol);

  bool isNoAdjacentEol() const;

  // User Code Begin dbTechLayerMinStepRule
  static dbTechLayerMinStepRule* create(dbTechLayer* layer);

  static dbTechLayerMinStepRule* getTechLayerMinStepRule(dbTechLayer* inly,
                                                         uint dbid);

  static void destroy(dbTechLayerMinStepRule* rule);
  // User Code End dbTechLayerMinStepRule
};

class dbTechLayerSpacingEolRule : public dbObject
{
 public:
  void setEolSpace(int eol_space);

  int getEolSpace() const;

  void setEolWidth(int eol_width);

  int getEolWidth() const;

  void setWrongDirSpace(int wrong_dir_space);

  int getWrongDirSpace() const;

  void setOppositeWidth(int opposite_width);

  int getOppositeWidth() const;

  void setEolWithin(int eol_within);

  int getEolWithin() const;

  void setWrongDirWithin(int wrong_dir_within);

  int getWrongDirWithin() const;

  void setExactWidth(int exact_width);

  int getExactWidth() const;

  void setOtherWidth(int other_width);

  int getOtherWidth() const;

  void setFillTriangle(int fill_triangle);

  int getFillTriangle() const;

  void setCutClass(int cut_class);

  int getCutClass() const;

  void setWithCutSpace(int with_cut_space);

  int getWithCutSpace() const;

  void setEnclosureEndWidth(int enclosure_end_width);

  int getEnclosureEndWidth() const;

  void setEnclosureEndWithin(int enclosure_end_within);

  int getEnclosureEndWithin() const;

  void setEndPrlSpace(int end_prl_space);

  int getEndPrlSpace() const;

  void setEndPrl(int end_prl);

  int getEndPrl() const;

  void setEndToEndSpace(int end_to_end_space);

  int getEndToEndSpace() const;

  void setOneCutSpace(int one_cut_space);

  int getOneCutSpace() const;

  void setTwoCutSpace(int two_cut_space);

  int getTwoCutSpace() const;

  void setExtension(int extension);

  int getExtension() const;

  void setWrongDirExtension(int wrong_dir_extension);

  int getWrongDirExtension() const;

  void setOtherEndWidth(int other_end_width);

  int getOtherEndWidth() const;

  void setMaxLength(int max_length);

  int getMaxLength() const;

  void setMinLength(int min_length);

  int getMinLength() const;

  void setParSpace(int par_space);

  int getParSpace() const;

  void setParWithin(int par_within);

  int getParWithin() const;

  void setParPrl(int par_prl);

  int getParPrl() const;

  void setParMinLength(int par_min_length);

  int getParMinLength() const;

  void setEncloseDist(int enclose_dist);

  int getEncloseDist() const;

  void setCutToMetalSpace(int cut_to_metal_space);

  int getCutToMetalSpace() const;

  void setMinAdjLength(int min_adj_length);

  int getMinAdjLength() const;

  void setMinAdjLength1(int min_adj_length1);

  int getMinAdjLength1() const;

  void setMinAdjLength2(int min_adj_length2);

  int getMinAdjLength2() const;

  void setNotchLength(int notch_length);

  int getNotchLength() const;

  void setExactWidthValid(bool exact_width_valid);

  bool isExactWidthValid() const;

  void setWrongDirSpacingValid(bool wrong_dir_spacing_valid);

  bool isWrongDirSpacingValid() const;

  void setOppositeWidthValid(bool opposite_width_valid);

  bool isOppositeWidthValid() const;

  void setWithinValid(bool within_valid);

  bool isWithinValid() const;

  void setWrongDirWithinValid(bool wrong_dir_within_valid);

  bool isWrongDirWithinValid() const;

  void setSameMaskValid(bool same_mask_valid);

  bool isSameMaskValid() const;

  void setExceptExactWidthValid(bool except_exact_width_valid);

  bool isExceptExactWidthValid() const;

  void setFillConcaveCornerValid(bool fill_concave_corner_valid);

  bool isFillConcaveCornerValid() const;

  void setWithcutValid(bool withcut_valid);

  bool isWithcutValid() const;

  void setCutClassValid(bool cut_class_valid);

  bool isCutClassValid() const;

  void setWithCutAboveValid(bool with_cut_above_valid);

  bool isWithCutAboveValid() const;

  void setEnclosureEndValid(bool enclosure_end_valid);

  bool isEnclosureEndValid() const;

  void setEnclosureEndWithinValid(bool enclosure_end_within_valid);

  bool isEnclosureEndWithinValid() const;

  void setEndPrlSpacingValid(bool end_prl_spacing_valid);

  bool isEndPrlSpacingValid() const;

  void setPrlValid(bool prl_valid);

  bool isPrlValid() const;

  void setEndToEndValid(bool end_to_end_valid);

  bool isEndToEndValid() const;

  void setCutSpacesValid(bool cut_spaces_valid);

  bool isCutSpacesValid() const;

  void setExtensionValid(bool extension_valid);

  bool isExtensionValid() const;

  void setWrongDirExtensionValid(bool wrong_dir_extension_valid);

  bool isWrongDirExtensionValid() const;

  void setOtherEndWidthValid(bool other_end_width_valid);

  bool isOtherEndWidthValid() const;

  void setMaxLengthValid(bool max_length_valid);

  bool isMaxLengthValid() const;

  void setMinLengthValid(bool min_length_valid);

  bool isMinLengthValid() const;

  void setTwoSidesValid(bool two_sides_valid);

  bool isTwoSidesValid() const;

  void setEqualRectWidthValid(bool equal_rect_width_valid);

  bool isEqualRectWidthValid() const;

  void setParallelEdgeValid(bool parallel_edge_valid);

  bool isParallelEdgeValid() const;

  void setSubtractEolWidthValid(bool subtract_eol_width_valid);

  bool isSubtractEolWidthValid() const;

  void setParPrlValid(bool par_prl_valid);

  bool isParPrlValid() const;

  void setParMinLengthValid(bool par_min_length_valid);

  bool isParMinLengthValid() const;

  void setTwoEdgesValid(bool two_edges_valid);

  bool isTwoEdgesValid() const;

  void setSameMetalValid(bool same_metal_valid);

  bool isSameMetalValid() const;

  void setNonEolCornerOnlyValid(bool non_eol_corner_only_valid);

  bool isNonEolCornerOnlyValid() const;

  void setParallelSameMaskValid(bool parallel_same_mask_valid);

  bool isParallelSameMaskValid() const;

  void setEncloseCutValid(bool enclose_cut_valid);

  bool isEncloseCutValid() const;

  void setBelowValid(bool below_valid);

  bool isBelowValid() const;

  void setAboveValid(bool above_valid);

  bool isAboveValid() const;

  void setCutSpacingValid(bool cut_spacing_valid);

  bool isCutSpacingValid() const;

  void setAllCutsValid(bool all_cuts_valid);

  bool isAllCutsValid() const;

  void setToConcaveCornerValid(bool to_concave_corner_valid);

  bool isToConcaveCornerValid() const;

  void setMinAdjacentLengthValid(bool min_adjacent_length_valid);

  bool isMinAdjacentLengthValid() const;

  void setTwoMinAdjLengthValid(bool two_min_adj_length_valid);

  bool isTwoMinAdjLengthValid() const;

  void setToNotchLengthValid(bool to_notch_length_valid);

  bool isToNotchLengthValid() const;

  // User Code Begin dbTechLayerSpacingEolRule
  static dbTechLayerSpacingEolRule* create(dbTechLayer* layer);

  static dbTechLayerSpacingEolRule* getTechLayerSpacingEolRule(
      dbTechLayer* inly,
      uint dbid);

  static void destroy(dbTechLayerSpacingEolRule* rule);
  // User Code End dbTechLayerSpacingEolRule
};

class dbTechLayerSpacingTablePrlRule : public dbObject
{
 public:
  void setEolWidth(int eol_width);

  int getEolWidth() const;

  void setWrongDirection(bool wrong_direction);

  bool isWrongDirection() const;

  void setSameMask(bool same_mask);

  bool isSameMask() const;

  void setExceeptEol(bool exceept_eol);

  bool isExceeptEol() const;

  // User Code Begin dbTechLayerSpacingTablePrlRule
  static dbTechLayerSpacingTablePrlRule* getTechLayerSpacingTablePrlRule(
      dbTechLayer* inly,
      uint dbid);

  static dbTechLayerSpacingTablePrlRule* create(dbTechLayer* _layer);

  static void destroy(dbTechLayerSpacingTablePrlRule* rule);

  void setTable(std::vector<int> width_tbl,
                std::vector<int> length_tbl,
                std::vector<std::vector<int>> spacing_tbl,
                std::map<uint, std::pair<int, int>> excluded_map);
  void getTable(std::vector<int>& width_tbl,
                std::vector<int>& length_tbl,
                std::vector<std::vector<int>>& spacing_tbl,
                std::map<uint, std::pair<int, int>>& excluded_map);

  void setSpacingTableInfluence(
      std::vector<std::tuple<int, int, int>> influence_tbl);

  int getSpacing(int width, int length) const;

  bool hasExceptWithin(int width) const;

  std::pair<int, int> getExceptWithin(int width) const;

  // User Code End dbTechLayerSpacingTablePrlRule
};

class dbTechLayerTwoWiresForbiddenSpcRule : public dbObject
{
 public:
  void setMinSpacing(int min_spacing);

  int getMinSpacing() const;

  void setMaxSpacing(int max_spacing);

  int getMaxSpacing() const;

  void setMinSpanLength(int min_span_length);

  int getMinSpanLength() const;

  void setMaxSpanLength(int max_span_length);

  int getMaxSpanLength() const;

  void setPrl(int prl);

  int getPrl() const;

  void setMinExactSpanLength(bool min_exact_span_length);

  bool isMinExactSpanLength() const;

  void setMaxExactSpanLength(bool max_exact_span_length);

  bool isMaxExactSpanLength() const;

  // User Code Begin dbTechLayerTwoWiresForbiddenSpcRule
  static dbTechLayerTwoWiresForbiddenSpcRule* create(dbTechLayer* layer);

  static void destroy(dbTechLayerTwoWiresForbiddenSpcRule* rule);
  // User Code End dbTechLayerTwoWiresForbiddenSpcRule
};

class dbTechLayerWidthTableRule : public dbObject
{
 public:
  void setWrongDirection(bool wrong_direction);

  bool isWrongDirection() const;

  void setOrthogonal(bool orthogonal);

  bool isOrthogonal() const;

  // User Code Begin dbTechLayerWidthTableRule

  void addWidth(int width);

  std::vector<int> getWidthTable() const;

  static dbTechLayerWidthTableRule* create(dbTechLayer* layer);

  static dbTechLayerWidthTableRule* getTechLayerWidthTableRule(
      dbTechLayer* inly,
      uint dbid);

  static void destroy(dbTechLayerWidthTableRule* rule);
  // User Code End dbTechLayerWidthTableRule
};

class dbTechLayerWrongDirSpacingRule : public dbObject
{
 public:
  void setWrongdirSpace(int wrongdir_space);

  int getWrongdirSpace() const;

  void setNoneolWidth(int noneol_width);

  int getNoneolWidth() const;

  void setLength(int length);

  int getLength() const;

  void setPrlLength(int prl_length);

  int getPrlLength() const;

  void setNoneolValid(bool noneol_valid);

  bool isNoneolValid() const;

  void setLengthValid(bool length_valid);

  bool isLengthValid() const;

  // User Code Begin dbTechLayerWrongDirSpacingRule
  static dbTechLayerWrongDirSpacingRule* create(dbTechLayer* layer);

  static dbTechLayerWrongDirSpacingRule* getTechLayerWrongDirSpacingRule(
      dbTechLayer* inly,
      uint dbid);

  static void destroy(dbTechLayerWrongDirSpacingRule* rule);
  // User Code End dbTechLayerWrongDirSpacingRule
};

// Generator Code End ClassDefinition
///
/// dbProperty - Boolean property.
///
class dbBoolProperty : public dbProperty
{
 public:
  /// Get the value of this property.
  bool getValue();

  /// Set the value of this property.
  void setValue(bool value);

  /// Create a bool property. Returns nullptr if a property with the same name
  /// already exists.
  static dbBoolProperty* create(dbObject* object, const char* name, bool value);

  /// Find the named property of type bool. Returns nullptr if the property does
  /// not exist.
  static dbBoolProperty* find(dbObject* object, const char* name);
};

///
/// dbProperty - String property.
///
class dbStringProperty : public dbProperty
{
 public:
  /// Get the value of this property.
  std::string getValue();

  /// Set the value of this property.
  void setValue(const char* value);

  /// Create a string property. Returns nullptr if a property with the same name
  /// already exists.
  static dbStringProperty* create(dbObject* object,
                                  const char* name,
                                  const char* value);

  /// Find the named property of type string. Returns nullptr if the property
  /// does not exist.
  static dbStringProperty* find(dbObject* object, const char* name);
};

///
/// dbProperty - Int property.
///
class dbIntProperty : public dbProperty
{
 public:
  /// Get the value of this property.
  int getValue();

  /// Set the value of this property.
  void setValue(int value);

  /// Create a int property. Returns nullptr if a property with the same name
  /// already exists.
  static dbIntProperty* create(dbObject* object, const char* name, int value);

  /// Find the named property of type int. Returns nullptr if the property does
  /// not exist.
  static dbIntProperty* find(dbObject* object, const char* name);
};

///
/// dbProperty - Double property.
///
class dbDoubleProperty : public dbProperty
{
 public:
  /// Get the value of this property.
  double getValue();

  /// Set the value of this property.
  void setValue(double value);

  /// Create a double property. Returns nullptr if a property with the same name
  /// already exists.
  static dbDoubleProperty* create(dbObject* object,
                                  const char* name,
                                  double value);

  /// Find the named property of type double. Returns nullptr if the property
  /// does not exist.
  static dbDoubleProperty* find(dbObject* object, const char* name);
};

}  // namespace odb

// Overload std::less for these types
#include "odb/dbCompare.inc"  // IWYU pragma: export<|MERGE_RESOLUTION|>--- conflicted
+++ resolved
@@ -2532,7 +2532,8 @@
   ///
   void dump() const;
 
-<<<<<<< HEAD
+  void checkSanityModNetConsistency() const;
+
   ///
   /// Dump dbNet connectivity for debugging
   ///
@@ -2554,9 +2555,6 @@
                                      int level,
                                      std::set<const dbObject*>& visited,
                                      utl::Logger* logger);
-=======
-  void checkSanityModNetConsistency() const;
->>>>>>> 7e265db7
 };
 
 ///////////////////////////////////////////////////////////////////////////////

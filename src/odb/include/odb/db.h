// SPDX-License-Identifier: BSD-3-Clause
// Copyright (c) 2019-2025, The OpenROAD Authors

#pragma once

#include <cstdint>
#include <cstdio>
#include <fstream>
#include <iostream>
#include <list>
#include <map>
#include <optional>
#include <set>
#include <string>
#include <string_view>
#include <tuple>
#include <utility>
#include <variant>
#include <vector>

#include "odb/dbBlockSet.h"
#include "odb/dbCCSegSet.h"
#include "odb/dbDatabaseObserver.h"
#include "odb/dbMatrix.h"
#include "odb/dbNetSet.h"
#include "odb/dbObject.h"
#include "odb/dbSet.h"
#include "odb/dbTypes.h"
#include "odb/dbViaParams.h"
#include "odb/geom.h"
#include "odb/isotropy.h"
#include "odb/odb.h"

inline constexpr int ADS_MAX_CORNER = 10;

namespace utl {
class Logger;
}

namespace odb {

class dbShape;
class lefout;
class dbViaParams;
class dbTransform;

template <class T>
class dbId;

// Forward declarations of all database objects
class dbBox;
class dbJournalEntry;

// Property objects
class dbBoolProperty;
class dbStringProperty;
class dbIntProperty;
class dbDoubleProperty;

// Design objects
class dbBlock;
class dbBTerm;
class dbNet;
class dbInst;
class dbITerm;
class dbVia;
class dbTrackGrid;
class dbObstruction;
class dbBlockage;
class dbWire;
class dbSWire;
class dbSBox;
class dbCapNode;
class dbRSeg;
class dbCCSeg;
class dbBlockSearch;
class dbRow;
class dbFill;
class dbTechAntennaPinModel;
class dbBlockCallBackObj;
class dbRegion;
class dbBPin;

// Lib objects
class dbLib;
class dbSite;
class dbMaster;
class dbMTerm;
class dbMPin;
class dbGDSLib;

// Tech objects
class dbTech;
class dbTechVia;
class dbTechViaRule;
class dbTechViaLayerRule;
class dbTechViaGenerateRule;
class dbTechNonDefaultRule;
class dbTechLayerRule;
class dbTechLayerSpacingRule;
class dbTechLayerAntennaRule;
class dbTechMinCutRule;
class dbTechMinEncRule;
class dbTechV55InfluenceEntry;
class dbTechSameNetRule;
class dbViaParams;

// Generator Code Begin ClassDeclarations
class dbAccessPoint;
class dbBusPort;
class dbCellEdgeSpacing;
class dbChip;
class dbChipBump;
class dbChipBumpInst;
class dbChipConn;
class dbChipInst;
class dbChipNet;
class dbChipRegion;
class dbChipRegionInst;
class dbDatabase;
class dbDft;
class dbGCellGrid;
class dbGDSARef;
class dbGDSBoundary;
class dbGDSBox;
class dbGDSPath;
class dbGDSSRef;
class dbGDSStructure;
class dbGDSText;
class dbGlobalConnect;
class dbGroup;
class dbGuide;
class dbIsolation;
class dbLevelShifter;
class dbLogicPort;
class dbMarker;
class dbMarkerCategory;
class dbMasterEdgeType;
class dbMetalWidthViaMap;
class dbModBTerm;
class dbModInst;
class dbModITerm;
class dbModNet;
class dbModule;
class dbNetTrack;
class dbPolygon;
class dbPowerDomain;
class dbPowerSwitch;
class dbProperty;
class dbScanChain;
class dbScanInst;
class dbScanList;
class dbScanPartition;
class dbScanPin;
class dbTechLayer;
class dbTechLayerAreaRule;
class dbTechLayerArraySpacingRule;
class dbTechLayerCornerSpacingRule;
class dbTechLayerCutClassRule;
class dbTechLayerCutEnclosureRule;
class dbTechLayerCutSpacingRule;
class dbTechLayerCutSpacingTableDefRule;
class dbTechLayerCutSpacingTableOrthRule;
class dbTechLayerEolExtensionRule;
class dbTechLayerEolKeepOutRule;
class dbTechLayerForbiddenSpacingRule;
class dbTechLayerKeepOutZoneRule;
class dbTechLayerMaxSpacingRule;
class dbTechLayerMinCutRule;
class dbTechLayerMinStepRule;
class dbTechLayerSpacingEolRule;
class dbTechLayerSpacingTablePrlRule;
class dbTechLayerTwoWiresForbiddenSpcRule;
class dbTechLayerWidthTableRule;
class dbTechLayerWrongDirSpacingRule;
// Generator Code End ClassDeclarations

// Extraction Objects
class dbExtControl;

// Custom iterators
class dbModuleBusPortModBTermItr;

///////////////////////////////////////////////////////////////////////////////
///
/// A box is the element used to represent layout shapes.
///
///////////////////////////////////////////////////////////////////////////////
class dbBox : public dbObject
{
 public:
  ///
  /// Get the lower coordinate.
  ///
  int xMin();

  ///
  /// Get the lower y coordinate.
  ///
  int yMin();

  ///
  /// Get the high x coordinate.
  ///
  int xMax();

  ///
  /// Get the high y coordinate.
  ///
  int yMax();

  ///
  /// Returns true if this box represents a via
  ///
  bool isVia();

  ///
  /// Get tech-via this box represents.
  /// returns nullptr if this box does not represent a tech-via
  ///
  dbTechVia* getTechVia();

  ///
  /// Get block-via this box represents.
  /// returns nullptr if this box does not represent a block-via
  ///
  dbVia* getBlockVia();

  ///
  /// Return the placed location of this via.
  ///
  void getViaXY(int& x, int& y);

  ///
  /// Return the placed location of this via.
  ///
  Point getViaXY();

  ///
  /// Get the box bounding points.
  ///
  Rect getBox();

  ///
  /// Get the translated boxes of this via
  ///
  void getViaBoxes(std::vector<dbShape>& shapes);

  ///
  /// Get the translated boxes of this via on the given layer
  ///
  void getViaLayerBoxes(dbTechLayer* layer, std::vector<dbShape>& shapes);

  ///
  /// Get the width (xMax-xMin) of the box.
  ///
  int getDir();

  ///
  /// Get the width (xMax-xMin) of the box.
  ///
  uint getDX();

  int getDesignRuleWidth() const;

  void setDesignRuleWidth(int);

  ///
  /// Get the height (yMax-yMin) of the box.
  ///
  uint getDY();
  uint getWidth(uint dir = 1);
  uint getLength(uint dir = 1);

  ///
  /// Set temporary flag visited
  ///
  void setVisited(bool value);
  bool isVisited();

  ///
  /// Get the owner of this box
  ///
  dbObject* getBoxOwner();

  ///
  /// Get the owner type of this box
  ///
  dbBoxOwner getOwnerType();

  ///
  /// Get the layer of this box.
  /// Returns nullptr if this shape is an object bbox.
  /// These bboxes have no layer.
  ///     dbBlock    - bbox has no layer
  ///     dbInst     - bbox has no layer
  ///     dbVia      - bbox has no layer
  ///     dbTechVia  - bbox has no layer
  ///
  /// These bboxes have no layer.
  ///    All dbBox(s) that represent VIA's.
  ///
  dbTechLayer* getTechLayer();

  ///
  /// Get the layer mask assigned to this box.
  /// Returns 0 is not assigned or bbox has no layer
  ///
  uint getLayerMask();

  ///
  /// Sets the layer mask for this box.
  ///
  void setLayerMask(uint mask);

  ///
  /// Add a physical pin to a dbBPin.
  /// Returns nullptr if this dbBPin already has a pin.
  ///
  static dbBox* create(dbBPin* bpin,
                       dbTechLayer* layer,
                       int x1,
                       int y1,
                       int x2,
                       int y2,
                       uint mask = 0);

  ///
  /// Add a box to a block-via.
  ///
  static dbBox* create(dbVia* via,
                       dbTechLayer* layer,
                       int x1,
                       int y1,
                       int x2,
                       int y2);

  ///
  /// Add an obstruction to a master.
  ///
  static dbBox* create(dbMaster* master,
                       dbTechLayer* layer,
                       int x1,
                       int y1,
                       int x2,
                       int y2);

  ///
  /// Add a via obstrction to a master.
  /// This function may fail and return nullptr if this via has no shapes.
  ///
  static dbBox* create(dbMaster* master, dbTechVia* via, int x, int y);

  ///
  /// Add a wire-shape to a master-pin.
  ///
  static dbBox* create(dbMPin* pin,
                       dbTechLayer* layer,
                       int x1,
                       int y1,
                       int x2,
                       int y2);

  ///
  /// Add a wire-shape to a polygon.
  ///
  static dbBox* create(dbPolygon* pbox, int x1, int y1, int x2, int y2);

  ///
  /// Add a via obstrction to a master-pin.
  /// This function may fail and return nullptr if this via has no shapes.
  ///
  static dbBox* create(dbMPin* pin, dbTechVia* via, int x, int y);

  ///
  /// Add a shape to a tech-via;
  ///
  static dbBox* create(dbTechVia* via,
                       dbTechLayer* layer,
                       int x1,
                       int y1,
                       int x2,
                       int y2);

  ///
  /// Add a boundary to a region
  ///
  static dbBox* create(dbRegion* region, int x1, int y1, int x2, int y2);

  ///
  /// Create a halo on an instance.
  ///
  static dbBox* create(dbInst* inst, int x1, int y1, int x2, int y2);

  // Destroy box
  static void destroy(dbBox* box);

  ///
  /// Translate a database-id back to a pointer.
  /// This function translates any dbBox which is part of a block.
  ///
  static dbBox* getBox(dbBlock* block, uint oid);

  /// Translate a database-id back to a pointer.
  /// This function translates any dbBox which is part of a tech.
  ///
  static dbBox* getBox(dbTech* tech, uint oid);

  ///
  /// Translate a database-id back to a pointer.
  /// This function translates any dbBox whichs is part of a master.
  ///
  static dbBox* getBox(dbMaster* master, uint oid);
};

///////////////////////////////////////////////////////////////////////////////
///
/// A sbox is the element used to represent special layout shapes.
///
///////////////////////////////////////////////////////////////////////////////
class dbSBox : public dbBox
{
 public:
  /// Direction of segment
  enum Direction
  {
    UNDEFINED = 0,
    HORIZONTAL = 1,
    VERTICAL = 2,
    OCTILINEAR = 3
  };

  ///
  /// Get the shape type of this wire.
  ///
  dbWireShapeType getWireShapeType();

  ///
  /// Return the specified direction of this segment
  ///
  Direction getDirection();

  ///
  /// Get the swire of this shape
  ///
  dbSWire* getSWire();

  ///
  /// Get Oct Wire Shape
  ///
  Oct getOct();

  ///
  /// Get via mask for bottom layer of via
  ///
  uint getViaBottomLayerMask();

  ///
  /// Get via mask for cut layer of via
  ///
  uint getViaCutLayerMask();

  ///
  /// Get via mask for top layer of via
  ///
  uint getViaTopLayerMask();

  ///
  /// Set via masks
  ///
  void setViaLayerMask(uint bottom, uint cut, uint top);

  ///
  /// Has via mask
  ///
  bool hasViaLayerMasks();

  ///
  /// Create a set of new sboxes from a via array
  ///
  std::vector<dbSBox*> smashVia();

  ///
  /// Add a rect to a dbSWire.
  ///
  /// If direction == UNDEFINED
  ///    |(x2-x1)| must be an even number or |(y2-y1)| must be an even number
  ///
  /// If direction == HORIZONTAL
  ///    |(y2-y1)| must be an even number
  ///
  /// If direction == VERTICAL
  ///    |(x2-x1)| must be an even number
  ///
  /// If the direction sementics are not met, this function will return nullptr.
  ///
  /// These requirements are a result that the current DEF semantics (5.5) use
  /// PATH statements to output these rectangles, the paths must have even
  /// widths.
  static dbSBox* create(dbSWire* swire,
                        dbTechLayer* layer,
                        int x1,
                        int y1,
                        int x2,
                        int y2,
                        dbWireShapeType type,
                        Direction dir = UNDEFINED,
                        int width = 0);

  ///
  /// Add a block-via to a dbSWire
  /// This function may fail and return nullptr if this via has no shapes.
  ///
  static dbSBox* create(dbSWire* swire,
                        dbVia* via,
                        int x,
                        int y,
                        dbWireShapeType type);

  ///
  /// Add a tech-via to a dbSWire.
  /// This function may fail and return nullptr if this via has no shapes.
  ///
  static dbSBox* create(dbSWire* swire,
                        dbTechVia* via,
                        int x,
                        int y,
                        dbWireShapeType type);

  ///
  /// Translate a database-id back to a pointer.
  /// This function translates any dbBox whichs is part of a block
  ///
  static dbSBox* getSBox(dbBlock* block, uint oid);

  ///
  /// Destroy a SBox.
  ///
  static void destroy(dbSBox* box);
};

///////////////////////////////////////////////////////////////////////////////
///
/// A Block is the element used to represent a layout-netlist.
/// A Block can have multiple children, however, currently only two-levels
/// of hierarchy is supported.
///
///////////////////////////////////////////////////////////////////////////////
class dbBlock : public dbObject
{
 public:
  struct dbBTermGroup
  {
    std::vector<dbBTerm*> bterms;
    bool order = false;
  };

  struct dbBTermTopLayerGrid
  {
    // The single top-most routing layer of the placement grid.
    dbTechLayer* layer = nullptr;
    // The distance between each valid position on the grid in the x- and
    // y-directions, respectively.
    int x_step = 0;
    int y_step = 0;
    // The region of the placement grid.
    Polygon region;
    // The width and height of the pins assigned to this grid. The centers of
    // the pins are placed on the grid positions.
    int pin_width = 0;
    int pin_height = 0;
    // The boundary around existing routing obstructions that the pins should
    // avoid.
    int keepout = 0;
  };

  ///
  /// Get block chip name.
  ///
  std::string getName();

  ///
  /// Get the block chip name.
  ///
  const char* getConstName();

  ///
  /// Get the bounding box of this block.
  ///
  dbBox* getBBox();

  ///
  /// Get the chip this block belongs too.
  ///
  dbChip* getChip();

  ///
  /// Get the database this block belongs too.
  ///
  dbDatabase* getDataBase();

  ///
  /// Get the technology of this block
  ///
  dbTech* getTech();

  ///
  /// Get the parent block this block. Returns nullptr if this block is the
  /// top-block of the chip.
  ///
  dbBlock* getParent();

  ///
  /// Returns the hierarchical parent of this block if it exists.
  ///
  dbInst* getParentInst();

  ///
  /// Returns the top module of this block.
  ///
  dbModule* getTopModule() const;

  ///
  /// Get the child blocks of this block.
  ///
  dbSet<dbBlock> getChildren();

  ///
  /// Find a specific child-block of this block.
  /// Returns nullptr if the object was not found.
  ///
  dbBlock* findChild(const char* name);

  ///
  /// Get all the block-terminals of this block.
  ///
  dbSet<dbBTerm> getBTerms();

  ///
  /// Find a specific bterm of this block.
  /// Returns nullptr if the object was not found.
  ///
  dbBTerm* findBTerm(const char* name);

  ///
  /// Get all the bterm groups of this block.
  ///
  std::vector<dbBTermGroup> getBTermGroups();

  ///
  /// Get all the block-terminals of this block.
  /// The flag order places the pins ordered in ascending x/y position.
  ///
  void addBTermGroup(const std::vector<dbBTerm*>& bterms, bool order);

  ///
  /// Define the top layer grid for pin placement.
  ///
  void setBTermTopLayerGrid(const dbBTermTopLayerGrid& top_layer_grid);

  ///
  /// Get the top layer grid for pin placement.
  ///
  std::optional<dbBTermTopLayerGrid> getBTermTopLayerGrid();

  ///
  /// Get only the polygon corresponding to the top layer grid region.
  ///
  Polygon getBTermTopLayerGridRegion();

  ///
  /// Find the rectangle corresponding to the constraint region in a specific
  /// edge of the die area.
  ///
  Rect findConstraintRegion(const Direction2D& edge, int begin, int end);

  ///
  /// Add region constraint for dbBTerms according to their IO type.
  ///
  void addBTermConstraintByDirection(dbIoType direction,
                                     const Rect& constraint_region);

  ///
  /// Add region constraint for dbBTerms.
  ///
  void addBTermsToConstraint(const std::vector<dbBTerm*>& bterms,
                             const Rect& constraint_region);

  ///
  /// Get all the instance-terminals of this block.
  ///
  dbSet<dbITerm> getITerms();

  ///
  /// Get the instances of this block.
  ///
  dbSet<dbInst> getInsts();

  ///
  /// Get the modules of this block.
  ///
  dbSet<dbModule> getModules();

  ///
  /// Get the modinsts of this block.
  ///
  dbSet<dbModInst> getModInsts();
  dbSet<dbModNet> getModNets();
  dbSet<dbModBTerm> getModBTerms();
  dbSet<dbModITerm> getModITerms();

  ///
  /// Get the Power Domains of this block.
  ///
  dbSet<dbPowerDomain> getPowerDomains();

  ///
  /// Get the Logic Ports of this block.
  ///
  dbSet<dbLogicPort> getLogicPorts();

  ///
  /// Get the Power Switches of this block.
  ///
  dbSet<dbPowerSwitch> getPowerSwitches();

  ///
  /// Get the Isolations of this block.
  ///
  dbSet<dbIsolation> getIsolations();

  ///
  /// Get the LevelShifters of this block.
  ///
  dbSet<dbLevelShifter> getLevelShifters();

  ///
  /// Get the groups of this block.
  ///
  dbSet<dbGroup> getGroups();

  ///
  /// Get the access points of this block.
  ///
  dbSet<dbAccessPoint> getAccessPoints();

  ///
  /// Get the global connects of this block.
  ///
  dbSet<dbGlobalConnect> getGlobalConnects();

  ///
  /// Evaluate global connect rules on this block.
  /// and helper functions for global connections
  /// on this block.
  ///
  int globalConnect();
  int globalConnect(dbGlobalConnect* gc);
  int addGlobalConnect(dbRegion* region,
                       const char* instPattern,
                       const char* pinPattern,
                       dbNet* net,
                       bool do_connect);
  void reportGlobalConnect();
  void clearGlobalConnect();

  ///
  /// Get the component mask shift layers.
  ///
  std::vector<dbTechLayer*> getComponentMaskShift();

  ///
  /// Set the component mask shift layers.
  ///
  void setComponentMaskShift(const std::vector<dbTechLayer*>& layers);

  ///
  /// Find a specific instance of this block.
  /// Returns nullptr if the object was not found.
  ///
  dbInst* findInst(const char* name);

  ///
  /// Find a specific module in this block.
  /// Returns nullptr if the object was not found.
  ///
  dbModule* findModule(const char* name);

  ///
  /// Find a specific modinst in this block. path is
  /// master_module_name/modinst_name Returns nullptr if the object was not
  /// found.
  ///
  dbModInst* findModInst(const char* path);

  ///
  /// Find a specific PowerDomain in this block.
  /// Returns nullptr if the object was not found.
  ///
  dbPowerDomain* findPowerDomain(const char* name);

  ///
  /// Find a specific LogicPort in this block.
  /// Returns nullptr if the object was not found.
  ///
  dbLogicPort* findLogicPort(const char* name);

  ///
  /// Find a specific PowerSwitch in this block.
  /// Returns nullptr if the object was not found.
  ///
  dbPowerSwitch* findPowerSwitch(const char* name);

  ///
  /// Find a specific Isolation in this block.
  /// Returns nullptr if the object was not found.
  ///
  dbIsolation* findIsolation(const char* name);

  ///
  /// Find a specific LevelShifter in this block.
  /// Returns nullptr if the object was not found.
  ///
  dbLevelShifter* findLevelShifter(const char* name);

  ///
  /// Find a specific group in this block.
  /// Returns nullptr if the object was not found.
  ///
  dbGroup* findGroup(const char* name);

  ///
  /// Find a specific iterm of this block.
  ///
  /// The iterm name must be of the form:
  ///
  ///     <instanceName><hierDelimiter><termName>
  ///
  /// For example:   inst0/A
  ///
  dbITerm* findITerm(const char* name);

  ///
  /// Get the obstructions of this block
  ///
  dbSet<dbObstruction> getObstructions();

  ///
  /// Get the blockages of this block
  ///
  dbSet<dbBlockage> getBlockages();

  ///
  /// Get the nets of this block
  ///
  dbSet<dbNet> getNets();

  ///
  /// Get the capNodes of this block
  ///
  dbSet<dbCapNode> getCapNodes();

  ///
  /// Get the rsegs of this block
  ///
  dbSet<dbRSeg> getRSegs();

  ///
  /// Find a specific net of this block.
  /// Returns nullptr if the object was not found.
  ///
  dbNet* findNet(const char* name);

  //
  // Utility to write db file
  //
  // void dbBlock::writeDb(char *filename, int allNode=0);
  void writeDb(char* filename, int allNode = 0);

  //
  // Utility to write guides file
  //
  void writeGuides(const char* filename) const;

  ///
  /// Find a specific via of this block.
  /// Returns nullptr if the object was not found.
  ///
  dbVia* findVia(const char* name);

  ///
  /// Get the vias of this block
  ///
  dbSet<dbVia> getVias();

  ///
  /// Get the GCell grid of this block
  /// Returns nullptr if no grid exists.
  ///
  dbGCellGrid* getGCellGrid();

  ///
  /// Get the DEF units of this technology.
  ///
  int getDefUnits();

  ///
  /// Set the DEF units of this technology.
  ///
  void setDefUnits(int units);

  ///
  /// Get the Database units per micron.
  ///
  int getDbUnitsPerMicron();

  ///
  /// Convert a length from database units (DBUs) to microns.
  ///
  double dbuToMicrons(int dbu);
  double dbuToMicrons(unsigned int dbu);
  double dbuToMicrons(int64_t dbu);
  double dbuToMicrons(double dbu);

  ///
  /// Convert an area from database units squared (DBU^2) to square microns.
  ///
  double dbuAreaToMicrons(int64_t dbu_area);

  ///
  /// Convert a length from microns to database units (DBUs).
  ///
  int micronsToDbu(double microns);

  ///
  /// Convert an area from square microns to database units squared (DBU^2).
  ///
  int64_t micronsAreaToDbu(double micronsArea);

  ///
  /// Get the hierarchy delimiter.
  /// Returns (0) if the delimiter was not set.
  /// A hierarchy delimiter can only be set at the time
  /// a block is created.
  ///
  char getHierarchyDelimiter() const;

  ///
  /// Set the bus name delimiters
  ///
  void setBusDelimiters(char left, char right);

  ///
  /// Get the bus name delimiters
  /// Left and Right are set to "zero" if the bus delimiters
  /// were not set.
  ///
  void getBusDelimiters(char& left, char& right);

  ///
  /// Get extraction counters
  ///
  void getExtCount(int& numOfNet,
                   int& numOfRSeg,
                   int& numOfCapNode,
                   int& numOfCCSeg);

  ///
  /// Copy RC values from one extDb to another.
  ///
  void copyExtDb(uint fr,
                 uint to,
                 uint extDbCnt,
                 double resFactor,
                 double ccFactor,
                 double gndcFactor);

  ///
  /// Adjust RC values.
  ///
  void adjustRC(double resFactor, double ccFactor, double gndcFactor);

  ///
  /// add cc capacitance to gnd capacitance of capNodes of this block
  ///
  bool groundCC(float gndFactor);

  ///
  /// adjust CC's of nets
  ///
  bool adjustCC(float adjFactor,
                double ccThreshHold,
                std::vector<dbNet*>& nets,
                std::vector<dbNet*>& halonets);

  ///
  /// undo adjusted CC
  ///
  void undoAdjustedCC(std::vector<dbNet*>& nets, std::vector<dbNet*>& halonets);

  ///
  /// Get the number of process corners.
  ///
  int getCornerCount();

  ///
  /// having independent extraction corners ?
  ///
  bool extCornersAreIndependent();

  ///
  /// Get the number of corners kept n this block
  ///
  int getCornersPerBlock();

  ///
  /// Get the number of ext dbs
  ///
  int getExtDbCount();

  ///
  /// Get ext corner name by the index in ext Db
  ///
  void getExtCornerName(int corner, char* cName);

  ///
  /// Get the index in ext Db by name
  ///
  int getExtCornerIndex(const char* cornerName);

  ///
  /// Set corner name list
  ///
  void setCornerNameList(const char* name_list);

  ///
  /// Get corner name list
  ///
  char* getCornerNameList();

  ///
  /// Set the number of process corners. The maximum number of
  /// process corners is limited to 256. This method will
  /// delete all dbRCSeg, dbCCSeg, which depend on this value.
  ///
  void setCornerCount(int cornerCnt, int extDbCnt, const char* name_list);
  void setCornerCount(int cnt);

  ///
  /// Set the number of corners kept in this block
  ///
  void setCornersPerBlock(int cornersPerBlock);

  ///
  /// Initialize the parasitics value tables
  ///
  void initParasiticsValueTables();

  ///
  /// create child block for one extraction corner
  ///
  dbBlock* createExtCornerBlock(uint corner);
  ///
  /// find child block for one extraction corner
  ///
  dbBlock* findExtCornerBlock(uint corner);
  ///
  /// get extraction data block for one extraction corner
  ///
  dbBlock* getExtCornerBlock(uint corner);

  ///
  /// Get the track-grids of this block.
  ///
  dbSet<dbTrackGrid> getTrackGrids();

  ///
  /// Find a specific track-grid.
  /// Returns nullptr if a track-grid has not be defined for this layer.
  ///
  dbTrackGrid* findTrackGrid(dbTechLayer* layer);

  ///
  /// Get the rows of this block
  ///
  dbSet<dbRow> getRows();

  ///
  /// Get the fills in this block
  ///
  dbSet<dbFill> getFills();

  ///
  /// Get the list of masters used in this block.
  ///
  void getMasters(std::vector<dbMaster*>& masters);

  ///
  /// Set the die area. The die-area is considered a constant regardless
  /// of the geometric elements of the dbBlock. It is generally a constant
  /// declared in DEF.
  ///
  void setDieArea(const Rect& new_rect);

  ///
  /// Set the die area with polygon. Allows for non-rectangular floorplans
  ///
  void setDieArea(const Polygon& new_area);

  ///
  /// Get the die area. The default die-area is (0,0,0,0).
  ///
  Rect getDieArea();

  ///
  /// Get the die area as a polygon. The default die-area is (0,0,0,0).
  ///
  Polygon getDieAreaPolygon();

  ///
  /// Compute the core area based on rows
  ///
  odb::Polygon computeCoreArea();

  ///
  /// Set the core area.
  ///
  void setCoreArea(const Rect& new_area);

  ///
  /// Set the core area with polygon. Allows for non-rectangular floorplans
  ///
  void setCoreArea(const Polygon& new_area);

  ///
  /// Get the core area.
  ///
  Rect getCoreArea();

  ///
  /// Get the core area.
  ///
  Polygon getCoreAreaPolygon();

  ///
  /// Add region in the die area where IO pins cannot be placed
  ///
  void addBlockedRegionForPins(const Rect& region);

  ///
  /// Get the regions in the die area where IO pins cannot be placed
  ///
  const std::vector<Rect>& getBlockedRegionsForPins();

  ///
  /// Set the extmain instance.
  ///
  void setExtmi(void* ext);

  ///
  /// Get the extmain instance.
  ///
  void* getExtmi();

  ///
  /// Get the extraction control settings
  ///
  dbExtControl* getExtControl();

  ///
  /// Get the dbDft object for persistent dft structs
  ///
  dbDft* getDft() const;

  ///
  /// Get the minimum routing layer
  ///
  int getMinRoutingLayer() const;

  ///
  /// Set the minimum routing layer
  ///
  void setMinRoutingLayer(int min_routing_layer);

  ///
  /// Get the maximum routing layer
  ///
  int getMaxRoutingLayer() const;

  ///
  /// Set the maximum routing layer
  ///
  void setMaxRoutingLayer(int max_routing_layer);

  ///
  /// Set the minimum layer for clock
  ///
  int getMinLayerForClock() const;

  ///
  /// Set the minimum layer for clock
  ///
  void setMinLayerForClock(int min_layer_for_clock);

  ///
  /// Set the maximum layer for clock
  ///
  int getMaxLayerForClock() const;

  ///
  /// Set the maximum layer for clock
  ///
  void setMaxLayerForClock(int max_layer_for_clock);

  ///
  /// Get the gcell tile size
  ///
  int getGCellTileSize();

  ///
  /// Get the extraction corner names
  ///
  void getExtCornerNames(std::list<std::string>& ecl);

  ///
  /// Get the capacitor-coupled segments.
  ///
  dbSet<dbCCSeg> getCCSegs();

  ///
  /// Build search database for fast area searches for insts
  ///
  // uint makeInstSearchDB();

  ///
  /// Get search database object for fast area searches on physical objects
  ///
  dbBlockSearch* getSearchDb();

  ///
  /// destroy coupling caps of nets
  ///
  void destroyCCs(std::vector<dbNet*>& nets);

  ///
  /// destroy RC segments of nets
  ///
  void destroyRSegs(std::vector<dbNet*>& nets);

  ///
  /// destroy capnodes of nets
  ///
  void destroyCNs(std::vector<dbNet*>& nets, bool cleanExtid);

  ///
  /// destroy parasitics of nets
  ///
  void destroyParasitics(std::vector<dbNet*>& nets);
  void destroyCornerParasitics(std::vector<dbNet*>& nets);

  ///
  /// get cc_halo_net's of input nets
  ///
  void getCcHaloNets(std::vector<dbNet*>& changedNets,
                     std::vector<dbNet*>& ccHaloNets);

  ///
  /// merge rsegs before doing exttree
  ///
  void preExttreeMergeRC(double max_cap, uint corner);

  ///
  /// check if signal, clock and special nets are routed
  ///
  bool designIsRouted(bool verbose);

  ///
  /// Destroy wires of nets
  ///
  void destroyNetWires();

  ///
  /// clear
  ///
  void clear();

  ///
  /// get wire_updated nets
  ///
  void getWireUpdatedNets(std::vector<dbNet*>& nets);

  ///
  /// Make a unique net/instance name
  /// If parent is nullptr, the net name will be unique in top module.
  /// If base_name is nullptr, the default net name will be used.
  /// If uniquify is IF_NEEDED*, unique suffix will be added when necessary.
  /// If uniquify is *_WITH_UNDERSCORE, an underscore will be added before the
  /// unique suffix.
  ///
  std::string makeNewNetName(dbModInst* parent = nullptr,
                             const char* base_name = "net",
                             const dbNameUniquifyType& uniquify
                             = dbNameUniquifyType::ALWAYS);
  std::string makeNewInstName(dbModInst* parent = nullptr,
                              const char* base_name = "inst",
                              const dbNameUniquifyType& uniquify
                              = dbNameUniquifyType::ALWAYS);

  const char* getBaseName(const char* full_name) const;

  ///
  /// return the regions of this design
  ///
  dbSet<dbRegion> getRegions();

  ///
  /// Find a specific region. Returns nullptr if the region was not found.
  ///
  dbRegion* findRegion(const char* name);

  ///
  ///  Find the non-default-rule
  ///
  dbTechNonDefaultRule* findNonDefaultRule(const char* name);

  ///
  ///  Get the non-default-rules specific to this block.
  ///
  dbSet<dbTechNonDefaultRule> getNonDefaultRules();

  ///
  ///  Get marker categories for this block.
  ///
  dbSet<dbMarkerCategory> getMarkerCategories();

  ///
  ///  Find marker group for this block.
  ///
  dbMarkerCategory* findMarkerCategory(const char* name);

  //
  //  Write marker information to file
  //
  void writeMarkerCategories(const std::string& file);
  void writeMarkerCategories(std::ofstream& reports);

  ///
  /// set First driving iterm on all signal nets; set 0 is none exists
  void setDrivingItermsforNets();

  void clearUserInstFlags();

  std::map<dbTechLayer*, dbTechVia*> getDefaultVias();

  ///
  /// Destroy all the routing wires from signal and clock nets in this block.
  ///
  void destroyRoutes();

 public:
  ///
  /// Create a chip's top-block. Returns nullptr of a top-block already
  /// exists.
  /// If tech is null then the db must contain only one dbTech.
  ///
  static dbBlock* create(dbChip* chip,
                         const char* name,
                         char hier_delimiter = '/');

  ///
  /// Create a hierachical/child block. This block has no connectivity.
  /// If tech is null then the tech will be taken from 'block'
  /// Returns nullptr if a block with the same name exists.
  ///
  static dbBlock* create(dbBlock* block,
                         const char* name,
                         char hier_delimiter = '/');

  ///
  /// Translate a database-id back to a pointer.
  ///
  static dbBlock* getBlock(dbChip* chip, uint oid);

  ///
  /// Translate a database-id back to a pointer.
  ///
  static dbBlock* getBlock(dbBlock* block, uint oid);

  ///
  /// Destroy a block.
  ///
  static void destroy(dbBlock* block);

  ///
  /// Delete the bterm from the block.
  ///
  static dbSet<dbBlock>::iterator destroy(dbSet<dbBlock>::iterator& itr);

  //
  // For debugging only.  Print block content to an ostream.
  //
  void debugPrintContent(std::ostream& str_db);
  void debugPrintContent() { debugPrintContent(std::cout); }
};

///////////////////////////////////////////////////////////////////////////////
///
/// A block-terminal is the element used to represent connections in/out of
/// a block.
///
///////////////////////////////////////////////////////////////////////////////
class dbBTerm : public dbObject
{
 public:
  ///
  /// Get the block-terminal name.
  ///
  std::string getName();

  ///
  /// Get the block-terminal name.
  ///
  const char* getConstName();

  ///
  /// Change the name of the bterm.
  /// Returns true if successful.
  /// Returns false if a bterm with the same name already exists.
  ///
  bool rename(const char* name);

  ///
  /// Get bbox of this term (ie the bbox of the bpins)
  ///
  Rect getBBox();

  ///
  /// Set the signal type of this block-terminal.
  ///
  void setSigType(dbSigType type);

  ///
  /// Get the signal type of this block-terminal.
  ///
  dbSigType getSigType();

  ///
  /// Set the IO direction of this block-terminal.
  ///
  void setIoType(dbIoType type);

  ///
  /// Get the IO direction of this block-terminal.
  ///
  dbIoType getIoType();

  ///
  /// Set spef mark of this block-terminal.
  ///
  void setSpefMark(uint v);

  ///
  /// get spef mark of this block-terminal.
  ///
  bool isSetSpefMark();

  ///
  /// Set mark of this block-terminal.
  ///
  void setMark(uint v);

  ///
  /// get mark of this block-terminal.
  ///
  bool isSetMark();

  ///
  /// set ext id of this block-terminal.
  ///
  void setExtId(uint v);

  ///
  /// get ext id of this block-terminal.
  ///
  uint getExtId();

  ///
  /// is this terminal SPECIAL (i.e. not for regular signal routing).
  ///
  bool isSpecial() const;

  ///
  /// set SPECIAL attribute -- expected to be done once by DEF parser.
  ///
  void setSpecial();

  ///
  /// Get the net of this block-terminal.
  ///
  dbNet* getNet();

  ///
  /// Get the mod net of this block-terminal.
  dbModNet* getModNet();
  ///

  /// Disconnect the block-terminal from its net.
  /// kills a dbModNet and dbNet connection
  void disconnect();
  // Fine level apis to control which net removed from pin.
  /// Disconnect the block-terminal from its db net.
  void disconnectDbNet();
  /// Disconnect the block-terminal from its mod net.
  void disconnectDbModNet();

  /// Connect the block-terminal to net.
  ///
  void connect(dbNet* net);
  void connect(dbModNet* mod_net);

  ///
  /// Get the block of this block-terminal.
  ///
  dbBlock* getBlock() const;

  ///
  /// Get the hierarchical parent iterm of this bterm.
  ///
  /// Returns nullptr if this bterm has no parent iterm.
  ///
  ///
  ///     (top-block)
  ///     +------------------------------------------------------------------+
  ///     |                                                                  |
  ///     |                                                                  |
  ///     |                                                                  |
  ///     |               (child-block / instance)                           |
  ///     |               +----------------------------------+               |
  ///     |               |                                  |               |
  ///     |B             I|B                                 |               |
  ///     |o.............o|o..........                       |               |
  ///     |  (net in      |  (net in child-block)            |               |
  ///     |   top-block)  |                                  |               |
  ///     |               |                                  |               |
  ///     |               |                                  |               |
  ///     |               |                                  |               |
  ///     |               |                                  |               |
  ///     |               +----------------------------------+               |
  ///     |                                                                  |
  ///     |                                                                  |
  ///     +------------------------------------------------------------------+
  ///
  ///
  /// B = dbBterm
  /// I = dbIterm
  ///
  dbITerm* getITerm();

  ///
  /// Get the bpins of this bterm.
  ///
  dbSet<dbBPin> getBPins();

  ///
  /// This method finds the first "placed" dbPin box.
  /// returns false if there are no placed bpins.
  ///
  bool getFirstPin(dbShape& shape);

  ///
  /// This method finds the location the first "placed" dbPin box.
  /// The location is the computed center of the bbox.
  /// returns false if there are no placed bpins. x and y are set to zero.
  //
  bool getFirstPinLocation(int& x, int& y);

  ///
  /// This method returns the placementstatus of the first dbBPin.
  /// Returns NONE if bterm has no dbPins.
  ///
  dbPlacementStatus getFirstPinPlacementStatus();

  ///
  /// Get the ground sensistivity pin (5.6 DEF)
  ///
  dbBTerm* getGroundPin();

  ///
  /// Set the ground sensistivity pin (5.6 DEF)
  ///
  void setGroundPin(dbBTerm* pin);

  ///
  /// Get the supply sensistivity pin (5.6 DEF)
  ///
  dbBTerm* getSupplyPin();

  ///
  /// Set the supply sensistivity pin (5.6 DEF)
  ///
  void setSupplyPin(dbBTerm* pin);

  ///
  /// Create a new block-terminal.
  /// Returns nullptr if a bterm with this name already exists
  ///
  static dbBTerm* create(dbNet* net, const char* name);

  ///
  /// Delete the bterm from the block.
  ///
  static void destroy(dbBTerm* bterm);

  ///
  /// Delete the bterm from the block.

  static dbSet<dbBTerm>::iterator destroy(dbSet<dbBTerm>::iterator& itr);

  ///
  /// Translate a database-id back to a pointer.
  ///
  static dbBTerm* getBTerm(dbBlock* block, uint oid);

  uint32_t staVertexId();
  void staSetVertexId(uint32_t id);

  ///
  /// Set the region where the BTerm is constrained
  ///
  void setConstraintRegion(const Rect& constraint_region);

  ///
  /// Get the region where the BTerm is constrained
  ///
  std::optional<Rect> getConstraintRegion();

  ///
  /// Reset constraint region.
  ///
  void resetConstraintRegion();

  ///
  /// Set the bterm which position is mirrored to this bterm
  ///
  void setMirroredBTerm(dbBTerm* mirrored_bterm);

  ///
  /// Get the bterm that is mirrored to this bterm
  ///
  dbBTerm* getMirroredBTerm();

  ///
  /// Returns true if the current BTerm has a mirrored BTerm.
  ///
  bool hasMirroredBTerm();

  ///
  /// Return true if this BTerm is mirrored with another pin.
  ///
  bool isMirrored();
};

///////////////////////////////////////////////////////////////////////////////
///
/// A BPIn is the element that represents a physical connection to a block
/// terminal.
///
///////////////////////////////////////////////////////////////////////////////

class dbBPin : public dbObject
{
 public:
  ///
  /// Get the placement status of this block-terminal.
  ///
  dbPlacementStatus getPlacementStatus();

  ///
  /// Set the placement status of this block-terminal.
  ///
  void setPlacementStatus(dbPlacementStatus status);

  ///
  /// Get bterm of this pin.
  ///
  dbBTerm* getBTerm() const;

  ///
  /// Get boxes of this pin
  ///
  dbSet<dbBox> getBoxes();

  ///
  /// Get bbox of this pin (ie the bbox of getBoxes())
  ///
  Rect getBBox();

  ///
  /// Returns true if this bpin has an effective-width rule.
  ///
  bool hasEffectiveWidth();

  ///
  /// Set the effective width rule.
  ///
  void setEffectiveWidth(int w);

  ///
  /// Return the effective width rule.
  ///
  int getEffectiveWidth();

  ///
  /// Returns true if this bpin has an min-spacing rule.
  ///
  bool hasMinSpacing();

  ///
  /// Set the min spacing rule.
  ///
  void setMinSpacing(int w);

  ///
  /// Return the min spacing rule.
  ///
  int getMinSpacing();

  std::vector<dbAccessPoint*> getAccessPoints() const;

  ///
  /// Create a new block-terminal-pin
  ///
  static dbBPin* create(dbBTerm* bterm);

  ///
  /// Delete the bpin from this bterm
  ///
  static void destroy(dbBPin* bpin);

  ///
  /// Delete the bterm from the bterm.
  static dbSet<dbBPin>::iterator destroy(dbSet<dbBPin>::iterator& itr);

  ///
  /// Translate a database-id back to a pointer.
  ///
  static dbBPin* getBPin(dbBlock* block, uint oid);
};

///////////////////////////////////////////////////////////////////////////////
///
/// A Net is the element that represents a "net" on a block.
///
///////////////////////////////////////////////////////////////////////////////
class dbNet : public dbObject
{
 public:
  ///
  /// Get the net name.
  ///
  std::string getName() const;

  ///
  /// Get the net name.
  ///
  const char* getConstName() const;

  ///
  /// Print net name with or without id and newline
  ///
  void printNetName(FILE* fp, bool idFlag = true, bool newLine = true);

  ///
  /// Change the name of the net.
  /// Returns true if successful.
  /// Returns false if a net with the same name already exists.
  ///
  bool rename(const char* name);

  ///
  /// Swaps the current db net name with the source db net
  void swapNetNames(dbNet* source, bool journal = true);

  ///
  /// RC netowork disconnect
  ///
  bool isRCDisconnected();

  ///
  ///
  ///
  void setRCDisconnected(bool value);

  ///
  /// Get the weight assigned to this net.
  /// (Default: 1)
  ///
  int getWeight();

  ///
  /// Set the weight assigned of this net.
  ///
  void setWeight(int weight);

  ///
  /// Get the source assigned to this net.
  ///
  dbSourceType getSourceType();

  ///
  /// Set the source assigned of this net.
  ///
  void setSourceType(dbSourceType type);

  ///
  /// Get the x-talk-class assigned to this net.
  /// (Default: 0)
  ///
  int getXTalkClass();

  ///
  /// Set the x-talk-class assigned of this net.
  ///
  void setXTalkClass(int value);

  ///
  /// Set the driving term id assigned of this net.
  ///
  void setDrivingITerm(int id);

  ///
  /// Returns driving term id assigned of this net. -1 if not set, 0 if non
  /// existent
  ///
  int getDrivingITerm() const;

  ///
  /// Returns true if a fixed-bump flag has been set.
  ///
  bool hasFixedBump();

  ///
  /// Set the value of the fixed-bump flag.
  ///
  void setFixedBump(bool value);

  ///
  /// Get the Regular Wiring of a net (TODO: per path)
  ///
  dbWireType getWireType() const;

  ///
  /// Set the Regular Wiring of a net (TODO: per path)
  ///
  void setWireType(dbWireType wire_type);

  ///
  /// Get the signal type of this block-net.
  ///
  dbSigType getSigType() const;

  ///
  /// Get the signal type of this block-net.
  ///
  void setSigType(dbSigType sig_type);

  ///
  /// Assuming no intersection, check if the net is in the bbox.
  ///
  bool isEnclosed(Rect* bbox);

  ///
  /// Returns the mark flag value. This flag specified that the
  /// net has been marked.
  ///
  bool isMarked();

  ///
  /// Returns the mark_1 flag value. This flag specified that the
  /// net has been mark_1ed.
  ///
  bool isMark_1ed();

  ///
  /// Set the mark flag to the specified value.
  ///
  void setMark(bool value);

  ///
  /// Set the mark_1 flag to the specified value.
  ///
  void setMark_1(bool value);

  ///
  /// Returns the select flag value. This flag specified that the
  /// net has been select.
  ///
  bool isSelect();

  /// Net
  /// Set the select flag to the specified value.
  ///
  void setSelect(bool value);

  ///
  /// Returns the wire-ordered flag value. This flag specified that the
  /// wires of this net have been ordered into a single dbWire.
  ///
  bool isWireOrdered();

  ///
  /// Set the wire-ordered flag to the specified value.
  /// Note: This flag is set to false any time a dbWire
  /// is created on this net.
  ///
  void setWireOrdered(bool value);

  ///
  /// Returns the disconnected flag value. This flag specified that the
  /// wire are connected to all the iterms of this net.
  ///
  bool isDisconnected();

  ///
  /// Set the disconnected flag to the specified value.
  /// Note: This flag is set to false any time a dbWire
  /// is created on this net.
  ///
  void setDisconnected(bool value);

  ///
  /// wire_update flag to be used at when the wire is replaced with a new wire
  /// NOTE: rcgraph, extracted, ordered, reduced all have to be reset
  ///
  void setWireAltered(bool value);
  bool isWireAltered();

  ///
  /// rc_graph flag set when Rseg and CapNodes were created
  ///
  void setRCgraph(bool value);
  bool isRCgraph();

  ///
  /// extracted flag set when net was extracted
  ///
  void setExtracted(bool value);
  bool isExtracted();

  ///
  /// Sinlge bit general purpose flag to be used at spef
  ///
  void setSpef(bool value);
  bool isSpef();

  ///
  /// Set/Reset the don't-touch flag
  ///
  /// Setting this implies:
  /// - The net can't be destroyed
  /// - The net can't have any bterm or iterms connected or disconnected
  /// - The net CAN be routed or unrouted (wire or swire)
  ///
  void setDoNotTouch(bool v);

  ///
  /// Returns true if the don't-touch flag is set.
  ///
  bool isDoNotTouch() const;

  ///
  /// Get the block this net belongs to.
  ///
  dbBlock* getBlock() const;

  ///
  /// Get all the instance-terminals of this net.
  ///
  dbSet<dbITerm> getITerms() const;

  ///
  /// Get the 1st instance-terminal of this net.
  ///
  dbITerm* get1stITerm();

  ///
  /// Get the 1st inputSignal Iterm; can be
  ///
  dbITerm* get1stSignalInput(bool io);

  ///
  /// Get the 1st output Iterm; can be
  ///
  dbITerm* getFirstOutput() const;

  ///
  /// Get all the block-terminals of this net.
  ///
  dbSet<dbBTerm> getBTerms() const;

  ///
  /// Get the 1st block-terminal of this net.
  ///
  dbBTerm* get1stBTerm();

  ///
  /// Get the special-wires of this net.
  ///
  dbSet<dbSWire> getSWires();

  ///
  /// Get the wire of this net.
  /// Returns nullptr if this net has no wire.
  ///
  dbWire* getWire();

  ///
  /// Get the first swire of this net.
  /// Returns nullptr if this net has no swires.
  ///
  dbSWire* getFirstSWire();

  ///
  /// Get the global wire of thie net.
  /// Returns nullptr if this net has no global wire.
  ///
  dbWire* getGlobalWire();

  ///
  /// Returns true if this dbNet is marked as special. Special nets/iterms are
  /// declared in the SPECIAL NETS section of a DEF file.
  ///
  bool isSpecial() const;

  ///
  /// Mark this dbNet as special.
  ///
  void setSpecial();

  ///
  /// Unmark this dbNet as special.
  ///
  void clearSpecial();

  ///
  /// Returns true if this dbNet has its pins connected by abutment
  ///
  bool isConnectedByAbutment();

  ///
  /// Set the IO flag if there are any BTerms on net
  bool setIOflag();

  ///
  /// returns true if there are BTerms on net
  bool isIO();

  ///
  /// Returns true if this dbNet is was connected using a wild-card.
  ///
  bool isWildConnected();

  ///
  /// Mark this dbNet as wild-connected.
  ///
  void setWildConnected();

  ///
  /// Unmark this dbNet as wild-connected.
  ///
  void clearWildConnected();

  ///
  /// Get the gndc calibration factor of this net
  ///
  float getGndcCalibFactor();

  ///
  /// Set the gndc calibration factor of this net
  ///
  void setGndcCalibFactor(float gndcCalib);

  ///
  /// Calibrate the capacitance of this net
  ///
  void calibrateCapacitance();

  ///
  /// Calibrate the ground capacitance of this net
  ///
  void calibrateGndCap();

  ///
  /// Calibrate the coupling capacitance of this net
  ///
  void calibrateCouplingCap();
  void calibrateCouplingCap(int corner);

  ///
  /// Get the cc calibration factor of this net
  ///
  float getCcCalibFactor();

  ///
  /// Set the cc calibration factor of this net
  ///
  void setCcCalibFactor(float ccCalib);

  ///
  /// Adjust resistances of this net
  ///
  void adjustNetRes(float factor);

  ///
  /// Adjust resistances of this net for a corner
  ///
  void adjustNetRes(float factor, uint corner);

  ///
  /// Adjust ground cap of this net
  ///
  void adjustNetGndCap(float factor);

  ///
  /// Adjust ground cap of this net for a corner
  ///
  void adjustNetGndCap(uint corner, float factor);

  ///
  /// get ccAdjustFactor of this net
  ///
  float getCcAdjustFactor();

  ///
  /// set ccAdjustFactor of this net
  ///
  void setCcAdjustFactor(float factor);

  ///
  /// get ccAdjustOrder of this net
  ///
  uint getCcAdjustOrder();

  ///
  /// set ccAdjustOrder of this net
  ///
  void setCcAdjustOrder(uint order);

  ///
  /// adjust CC's of this net
  ///
  bool adjustCC(uint adjOrder,
                float adjFactor,
                double ccThreshHold,
                std::vector<dbCCSeg*>& adjustedCC,
                std::vector<dbNet*>& halonets);

  ///
  /// undo adjusted CC
  ///
  void undoAdjustedCC(std::vector<dbCCSeg*>& adjustedCC,
                      std::vector<dbNet*>& halonets);

  ///
  /// add cc capacitance to gnd capacitance of capNodes of this net
  ///
  bool groundCC(float gndFactor);

  ///
  /// Add to the dbCC of this net
  ///
  void addDbCc(float cap);

  ///
  /// Get dbCC of this net
  ///
  float getDbCc();

  ///
  /// Set dbCC of this net
  ///
  void setDbCc(float cap);

  ///
  /// Get refCC of this net
  ///
  float getRefCc();

  ///
  /// Set refCC of this net
  ///
  void setRefCc(float cap);

  ///
  /// get the CC match ratio against this net
  ///
  float getCcMatchRatio();

  ///
  /// set the CC match ratio against this net
  ///
  void setCcMatchRatio(float ratio);

  ///
  /// Get the gdn cap of this net to *gndcap, total cap to *totalcap
  ///
  void getGndTotalCap(double* gndcap, double* totalcap, double MillerMult);

  ///
  /// merge rsegs before doing exttree
  ///
  void preExttreeMergeRC(double max_cap, uint corner);

  ///
  /// Get Cap Node given a node_num
  ///
  dbCapNode* findCapNode(uint nodeId);

  ///
  /// Get the Cap Nodes of this net.
  ///
  dbSet<dbCapNode> getCapNodes();

  ///
  /// delete the Cap Nodes of this net.
  ///
  void destroyCapNodes(bool cleanExtid);

  ///
  /// Reverse the rsegs seqence of this net.
  ///
  void reverseRSegs();

  ///
  /// Set the 1st R segment of this net.
  ///
  void set1stRSegId(uint rseg_id);

  ///
  /// Get the zeroth R segment of this net.
  ///
  dbRSeg* getZeroRSeg();

  ///
  /// Get the 1st R segment id of this net.
  ///
  uint get1stRSegId();

  ///
  /// find the rseg having srcn and tgtn
  ///
  dbRSeg* findRSeg(uint srcn, uint tgtn);

  ///
  /// Set the 1st Cap node of this net.
  ///
  void set1stCapNodeId(uint capn_id);

  ///
  /// Get the 1st Cap node of this net.
  ///
  uint get1stCapNodeId();

  ///
  /// Reset, or Set the extid of the bterms and iterms to the capnode id's
  ///
  void setTermExtIds(int capId);

  ///
  /// get rseg  count
  ///
  uint getRSegCount();

  ///
  /// Get the RSegs segments.
  ///
  dbSet<dbRSeg> getRSegs();

  ///
  /// compact internal capnode number'
  ///
  void collapseInternalCapNum(FILE* capNodeMap);
  ///
  /// find max number of cap nodes that are internal
  ///
  uint maxInternalCapNum();

  ///
  /// get capNode count
  ///
  uint getCapNodeCount();

  ///
  /// get CC seg count
  ///
  uint getCcCount();

  ///
  /// delete the R segments of this net.
  ///
  void destroyRSegs();

  ///
  /// reverse the link order of CCsegs of capNodes
  ///
  void reverseCCSegs();

  ///
  /// Get the source capacitor-coupled segments of this net..
  ///
  void getSrcCCSegs(std::vector<dbCCSeg*>& segs);

  ///
  /// Get the target capacitor-coupled segments of this net..
  ///
  void getTgtCCSegs(std::vector<dbCCSeg*>& segs);

  ///
  /// Get the nets having coupling caps with this net
  ///
  void getCouplingNets(uint corner,
                       double ccThreshold,
                       std::set<dbNet*>& cnets);

  ///
  /// delete the capacitor-coupled segments.
  ///
  void destroyCCSegs();

  ///
  /// destroy parasitics
  ///
  void destroyParasitics();

  ///
  /// Get total capacitance in FF
  ///
  double getTotalCapacitance(uint corner = 0, bool cc = false);

  ///
  /// Get total coupling capacitance in FF
  ///
  double getTotalCouplingCap(uint corner = 0);

  ///
  /// Get total resistance in mil ohms
  ///
  double getTotalResistance(uint corner = 0);

  ///
  /// Set the nondefault rule applied to this net for wiring.
  ///
  void setNonDefaultRule(dbTechNonDefaultRule* rule);

  ///
  /// Get the nondefault rule applied to this net for wiring.
  /// Returns nullptr if there is no nondefault rule.
  ///
  dbTechNonDefaultRule* getNonDefaultRule();

  ///
  /// Get stats of this net
  ///
  void getNetStats(uint& wireCnt,
                   uint& viaCnt,
                   uint& len,
                   uint& layerCnt,
                   uint* levelTable);

  ///
  /// Get wire counts of this net
  ///
  void getWireCount(uint& wireCnt, uint& viaCnt);

  ///
  /// Get wire counts of this signal net
  ///
  void getSignalWireCount(uint& wireCnt, uint& viaCnt);

  ///
  /// Get wire counts of this power net
  ///
  void getPowerWireCount(uint& wireCnt, uint& viaCnt);

  ///
  /// Get term counts of this net
  ///
  uint getTermCount();

  ///
  /// Get iterm counts of this signal net
  ///
  uint getITermCount();

  ///
  /// Get bterm counts of this signal net
  ///
  uint getBTermCount();

  //
  // Get the bounding box of the iterms and bterms.
  //
  Rect getTermBBox();

  ///
  /// Delete the swires of this net
  ///
  void destroySWires();

  ///
  /// Create a new net.
  /// Returns nullptr if a net with this name already exists
  ///
  static dbNet* create(dbBlock* block,
                       const char* name,
                       bool skipExistingCheck = false);

  ///
  /// Delete this net from this block.
  ///
  static void destroy(dbNet* net);

  ///
  /// mark nets of a block.
  ///
  static void markNets(std::vector<dbNet*>& nets, dbBlock* block, bool mk);

  ///
  /// Delete the net from the block.
  ///
  static dbSet<dbNet>::iterator destroy(dbSet<dbNet>::iterator& itr);

  ///
  /// Translate a database-id back to a pointer.
  ///
  static dbNet* getNet(dbBlock* block, uint oid);

  ///
  /// Translate a valid database-id back to a pointer.
  ///
  static dbNet* getValidNet(dbBlock* block, uint oid);

  ///
  /// True if can merge the iterms and bterms of the in_net with this net
  ///
  bool canMergeNet(dbNet* in_net);

  ///
  /// Merge the iterms and bterms of the in_net with this net
  ///
  void mergeNet(dbNet* in_net);

  ///
  /// Find the parent module instance of this net by parsing its hierarchical
  /// name.
  /// Returns nullptr if the parent is the top module.
  /// Note that a dbNet can be located at multiple hierarchical modules.
  ///
  dbModInst* findMainParentModInst() const;

  ///
  /// Find the parent module of this net by parsing its hierarchical name.
  /// Returns the top module if the parent is the top module.
  ///
  dbModule* findMainParentModule() const;

  dbSet<dbGuide> getGuides() const;

  void clearGuides();

  dbSet<dbNetTrack> getTracks() const;

  void clearTracks();

  bool hasJumpers();

  void setJumpers(bool has_jumpers);
<<<<<<< HEAD
  void checkSanityMultipleDrivers() const;
  void dump() const;
=======

  ///
  /// Return true if the input net is in higher hierarchy than this net
  /// e.g., If this net name = "a/b/c" and input `net` name = "a/d",
  ///       this API returns true.
  ///
  bool isDeeperThan(const dbNet* net) const;

  ///
  /// Find all dbModNets related to the given dbNet.
  /// Go through all the pins on the dbNet and find all dbModNets.
  ///
  /// A dbNet could have many modnets (e.g., a dbNet might connect
  /// two objects in different parts of the hierarchy, each connected
  /// by different dbModNets in different parts of the hierarchy).
  ///
  bool findRelatedModNets(std::set<dbModNet*>& modnet_set) const;

  ///
  /// Find the modnet in the highest hierarchy related to this net.
  ///
  dbModNet* findModNetInHighestHier() const;

  ///
  /// Rename this net with the name of the modnet in the highest hierarchy
  /// related to this flat net.
  ///
  void renameWithModNetInHighestHier();
>>>>>>> 85aba710
};

///////////////////////////////////////////////////////////////////////////////
///
/// A dbInstance is the element used to represent instances of master-cells in
/// a block.
///
///////////////////////////////////////////////////////////////////////////////
class dbInst : public dbObject
{
 public:
  ///
  /// Get the instance name.
  ///
  std::string getName();

  ///
  /// Need a version that does not do strdup every time
  ///
  const char* getConstName();

  ///
  /// Compare, like !strcmp
  ///
  bool isNamed(const char* name);

  ///
  /// Change the name of the inst.
  /// Returns true if successful.
  /// Returns false if a inst with the same name already exists.
  ///
  bool rename(const char* name);

  /////////////////////////////////////////////////////////////////
  ///
  /// IMPORTANT -  INSTANCE PLACEMENT
  ///
  /// There are seven methods used to get/set the placement.
  ///
  ///     getOrigin           - Get the origin of this instance
  ///     setOrigin           - Set the origin of this instance
  ///     getOrient           - Get orient of this instance
  ///     setOrient           - Set orient of this instance
  ///     getLocation         - Get the lower-left corner of this instance
  ///     setLocation         - Set the lower-left corner of this instance
  ///     setLocationOrient   - Set the orient of this instance and maintain the
  ///     lower-left corner.
  ///
  /// The getLocation/setLocation are used to get and set the lower-left corner
  /// of the bounding box of the instance. These methods use the DEF semantics.
  ///
  ///
  ///  MASTER COORDINATE SYSTEM:
  ///
  ///                                              |
  ///                                            --o-- (0,0)
  ///                                              |
  ///
  ///
  ///   +----------------------+ (Master bbox after rotation applied)
  ///   |                      |
  ///   |                      |
  ///   |                      |
  ///   |                      |
  ///   |                      |
  ///   +----------------------+
  ///  Mx,My
  ///
  ///
  ///  BLOCK COORDINATE SYSTEM:
  ///
  ///                                              |
  ///                                            --o-- (x,y) (True origin
  ///                                            (getOrigin/setOrigin)
  ///                                              |
  ///
  ///
  ///   +----------------------+ (Master bbox after rotation applied)
  ///   |                      |
  ///   |                      |
  ///   |                      |
  ///   |                      |
  ///   |                      |
  ///   +----------------------+
  ///  Ix,Ix (Location getLocation/setLocation)
  ///
  ///
  /// getLocation returns:(Note Mx/My is the location of the bbox AFTER
  /// rotation)
  ///
  ///     Ix = x + Mx
  ///     Iy = y + My
  ///
  /// setLocation(x,y) is equivalent to:
  ///
  ///    dbMaster * master = inst->getMaster();
  ///    Rect bbox;
  ///    master->getBBox(bbox);
  ///    dbTransform t(getOrient());
  ///    t.apply(bbox);
  ///    inst->setOrigin(x - bbox.xMin(),y - bbox.yMin());
  ///
  /////////////////////////////////////////////////////////////////////////////////////////////////////////////
  ///  WARNING:
  ///
  ///     If dbInst::setLocation() is called BEFORE dbInst::setOrient() is
  ///     called with the proper orient the "real" origin will be computed
  ///     incorrectly and the instance will be placed INCORRECTLY.
  ///
  ///     If you want to change the orient relative to the "location" use
  ///     setLocationOrient(). Otherwise the bounding box will be recomputed
  ///     incorrectly.
  ///
  ///     getLocation/setLocation are provided for backward compatibility and
  ///     there use should be avoided.
  ///
  /// TRANSFORMS:
  ///
  ///     When using dbTransform() to translate the shapes/pins of an instance,
  ///     use getOrigin() to correctly set up the transform:
  ///
  ///         int x, y;
  ///         inst->getOrigin(x,y);
  ///         dbTransform transform( inst->getOrient(), Point(x,y) );
  ///
  ///         for all shapes of inst:
  ///             transform.apply( shape )
  ///
  /////////////////////////////////////////////////////////////////////////////////////////////////////////////

  ///
  /// Get the "placed" origin of this instance.
  ///
  Point getOrigin();

  ///
  /// Set the "placed" origin of this instance.
  ///
  void setOrigin(int x, int y);

  ///
  /// Get the orientation of this instance.
  ///
  dbOrientType getOrient();

  ///
  /// Set the orientation of this instance.
  ///
  void setOrient(dbOrientType orient);

  ///
  /// This method returns the lower-left corner
  /// of the bounding box of this instance.
  ///
  void getLocation(int& x, int& y) const;

  ///
  /// This method returns the lower-left corner
  /// of the bounding box of this instance.
  ///
  Point getLocation() const;

  ///
  /// This method sets the lower-left corner
  /// of the bounding box of this instance.
  ///
  void setLocation(int x, int y);

  ///
  /// Set the orientation of this instance.
  /// This method holds the instance lower-left corner in place and
  /// rotates the instance relative to the lower-left corner.
  ///
  /// This method is equivalent to the following:
  ///
  ///     int x, y;
  ///     inst->getLocation();
  ///     inst->setOrient( orient );
  ///     inst->setLocation(x,y);
  ///
  ///
  void setLocationOrient(dbOrientType orient);

  ///
  /// Get the transform of this instance.
  /// Equivalent to getOrient() and getOrigin()
  ///
  dbTransform getTransform();

  ///
  /// Set the transform of this instance.
  /// Equivalent to setOrient() and setOrigin()
  ///
  void setTransform(const dbTransform& t);

  ///
  /// Get the hierarchical transform of this instance.
  ///
  void getHierTransform(dbTransform& t);

  /////////////////////////////////////////////////////////////////

  ///
  /// This method returns the lower-left corner
  /// of the bounding box of this instance.
  ///
  dbBox* getBBox();

  ///
  /// Get the placement status of this instance.
  ///
  dbPlacementStatus getPlacementStatus();

  ///
  /// Is the placement status of this instance fixed
  ///
  bool isFixed() { return getPlacementStatus().isFixed(); }

  ///
  /// Is the placement status of this instance placed
  ///
  bool isPlaced() { return getPlacementStatus().isPlaced(); }

  ///
  /// Set the placement status of this instance.
  ///
  void setPlacementStatus(dbPlacementStatus status);

  ///
  /// Get the eco state bits to be used when an ECO block is created
  ///
  bool getEcoCreate();
  bool getEcoDestroy();
  bool getEcoModify();

  ///
  /// Set the eco state bits to be used when an ECO block is created
  ///
  void setEcoCreate(bool v);
  void setEcoDestroy(bool v);
  void setEcoModify(bool v);

  ///
  /// Get the user-defined flag bit.
  ///
  bool getUserFlag1();

  ///
  /// Set the user-defined flag bit.
  ///
  void setUserFlag1();

  ///
  /// Clear the user-defined flag bit.
  ///
  void clearUserFlag1();

  ///
  /// Get the user-defined flag bit.
  ///
  bool getUserFlag2();

  ///
  /// Set the user-defined flag bit.
  ///
  void setUserFlag2();

  ///
  /// Clear the user-defined flag bit.
  ///
  void clearUserFlag2();

  ///
  /// Get the user-defined flag bit.
  ///
  bool getUserFlag3();

  ///
  /// Set the user-defined flag bit.
  ///
  void setUserFlag3();

  ///
  /// Clear the user-defined flag bit.
  ///
  void clearUserFlag3();

  ///
  /// Set/Reset the don't-touch flag
  ///
  /// Setting this implies:
  /// - The instance can't be destroyed
  /// - The instance can't be resized (ie swapMaster)
  /// - The associated iterms can't be connected or disconnected
  /// - The parent module can't be changed
  /// - The instance CAN be moved, have its orientation changed, or be
  ///   placed or unplaced
  ///
  void setDoNotTouch(bool v);

  ///
  /// Returns true if the don't-touch flag is set.
  ///
  bool isDoNotTouch();

  ///
  /// Get the block of this instance.
  ///
  dbBlock* getBlock();

  ///
  /// Get the Master of this instance.
  ///
  dbMaster* getMaster() const;

  ///
  /// Get the group of this instance.
  ///
  dbGroup* getGroup();

  ///
  /// Get the instance-terminals of this instance.
  ///
  dbSet<dbITerm> getITerms();

  ///
  /// Get the first output terminal of this instance.
  ///
  dbITerm* getFirstOutput();

  ///
  /// Get the region this instance belongs to. Returns nullptr if instance has
  /// no assigned region.
  ///
  dbRegion* getRegion();

  ///
  /// Get the module this instance belongs to. Returns nullptr if instance has
  /// no assigned module.
  ///
  dbModule* getModule();

  ///
  /// Find the iterm of the given terminal name.
  /// Returns nullptr if no terminal was found.
  ///
  dbITerm* findITerm(const char* terminal_name);

  ///
  /// Find the iterm of the given terminal name given the master term order
  ///
  dbITerm* getITerm(uint mterm_order_id);

  ///
  /// Get the all the instances connected to the net of each iterm of this
  /// instance. Only traverse nets of the specified SigType. Default is
  /// dbSigType::SIGNAL.
  ///
  void getConnectivity(std::vector<dbInst*>& neighbors,
                       dbSigType::Value value = dbSigType::SIGNAL);

  ///
  /// Bind the hierarchical (child) block to this instance.
  ///
  /// This method creates connectivity across the hierarchy.
  ///
  ///     (block)
  ///     +------------------------------------------------------------------+
  ///     |                                                                  |
  ///     |                                                                  |
  ///     |                                                                  |
  ///     |               (child-block / instance)                           |
  ///     |               +----------------------------------+               |
  ///     |               |                                  |               |
  ///     |B             I|B                                 |               |
  ///     |o.............o|o..........                       |               |
  ///     |  (net in      |  (net in child-block)            |               |
  ///     |   top-block)  |                                  |               |
  ///     |               |                                  |               |
  ///     |               |                                  |               |
  ///     |               |                                  |               |
  ///     |               |                                  |               |
  ///     |               +----------------------------------+               |
  ///     |                                                                  |
  ///     |                                                                  |
  ///     +------------------------------------------------------------------+
  ///
  /// B = dbBterm
  /// I = dbIterm
  ///
  /// This method will return false under the following situations:
  ///
  ///    1) This instance is already bound to a block.
  ///    2) This block cannot already be bound to an instance.
  ///    2) The block must be a direct child of the instance block.
  ///    3) block bterms must map 1-to-1 (by name) to the master mterms.
  ///
  bool bindBlock(dbBlock* block, bool force = false);

  ///
  /// Unbind the hierarchical (child) block from this instance.
  /// Does nothing if this instance has no child block.
  ///
  void unbindBlock();

  //
  // reset _hierachy to 0; not fully understood and tested!!!
  //
  bool resetHierarchy(bool verbose);
  ///
  /// Get the hierarchical (child) block bound to this instance.
  /// Returns nullptr if this instance has no child.
  ///
  dbBlock* getChild();

  ///
  /// Get the parent instance of this instance.
  /// Returns nullptr if this instance has no parent.
  ///
  dbInst* getParent();

  ///
  /// Get the children of this instance.
  ///
  dbSet<dbInst> getChildren();

  ///
  /// Returns true if this instance has hierarchy.
  ///
  bool isHierarchical();

  ///
  /// Returns true if this instance is physical only.
  ///
  bool isPhysicalOnly();

  ///
  /// Returns a halo assigned to this instance.
  /// Returns nullptr if this instance has no halo.
  ///
  dbBox* getHalo();

  ///
  /// Get the weight assigned to this instance.
  /// (Default: 1)
  ///
  int getWeight();

  ///
  /// Set the weight assigned of this instance.
  ///
  void setWeight(int weight);

  ///
  /// Get the source assigned to this instance.
  ///
  dbSourceType getSourceType();

  ///
  /// Set the source assigned of this instance.
  ///
  void setSourceType(dbSourceType type);

  ///
  /// Get the iterm that represents this mterm
  ///
  dbITerm* getITerm(dbMTerm* mterm);

  ///
  /// Swap the master of this instance.
  ///
  /// Returns true if the operations succeeds.
  /// NOTE: If this instance is bound to a block hierarchy, the master cannot be
  /// swapped.
  ///
  /// This method invalidates any existing dbSet<dbITerm>::iterator.
  ///
  bool swapMaster(dbMaster* master);

  ///
  /// Is the master's type BLOCK or any of its subtypes
  ///
  bool isBlock() const;

  ///
  /// Is the master's type CORE or any of its subtypes
  ///
  bool isCore() const;

  ///
  /// Is the master's type PAD or any of its subtypes
  ///
  bool isPad() const;

  ///
  /// Is the master's type ENDCAP or any of its subtypes
  ///
  bool isEndCap() const;

  ///
  /// Get the scan version of this instance.
  /// Returns nullptr if this instance has no scan version.
  ///
  dbScanInst* getScanInst() const;

  void setPinAccessIdx(uint idx);

  uint getPinAccessIdx() const;

  ///
  /// Create a new instance.
  /// If physical_only is true, the instance can only be added to a top module.
  /// If false, it will be added to the parent module.
  /// Returns nullptr if an instance with this name already exists.
  /// Returns nullptr if the master is not FROZEN.
  /// If dbmodule is non null the dbInst is added to that module.

  static dbInst* create(dbBlock* block,
                        dbMaster* master,
                        const char* name,
                        bool physical_only = false,
                        dbModule* parent_module = nullptr);

  static dbInst* create(dbBlock* block,
                        dbMaster* master,
                        const char* name,
                        dbRegion* region,
                        bool physical_only = false,
                        dbModule* parent_module = nullptr);

  static dbInst* makeUniqueDbInst(dbBlock* block,
                                  dbMaster* master,
                                  const char* name,
                                  bool physical_only,
                                  dbModule* target_module);

  ///
  /// Create a new instance of child_block in top_block.
  /// This is a convenience method to create the instance, an
  /// interface dbMaster from child_block, and bind the instance
  /// to the child_block.
  ///
  static dbInst* create(dbBlock* top_block,
                        dbBlock* child_block,
                        const char* name);

  ///
  /// Delete the instance from the block.
  ///
  static void destroy(dbInst* inst);

  ///
  /// Safely delete the inst from the block within an iterator
  ///
  static dbSet<dbInst>::iterator destroy(dbSet<dbInst>::iterator& itr);

  ///
  /// Translate a database-id back to a pointer.
  ///
  static dbInst* getInst(dbBlock* block, uint oid);

  ///
  /// Translate a valid database-id back to a pointer.
  ///
  static dbInst* getValidInst(dbBlock* block, uint oid);
};

///////////////////////////////////////////////////////////////////////////////
///
/// A dbITerm (instance-terminal) is the element that represents a connection
/// to a master-terminal of an instance.
///
///////////////////////////////////////////////////////////////////////////////
class dbITerm : public dbObject
{
 public:
  ///
  /// Get the instance of this instance-terminal.
  ///
  dbInst* getInst() const;

  ///
  /// Get the net of this instance-terminal.
  /// Returns nullptr if this instance-terminal has NOT been connected
  /// to a net.
  ///
  dbNet* getNet();

  dbModNet* getModNet();

  ///
  /// Get the master-terminal that this instance-terminal is representing.
  ///
  dbMTerm* getMTerm() const;

  ///
  /// Get the name of this iterm.  This is not persistently stored
  /// and is constructed on the fly.
  ///
  std::string getName(char separator = '/') const;

  ///
  /// Get bbox of this iterm (ie the transfromed bbox of the mterm)
  ///
  Rect getBBox();

  ///
  /// Get the block this instance-terminal belongs too.
  ///
  dbBlock* getBlock() const;

  ///
  /// Get the signal type of this instance-terminal.
  ///
  dbSigType getSigType();

  ///
  /// Get the IO direction of this instance-terminal.
  ///
  dbIoType getIoType();

  ///
  /// True is iterm is input of signal type; if io false INOUT is not considered
  /// iput
  ///
  bool isInputSignal(bool io = true);

  ///
  /// True is iterm is output of signal type; if io false INOUT is not
  /// considered iput
  ///
  bool isOutputSignal(bool io = true);

  ///
  /// Mark this dbITerm as spef. v should 1 or 0
  ///
  void setSpef(uint v);

  ///
  /// Return true if this dbITerm flag spef is set to 1
  ///
  bool isSpef();

  ///
  /// set ext id
  ///
  void setExtId(uint v);

  ///
  /// get ext id
  ///
  uint getExtId();

  ///
  /// Returns true if this dbITerm is marked as special. Special nets/iterms are
  /// declared in the SPECIAL NETS section of a DEF file.
  ///
  bool isSpecial();

  ///
  /// Mark this dbITerm as special.
  ///
  void setSpecial();

  ///
  /// Unmark this dbITerm as special.
  ///
  void clearSpecial();

  ///
  /// Set clocked of this instance-terminal.
  ///
  void setClocked(bool v);

  ///
  /// get clocked of this instance-terminal.
  ///
  bool isClocked();

  ///
  /// Set mark of this instance-terminal.
  ///
  void setMark(uint v);

  ///
  /// get mark of this instance-terminal.
  ///
  bool isSetMark();

  ///
  /// Returns true if this dbITerm has been marked as physically connected.
  ///
  bool isConnected();

  ///
  /// Mark this dbITerm as physically connected.
  ///
  void setConnected();

  ///
  /// Unmark this dbITerm as physically connected.
  ///
  void clearConnected();

  ///
  /// Get the hierarchical child bterm of this iterm.
  /// Returns nullptr if there is no child bterm.
  ///
  ///
  ///     (top-block)
  ///     +------------------------------------------------------------------+
  ///     |                                                                  |
  ///     |                                                                  |
  ///     |                                                                  |
  ///     |               (child-block / instance)                           |
  ///     |               +----------------------------------+               |
  ///     |               |                                  |               |
  ///     |B             I|B                                 |               |
  ///     |o.............o|o..........                       |               |
  ///     |  (net in      |  (net in child-block)            |               |
  ///     |   top-block)  |                                  |               |
  ///     |               |                                  |               |
  ///     |               |                                  |               |
  ///     |               |                                  |               |
  ///     |               |                                  |               |
  ///     |               +----------------------------------+               |
  ///     |                                                                  |
  ///     |                                                                  |
  ///     +------------------------------------------------------------------+
  ///
  ///
  /// B = dbBterm
  /// I = dbIterm
  ///
  dbBTerm* getBTerm();

  ///
  /// Connect this iterm to a single "flat" net.
  ///
  void connect(dbNet* net);

  // connect this iterm to a single dbmodNet

  void connect(dbModNet* net);

  // simultaneously connect this iterm to both a dbnet and a mod net.
  // but do not do a reassociate (that is done by higher level api
  // call in dbNetwork::connectPin)
  //
  void connect(dbNet* db_net, dbModNet* db_mod_net);

  ///
  /// Disconnect this iterm from the net it is connected to.
  /// Will remove from both mod net and dbNet.
  ///
  void disconnect();

  ///
  /// Disconnect just the db net
  ///
  void disconnectDbNet();

  ///
  /// Disconnect just the mod net
  ///

  void disconnectDbModNet();

  ///
  /// Get the average of the centers for the iterm shapes
  /// Returns false if iterm has no shapes
  ///
  bool getAvgXY(int* x, int* y);

  ///
  /// Returns all geometries of all dbMPin associated with
  /// the dbMTerm.
  ///
  std::vector<std::pair<dbTechLayer*, Rect>> getGeometries() const;

  void setAccessPoint(dbMPin* pin, dbAccessPoint* ap);

  ///
  /// Returns preferred access points per each pin.
  /// One preffered access point, if available, for each pin.
  ///
  std::vector<dbAccessPoint*> getPrefAccessPoints() const;

  ///
  /// Returns all access points for each pin.
  ///
  std::map<dbMPin*, std::vector<dbAccessPoint*>> getAccessPoints() const;

  ///
  /// Destroys all access points of each pin.
  ///
  void clearPrefAccessPoints();

  ///
  /// Translate a database-id back to a pointer.
  ///
  static dbITerm* getITerm(dbBlock* block, uint oid);

  uint32_t staVertexId();
  void staSetVertexId(uint32_t id);
};

///////////////////////////////////////////////////////////////////////////////
///
/// A dbVia is the element that represents a block specific via definition.
/// These vias are typically generated to be used in power routing.
///
///////////////////////////////////////////////////////////////////////////////
class dbVia : public dbObject
{
 public:
  ///
  /// Get the via name.
  ///
  std::string getName();

  ///
  /// Get the via name.
  ///
  const char* getConstName();

  ///
  /// Get the pattern value of this via.
  /// Returns and empty ("") string if a pattern has not been set.
  ///
  std::string getPattern();

  ///
  /// Set the pattern value of this via.
  /// The pattern is ignored if the pattern is already set on this via
  ///
  void setPattern(const char* pattern);

  ///
  /// Set generate rule that was used to genreate this via.
  ///
  void setViaGenerateRule(dbTechViaGenerateRule* rule);

  ///
  /// Get the generate rule that was used to genreate this via.
  ///
  dbTechViaGenerateRule* getViaGenerateRule();

  ///
  /// Returns true if this via has params.
  ///
  bool hasParams();

  ///
  /// Set via params to generate this via. This method will create the shapes
  /// of this via. All previous shapes are destroyed.
  ///
  void setViaParams(const dbViaParams& params);

  ///
  /// Get the via params used to generate this via.
  ///
  dbViaParams getViaParams();

  ///
  /// Get the block this via belongs too.
  ///
  dbBlock* getBlock();

  ///
  /// Get the bbox of this via
  /// Returns nullptr if this via has no shapes.
  ///
  dbBox* getBBox();

  ///
  /// Get the boxes of this via.
  ///
  dbSet<dbBox> getBoxes();

  ///
  /// Get the upper-most layer of this via reaches
  /// Returns nullptr if this via has no shapes.
  ///
  dbTechLayer* getTopLayer();

  ///
  /// Get the lower-most layer of this via reaches
  /// Returns nullptr if this via has no shapes.
  ///
  dbTechLayer* getBottomLayer();

  ///
  /// Returns true if this via is a rotated version of a block or tech via.
  ///
  /// Vias in DEF can now be rotated.
  ///
  bool isViaRotated();

  ///
  /// Get the rotation of this via.
  ///
  dbOrientType getOrient();

  //
  // Get the tech-via that this roated via represents.
  /// Returns nullptr if this via does not represent a tech via
  //
  dbTechVia* getTechVia();

  //
  // Get the block-via that this roated via represents.
  /// Returns nullptr if this via does not represent a block via
  //
  dbVia* getBlockVia();

  void setDefault(bool);

  bool isDefault();

  ///
  /// Create a block specific via.
  /// Returns nullptr if a via with this name already exists.
  ///
  static dbVia* create(dbBlock* block, const char* name);

  ///
  /// Created a rotated version of the specified block-via.
  /// Returns nullptr if a via with this name already exists.
  ///
  static dbVia* create(dbBlock* block,
                       const char* name,
                       dbVia* via,
                       dbOrientType type);

  ///
  /// Created a rotated version of the specified tech-via.
  /// Returns nullptr if a via with this name already exists.
  ///
  static dbVia* create(dbBlock* block,
                       const char* name,
                       dbTechVia* via,
                       dbOrientType type);

  /// Copy all the VIA's from the src-block to the dst-block.
  /// Returns false the copy failed.
  static bool copy(dbBlock* dst, dbBlock* src);

  /// Copy the VIA to the dst-block.
  static dbVia* copy(dbBlock* dst, dbVia* src);

  ///
  /// Translate a database-id back to a pointer.
  ///
  static dbVia* getVia(dbBlock* block, uint oid);
};

///////////////////////////////////////////////////////////////////////////////
///
///  A dbWire is the element used to represent net wires. A wire object
///  represents a sequence of from-to paths, which may form either
///  a disjoint or non-disjoint set of paths. A wire is encoded using the
///  dbWireEncoder class, see "dbWireCodec.h". A wire is decoded using
///  the dbWireDecoder class.
///
///////////////////////////////////////////////////////////////////////////////
class dbWire : public dbObject
{
 public:
  ///
  /// Get the block this wire belongs too.
  ///
  dbBlock* getBlock();

  ///
  /// Get the net this wire is attached too.
  /// Returns nullptr if this wire is not attached to a net.
  ///
  dbNet* getNet();

  ///
  /// Append the wire to this wire. This operation will fail if the wire
  /// is from another block and the wire contains bterms or iterms.
  ///
  void append(dbWire* wire, bool singleSegmentWire = false);

  ///
  /// Get junction id associated with the term
  ///
  uint getTermJid(int termid) const;

  ///
  /// Get the shape of this shape-id.
  /// PRECONDITION: shape-id is a segment or via
  ///
  void getShape(int shape_id, dbShape& shape);

  ///
  /// Get the segment of this segment-id
  ///
  /// PRECONDITION: segment_id is a segment
  ///
  void getSegment(int segment_id, dbShape& shape);

  ///
  /// Get the segment of this segment-id, where layer is the layer of the
  /// segment
  ///
  /// PRECONDITION: segment_id is a segment
  ///
  void getSegment(int segment_id, dbTechLayer* layer, dbShape& shape);

  ///
  /// Get the previous via of this shape-id.
  /// returns false if the previous shape is not a via.
  ///
  bool getPrevVia(int shape_id, dbShape& shape);

  ///
  /// Get the via that follows of this shape-id.
  /// returns false if the next shape is not a via.
  ///
  bool getNextVia(int shape_id, dbShape& shape);

  ///
  /// Get the via boxes of this via_shape-id.
  ///
  /// returns false if this shape_id is not a via.
  ///
  bool getViaBoxes(int via_shape_id, std::vector<dbShape>& shapes);

  ///
  /// Returns true if this wire is a global-wire
  ///
  bool isGlobalWire();

  ///
  /// Get the bounding box of this wire
  ///
  std::optional<Rect> getBBox();

  ///
  /// Get the total path length contained in this wire.
  ///
  uint64_t getLength();

  ///
  /// Get the number of entries contained in this wire.
  ///
  uint length();

  ///
  /// Get the count of wire segments contained in this wire.
  ///
  uint count();

  ///
  /// Get junction coordinate.
  ///
  Point getCoord(int jid);

  ///
  /// Get junction property
  ///
  bool getProperty(int jid, int& property);

  ///
  /// Set junction property
  ///
  bool setProperty(int jid, int property);

  ///
  /// Set one data entry
  ///
  int getData(int n);

  ///
  /// Set one opcode entry
  ///
  unsigned char getOpcode(int n);

  ///
  /// Attach this wire to a net.
  ///   1) If the net is already attached to another wire, the other wire will
  ///      be destroyed.
  ///   2) If this wire is already attached to another net, thie wire will be
  ///   detachd from
  //       the other net.
  ///
  void attach(dbNet* net);

  ///
  /// Detach this wire from a net.
  ///
  void detach();

  ///
  /// Create a wire.
  /// Returns nullptr if this net already has the specified wire dbWire.
  ///
  static dbWire* create(dbNet* net, bool global_wire = false);

  ///
  /// Create an unattached wire.
  ///
  static dbWire* create(dbBlock* block, bool global_wire = false);

  ///
  /// Translate a database-id back to a pointer.
  ///
  static dbWire* getWire(dbBlock* block, uint oid);

  ///
  /// Destroy a wire.
  ///
  static void destroy(dbWire* wire);

 private:
  void addOneSeg(unsigned char op,
                 int value,
                 uint jj,
                 int* did,
                 dbRSeg** new_rsegs);
  void addOneSeg(unsigned char op, int value);

  friend class dbNet;
};

///////////////////////////////////////////////////////////////////////////////
///
///  A dbSWire is the element used to represent special-net wires.
///
///////////////////////////////////////////////////////////////////////////////
class dbSWire : public dbObject
{
 public:
  ///
  /// Get the block this wire belongs too.
  ///
  dbBlock* getBlock();

  ///
  /// Get the net this wire is attached too.
  ///
  dbNet* getNet();

  ///
  /// Return the wire-type.
  ///
  dbWireType getWireType();

  ///
  /// Returns the shield net if the wire-type is dbWireType::SHIELD
  ///
  dbNet* getShield();

  ///
  /// Get the wires of this special wire.
  ///
  dbSet<dbSBox> getWires();

  ///
  /// Create a new special-wire.
  ///
  static dbSWire* create(dbNet* net, dbWireType type, dbNet* shield = nullptr);

  ///
  /// Delete this wire
  ///
  static void destroy(dbSWire* swire);

  ///
  /// Delete this wire
  ///
  static dbSet<dbSWire>::iterator destroy(dbSet<dbSWire>::iterator& itr);

  ///
  /// Translate a database-id back to a pointer.
  ///
  static dbSWire* getSWire(dbBlock* block, uint oid);
};

///////////////////////////////////////////////////////////////////////////////
///
/// A dbGCellGrid is the element that represents a block specific grid
/// definition.
///
///////////////////////////////////////////////////////////////////////////////

///////////////////////////////////////////////////////////////////////////////
///
/// A dbTrackGrid is the element that represents a block tracks.
///
///////////////////////////////////////////////////////////////////////////////
class dbTrackGrid : public dbObject
{
 public:
  ///
  /// Get the layer for this track-grid.
  ///
  dbTechLayer* getTechLayer();

  ///
  /// Get the "X" track coordinates for a this tech-layer.
  ///
  void getGridX(std::vector<int>& x_grid);

  ///
  /// Get the "Y" track coordinates for a this tech-layer.
  ///
  void getGridY(std::vector<int>& y_grid);

  ///
  /// Get the block this grid belongs too.
  ///
  dbBlock* getBlock();

  ///
  /// Add a "X" grid pattern.
  ///
  void addGridPatternX(int origin_x,
                       int line_count,
                       int step,
                       int first_mask = 0,
                       bool samemask = false);

  ///
  /// Add a "Y" grid pattern.
  ///
  void addGridPatternY(int origin_y,
                       int line_count,
                       int step,
                       int first_mask = 0,
                       bool samemask = false);

  ///
  /// Get the number of "X" grid patterns.
  ///
  int getNumGridPatternsX();

  ///
  /// Get the number of "Y" grid patterns.
  ///
  int getNumGridPatternsY();

  ///
  /// Get the "ith" "X" grid pattern.
  ///
  void getGridPatternX(int i, int& origin_x, int& line_count, int& step);
  void getGridPatternX(int i,
                       int& origin_x,
                       int& line_count,
                       int& step,
                       int& first_mask,
                       bool& samemask);

  ///
  /// Get the "ith" "Y" grid pattern.
  ///
  void getGridPatternY(int i, int& origin_y, int& line_count, int& step);
  void getGridPatternY(int i,
                       int& origin_y,
                       int& line_count,
                       int& step,
                       int& first_mask,
                       bool& samemask);
  ///
  /// Create an empty Track grid.
  /// Returns nullptr if a the grid for this layer already exists.
  ///
  static dbTrackGrid* create(dbBlock* block, dbTechLayer* layer);

  ///
  /// Get the spacing between tracks for this grid.
  /// If the layer has a multi pattern spacing, returns the average.
  ///
  void getAverageTrackSpacing(int& track_step,
                              int& track_init,
                              int& num_tracks);

  ///
  /// Translate a database-id back to a pointer.
  ///
  static dbTrackGrid* getTrackGrid(dbBlock* block, uint oid);

  ///
  /// destroy a grid
  ///
  static void destroy(dbTrackGrid* grid_);
};

///////////////////////////////////////////////////////////////////////////////
///
/// A dbObstruction is the element that represents a routing
/// obstruction in a block.
///
///////////////////////////////////////////////////////////////////////////////
class dbObstruction : public dbObject
{
 public:
  ///
  /// Get the bbox of this obstruction.
  ///
  dbBox* getBBox();

  ///
  /// Get the instance associated with this obstruction.
  /// Returns nullptr of no instance was associated with this obstruction
  ///
  dbInst* getInstance();

  ///
  /// Declare this obstruction to be a "slot" obstruction.
  ///
  void setSlotObstruction();

  ///
  /// Returns true if this obstruction is a "slot" obstruction.
  ///
  bool isSlotObstruction();

  ///
  /// Declare this obstruction to be a "fill" obstruction.
  ///
  void setFillObstruction();

  ///
  /// Returns true if this obstruction is a "fill" obstruction.
  ///
  bool isFillObstruction();

  ///
  /// Declare this obstruction to be non "power/ground" obstruction.
  ///
  void setExceptPGNetsObstruction();

  ///
  /// Returns true if this obstruction is a non "power/ground" obstruction.
  ///
  bool isExceptPGNetsObstruction();

  ///
  /// Declare this obstruction to have been pushed into this block.
  ///
  void setPushedDown();

  ///
  /// Returns true if this obstruction was pushed into this block.
  ///
  bool isPushedDown();
  ///
  /// Returns true if this bpin has an effective-width rule.
  ///
  bool hasEffectiveWidth();

  ///
  /// Set the effective width rule.
  ///
  void setEffectiveWidth(int w);

  ///
  /// Return the effective width rule.
  ///
  int getEffectiveWidth();

  ///
  /// Returns true if this bpin has an min-spacing rule.
  ///
  bool hasMinSpacing();

  ///
  /// Set the min spacing rule.
  ///
  void setMinSpacing(int w);

  ///
  /// Return the min spacing rule.
  ///
  int getMinSpacing();

  ///
  /// Get the block this obstruction belongs too.
  ///
  dbBlock* getBlock();

  ///
  /// Delete this obstruction from this block.
  ///
  static void destroy(dbObstruction* obstruction);

  ///
  /// Delete the blockage from the block.
  ///
  static dbSet<dbObstruction>::iterator destroy(
      dbSet<dbObstruction>::iterator& itr);

  ///
  /// Returns true if this obstruction is system created. System created
  /// obstructions represent obstructions created by non-rectangular floorplans.
  /// The general flow is the polygonal floorplan is subtracted
  /// from its general bounding box and the shapes that are created
  /// by that difference are then decomposed into rectangles which
  /// create obstructions with the system created annotation.
  ///
  bool isSystemReserved();

  ///
  /// Sets this obstruction as system created.
  ///
  void setIsSystemReserved(bool is_system_reserved);

  ///
  /// Create a routing obstruction.
  ///
  static dbObstruction* create(dbBlock* block,
                               dbTechLayer* layer,
                               int x1,
                               int y1,
                               int x2,
                               int y2,
                               dbInst* inst = nullptr);

  ///
  /// Translate a database-id back to a pointer.
  ///
  static dbObstruction* getObstruction(dbBlock* block, uint oid);
};

///////////////////////////////////////////////////////////////////////////////
///
/// A dbBlockage is the element that represents a placement blockage in a block.
///
///////////////////////////////////////////////////////////////////////////////
class dbBlockage : public dbObject
{
 public:
  ///
  /// Get the bbox of this blockage.
  ///
  dbBox* getBBox();

  ///
  /// Get the instance associated with this blockage.
  /// Returns nullptr of no instance was associated with this blockage
  ///
  dbInst* getInstance();

  ///
  /// Declare this blockage to have been pushed into this block.
  ///
  void setPushedDown();

  ///
  /// Returns true if this blockage was pushed into this block.
  ///
  bool isPushedDown();

  ///
  /// Declare this blockage is soft.
  ///
  void setSoft();

  ///
  /// Returns true if this blockage is soft.
  ///
  bool isSoft();

  ///
  /// Returns true if this blockage is system created. System created blockages
  /// represent blockages created by non-rectangular floorplans.
  /// The general flow is the polygonal floorplan is subtracted
  /// from its general bounding box and the shapes that are created
  /// by that difference are then decomposed into rectangles which
  /// create blockages with the system created annotation.
  ///
  bool isSystemReserved();

  ///
  /// Sets this blockage as system created.
  ///
  void setIsSystemReserved(bool is_system_reserved);

  ///
  /// Set the max placement density percentage in [0,100]
  ///
  void setMaxDensity(float max_density);

  ///
  /// Returns the max placement density percentage
  ///
  float getMaxDensity();

  ///
  /// Get the block this blockage belongs too.
  ///
  dbBlock* getBlock();

  ///
  /// Create a placement blockage.
  ///
  static dbBlockage* create(dbBlock* block,
                            int x1,
                            int y1,
                            int x2,
                            int y2,
                            dbInst* inst = nullptr);

  static void destroy(dbBlockage* blockage);

  ///
  /// Delete the blockage from the block.
  ///
  static dbSet<dbBlockage>::iterator destroy(dbSet<dbBlockage>::iterator& itr);

  ///
  /// Translate a database-id back to a pointer.
  ///
  static dbBlockage* getBlockage(dbBlock* block, uint oid);
};

///////////////////////////////////////////////////////////////////////////////
///
/// A RCSeg is the element that represents an RC element in a RC network.
///
/// The segment junction nodes are denoted "source" and "target". However,
/// this namimg is just a convention and there is no implied directional
/// meaning.
///
///////////////////////////////////////////////////////////////////////////////
class dbCapNode : public dbObject
{
 public:
  ///
  /// Add the capacitances of other capnode to this capnode
  ///
  void addCapnCapacitance(dbCapNode* other);

  ///
  /// Add the gndCap of this capnode to *gndcap and *totalcap
  ///
  void addGndCap(double* gndcap, double* totalcap);

  /// Add the gndCap to *gndcap and *totalcap, ccCap to *totalcap
  ///
  void addGndTotalCap(double* gndcap, double* totalcap, double MillerMult);

  ///
  /// Get the gndCap of this capnode to *gndcap and *totalcap
  ///
  void getGndCap(double* gndcap, double* totalcap);

  ///
  /// Get the gndCap to *gndcap and *totalcap, ccCap to *totalcap
  ///
  void getGndTotalCap(double* gndcap, double* totalcap, double MillerMult);

  ///
  /// Add the caps of all corners of CC's from this capnode to *totalcap
  ///
  void accAllCcCap(double* totalcap, double MillerMult);

  ///
  /// Set the capacitance of this CapNode segment for this process corner. Value
  /// must be in femto-fards.
  ///
  void setCapacitance(double cap, int corner = 0);

  ///
  /// Add the capacitance of this CapNode segment for this process corner. Value
  /// must be in femto-fards.
  ///
  void addCapacitance(double cap, int corner = 0);

  ///
  /// add cc capacitance to gnd capacitance of this capNode
  ///
  bool groundCC(float gndFactor);

  ///
  ///  Adjust the capacitance of this capNode for this process corner
  ///
  void adjustCapacitance(float factor, uint corner);

  ///
  ///  Adjust the capacitance of this capNode
  ///
  void adjustCapacitance(float factor);

  ///
  /// check if having CC's with capacitnce greater than ccThreshHold
  ///
  bool needAdjustCC(double ccThreshHold);

  ///
  /// adjust CC's of this capNode
  ///
  void adjustCC(uint adjOrder,
                float adjFactor,
                std::vector<dbCCSeg*>& adjustedCC,
                std::vector<dbNet*>& halonets);

  ///
  /// Get the capacitance of this capNode segment for this process corner.
  /// Returns value in femto-fards.
  ///
  double getCapacitance(uint corner = 0);

  ///
  /// Get the rc-network cap node.
  ///
  uint getNode();

  ///
  /// Get the shapeId of the cap node.
  ///
  uint getShapeId();

  ///
  /// Set the rc-network cap node.
  ///
  void setNode(uint nodeid);

  ///
  /// Get next cap node in same net
  ///
  //  dbCapNode *getNext(dbBlock *block_);

  ///
  ///  is this node iterm/bterm/internal/branch/dangling/foreign .
  ///
  bool isName();
  bool isITerm();
  bool isBTerm();
  bool isInternal();
  bool isBranch();
  bool isDangling();
  bool isForeign();
  bool isTreeNode();  // bterm, iterm, branch
  // bool isSourceNodeBterm();
  bool isSourceTerm(dbBlock* mblock = nullptr);
  bool isInoutTerm(dbBlock* mblock = nullptr);

  ///
  /// Returns the select flag value. This flag specified that the
  /// net has been select.
  ///
  bool isSelect();

  ///
  /// Set the select flag to the specified value.
  ///
  void setSelect(bool value);

  ///
  ///  increase children cnt; capNode is a branch of the rooted tree.
  ///
  uint incrChildrenCnt();
  uint getChildrenCnt();
  void setChildrenCnt(uint cnt);

  ///
  ///  set iterm/bterm/internal/branch/foreign flag of this cap node.
  ///
  void setNameFlag();
  void setBTermFlag();
  void setITermFlag();
  void setInternalFlag();
  void setBranchFlag();
  void setForeignFlag();

  ///
  ///  reset iterm/bterm/internal/branch/foreign flag of this cap node.
  ///
  void resetNameFlag();
  void resetBTermFlag();
  void resetITermFlag();
  void resetInternalFlag();
  void resetBranchFlag();
  void resetForeignFlag();

  ///
  /// Get the sort index of this node
  ///
  uint getSortIndex();

  ///
  /// Set the sort index of this node
  ///
  void setSortIndex(uint idx);

  ///
  /// Get the coordinates of this node if iterm or bterm
  ///
  bool getTermCoords(int& x, int& y, dbBlock* mblock = nullptr);

  ///
  /// Get the iterm of this node
  ///
  dbITerm* getITerm(dbBlock* mblock = nullptr);

  ///
  /// Get the bterm of this node
  ///
  dbBTerm* getBTerm(dbBlock* mblock = nullptr);

  ///
  /// Set the _ycoord of this node
  ///
  /// void setCoordY(int y);

  ///
  /// Get the _ycoord of this node
  ///
  /// void getCoordY(int & y);

  ///
  /// print the ccsegs of the capn
  ///
  void printCC();

  ///
  /// check the ccsegs of the capn
  ///
  bool checkCC();

  ///
  /// Get the coupling caps bound to this node
  ///
  dbSet<dbCCSeg> getCCSegs();

  ///
  /// Net given the capNode id
  ///
  dbNet* getNet();

  ///
  /// set net
  ///
  void setNet(uint netid);

  ///
  /// set next
  ///
  void setNext(uint nextid);

  ///
  /// Create a new rc-segment
  /// The default values for each process corner is 0.0.
  ///
  static dbCapNode* create(dbNet* net, uint node, bool foreign);

  ///
  /// add a seg onto a net
  ///
  void addToNet();

  ///
  /// Destroy a rc-segment.
  ///
  static void destroy(dbCapNode* seg, bool destroyCC = true);

  ///
  /// Destroy a rc-segment.
  ///
  static dbSet<dbCapNode>::iterator destroy(dbSet<dbCapNode>::iterator& itr);

  ///
  /// Translate a database-id back to a pointer.
  ///
  static dbCapNode* getCapNode(dbBlock* block, uint oid);

 private:
  ///
  /// Get the capacitance of this capNode segment for this process corner.
  /// Returns value in femto-fards.
  ///
  void getCapTable(double* cap);

  friend class dbRSeg;
};

///////////////////////////////////////////////////////////////////////////////
///
/// A RSeg is the element that represents an Res element in a Res network.
///
/// The segment junction nodes are denoted "source" and "target". However,
/// this namimg is just a convention and there is no implied directional
/// meaning.
///
///////////////////////////////////////////////////////////////////////////////
class dbRSeg : public dbObject
{
 public:
  ///
  /// Add the resistances of other rseg to this rseg
  ///
  void addRSegResistance(dbRSeg* other);

  ///
  /// Add the capacitances of other rseg to this rseg
  ///
  void addRSegCapacitance(dbRSeg* other);

  ///
  /// Get the resistance of this RC segment for this process corner. Returns
  /// value in ohms.
  ///
  double getResistance(int corner = 0);

  ///
  /// Get the resistance of this RC segment to *res
  ///
  void getAllRes(double* res);

  ///
  /// Add the resistance of this RC segment to *res
  ///
  void addAllRes(double* res);

  ///
  /// Get the gdn cap of this RC segment to *gndcap and *totalcap
  ///
  void getGndCap(double* gndcap, double* totalcap);

  ///
  /// Add the gdn cap of this RC segment to *gndcap and *totalcap
  ///
  void addGndCap(double* gndcap, double* totalcap);

  ///
  /// Get the gdn cap of this RC segment to *gndcap, total cap to *totalcap
  ///
  void getGndTotalCap(double* gndcap, double* totalcap, double MillerMult);

  ///
  /// Add the gdn cap of this RC segment to *gndcap, total cap to *totalcap
  ///
  void addGndTotalCap(double* gndcap, double* totalcap, double MillerMult);

  ///
  /// do merge rsegs
  ///
  void mergeRCs(std::vector<dbRSeg*>& mrsegs);

  ///
  /// Adjust the capacitance of this RC segment for this process corner.
  ///
  void adjustCapacitance(float factor, uint corner);

  ///
  /// Adjust the capacitance of the src capNode of this RC segment for the
  /// process corner.
  ///
  void adjustSourceCapacitance(float factor, uint corner);

  ///
  /// Adjust the capacitance of this RC segment.
  ///
  void adjustCapacitance(float factor);

  ///
  /// Set the capacitance of this RC segment for this process corner. Value must
  /// in FF.
  ///
  void setCapacitance(double cap, int corner = 0);

  ///
  /// Returns the _update_cap flag value. This flag specified that the
  /// rseg has been updated
  ///
  bool updatedCap();

  ///
  /// Get the capacitance of this RC segment for this process corner. Returns
  /// value in FF.
  ///
  double getCapacitance(int corner = 0);

  ///
  /// Get the capacitance of this RC segment for this process corner,
  /// plus coupling capacitance. Returns value in FF.
  ///
  double getSourceCapacitance(int corner = 0);

  ///
  /// Get the first capnode capacitance of this RC segment
  /// for this process corner, if foreign,
  /// plus coupling capacitance. Returns value in FF.
  ///
  double getCapacitance(int corner, double MillerMult);

  ///
  /// Get the CC segs of this RC segment,
  ///
  void getCcSegs(std::vector<dbCCSeg*>& ccsegs);

  ///
  /// print the CC segs of this RC segment,
  ///
  void printCcSegs();
  void printCC();
  bool checkCC();

  ///
  /// Get the capacitance table of this RC segment. value is in FF
  ///
  void getCapTable(double* cap);

  ///
  /// Set the resistance of this RC segment for this process corner. Value must
  /// be in ohms.
  ///
  void setResistance(double res, int corner = 0);

  ///
  ///  Adjust the resistance of this RC segment for this process corner
  ///
  void adjustResistance(float factor, int corner);

  ///
  ///  Adjust the resistance of this RC segment
  ///
  void adjustResistance(float factor);

  ///
  /// Set the next rseg
  ///
  void setNext(uint next_id);

  ///
  /// Get the rc-network source node of this segment,
  ///
  uint getSourceNode();

  ///
  /// Get the rc-network source node of this segment,
  ///
  dbCapNode* getSourceCapNode();

  ///
  /// Set the rc-network source node of this segment,
  ///
  void setSourceNode(uint nodeid);

  ///
  /// Get the rc-network target node of this segment,
  ///
  uint getTargetNode();

  ///
  /// Get the rc-network target node of this segment,
  ///
  dbCapNode* getTargetCapNode();

  ///
  /// Set the rc-network target node of this segment,
  ///
  void setTargetNode(uint nodeid);

  ///
  /// Get shape-id of this RC-segment.
  ///
  uint getShapeId();

  ///
  /// Set coordinates of this RC-segment.
  ///
  void setCoords(int x, int y);

  ///
  /// Get coordinates of this RC-segment.
  ///
  void getCoords(int& x, int& y);

  ///
  /// Set shape-id of this RC-segment, and the target capNode if internal.
  ///
  void updateShapeId(uint nsid);

  ///
  /// check path direction
  ///
  bool pathLowToHigh();

  ///
  /// check if cap allocated
  ///
  bool allocatedCap();

  ///
  /// returns length and width.
  ///
  uint getLengthWidth(uint& w);

  ///
  /// add a seg onto a net
  ///
  bool addToNet();

  ///
  /// Get the net of this RC-segment.
  ///
  dbNet* getNet();

  ///
  /// Create a new r-segment
  /// The default values for each process corner is 0.0.
  ///
  static dbRSeg* create(dbNet* net,
                        int x,
                        int y,
                        uint path_dir,
                        bool allocate_cap);

  ///
  /// Destroy a rc-segment.
  ///
  static void destroy(dbRSeg* seg);
  static void destroy(dbRSeg* seg, dbNet* net);

  ///
  /// simple destroy a disconnected rc-segment
  ///
  static void destroyS(dbRSeg* seg);

  ///
  /// Destroy a rc-segment.
  ///
  static dbSet<dbRSeg>::iterator destroy(dbSet<dbRSeg>::iterator& itr);

  ///
  /// Translate a database-id back to a pointer.
  ///
  static dbRSeg* getRSeg(dbBlock* block, uint oid);
};

///////////////////////////////////////////////////////////////////////////////
///
/// A CCSeg is the element that represents an coupling capacitance element
/// in a RC network.
///
/// The segment junction nodes are denoted "source" and "target". However,
/// this namimg is just a convention and there is no implied directional
/// meaning.
///
///////////////////////////////////////////////////////////////////////////////
class dbCCSeg : public dbObject
{
 public:
  ///
  /// Adjust the capacitance of this CC segment
  ///
  void adjustCapacitance(float factor);

  ///
  /// Adjust the capacitance of a corner this CC segment
  ///
  void adjustCapacitance(float factor, int corner);

  ///
  /// Get the capacitance of this CC segment for this process corner. Returns
  /// value in femto-fards.
  ///
  double getCapacitance(int corner = 0);

  ///
  /// Set the capacitance of this CC segment for this process corner. Value must
  /// be in femto-fards.
  ///
  void setCapacitance(double cap, int corner = 0);

  ///
  /// Add the capacitance of this CC segment for this process corner. Value must
  /// be in femto-fards.
  ///
  void addCapacitance(double cap, int corner = 0);

  ///
  /// Add the capacitance of all corners of this CC segment to *ttcap
  ///
  void accAllCcCap(double* ttcap, double MillerMult);

  ///
  /// Get the capacitance of all corners of this CC segment to *ttcap
  ///
  void getAllCcCap(double* ttcap);

  ///
  /// Set the capacitance of all corners of this CC segment by *ttcap
  ///
  void setAllCcCap(double* ttcap);

  dbCapNode* getSourceCapNode();
  dbCapNode* getTargetCapNode();

  ///
  /// Add capacitance of other CC segment to this CC segment
  ///
  void addCcCapacitance(dbCCSeg* other);

  ///
  /// Change this CC segement's capNode orig to capNode new
  ///
  void swapCapnode(dbCapNode* orig, dbCapNode* newn);

  ///
  /// Get the capNode of this CC segment, other than oneCap
  ///
  dbCapNode* getTheOtherCapn(dbCapNode* oneCap, uint& cid);

  /// Get the rc-network source node of this segment,
  ///
  uint getSourceNodeNum();

  ///
  /// Set the rc-network source node of this segment,
  ///
  // void setSourceNode( uint nodeid );

  ///
  /// Get the rc-network target node of this segment,
  ///
  uint getTargetNodeNum();

  ///
  /// Set the rc-network target node of this segment,
  ///
  // void setTargetNode( uint nodeid );

  ///
  /// Get the source net of this CC-segment.
  ///
  dbNet* getSourceNet();

  ///
  /// Get the target net of this CC-segment.
  ///
  dbNet* getTargetNet();

  ///
  /// Get the infile cnt of this CC-segment.
  ///
  uint getInfileCnt();

  ///
  /// Increment the infile cnt of this CC-segment.
  ///
  void incrInfileCnt();

  ///
  /// Returns the mark flag value. This flag specified that the
  /// CC seg has been marked.
  ///
  bool isMarked();

  ///
  /// Set the mark flag to the specified value.
  ///
  void setMark(bool value);

  ///
  /// print CC's of capn
  ///
  void printCapnCC(uint capn);

  ///
  /// check CC's of capn
  ///
  bool checkCapnCC(uint capn);

  ///
  /// unlink cc from capn
  ///
  void unLink_cc_seg(dbCapNode* capn);

  ///
  /// link cc to capn
  ///
  void Link_cc_seg(dbCapNode* capn, uint cseq);

  ///
  /// relink _cc_tgt_segs of a net
  /// Used in re-reading the CC part of a spef file.
  ///

  // static dbCCSeg * relinkTgtCC (dbNet *net_, dbCCSeg *pseg_, uint
  // src_cap_node, uint tgt_cap_node);

  ///
  /// Returns nullptr if not found
  ///
  static dbCCSeg* findCC(dbCapNode* nodeA, dbCapNode* nodeB);

  ///
  /// Create a new cc-segment.
  /// The default values for each process corner is 0.0.
  ///
  static dbCCSeg* create(dbCapNode* nodeA,
                         dbCapNode* nodeB,
                         bool mergeParallel = false);

  ///
  /// Destroy a cc-segment.
  ///
  static void destroy(dbCCSeg* seg);

  ///
  /// simple destroy disconnected cc-segment
  ///
  static void destroyS(dbCCSeg* seg);

  ///
  /// Destroy a cc-segment.
  ///
  static dbSet<dbCCSeg>::iterator destroy(dbSet<dbCCSeg>::iterator& itr);

  ///
  /// Translate a database-id back to a pointer.
  ///
  static dbCCSeg* getCCSeg(dbBlock* block, uint oid);

  ///
  /// disconnect a cc-segment
  ///
  static void disconnect(dbCCSeg* tcc_);

  ///
  /// connect a cc-segment
  ///
  static void connect(dbCCSeg* tcc_);
};

///////////////////////////////////////////////////////////////////////////////
///
/// A Row is the element that represents placement sites.
///
///////////////////////////////////////////////////////////////////////////////
class dbRow : public dbObject
{
 public:
  ///
  /// Get the row name.
  ///
  std::string getName();

  ///
  /// Get the row name.
  ///
  const char* getConstName();

  ///
  /// Get the row site.
  ///
  dbSite* getSite();

  ///
  /// Get the origin of this row
  ///
  Point getOrigin();

  ///
  /// Get the site-orientation of this row
  ///
  dbOrientType getOrient();

  ///
  /// Get the direction of this row
  ///
  dbRowDir getDirection();

  ///
  /// Get the number of sites in this row.
  ///
  int getSiteCount();

  ///
  /// Get the spacing between sites. The spacing is measured from the
  /// origin of each site.
  ///
  int getSpacing();

  ///
  /// Get the bounding box of this row
  ///
  Rect getBBox();

  ///
  /// Get the block this row belongs too.
  ///
  dbBlock* getBlock();

  ///
  /// Create a new row.
  ///
  static dbRow* create(dbBlock* block,
                       const char* name,
                       dbSite* site,
                       int origin_x,
                       int origin_y,
                       dbOrientType orient,
                       dbRowDir direction,
                       int num_sites,
                       int spacing);

  ///
  /// Destroy a row.
  ///
  static void destroy(dbRow* row);

  ///
  /// Destroy a row.
  ///
  static dbSet<dbRow>::iterator destroy(dbSet<dbRow>::iterator& itr);

  ///
  /// Translate a database-id back to a pointer.
  ///
  static dbRow* getRow(dbBlock* block, uint oid);
};

///////////////////////////////////////////////////////////////////////////////
///
/// A fill is the element that one metal fill shape
///
///////////////////////////////////////////////////////////////////////////////
class dbFill : public dbObject
{
 public:
  ///
  /// Get the fill bounding box.
  ///
  void getRect(Rect& rect);

  ///
  /// Returns true if this fill requires OPC (Optical proximity correction)
  ///
  bool needsOPC();

  ///
  /// Which mask is used for double or triple patterning.  Zero is returned for
  /// unassigned.  Values are typically in [1,3].
  ///
  uint maskNumber();

  ///
  /// Get the layer of this fill.
  ///
  dbTechLayer* getTechLayer();

  ///
  /// Create a new fill.
  ///
  static dbFill* create(dbBlock* block,
                        bool needs_opc,
                        uint mask_number,
                        dbTechLayer* layer,
                        int x1,
                        int y1,
                        int x2,
                        int y2);

  ///
  /// Destroy a fill.
  ///
  static void destroy(dbFill* fill);

  ///
  /// Destroy fills.
  ///
  static dbSet<dbFill>::iterator destroy(dbSet<dbFill>::iterator& itr);

  ///
  /// Translate a database-id back to a pointer.
  ///
  static dbFill* getFill(dbBlock* block, uint oid);
};

///////////////////////////////////////////////////////////////////////////////
///
/// A Region is the element that represents a placement region.
///
///////////////////////////////////////////////////////////////////////////////
class dbRegion : public dbObject
{
 public:
  ///
  /// Get the region name.
  ///
  std::string getName();

  ///
  /// Get the region type.
  ///
  dbRegionType getRegionType();

  ///
  /// Set the region type.
  ///
  void setRegionType(dbRegionType type);

  ///
  /// Get the instances of this region.
  ///
  dbSet<dbInst> getRegionInsts();

  ///
  // Set the value of the invalid flag.
  ///
  void setInvalid(bool v);

  ///
  /// Returns true if the invalid flag is set.
  ///
  bool isInvalid();

  ///
  /// Get the boundaries of this region.
  /// A region may have no boundaries. In this case, you may have to check the
  /// parents of this region. This case can occur when reading DEF GROUPS and
  /// REGIONS. The result is two levels of hierarchy with the boundaries on the
  /// parent.
  ///
  dbSet<dbBox> getBoundaries();

  ///
  /// Add this instance to the region
  ///
  void addInst(dbInst* inst);

  ///
  /// Remove this instance from the region
  ///
  void removeInst(dbInst* inst);

  ///
  /// Remove this group from the region
  ///
  void removeGroup(dbGroup* group);

  ///
  /// Add group to this region.
  ///
  void addGroup(dbGroup* group);

  ///
  /// Get the groups of this region.
  ///
  dbSet<dbGroup> getGroups();

  ///
  /// Get the block of this region
  ///
  dbBlock* getBlock();

  ///
  /// Create a new region. Returns nullptr if a region with this name already
  /// exists in the block.
  ///
  static dbRegion* create(dbBlock* block, const char* name);

  ///
  /// Destroy a region.
  ///
  static void destroy(dbRegion* region);

  ///
  /// Destroy a region.
  ///
  static dbSet<dbRegion>::iterator destroy(dbSet<dbRegion>::iterator& itr);

  ///
  /// Translate a database-id back to a pointer.
  ///
  static dbRegion* getRegion(dbBlock* block, uint oid);
};

///////////////////////////////////////////////////////////////////////////////
///
/// A Library is the element that represents a collection of library-cells,
/// called Masters.
///
///////////////////////////////////////////////////////////////////////////////
class dbLib : public dbObject
{
 public:
  ///
  /// Get the library name.
  ///
  std::string getName();

  ///
  /// Get the library name.
  ///
  const char* getConstName();

  ///
  /// Get the Database units per micron.
  ///
  int getDbUnitsPerMicron();

  ///
  /// Get the technology of this library
  ///
  dbTech* getTech();

  ///
  /// Get the master-cells of this library
  ///
  dbSet<dbMaster> getMasters();

  ///
  /// Finds a specific master-cell in the library
  /// Returns nullptr if the object was not found.
  ///
  dbMaster* findMaster(const char* name);

  ///
  /// Get the sites of this library
  ///
  dbSet<dbSite> getSites();

  ///
  /// Finds a specific site in the library
  /// Returns nullptr if the object was not found.
  ///
  dbSite* findSite(const char* name);

  ///
  /// Get the LEF units of this technology.
  ///
  int getLefUnits();

  ///
  /// Set the LEF units of this technology.
  ///
  void setLefUnits(int units);

  ///
  /// Get the HierarchyDelimiter.
  /// Returns (0) if the delimiter was not set.
  /// A hierarchy delimiter can only be set at the time
  /// a library is created.
  ///
  char getHierarchyDelimiter();

  ///
  /// Set the Bus name delimiters
  ///
  void setBusDelimiters(char left, char right);

  ///
  /// Get the Bus name delimiters
  /// Left and Right are set to "zero" if the bus delimiters
  /// were not set.
  ///
  void getBusDelimiters(char& left, char& right);

  ///
  /// Create a new library.
  ///
  static dbLib* create(dbDatabase* db,
                       const char* name,
                       dbTech* tech,
                       char hierarchy_delimiter = '/');

  ///
  /// Translate a database-id back to a pointer.
  ///
  static dbLib* getLib(dbDatabase* db, uint oid);

  ///
  /// Destroy a library.
  ///
  static void destroy(dbLib* lib);
};

///////////////////////////////////////////////////////////////////////////////
///
/// A Site is the element that represents a placement site for cells in this
/// library.
///
///////////////////////////////////////////////////////////////////////////////
class dbSite : public dbObject
{
 public:
  struct OrientedSite
  {
    dbSite* site;
    dbOrientType orientation;
    friend bool operator==(const OrientedSite& lhs, const OrientedSite& rhs);
    friend bool operator!=(const OrientedSite& lhs, const OrientedSite& rhs);
  };
  using RowPattern = std::vector<OrientedSite>;

  ///
  /// Get the site name.
  ///
  std::string getName() const;

  ///
  /// Get the site name.
  ///
  const char* getConstName();

  ///
  /// Get the width of this site
  ///
  int getWidth();

  ///
  /// Set the width of this site
  ///
  void setWidth(int width);

  ///
  /// Get the height of this site
  ///
  int getHeight() const;

  ///
  /// Set the height of this site
  ///
  void setHeight(int height);

  ///
  /// Get the class of this site.
  ///
  dbSiteClass getClass();

  ///
  /// Set the class of this site
  ///
  void setClass(dbSiteClass site_class);

  ///
  /// Mark that this site has X-Symmetry
  ///
  void setSymmetryX();

  ///
  /// Returns true if this site has X-Symmetry
  ///
  bool getSymmetryX();

  ///
  /// Mark that this site has Y-Symmetry
  ///
  void setSymmetryY();

  ///
  /// Returns true if this site has Y-Symmetry
  ///
  bool getSymmetryY();

  ///
  /// Mark that this site has R90-Symmetry
  ///
  void setSymmetryR90();

  ///
  /// Returns true if this site has R90-Symmetry
  ///
  bool getSymmetryR90();

  ///
  /// set the row pattern of this site
  ///
  void setRowPattern(const RowPattern& row_pattern);

  ///
  /// Returns true if the row pattern is not empty
  ///
  bool hasRowPattern() const;

  ///
  /// Is this site in a row pattern or does it have a row pattern
  ///
  bool isHybrid() const;

  ///
  /// returns the row pattern if available
  ///
  RowPattern getRowPattern();

  ///
  /// Get the library of this site.
  ///
  dbLib* getLib();

  ///
  /// Create a new site.
  /// Returns nullptr if a site with this name already exists
  ///
  static dbSite* create(dbLib* lib, const char* name);

  ///
  /// Translate a database-id back to a pointer.
  ///
  static dbSite* getSite(dbLib* lib, uint oid);
};

///////////////////////////////////////////////////////////////////////////////
///
/// A Master is the element that represents a master-cell from the library.
///
///////////////////////////////////////////////////////////////////////////////
class dbMaster : public dbObject
{
 public:
  ///
  /// Get the master cell name.
  ///
  std::string getName() const;

  ///
  /// Get the master cell name.
  ///
  const char* getConstName();

  ///
  /// Get the x,y origin of this master
  ///
  Point getOrigin();

  ///
  /// Set the x,y origin of this master, default is (0,0)
  ///
  void setOrigin(int x, int y);

  ///
  /// Get the width of this master cell.
  ///
  uint getWidth() const;

  ///
  /// Set the width of this master cell.
  ///
  void setWidth(uint width);

  ///
  /// Get the height of this master cell.
  ///
  uint getHeight() const;

  ///
  /// Set the height of this master cell.
  ///
  void setHeight(uint height);

  ///
  /// Get the area of this master cell.
  ///
  int64_t getArea() const;

  ///
  /// is filler cell
  ///
  bool isFiller();

  ///
  /// Get the type of this master cell
  ///
  dbMasterType getType() const;

  ///
  /// Is the type BLOCK or any of its subtypes
  ///
  bool isBlock() const { return getType().isBlock(); }

  ///
  /// Is the type CORE or any of its subtypes
  ///
  bool isCore() const { return getType().isCore(); }

  ///
  /// Is the type PAD or any of its subtypes
  ///
  bool isPad() const { return getType().isPad(); }

  ///
  /// Is the type ENDCAP or any of its subtypes
  ///
  bool isEndCap() const { return getType().isEndCap(); }

  ///
  /// Is the master's type COVER or any of its subtypes
  ///
  bool isCover() const { return getType().isCover(); };

  ///
  /// This master can be placed automatically in the core.
  /// Pad, ring, cover, and none are false.
  ///
  bool isCoreAutoPlaceable();

  ///
  /// Set the type of this master cell
  ///
  void setType(dbMasterType type);

  ///
  /// Get the Logical equivalent of this master
  /// Returns nullptr if no equivalent was set.
  ///
  dbMaster* getLEQ();

  ///
  /// Set the Logical equivalent of this master
  /// NOTE: When setting the LEQ, the LEQ should be
  /// constructed to form a LEQ ring. The database
  /// does not enforce this. Typically, if the LEQ is
  /// set in the LEF file, than the LEQ's form a ring.
  ///
  void setLEQ(dbMaster* master);

  ///
  /// Get the Electical equivalent of this master
  /// Returns nullptr if no equivalent was set.
  ///
  dbMaster* getEEQ();

  ///
  /// Set the Electical equivalent of this master
  /// NOTE: When setting the EEQ, the EEQ should be
  /// constructed to form a EEQ ring. The database
  /// does not enforce this. Typically, if the EEQ is
  /// set in the LEF file, than the EEQ's form a ring.
  ///
  void setEEQ(dbMaster* master);

  ///
  /// Mark that this site has X-Symmetry
  ///
  void setSymmetryX();

  ///
  /// Returns true if this site has X-Symmetry
  ///
  bool getSymmetryX();

  ///
  /// Mark that this site has Y-Symmetry
  ///
  void setSymmetryY();

  ///
  /// Returns true if this site has Y-Symmetry
  ///
  bool getSymmetryY();

  ///
  /// Mark that this site has R90-Symmetry
  ///
  void setSymmetryR90();

  ///
  /// Returns true if this site has R90-Symmetry
  ///
  bool getSymmetryR90();

  ///
  /// Get the terminals of this master.
  ///
  dbSet<dbMTerm> getMTerms();

  ///
  /// Get the LEF58_EDGETYPE properties.
  ///
  dbSet<dbMasterEdgeType> getEdgeTypes();

  ///
  /// Find a specific master-terminal
  /// Returns nullptr if the object was not found.
  ///
  dbMTerm* findMTerm(const char* name);
  dbMTerm* findMTerm(dbBlock* block, const char* name);

  ///
  /// Get the library of this master.
  ///
  dbLib* getLib();

  ///
  /// Get the obstructions of this master
  ///
  dbSet<dbBox> getObstructions(bool include_decomposed_polygons = true);

  ///
  /// Get the polygon obstructions of this master
  ///
  dbSet<dbPolygon> getPolygonObstructions();

  ///
  /// Get the placement bounding box of this master.
  ///
  void getPlacementBoundary(Rect& r);

  ///
  /// Apply the suppiled transform to the master obsutrctions and pin
  /// geometries.
  ///
  void transform(dbTransform& t);

  ///
  /// Freeze this master. dbMTerms cannot be added or delete from the master
  /// once it is frozen.
  ///
  void setFrozen();

  ///
  /// Returns true if the master is frozen
  ///
  bool isFrozen();

  ///
  /// Set _sequential of this master.
  ///
  void setSequential(bool v);

  ///
  /// Returns _sequential this master
  ///
  bool isSequential();

  ///
  /// Set _mark of this master.
  ///
  void setMark(uint mark);

  ///
  /// Returns _mark this master
  ///
  uint isMarked();

  bool isSpecialPower();
  void setSpecialPower(bool v);

  ///
  /// Returns the number of mterms of this master.
  ///
  int getMTermCount();

  ///
  /// Set the site of this master.
  /// h
  void setSite(dbSite* site);

  ///
  /// Set the site of this master.
  /// Returns nullptr if no site has been set.
  ///
  dbSite* getSite();

  ///
  /// Returns a database unique id for this master.
  ///
  int getMasterId();

  ///
  /// Create a new master.
  /// Returns nullptr if a master with this name already exists
  ///
  static dbMaster* create(dbLib* lib, const char* name);

  ///
  /// Destroy a dbMaster.
  ///
  static void destroy(dbMaster* master);

  ///
  /// Translate a database-id back to a pointer.
  ///
  static dbMaster* getMaster(dbLib* lib, uint oid);

  void* staCell();
  void staSetCell(void* cell);
};

class dbGDSLib : public dbObject
{
 public:
  void setLibname(std::string libname);

  std::string getLibname() const;

  void setUnits(double uu_per_dbu, double dbu_per_meter);

  std::pair<double, double> getUnits() const;

  dbGDSStructure* findGDSStructure(const char* name) const;

  dbSet<dbGDSStructure> getGDSStructures();

  static dbGDSLib* create(dbDatabase* db, const std::string& name);
  static void destroy(dbGDSLib* lib);
};

///////////////////////////////////////////////////////////////////////////////
///
/// A MTerm is the element that represents a terminal on a Master.
///
///////////////////////////////////////////////////////////////////////////////
class dbMTerm : public dbObject
{
 public:
  ///
  /// Get the master term name.
  ///
  std::string getName();

  ///
  /// Get the master term name.
  ///
  const char* getConstName();

  ///
  /// Get the master term name. Change lib_bus_del to blk_bus_del if needed
  ///
  char* getName(dbInst* inst, char* ttname);
  char* getName(dbBlock* block, dbMaster* master, char* ttname);

  ///
  /// Get the signal type of this master-terminal.
  ///
  dbSigType getSigType();

  ///
  /// Set the signal type of this master-terminal.
  ///
  void setSigType(dbSigType type);

  ///
  /// Get the IO direction of this master-terminal.
  ///
  dbIoType getIoType();

  ///
  /// Get the shape of this master-terminal.
  ///
  dbMTermShapeType getShape();

  ///
  /// Set mark of this master-terminal.
  ///
  void setMark(uint v);

  ///
  /// get mark of this master-terminal.
  ///
  bool isSetMark();

  ///
  /// Get the master this master-terminal belongs too.
  ///
  dbMaster* getMaster();

  ///
  /// Get the physical pins of this terminal.
  ///
  dbSet<dbMPin> getMPins();

  ///
  /// Get bbox of this term (ie the bbox of the getMPins())
  ///
  Rect getBBox();

  ///
  /// Add antenna info that is not specific to an oxide model.
  ///
  void addPartialMetalAreaEntry(double inval, dbTechLayer* refly = nullptr);
  void addPartialMetalSideAreaEntry(double inval, dbTechLayer* refly = nullptr);
  void addPartialCutAreaEntry(double inval, dbTechLayer* refly = nullptr);
  void addDiffAreaEntry(double inval, dbTechLayer* refly = nullptr);

  ///
  /// Antenna info that is specific to an oxide model.
  ///
  dbTechAntennaPinModel* createDefaultAntennaModel();
  dbTechAntennaPinModel* createOxide2AntennaModel();

  ///
  /// Access and write antenna rule models -- get functions will return nullptr
  /// if model not created.
  ///
  bool hasDefaultAntennaModel() const;
  bool hasOxide2AntennaModel() const;
  dbTechAntennaPinModel* getDefaultAntennaModel() const;
  dbTechAntennaPinModel* getOxide2AntennaModel() const;
  void writeAntennaLef(lefout& writer) const;

  // From LEF's ANTENNADIFFAREA on the MACRO's PIN
  void getDiffArea(std::vector<std::pair<double, dbTechLayer*>>& data);

  void* staPort();
  void staSetPort(void* port);

  ///
  /// Return the index of this mterm on this master.
  /// PREQ: master must be frozen.
  ///
  int getIndex();

  ///
  /// Create a new master terminal.
  /// Returns nullptr if a master terminal with this name already exists
  ///
  static dbMTerm* create(dbMaster* master,
                         const char* name,
                         dbIoType io_type = dbIoType(),
                         dbSigType sig_type = dbSigType(),
                         dbMTermShapeType shape_type = dbMTermShapeType());

  ///
  /// Translate a database-id back to a pointer.
  ///
  static dbMTerm* getMTerm(dbMaster* master, uint oid);
};

///////////////////////////////////////////////////////////////////////////////
///
/// A MPin is the element that represents a physical pin on a master-terminal.
///
///////////////////////////////////////////////////////////////////////////////
class dbMPin : public dbObject
{
 public:
  ///
  /// Get the master-terminal this pin belongs too.
  ///
  dbMTerm* getMTerm();

  ///
  /// Get the master this pin belongs too.
  ///
  dbMaster* getMaster();

  ///
  /// Get the geometry of this pin.
  ///
  dbSet<dbBox> getGeometry(bool include_decomposed_polygons = true);

  ///
  /// Get the polygon geometry of this pin.
  ///
  dbSet<dbPolygon> getPolygonGeometry();

  ///
  /// Get bbox of this pin (ie the bbox of getGeometry())
  ///
  Rect getBBox();

  std::vector<std::vector<odb::dbAccessPoint*>> getPinAccess() const;

  ///
  /// Create a new physical pin.
  ///
  static dbMPin* create(dbMTerm* mterm);

  ///
  /// Translate a database-id back to a pointer.
  ///
  static dbMPin* getMPin(dbMaster* master, uint oid);
};

///////////////////////////////////////////////////////////////////////////////
///
/// A Tech is the element that represents technology specific data.
///
///////////////////////////////////////////////////////////////////////////////
class dbTech : public dbObject
{
 public:
  ///
  /// Get the tech name.
  ///
  std::string getName();

  ///
  /// Set the Database distance units per micron.
  ///
  /// Legal values are 100, 200, 1000, 2000, 10000, 20000
  ///
  void setDbUnitsPerMicron(int value);

  ///
  /// Get the Database units per micron.
  ///
  int getDbUnitsPerMicron();

  ///
  /// Get the technolgy layers. The layers are ordered from the
  /// bottom mask number to the top mask number.
  ///
  dbSet<dbTechLayer> getLayers();

  ///
  /// Find the technology layer.
  /// Returns nullptr if the object was not found.
  ///
  dbTechLayer* findLayer(const char* name);

  ///
  /// Find the technology layer.
  /// Returns nullptr if the object was not found.
  ///
  dbTechLayer* findLayer(int layer_number);

  ///
  /// Find the technology routing layer.
  /// Returns nullptr if the object was not found.
  ///
  dbTechLayer* findRoutingLayer(int level_number);

  ///
  /// Get the technolgy vias. This includes non-default-rule-vias.
  ///
  dbSet<dbTechVia> getVias();

  ///
  /// Find the technology via.
  /// Returns nullptr if the object was not found.
  ///
  dbTechVia* findVia(const char* name);

  ///
  /// Get the LEF units of this technology.
  ///
  int getLefUnits();

  ///
  /// Set the LEF units of this technology.
  ///
  void setLefUnits(int units);

  ///
  /// Get the LEF version in this technology as a number or as a string.
  ///
  double getLefVersion() const;
  std::string getLefVersionStr() const;

  ///
  /// Set the LEF version of this technology, in both number and string form.
  ///
  void setLefVersion(double inver);

  ///
  ///  Get and set the NOWIREEXTENSIONATPIN construct
  ///
  bool hasNoWireExtAtPin() const;
  dbOnOffType getNoWireExtAtPin() const;
  void setNoWireExtAtPin(dbOnOffType intyp);

  ///
  ///  Get and set the NAMESCASESENSITIVE construct
  ///
  dbOnOffType getNamesCaseSensitive() const;
  void setNamesCaseSensitive(dbOnOffType intyp);

  ///
  /// Handle LEF CLEARANCEMEASURE construct
  ///
  bool hasClearanceMeasure() const;
  dbClMeasureType getClearanceMeasure() const;
  void setClearanceMeasure(dbClMeasureType inmeas);

  ///
  /// Handle LEF USEMINSPACING for pins and obstruction separately.
  ///
  bool hasUseMinSpacingObs() const;
  dbOnOffType getUseMinSpacingObs() const;
  void setUseMinSpacingObs(dbOnOffType inval);

  bool hasUseMinSpacingPin() const;
  dbOnOffType getUseMinSpacingPin() const;
  void setUseMinSpacingPin(dbOnOffType inval);

  ///
  ///  Handle MANUFACTURINGGRID construct
  ///  NOTE: Assumes conversion to internal DB units,
  ///  NOT microns or LEF/DEF units
  ///
  bool hasManufacturingGrid() const;
  int getManufacturingGrid() const;
  void setManufacturingGrid(int ingrd);

  ///
  /// Get the number of layers in this technology.
  ///
  int getLayerCount();

  ///
  /// Get the number of routing-layers in this technology.
  ///
  int getRoutingLayerCount();

  ///
  /// Get the number of vias in this technolgy.
  ///
  int getViaCount();

  ///
  /// Get the non-default rules
  ///
  dbSet<dbTechNonDefaultRule> getNonDefaultRules();

  ///
  /// Find a specific rule
  ///
  dbTechNonDefaultRule* findNonDefaultRule(const char* rulename);

  ///
  /// Find a specific rule
  /// Returns nullptr if no rule exists.
  ///
  dbTechSameNetRule* findSameNetRule(dbTechLayer* l1, dbTechLayer* l2);

  ///
  /// Get the same-net rules of this non-default rule.
  ///
  void getSameNetRules(std::vector<dbTechSameNetRule*>& rules);

  ///
  ///
  ///
  dbSet<dbTechViaRule> getViaRules();

  ///
  ///
  ///
  dbSet<dbTechViaGenerateRule> getViaGenerateRules();

  ///
  ///
  ///
  dbSet<dbMetalWidthViaMap> getMetalWidthViaMap();

  ///
  /// Get the LEF58_CELLEDGESPACINGTABLE
  ///
  dbSet<dbCellEdgeSpacing> getCellEdgeSpacingTable();

  ///
  ///
  ///
  dbTechViaRule* findViaRule(const char* name);

  ///
  ///
  ///
  dbTechViaGenerateRule* findViaGenerateRule(const char* name);

  ///
  ///
  ///
  void checkLayer(bool typeChk, bool widthChk, bool pitchChk, bool spacingChk);

  ///
  /// Create a new technology.
  /// Returns nullptr if a database technology already exists
  ///
  static dbTech* create(dbDatabase* db,
                        const char* name,
                        int dbu_per_micron = 1000);

  ///
  /// Translate a database-id back to a pointer.
  ///
  static dbTech* getTech(dbDatabase* db, uint oid);

  ///
  /// Destroy a technology.
  /// TODO: Define what happens to the libs and the chip.
  ///
  static void destroy(dbTech* tech);
};

///////////////////////////////////////////////////////////////////////////////
///
/// A TechVia is the element that represents a specific process VIA in
/// a technolgy.
///
///////////////////////////////////////////////////////////////////////////////
class dbTechVia : public dbObject
{
 public:
  ///
  /// Get the via name.
  ///
  std::string getName();

  ///
  /// Get the via name.
  ///
  const char* getConstName();

  ///
  /// Returns true if this via is a default
  ///
  bool isDefault();

  ///
  /// Set the default flag to true.
  ///
  void setDefault();

  ///
  /// Returns true if this via is a top-of-stack
  ///
  bool isTopOfStack();

  ///
  /// Set the top-of-stack flag to true.
  ///
  void setTopOfStack();

  ///
  /// Get the resitance per square nm
  ///
  double getResistance();

  ///
  /// Set the resitance per square nm
  ///
  void setResistance(double res);

  ///
  /// Set the pattern value of this via.
  /// The pattern is ignored if the pattern is already set on this via
  ///
  void setPattern(const char* pattern);

  ///
  /// Get the pattern value of this via.
  /// Returns and empty ("") string if a pattern has not been set.
  ///
  std::string getPattern();

  ///
  /// Set generate rule that was used to genreate this via.
  ///
  void setViaGenerateRule(dbTechViaGenerateRule* rule);

  ///
  /// Get the generate rule that was used to genreate this via.
  ///
  dbTechViaGenerateRule* getViaGenerateRule();

  ///
  /// Returns true if this via has params.
  ///
  bool hasParams();

  ///
  /// Set via params to generate this via. This method will create the shapes
  /// of this via. All previous shapes are destroyed.
  ///
  void setViaParams(const dbViaParams& params);

  ///
  /// Get the via params used to generate this via.
  ///
  dbViaParams getViaParams();

  ///
  /// Get the technology this via belongs too.
  ///
  dbTech* getTech();

  ///
  /// Get the bbox of this via.
  /// Returns nullptr if this via has no shapes.
  ///
  dbBox* getBBox();

  ///
  /// Get the boxes of this VIA
  ///
  dbSet<dbBox> getBoxes();

  ///
  /// Get the upper-most layer of this via reaches
  /// Returns nullptr if this via has no shapes.
  ///
  dbTechLayer* getTopLayer();

  ///
  /// Get the lower-most layer of this via reaches
  /// Returns nullptr if this via has no shapes.
  ///
  dbTechLayer* getBottomLayer();

  ///
  /// Returns the non-default rule this via belongs too.
  /// Returns nullptr if this via is not part of a non-default rule.
  ///
  dbTechNonDefaultRule* getNonDefaultRule();

  ///
  /// Create a new via.
  /// Returns nullptr if a via with this name already exists.
  ///
  static dbTechVia* create(dbTech* tech, const char* name);

  ///
  /// Create a new non-default-rule via.
  /// Returns nullptr if a via with this name already exists.
  ///
  static dbTechVia* create(dbTechNonDefaultRule* rule, const char* name);
  ///
  /// Create a new non-default-rule via by cloning an existing via (not
  /// necessarily from the same non-default rule
  /// Returns nullptr if a via with this name already exists.
  ///
  static dbTechVia* clone(dbTechNonDefaultRule* rule,
                          dbTechVia* invia_,
                          const char* new_name);

  ///
  /// Translate a database-id back to a pointer.
  ///
  static dbTechVia* getTechVia(dbTech* tech, uint oid);
};

///////////////////////////////////////////////////////////////////////////////
///
/// A TechViaRule is the element that represents a LEF VIARULE
///
///////////////////////////////////////////////////////////////////////////////
class dbTechViaRule : public dbObject
{
 public:
  ///
  /// Get the via-rule name.
  ///
  std::string getName();

  ///
  /// Add this via to this rule
  ///
  void addVia(dbTechVia* via);

  ///
  /// Get the number of vias assigned to this rule
  ///
  uint getViaCount();

  ///
  /// Return the via of this index. The index ranges from [0 ... (viaCount-1)]
  ///
  dbTechVia* getVia(uint indx);

  ///
  /// Get the number of layer-rules assigned to this rule
  ///
  uint getViaLayerRuleCount();

  ///
  /// Return the layer-rule of this index. The index ranges from [0 ...
  /// (viaCount-1)]
  ///
  dbTechViaLayerRule* getViaLayerRule(uint indx);

  ///
  /// Create a new via.
  /// Returns nullptr if a via-rule with this name already exists.
  ///
  static dbTechViaRule* create(dbTech* tech, const char* name);

  ///
  /// Translate a database-id back to a pointer.
  ///
  static dbTechViaRule* getTechViaRule(dbTech* tech, uint oid);
};

///////////////////////////////////////////////////////////////////////////////
///
/// A TechViaLayerRule is the element that represents a LEF VIARULE LAYER
///
///////////////////////////////////////////////////////////////////////////////
class dbTechViaLayerRule : public dbObject
{
 public:
  ///
  /// Get the layer
  ///
  dbTechLayer* getLayer();

  ///
  /// Get the rule direction
  ///
  dbTechLayerDir getDirection();

  ///
  /// Set the rule direction
  ///
  void setDirection(dbTechLayerDir dir);

  ///
  /// Returns true if width rule is set
  ///
  bool hasWidth();

  ///
  /// Returns the width rule
  ///
  void getWidth(int& minWidth, int& maxWidth);

  ///
  /// Set the width rule
  ///
  void setWidth(int minWidth, int maxWidth);

  ///
  /// Returns true if the enclosure rule is set.
  ///
  bool hasEnclosure();

  ///
  /// Returns the enclosure rule
  ///
  void getEnclosure(int& overhang1, int& overhang2);

  ///
  /// Set the enclosure rule
  ///
  void setEnclosure(int overhang1, int overhang2);

  ///
  /// Returns true if the overhang rule is set.
  ///
  bool hasOverhang();

  ///
  /// Returns the overhang rule
  ///
  int getOverhang();

  ///
  /// Set the overhang rule
  ///
  void setOverhang(int overhang);

  ///
  /// Returns true if the metal-overhang rule is set.
  ///
  bool hasMetalOverhang();

  ///
  /// Returns the overhang rule
  ///
  int getMetalOverhang();

  ///
  /// Set the overhang rule
  ///
  void setMetalOverhang(int overhang);

  ///
  /// returns true if the rect rule is set
  ///
  bool hasRect();

  ///
  /// Get the rect rule
  ///
  void getRect(Rect& r);

  ///
  /// Set the rect rule
  ///
  void setRect(const Rect& r);

  ///
  /// returns true if the spacing rule is set
  ///
  bool hasSpacing();

  ///
  /// Get the spacing rule.
  ///
  void getSpacing(int& x_spacing, int& y_spacing);

  ///
  /// Set the spacing rule.
  ///
  void setSpacing(int x_spacing, int y_spacing);

  ///
  /// Returns true if the resistance rule is set.
  ///
  bool hasResistance();

  ///
  /// Set the resistance
  ///
  void setResistance(double r);

  ///
  /// Get the resistance
  ///
  double getResistance();

  ///
  /// Create a new via-layer_rule.
  ///
  static dbTechViaLayerRule* create(dbTech* tech,
                                    dbTechViaRule* rule,
                                    dbTechLayer* layer);

  ///
  /// Create a new via-layer_rule.
  ///
  static dbTechViaLayerRule* create(dbTech* tech,
                                    dbTechViaGenerateRule* rule,
                                    dbTechLayer* layer);

  ///
  /// Translate a database-id back to a pointer.
  ///
  static dbTechViaLayerRule* getTechViaLayerRule(dbTech* tech, uint oid);
};

///////////////////////////////////////////////////////////////////////////////
///
/// A TechViaGenerateRule is the element that represents a LEF VIARULE GENERATE
///
///////////////////////////////////////////////////////////////////////////////
class dbTechViaGenerateRule : public dbObject
{
 public:
  ///
  /// Get the via-rule name.
  ///
  std::string getName();

  ///
  /// Returns true if this is the default rule.
  ///
  bool isDefault();

  ///
  /// Get the number of layer-rules assigned to this rule
  ///
  uint getViaLayerRuleCount();

  ///
  /// Return the layer-rule of this index. The index ranges from [0 ...
  /// (viaCount-1)]
  ///
  dbTechViaLayerRule* getViaLayerRule(uint indx);

  ///
  /// Create a new via.
  /// Returns nullptr if a via-rule with this name already exists.
  ///
  static dbTechViaGenerateRule* create(dbTech* tech,
                                       const char* name,
                                       bool is_default);

  ///
  /// Translate a database-id back to a pointer.
  ///
  static dbTechViaGenerateRule* getTechViaGenerateRule(dbTech* tech, uint oid);
};

///////////////////////////////////////////////////////////////////////////////
///
/// A TechLayerSpacingRule stores a design rule in LEF V5.4 format.
/// These are bound to layers -- a layer may have several design rules to
/// describe required spacing among different widths and parallel lengths.
///
///////////////////////////////////////////////////////////////////////////////

class dbTechLayerSpacingRule : public dbObject
{
 public:
  /// Combine data and predicates for elements of rule
  bool isUnconditional() const;
  uint getSpacing() const;
  bool getLengthThreshold(uint& threshold) const;
  bool getLengthThresholdRange(uint& rmin, uint& rmax) const;
  bool getRange(uint& rmin, uint& rmax) const;
  void setSpacingNotchLengthValid(bool val);
  void setSpacingEndOfNotchWidthValid(bool val);
  bool hasSpacingNotchLength() const;
  bool hasSpacingEndOfNotchWidth() const;
  bool hasRange() const;
  bool hasLengthThreshold() const;
  bool hasUseLengthThreshold() const;
  bool getInfluence(uint& influence) const;
  bool getInfluenceRange(uint& rmin, uint& rmax) const;
  bool getRangeRange(uint& rmin, uint& rmax) const;
  bool getAdjacentCuts(uint& numcuts,
                       uint& within,
                       uint& spacing,
                       bool& except_same_pgnet) const;
  bool getCutLayer4Spacing(dbTechLayer*& outly) const;
  bool getCutStacking() const;
  bool getCutCenterToCenter() const;
  bool getCutSameNet() const;
  bool getCutParallelOverlap() const;
  uint getCutArea() const;
  void writeLef(lefout& writer) const;

  void setSameNetPgOnly(bool pgonly);
  bool getSameNetPgOnly();
  void setLengthThreshold(uint threshold);
  void setSpacing(uint spacing);
  void setLengthThresholdRange(uint rmin, uint rmax);
  void setRange(uint rmin, uint rmax);
  void setUseLengthThreshold();
  void setInfluence(uint influence);
  void setInfluenceRange(uint rmin, uint rmax);
  void setRangeRange(uint rmin, uint rmax);
  void setAdjacentCuts(uint numcuts,
                       uint within,
                       uint spacing,
                       bool except_same_pgnet);
  void setCutLayer4Spacing(dbTechLayer* cutly);
  void setCutStacking(bool stacking);
  void setCutCenterToCenter(bool c2c);
  void setCutSameNet(bool same_net);
  void setCutParallelOverlap(bool overlap);
  void setCutArea(uint area);
  void setEol(uint width,
              uint within,
              bool parallelEdge,
              uint parallelSpace,
              uint parallelWithin,
              bool twoEdges);
  bool getEol(uint& width,
              uint& within,
              bool& parallelEdge,
              uint& parallelSpace,
              uint& parallelWithin,
              bool& twoEdges) const;

  ///
  /// Create a new layer spacing rule.
  /// Returns pointer to newly created object
  ///
  static dbTechLayerSpacingRule* create(dbTechLayer* inly);
  static dbTechLayerSpacingRule* getTechLayerSpacingRule(dbTechLayer* inly,
                                                         uint dbid);
};

///////////////////////////////////////////////////////////////////////////////
///
/// A dbTechMinCutRule stores rules for minimum cuts
/// in LEF V5.5 format.
/// These are bound to layers -- a layer may have several minimum cut rules to
/// describe required cuts at intersections of  different widths and
/// protrusion lengths.
///
///////////////////////////////////////////////////////////////////////////////

class dbTechMinCutRule : public dbObject
{
 public:
  bool getMinimumCuts(uint& numcuts, uint& width) const;
  void setMinimumCuts(uint numcuts,
                      uint width,
                      bool above_only,
                      bool below_only);
  bool getCutDistance(uint& cut_distance) const;
  void setCutDistance(uint cut_distance);
  bool getLengthForCuts(uint& length, uint& distance) const;
  void setLengthForCuts(uint length, uint distance);
  bool isAboveOnly() const;
  bool isBelowOnly() const;
  void writeLef(lefout& writer) const;
  static dbTechMinCutRule* create(dbTechLayer* inly);
  static dbTechMinCutRule* getMinCutRule(dbTechLayer* inly, uint dbid);
};

///////////////////////////////////////////////////////////////////////////////
///
/// A dbTechMinEncRule stores rules for minimum enclosure area
/// in LEF V5.5 format.
/// These are bound to layers -- a layer may have several minimum enclosure
/// rules to describe connections to wires of different widths
///
///////////////////////////////////////////////////////////////////////////////

class dbTechMinEncRule : public dbObject
{
 public:
  bool getEnclosure(uint& area) const;
  void setEnclosure(uint area);
  bool getEnclosureWidth(uint& width) const;
  void setEnclosureWidth(uint width);
  void writeLef(lefout& writer) const;

  static dbTechMinEncRule* create(dbTechLayer* inly);
  static dbTechMinEncRule* getMinEncRule(dbTechLayer* inly, uint dbid);
};

///////////////////////////////////////////////////////////////////////////////
///
/// A dbTechV55InfluenceEntry stores an entry in the table for V5.5 format
/// influence spacing rules.
/// Influence spacing in V5.5 describes the required spacing (_spacing) for
/// any wire within a distance (_within) a wire of width (_width).
/// These are bound to layers.
///
///////////////////////////////////////////////////////////////////////////////

class dbTechV55InfluenceEntry : public dbObject
{
 public:
  bool getV55InfluenceEntry(uint& width, uint& within, uint& spacing) const;
  void setV55InfluenceEntry(const uint& width,
                            const uint& within,
                            const uint& spacing);
  void writeLef(lefout& writer) const;

  static dbTechV55InfluenceEntry* create(dbTechLayer* inly);
  static dbTechV55InfluenceEntry* getV55InfluenceEntry(dbTechLayer* inly,
                                                       uint dbid);
};

///////////////////////////////////////////////////////////////////////////////
///
/// A dbTechLayerAntennaRule expresses a single antenna rule for a given layer.
///
///////////////////////////////////////////////////////////////////////////////

class dbTechLayerAntennaRule : public dbObject
{
 public:
  bool isValid() const;
  void writeLef(lefout& writer) const;

  void setGatePlusDiffFactor(double factor);
  void setAreaMinusDiffFactor(double factor);

  void setAreaFactor(double factor, bool diffuse = false);
  void setSideAreaFactor(double factor, bool diffuse = false);

  bool hasAreaFactor() const;
  bool hasSideAreaFactor() const;

  double getAreaFactor() const;
  double getSideAreaFactor() const;

  bool isAreaFactorDiffUseOnly() const;
  bool isSideAreaFactorDiffUseOnly() const;

  bool hasAntennaCumRoutingPlusCut() const;
  void setAntennaCumRoutingPlusCut(bool value = true);

  // If return value is 0 then the value is unset
  double getPAR() const;
  double getCAR() const;
  double getPSR() const;
  double getCSR() const;
  double getGatePlusDiffFactor() const;
  double getAreaMinusDiffFactor() const;

  void setPAR(double ratio);
  void setCAR(double ratio);
  void setPSR(double ratio);
  void setCSR(double ratio);

  // if indices.size()==0 then these are unset
  // if indices.size()==1 then this is a single value rather than a PWL
  struct pwl_pair
  {
    const std::vector<double>& indices;
    const std::vector<double>& ratios;
  };

  pwl_pair getDiffPAR() const;
  pwl_pair getDiffCAR() const;
  pwl_pair getDiffPSR() const;
  pwl_pair getDiffCSR() const;
  pwl_pair getAreaDiffReduce() const;

  // PWL
  void setDiffPAR(const std::vector<double>& diff_idx,
                  const std::vector<double>& ratios);
  void setDiffCAR(const std::vector<double>& diff_idx,
                  const std::vector<double>& ratios);
  void setDiffPSR(const std::vector<double>& diff_idx,
                  const std::vector<double>& ratios);
  void setDiffCSR(const std::vector<double>& diff_idx,
                  const std::vector<double>& ratios);

  // Single value
  void setDiffPAR(double ratio);
  void setDiffCAR(double ratio);
  void setDiffPSR(double ratio);
  void setDiffCSR(double ratio);

  void setAreaDiffReduce(const std::vector<double>& areas,
                         const std::vector<double>& factors);

  static dbTechLayerAntennaRule* getAntennaRule(dbTech* inly, uint dbid);
};

///////////////////////////////////////////////////////////////////////////////
///
/// A dbTechAntennaPinModel contains model specific antenna info for a pin
///
///////////////////////////////////////////////////////////////////////////////

class dbTechAntennaPinModel : public dbObject
{
 public:
  void addGateAreaEntry(double inval, dbTechLayer* refly = nullptr);
  void addMaxAreaCAREntry(double inval, dbTechLayer* refly = nullptr);
  void addMaxSideAreaCAREntry(double inval, dbTechLayer* refly = nullptr);
  void addMaxCutCAREntry(double inval, dbTechLayer* refly = nullptr);

  void getGateArea(std::vector<std::pair<double, dbTechLayer*>>& data);
  void getMaxAreaCAR(std::vector<std::pair<double, dbTechLayer*>>& data);
  void getMaxSideAreaCAR(std::vector<std::pair<double, dbTechLayer*>>& data);
  void getMaxCutCAR(std::vector<std::pair<double, dbTechLayer*>>& data);

  void writeLef(dbTech* tech, lefout& writer) const;

  static dbTechAntennaPinModel* getAntennaPinModel(dbMaster* master, uint dbid);
};

///////////////////////////////////////////////////////////////////////////////
///
/// A NonDefaultRule is the element that represents a Non-default technology
/// rule.
///
///////////////////////////////////////////////////////////////////////////////
class dbTechNonDefaultRule : public dbObject
{
 public:
  ///
  /// Get the rule name.
  ///
  std::string getName();

  ///
  /// Get the rule name.
  ///
  const char* getConstName();

  ///
  /// Returns true if this rule is a block rule
  ///
  bool isBlockRule();

  ///
  /// Find a specific layer-rule.
  /// Returns nullptr if there is no layer-rule.
  ///
  dbTechLayerRule* getLayerRule(dbTechLayer* layer);

  ///
  /// Get the layer-rules of this non-default rule.
  ///
  void getLayerRules(std::vector<dbTechLayerRule*>& layer_rules);

  ///
  /// Get the vias of this non-default rule.
  ///
  void getVias(std::vector<dbTechVia*>& vias);

  ///
  /// Find a specific rule
  /// Returns nullptr if no rule exists.
  ///
  dbTechSameNetRule* findSameNetRule(dbTechLayer* l1, dbTechLayer* l2);

  ///
  /// Get the same-net rules of this non-default rule.
  ///
  void getSameNetRules(std::vector<dbTechSameNetRule*>& rules);

  /////////////////////////
  // 5.6 DEF additions
  /////////////////////////

  ///
  /// Set the hard spacing rule.
  ///
  bool getHardSpacing();

  ///
  /// Get the hard spacing rule.
  ///
  void setHardSpacing(bool value);

  ///
  ///  Add a use via.
  ///
  void addUseVia(dbTechVia* via);

  ///
  ///  Get vias to use.
  ///
  void getUseVias(std::vector<dbTechVia*>& vias);

  ///
  ///  Add a use via.
  ///
  void addUseViaRule(dbTechViaGenerateRule* rule);

  ///
  ///  Get vias to use.
  ///
  void getUseViaRules(std::vector<dbTechViaGenerateRule*>& rules);

  ///
  /// Assign a minimum number of cuts to this cut-layer
  ///
  void setMinCuts(dbTechLayer* cut_layer, int count);

  ///
  /// Get the minimum number of cuts for this cut-layer.
  ///
  /// Returns false if a value has not been specified.
  ///
  bool getMinCuts(dbTechLayer* cut_layer, int& count);

  ///
  /// Create a new non-default-rule.
  /// Returns nullptr if a non-default-rule with this name already exists
  ///
  static dbTechNonDefaultRule* create(dbTech* tech, const char* name);

  ///
  /// Create a new non-default-rule.
  /// Returns nullptr if a non-default-rule with this name already exists
  ///
  static dbTechNonDefaultRule* create(dbBlock* block, const char* name);

  ///
  /// Translate a database-id back to a pointer.
  ///
  static dbTechNonDefaultRule* getTechNonDefaultRule(dbTech* tech, uint oid);

  ///
  /// Translate a database-id back to a pointer.
  ///
  static dbTechNonDefaultRule* getTechNonDefaultRule(dbBlock* block, uint oid);
};

///////////////////////////////////////////////////////////////////////////////
///
/// A TechLayerRule is the element that represents a non-default layer
/// rule.
///
///////////////////////////////////////////////////////////////////////////////
class dbTechLayerRule : public dbObject
{
 public:
  ///
  /// Get the layer this rule represents
  ///
  dbTechLayer* getLayer();

  ///
  /// Returns true if this rule is a block rule
  ///
  bool isBlockRule();

  ///
  /// Get the non-default-rule this layer-rule belongs too.
  ///
  dbTechNonDefaultRule* getNonDefaultRule();

  ///
  /// Get the minimum path-width.
  ///
  int getWidth();

  ///
  /// Set the minimum path-width.
  ///
  void setWidth(int width);

  ///
  /// Get the minimum object-to-object spacing.
  ///
  int getSpacing();

  ///
  /// Set the minimum object-to-object spacing.
  ///
  void setSpacing(int spacing);

  ///
  /// Get the resitance per square nm
  ///
  double getResistance();

  ///
  /// Set the resitance per square nm
  ///
  void setResistance(double res);

  ///
  /// Get the capacitance per square nm
  ///
  double getCapacitance();

  ///
  /// Set the capacitance per square nm
  ///
  void setCapacitance(double cap);

  ///
  /// Get the edge capacitance
  ///
  double getEdgeCapacitance();

  ///
  /// Set the edge capacitance
  ///
  void setEdgeCapacitance(double cap);

  ///
  /// Get the edge capacitance
  ///
  uint getWireExtension();

  ///
  /// Set the edge capacitance
  ///
  void setWireExtension(uint ext);

  ///
  /// Create a new layer-rule.
  /// Returns nullptr if a layer-rule for this layer already exists.
  ///
  static dbTechLayerRule* create(dbTechNonDefaultRule* rule,
                                 dbTechLayer* layer);

  ///
  /// Translate a database-id back to a pointer.
  ///
  static dbTechLayerRule* getTechLayerRule(dbTech* tech, uint oid);

  ///
  /// Translate a database-id back to a pointer.
  ///
  static dbTechLayerRule* getTechLayerRule(dbBlock* block, uint oid);
};

///////////////////////////////////////////////////////////////////////////////
///
/// A TechSameNetRule
///
///////////////////////////////////////////////////////////////////////////////
class dbTechSameNetRule : public dbObject
{
 public:
  ///
  /// Get the layer this rule represents
  ///
  dbTechLayer* getLayer1();

  ///
  /// Get the layer this rule represents
  ///
  dbTechLayer* getLayer2();

  ///
  /// Get the minimum net-to-net spacing.
  ///
  int getSpacing();

  ///
  /// Set the minimum net-to-net spacing.
  ///
  void setSpacing(int spacing);

  ///
  /// Set the flag to allow stacked vias, the default value is false.
  ///
  void setAllowStackedVias(bool value);

  ///
  /// Get the allow stacked vias flag.
  ///
  bool getAllowStackedVias();

  ///
  /// Create a new default samenet rule.
  /// Returns nullptr if a rule already exists between these layers.
  ///
  static dbTechSameNetRule* create(dbTechLayer* layer1, dbTechLayer* layer2);
  ///
  /// Create a new non-default samenet rule.
  /// Returns nullptr if a rule already exists between these layers.
  ///
  static dbTechSameNetRule* create(dbTechNonDefaultRule* rule,
                                   dbTechLayer* layer1,
                                   dbTechLayer* layer2);

  ///
  /// Translate a database-id back to a pointer.
  ///
  static dbTechSameNetRule* getTechSameNetRule(dbTech* tech, uint oid);
};

class dbViaParams : private _dbViaParams
{
 public:
  dbViaParams();
  dbViaParams(const dbViaParams& p);
  ~dbViaParams();

  int getXCutSize() const;
  int getYCutSize() const;
  int getXCutSpacing() const;
  int getYCutSpacing() const;
  int getXTopEnclosure() const;
  int getYTopEnclosure() const;
  int getXBottomEnclosure() const;
  int getYBottomEnclosure() const;
  int getNumCutRows() const;
  int getNumCutCols() const;
  int getXOrigin() const;
  int getYOrigin() const;
  int getXTopOffset() const;
  int getYTopOffset() const;
  int getXBottomOffset() const;
  int getYBottomOffset() const;
  dbTechLayer* getTopLayer() const;
  dbTechLayer* getCutLayer() const;
  dbTechLayer* getBottomLayer() const;

  void setXCutSize(int value);
  void setYCutSize(int value);
  void setXCutSpacing(int value);
  void setYCutSpacing(int value);
  void setXTopEnclosure(int value);
  void setYTopEnclosure(int value);
  void setXBottomEnclosure(int value);
  void setYBottomEnclosure(int value);
  void setNumCutRows(int value);
  void setNumCutCols(int value);
  void setXOrigin(int value);
  void setYOrigin(int value);
  void setXTopOffset(int value);
  void setYTopOffset(int value);
  void setXBottomOffset(int value);
  void setYBottomOffset(int value);
  void setTopLayer(dbTechLayer* layer);
  void setCutLayer(dbTechLayer* layer);
  void setBottomLayer(dbTechLayer* layer);

 private:
  dbViaParams(const _dbViaParams& p);

  dbTech* _tech;

  friend class dbVia;
  friend class dbTechVia;
};

// Generator Code Begin ClassDefinition

class dbAccessPoint : public dbObject
{
 public:
  void setPoint(Point point);

  Point getPoint() const;

  void setLayer(dbTechLayer* layer);

  // User Code Begin dbAccessPoint
  void setAccesses(const std::vector<dbDirection>& accesses);

  void getAccesses(std::vector<dbDirection>& tbl) const;

  void setLowType(dbAccessType type_low);

  dbAccessType getLowType() const;

  void setHighType(dbAccessType type_high);

  dbAccessType getHighType() const;

  void setAccess(bool access, dbDirection dir);

  bool hasAccess(dbDirection dir = dbDirection::NONE)
      const;  // NONE refers to access in any direction

  dbTechLayer* getLayer() const;

  dbMPin* getMPin() const;

  dbBPin* getBPin() const;

  std::vector<std::vector<dbObject*>> getVias() const;

  void addTechVia(int num_cuts, dbTechVia* via);

  void addBlockVia(int num_cuts, dbVia* via);

  void addSegment(const Rect& segment,
                  const bool& begin_style_trunc,
                  const bool& end_style_trunc);

  const std::vector<std::tuple<Rect, bool, bool>>& getSegments() const;

  static dbAccessPoint* create(dbBlock* block,
                               dbMPin* pin,
                               uint pin_access_idx);

  static dbAccessPoint* create(dbBPin*);

  static dbAccessPoint* getAccessPoint(dbBlock* block, uint dbid);

  static void destroy(dbAccessPoint* ap);
  // User Code End dbAccessPoint
};

class dbBusPort : public dbObject
{
 public:
  int getFrom() const;

  int getTo() const;

  dbModBTerm* getPort() const;

  void setMembers(dbModBTerm* members);

  dbModBTerm* getMembers() const;

  void setLast(dbModBTerm* last);

  dbModBTerm* getLast() const;

  dbModule* getParent() const;

  // User Code Begin dbBusPort
  // get element by bit index in bus (allows for up/down)
  // linear access
  dbModBTerm* getBusIndexedElement(int index);
  dbSet<dbModBTerm> getBusPortMembers();
  int getSize() const;
  bool getUpdown() const;

  static dbBusPort* create(dbModule* parentModule,
                           dbModBTerm* port,
                           int from_ix,
                           int to_ix);

  // User Code End dbBusPort
};

class dbCellEdgeSpacing : public dbObject
{
 public:
  void setFirstEdgeType(const std::string& first_edge_type);

  std::string getFirstEdgeType() const;

  void setSecondEdgeType(const std::string& second_edge_type);

  std::string getSecondEdgeType() const;

  void setSpacing(int spacing);

  int getSpacing() const;

  void setExceptAbutted(bool except_abutted);

  bool isExceptAbutted() const;

  void setExceptNonFillerInBetween(bool except_non_filler_in_between);

  bool isExceptNonFillerInBetween() const;

  void setOptional(bool optional);

  bool isOptional() const;

  void setSoft(bool soft);

  bool isSoft() const;

  void setExact(bool exact);

  bool isExact() const;

  // User Code Begin dbCellEdgeSpacing

  static dbCellEdgeSpacing* create(dbTech*);

  static void destroy(dbCellEdgeSpacing*);

  // User Code End dbCellEdgeSpacing
};

class dbChip : public dbObject
{
 public:
  enum class ChipType
  {
    DIE,
    RDL,
    IP,
    SUBSTRATE,
    HIER
  };

  const char* getName() const;

  void setOffset(Point offset);

  Point getOffset() const;

  void setWidth(int width);

  int getWidth() const;

  void setHeight(int height);

  int getHeight() const;

  void setThickness(int thickness);

  int getThickness() const;

  void setShrink(float shrink);

  float getShrink() const;

  void setSealRingEast(int seal_ring_east);

  int getSealRingEast() const;

  void setSealRingWest(int seal_ring_west);

  int getSealRingWest() const;

  void setSealRingNorth(int seal_ring_north);

  int getSealRingNorth() const;

  void setSealRingSouth(int seal_ring_south);

  int getSealRingSouth() const;

  void setScribeLineEast(int scribe_line_east);

  int getScribeLineEast() const;

  void setScribeLineWest(int scribe_line_west);

  int getScribeLineWest() const;

  void setScribeLineNorth(int scribe_line_north);

  int getScribeLineNorth() const;

  void setScribeLineSouth(int scribe_line_south);

  int getScribeLineSouth() const;

  void setTsv(bool tsv);

  bool isTsv() const;

  dbSet<dbChipRegion> getChipRegions() const;

  // User Code Begin dbChip

  ChipType getChipType() const;
  ///
  /// Get the top-block of this chip.
  /// Returns nullptr if a top-block has NOT been created.
  ///
  dbBlock* getBlock();

  dbSet<dbChipInst> getChipInsts() const;

  dbSet<dbChipConn> getChipConns() const;

  dbSet<dbChipNet> getChipNets() const;

  dbChipInst* findChipInst(const std::string& name) const;

  dbChipRegion* findChipRegion(const std::string& name) const;

  dbTech* getTech() const;

  Rect getBBox() const;

  ///
  /// Create a new chip.
  /// Returns nullptr if there is no database technology.
  ///
  static dbChip* create(dbDatabase* db,
                        dbTech* tech,
                        const std::string& name = "",
                        ChipType type = ChipType::DIE);

  ///
  /// Translate a database-id back to a pointer.
  ///
  static dbChip* getChip(dbDatabase* db, uint oid);

  ///
  /// Destroy a chip.
  ///
  static void destroy(dbChip* chip);
  // User Code End dbChip
};

class dbChipBump : public dbObject
{
 public:
  // User Code Begin dbChipBump
  dbChip* getChip() const;

  dbChipRegion* getChipRegion() const;

  dbInst* getInst() const;

  dbNet* getNet() const;

  dbBTerm* getBTerm() const;

  void setNet(dbNet* net);

  void setBTerm(dbBTerm* bterm);

  static dbChipBump* create(dbChipRegion* chip_region, dbInst* inst);

  // User Code End dbChipBump
};

class dbChipBumpInst : public dbObject
{
 public:
  // User Code Begin dbChipBumpInst

  dbChipBump* getChipBump() const;

  dbChipRegionInst* getChipRegionInst() const;

  // User Code End dbChipBumpInst
};

class dbChipConn : public dbObject
{
 public:
  std::string getName() const;

  void setThickness(int thickness);

  int getThickness() const;

  // User Code Begin dbChipConn

  dbChip* getParentChip() const;

  dbChipRegionInst* getTopRegion() const;

  dbChipRegionInst* getBottomRegion() const;

  std::vector<dbChipInst*> getTopRegionPath() const;

  std::vector<dbChipInst*> getBottomRegionPath() const;

  static dbChipConn* create(const std::string& name,
                            dbChip* parent_chip,
                            const std::vector<dbChipInst*>& top_region_path,
                            dbChipRegionInst* top_region,
                            const std::vector<dbChipInst*>& bottom_region_path,
                            dbChipRegionInst* bottom_region);

  static void destroy(dbChipConn* chipConn);
  // User Code End dbChipConn
};

class dbChipInst : public dbObject
{
 public:
  std::string getName() const;

  void setLoc(const Point3D& loc);

  Point3D getLoc() const;

  void setOrient(dbOrientType3D orient);

  dbOrientType3D getOrient() const;

  dbChip* getMasterChip() const;

  dbChip* getParentChip() const;

  // User Code Begin dbChipInst

  dbTransform getTransform() const;

  Rect getBBox() const;

  dbSet<dbChipRegionInst> getRegions() const;

  dbChipRegionInst* findChipRegionInst(dbChipRegion* chip_region) const;

  dbChipRegionInst* findChipRegionInst(const std::string& name) const;

  static odb::dbChipInst* create(dbChip* parent_chip,
                                 dbChip* master_chip,
                                 const std::string& name);

  static void destroy(dbChipInst* chipInst);
  // User Code End dbChipInst
};

class dbChipNet : public dbObject
{
 public:
  std::string getName() const;

  // User Code Begin dbChipNet
  dbChip* getChip() const;

  uint getNumBumpInsts() const;

  dbChipBumpInst* getBumpInst(uint index, std::vector<dbChipInst*>& path) const;

  void addBumpInst(dbChipBumpInst* bump_inst,
                   const std::vector<dbChipInst*>& path);

  static dbChipNet* create(dbChip* chip, const std::string& name);

  static void destroy(dbChipNet* net);
  // User Code End dbChipNet
};

class dbChipRegion : public dbObject
{
 public:
  enum class Side
  {
    FRONT,
    BACK,
    INTERNAL,
    INTERNAL_EXT
  };

  std::string getName() const;

  void setBox(const Rect& box);

  Rect getBox() const;

  dbSet<dbChipBump> getChipBumps() const;

  // User Code Begin dbChipRegion
  dbChip* getChip() const;

  Side getSide() const;

  dbTechLayer* getLayer() const;

  static dbChipRegion* create(dbChip* chip,
                              const std::string& name,
                              Side side,
                              dbTechLayer* layer);

  // User Code End dbChipRegion
};

class dbChipRegionInst : public dbObject
{
 public:
  // User Code Begin dbChipRegionInst

  dbChipInst* getChipInst() const;

  dbChipRegion* getChipRegion() const;

  dbSet<dbChipBumpInst> getChipBumpInsts() const;

  // User Code End dbChipRegionInst
};

class dbDatabase : public dbObject
{
 public:
  void setDbuPerMicron(uint dbu_per_micron);

  uint getDbuPerMicron() const;

  dbSet<dbChip> getChips() const;

  dbChip* findChip(const char* name) const;

  dbSet<dbProperty> getProperties() const;

  dbSet<dbChipInst> getChipInsts() const;

  dbSet<dbChipRegionInst> getChipRegionInsts() const;

  dbSet<dbChipConn> getChipConns() const;

  dbSet<dbChipBumpInst> getChipBumpInsts() const;

  dbSet<dbChipNet> getChipNets() const;

  // User Code Begin dbDatabase

  void setTopChip(dbChip* chip);
  ///
  /// Return the libs contained in the database. A database can contain
  /// multiple libs.
  ///
  dbSet<dbLib> getLibs();

  ///
  /// Find a specific lib.
  /// Returns nullptr if no lib was found.
  ///
  dbLib* findLib(const char* name);

  ///
  /// Return the techs contained in the database. A database can contain
  /// multiple techs.
  ///
  dbSet<dbTech> getTechs();

  ///
  /// Find a specific tech.
  /// Returns nullptr if no tech was found.
  ///
  dbTech* findTech(const char* name);

  ///
  /// Find a specific master
  /// Returns nullptr if no master is found.
  ///
  dbMaster* findMaster(const char* name);

  ///
  /// This function is used to delete unused master-cells.
  /// Returns the number of unused master-cells that have been deleted.
  ///
  int removeUnusedMasters();

  ///
  /// Get the chip of this database.
  /// Returns nullptr if no chip has been created.
  ///
  dbChip* getChip();

  ////////////////////////
  /// DEPRECATED
  ////////////////////////
  ///
  /// This is replaced by dbBlock::getTech() or dbLib::getTech().
  /// This is temporarily kept for legacy migration.
  /// Get the technology of this database if there is exactly one dbTech.
  /// Returns nullptr if no tech has been created.
  ///
  dbTech* getTech();

  ///
  /// Returns the number of masters
  ///
  uint getNumberOfMasters();

  ///
  /// Read a database from this stream.
  /// WARNING: This function destroys the data currently in the database.
  /// Throws ZIOError..
  ///
  void read(std::istream& f);

  ///
  /// Write a database to this stream.
  /// Throws ZIOError..
  ///
  void write(std::ostream& file);

  ///
  /// ECO - The following methods implement a simple ECO mechanism for capturing
  /// netlist changes. The intent of the ECO mechanism is to support delta
  /// changes that occur in a "remote" node that must be applied back to the
  /// "master" node. Being as such, the database on the "remote" must be an
  /// exact copy of the "master" database, prior to changes. Furthermore, the
  /// "master" database cannot change prior to commiting the eco to the block.
  ///
  /// WARNING: If these invariants does not hold then the results will be
  ///          unpredictable.
  ///

  ///
  /// Begin collecting netlist changes on specified block.
  ///
  /// NOTE: Eco changes can not be nested at this time.
  ///
  static void beginEco(dbBlock* block);

  ///
  /// End collecting netlist changes on specified block.
  ///
  static void endEco(dbBlock* block);

  ///
  /// Returns true of the pending eco is empty
  ///
  static bool ecoEmpty(dbBlock* block);

  ///
  /// Read the eco changes from the specified stream to be applied to the
  /// specified block.
  ///
  static void readEco(dbBlock* block, const char* filename);

  ///
  /// Write the eco netlist changes to the specified stream.
  ///
  static void writeEco(dbBlock* block, const char* filename);
  static int checkEco(dbBlock* block);

  ///
  /// Commit any pending netlist changes.
  ///
  static void commitEco(dbBlock* block);

  ///
  /// Undo any pending netlist changes.  Only supports:
  ///   create and destroy of dbInst and dbNet
  ///   dbInst::swapMaster
  ///   connect and disconnect of dbBTerm and dbITerm
  ///
  static void undoEco(dbBlock* block);

  ///
  /// links to utl::Logger
  ///
  void setLogger(utl::Logger* logger);

  ///
  /// Initializes the database to nothing.
  ///
  void clear();

  ///
  /// Generates a report of memory usage.
  ///   Not perfectly byte accurate.  Intended for developers.
  ///
  void report();

  ///
  /// Used to be notified when lef/def/odb are read.
  ///
  void addObserver(dbDatabaseObserver* observer);
  void removeObserver(dbDatabaseObserver* observer);

  ///
  /// Notify observers when one of these operations is complete.
  /// Fine-grained callbacks during construction are not as helpful
  /// as knowing when the data is fully loaded into odb.
  ///
  void triggerPostReadLef(dbTech* tech, dbLib* library);
  void triggerPostReadDef(dbBlock* block, bool floorplan);
  void triggerPostReadDb();
  void triggerPostRead3Dbx(dbChip* chip);

  ///
  /// Create an instance of a database
  ///
  static dbDatabase* create();

  ///
  /// Detroy an instance of a database
  ///
  static void destroy(dbDatabase* db);

  ///
  /// Translate a database-id back to a pointer.
  ///
  static dbDatabase* getDatabase(uint oid);
  // User Code End dbDatabase
};

// Top level DFT (Design for Testing) class
class dbDft : public dbObject
{
 public:
  void setScanInserted(bool scan_inserted);

  bool isScanInserted() const;

  dbSet<dbScanChain> getScanChains() const;
};

class dbGCellGrid : public dbObject
{
 public:
  struct GCellData
  {
    float usage = 0;
    float capacity = 0;
  };

  // User Code Begin dbGCellGrid

  ///
  /// Get the "X" grid coordinates
  ///
  void getGridX(std::vector<int>& x_grid);

  ///
  /// Get the "Y" grid coordinates
  ///
  void getGridY(std::vector<int>& y_grid);

  ///
  /// Get the block this grid belongs too.
  ///
  dbBlock* getBlock();

  ///
  /// Add a "X" grid pattern.
  ///
  void addGridPatternX(int origin_x, int line_count, int step);

  ///
  /// Add a "Y" grid pattern.
  ///
  void addGridPatternY(int origin_y, int line_count, int step);

  ///
  /// Get the number of "X" grid patterns.
  ///
  int getNumGridPatternsX();

  ///
  /// Get the number of "Y" grid patterns.
  ///
  int getNumGridPatternsY();

  ///
  /// Get the "ith" "X" grid pattern.
  ///
  void getGridPatternX(int i, int& origin_x, int& line_count, int& step);

  ///
  /// Get the "ith" "Y" grid pattern.
  ///
  void getGridPatternY(int i, int& origin_y, int& line_count, int& step);
  ///
  /// Create an empty GCell grid.
  /// Returns nullptr if a grid already exists.
  ///
  static dbGCellGrid* create(dbBlock* block);

  ///
  /// Translate a database-id back to a pointer.
  ///
  static dbGCellGrid* getGCellGrid(dbBlock* block, uint oid);

  uint getXIdx(int x);

  uint getYIdx(int y);

  float getCapacity(dbTechLayer* layer, uint x_idx, uint y_idx) const;

  float getUsage(dbTechLayer* layer, uint x_idx, uint y_idx) const;

  void setCapacity(dbTechLayer* layer, uint x_idx, uint y_idx, float capacity);

  void setUsage(dbTechLayer* layer, uint x_idx, uint y_idx, float use);

  void resetCongestionMap();

  void resetGrid();

  dbMatrix<dbGCellGrid::GCellData> getLayerCongestionMap(dbTechLayer* layer);

  dbMatrix<dbGCellGrid::GCellData> getDirectionCongestionMap(
      const dbTechLayerDir& direction);
  // User Code End dbGCellGrid
};

class dbGDSARef : public dbObject
{
 public:
  void setOrigin(Point origin);

  Point getOrigin() const;

  void setLr(Point lr);

  Point getLr() const;

  void setUl(Point ul);

  Point getUl() const;

  void setTransform(dbGDSSTrans transform);

  dbGDSSTrans getTransform() const;

  void setNumRows(int16_t num_rows);

  int16_t getNumRows() const;

  void setNumColumns(int16_t num_columns);

  int16_t getNumColumns() const;

  // User Code Begin dbGDSARef
  dbGDSStructure* getStructure() const;
  std::vector<std::pair<std::int16_t, std::string>>& getPropattr();

  static dbGDSARef* create(dbGDSStructure* parent, dbGDSStructure* child);
  static void destroy(dbGDSARef* aref);
  // User Code End dbGDSARef
};

class dbGDSBoundary : public dbObject
{
 public:
  void setLayer(int16_t layer);

  int16_t getLayer() const;

  void setDatatype(int16_t datatype);

  int16_t getDatatype() const;

  void setXy(const std::vector<Point>& xy);

  void getXy(std::vector<Point>& tbl) const;

  // User Code Begin dbGDSBoundary
  const std::vector<Point>& getXY();
  std::vector<std::pair<std::int16_t, std::string>>& getPropattr();

  static dbGDSBoundary* create(dbGDSStructure* structure);
  static void destroy(dbGDSBoundary* boundary);
  // User Code End dbGDSBoundary
};

class dbGDSBox : public dbObject
{
 public:
  void setLayer(int16_t layer);

  int16_t getLayer() const;

  void setDatatype(int16_t datatype);

  int16_t getDatatype() const;

  void setBounds(Rect bounds);

  Rect getBounds() const;

  // User Code Begin dbGDSBox
  std::vector<std::pair<std::int16_t, std::string>>& getPropattr();

  static dbGDSBox* create(dbGDSStructure* structure);
  static void destroy(dbGDSBox* box);
  // User Code End dbGDSBox
};

class dbGDSPath : public dbObject
{
 public:
  void setLayer(int16_t layer);

  int16_t getLayer() const;

  void setDatatype(int16_t datatype);

  int16_t getDatatype() const;

  void setXy(const std::vector<Point>& xy);

  void getXy(std::vector<Point>& tbl) const;

  void setWidth(int width);

  int getWidth() const;

  void setPathType(int16_t path_type);

  int16_t getPathType() const;

  // User Code Begin dbGDSPath
  const std::vector<Point>& getXY();
  std::vector<std::pair<std::int16_t, std::string>>& getPropattr();

  static dbGDSPath* create(dbGDSStructure* structure);
  static void destroy(dbGDSPath* path);
  // User Code End dbGDSPath
};

class dbGDSSRef : public dbObject
{
 public:
  void setOrigin(Point origin);

  Point getOrigin() const;

  void setTransform(dbGDSSTrans transform);

  dbGDSSTrans getTransform() const;

  // User Code Begin dbGDSSRef
  dbGDSStructure* getStructure() const;
  std::vector<std::pair<std::int16_t, std::string>>& getPropattr();

  static dbGDSSRef* create(dbGDSStructure* parent, dbGDSStructure* child);
  static void destroy(dbGDSSRef* sref);
  // User Code End dbGDSSRef
};

class dbGDSStructure : public dbObject
{
 public:
  char* getName() const;

  dbSet<dbGDSBoundary> getGDSBoundaries() const;

  dbSet<dbGDSBox> getGDSBoxs() const;

  dbSet<dbGDSPath> getGDSPaths() const;

  dbSet<dbGDSSRef> getGDSSRefs() const;

  dbSet<dbGDSARef> getGDSARefs() const;

  dbSet<dbGDSText> getGDSTexts() const;

  // User Code Begin dbGDSStructure

  dbGDSLib* getGDSLib();

  static dbGDSStructure* create(dbGDSLib* lib, const char* name);
  static void destroy(dbGDSStructure* structure);

  // User Code End dbGDSStructure
};

class dbGDSText : public dbObject
{
 public:
  void setLayer(int16_t layer);

  int16_t getLayer() const;

  void setDatatype(int16_t datatype);

  int16_t getDatatype() const;

  void setOrigin(Point origin);

  Point getOrigin() const;

  void setPresentation(dbGDSTextPres presentation);

  dbGDSTextPres getPresentation() const;

  void setTransform(dbGDSSTrans transform);

  dbGDSSTrans getTransform() const;

  void setText(const std::string& text);

  std::string getText() const;

  // User Code Begin dbGDSText
  std::vector<std::pair<std::int16_t, std::string>>& getPropattr();

  static dbGDSText* create(dbGDSStructure* structure);
  static void destroy(dbGDSText* text);
  // User Code End dbGDSText
};

class dbGlobalConnect : public dbObject
{
 public:
  dbRegion* getRegion() const;

  dbNet* getNet() const;

  std::string getInstPattern() const;

  std::string getPinPattern() const;

  // User Code Begin dbGlobalConnect
  std::vector<dbInst*> getInsts() const;

  int connect(dbInst* inst);

  static dbGlobalConnect* create(dbNet* net,
                                 dbRegion* region,
                                 const std::string& inst_pattern,
                                 const std::string& pin_pattern);

  static void destroy(dbGlobalConnect* global_connect);

  static dbSet<dbGlobalConnect>::iterator destroy(
      dbSet<dbGlobalConnect>::iterator& itr);

  // User Code End dbGlobalConnect
};

class dbGroup : public dbObject
{
 public:
  const char* getName() const;

  dbGroup* getParentGroup() const;

  dbRegion* getRegion() const;

  // User Code Begin dbGroup

  void setType(dbGroupType type);

  dbGroupType getType() const;

  void addModInst(dbModInst* modinst);

  void removeModInst(dbModInst* modinst);

  dbSet<dbModInst> getModInsts();

  void addInst(dbInst* inst);

  void removeInst(dbInst* inst);

  dbSet<dbInst> getInsts();

  void addGroup(dbGroup* group);

  void removeGroup(dbGroup* group);

  dbSet<dbGroup> getGroups();

  void addPowerNet(dbNet* net);

  void addGroundNet(dbNet* net);

  void removeNet(dbNet* net);

  dbSet<dbNet> getPowerNets();

  dbSet<dbNet> getGroundNets();

  static dbGroup* create(dbBlock* block, const char* name);

  static dbGroup* create(dbRegion* parent, const char* name);

  static dbGroup* create(dbGroup* parent, const char* name);

  static void destroy(dbGroup* group);

  static dbGroup* getGroup(dbBlock* block_, uint dbid_);

  // User Code End dbGroup
};

class dbGuide : public dbObject
{
 public:
  Rect getBox() const;

  // User Code Begin dbGuide

  dbNet* getNet() const;

  dbTechLayer* getLayer() const;

  dbTechLayer* getViaLayer() const;

  bool isCongested() const;

  static dbGuide* create(dbNet* net,
                         dbTechLayer* layer,
                         dbTechLayer* via_layer,
                         Rect box,
                         bool is_congested);

  static dbGuide* getGuide(dbBlock* block, uint dbid);

  static void destroy(dbGuide* guide);

  static dbSet<dbGuide>::iterator destroy(dbSet<dbGuide>::iterator& itr);

  bool isJumper() const;

  void setIsJumper(bool jumper);

  bool isConnectedToTerm() const;

  void setIsConnectedToTerm(bool is_connected);

  // User Code End dbGuide
};

class dbIsolation : public dbObject
{
 public:
  const char* getName() const;

  std::string getAppliesTo() const;

  std::string getClampValue() const;

  std::string getIsolationSignal() const;

  std::string getIsolationSense() const;

  std::string getLocation() const;

  void setPowerDomain(dbPowerDomain* power_domain);

  dbPowerDomain* getPowerDomain() const;

  // User Code Begin dbIsolation
  static dbIsolation* create(dbBlock* block, const char* name);
  static void destroy(dbIsolation* iso);

  void setAppliesTo(const std::string& applies_to);

  void setClampValue(const std::string& clamp_value);

  void setIsolationSignal(const std::string& isolation_signal);

  void setIsolationSense(const std::string& isolation_sense);

  void setLocation(const std::string& location);

  void addIsolationCell(const std::string& master);

  std::vector<dbMaster*> getIsolationCells();

  bool appliesTo(const dbIoType& io);

  // User Code End dbIsolation
};

class dbLevelShifter : public dbObject
{
 public:
  const char* getName() const;

  dbPowerDomain* getDomain() const;

  void setSource(const std::string& source);

  std::string getSource() const;

  void setSink(const std::string& sink);

  std::string getSink() const;

  void setUseFunctionalEquivalence(bool use_functional_equivalence);

  bool isUseFunctionalEquivalence() const;

  void setAppliesTo(const std::string& applies_to);

  std::string getAppliesTo() const;

  void setAppliesToBoundary(const std::string& applies_to_boundary);

  std::string getAppliesToBoundary() const;

  void setRule(const std::string& rule);

  std::string getRule() const;

  void setThreshold(float threshold);

  float getThreshold() const;

  void setNoShift(bool no_shift);

  bool isNoShift() const;

  void setForceShift(bool force_shift);

  bool isForceShift() const;

  void setLocation(const std::string& location);

  std::string getLocation() const;

  void setInputSupply(const std::string& input_supply);

  std::string getInputSupply() const;

  void setOutputSupply(const std::string& output_supply);

  std::string getOutputSupply() const;

  void setInternalSupply(const std::string& internal_supply);

  std::string getInternalSupply() const;

  void setNamePrefix(const std::string& name_prefix);

  std::string getNamePrefix() const;

  void setNameSuffix(const std::string& name_suffix);

  std::string getNameSuffix() const;

  void setCellName(const std::string& cell_name);

  std::string getCellName() const;

  void setCellInput(const std::string& cell_input);

  std::string getCellInput() const;

  void setCellOutput(const std::string& cell_output);

  std::string getCellOutput() const;

  // User Code Begin dbLevelShifter

  static dbLevelShifter* create(dbBlock* block,
                                const char* name,
                                dbPowerDomain* domain);
  static void destroy(dbLevelShifter* shifter);

  void addElement(const std::string& element);
  void addExcludeElement(const std::string& element);
  void addInstance(const std::string& instance, const std::string& port);
  std::vector<std::string> getElements() const;
  std::vector<std::string> getExcludeElements() const;
  std::vector<std::pair<std::string, std::string>> getInstances() const;
  // User Code End dbLevelShifter
};

class dbLogicPort : public dbObject
{
 public:
  const char* getName() const;

  std::string getDirection() const;

  // User Code Begin dbLogicPort
  static dbLogicPort* create(dbBlock* block,
                             const char* name,
                             const std::string& direction);
  static void destroy(dbLogicPort* lp);
  // User Code End dbLogicPort
};

class dbMarker : public dbObject
{
 public:
  void setComment(const std::string& comment);

  std::string getComment() const;

  void setLineNumber(int line_number);

  int getLineNumber() const;

  void setVisited(bool visited);

  bool isVisited() const;

  void setVisible(bool visible);

  bool isVisible() const;

  void setWaived(bool waived);

  bool isWaived() const;

  // User Code Begin dbMarker

  std::string getName() const;

  using MarkerShape = std::variant<Point, Line, Rect, Polygon>;

  dbMarkerCategory* getCategory() const;
  std::vector<MarkerShape> getShapes() const;
  dbTechLayer* getTechLayer() const;
  Rect getBBox() const;

  std::set<dbObject*> getSources() const;

  void addShape(const Point& pt);
  void addShape(const Line& line);
  void addShape(const Rect& rect);
  void addShape(const Polygon& polygon);

  void setTechLayer(dbTechLayer* layer);

  void addSource(dbObject* obj);
  bool addObstructionFromBlock(dbBlock* block);

  static dbMarker* create(dbMarkerCategory* category);
  static void destroy(dbMarker* marker);

  // User Code End dbMarker
};

class dbMarkerCategory : public dbObject
{
 public:
  const char* getName() const;

  void setDescription(const std::string& description);

  std::string getDescription() const;

  void setSource(const std::string& source);

  void setMaxMarkers(int max_markers);

  int getMaxMarkers() const;

  dbSet<dbMarker> getMarkers() const;

  dbSet<dbMarkerCategory> getMarkerCategories() const;

  dbMarkerCategory* findMarkerCategory(const char* name) const;

  // User Code Begin dbMarkerCategory

  dbMarkerCategory* getTopCategory() const;
  dbObject* getParent() const;
  std::string getSource() const;

  std::set<dbMarker*> getAllMarkers() const;

  bool rename(const char* name);

  int getMarkerCount() const;

  void writeJSON(const std::string& path) const;
  void writeJSON(std::ofstream& report) const;
  void writeTR(const std::string& path) const;
  void writeTR(std::ofstream& report) const;

  static std::set<dbMarkerCategory*> fromJSON(dbBlock* block,
                                              const std::string& path);
  static std::set<dbMarkerCategory*> fromJSON(dbBlock* block,
                                              const char* source,
                                              std::ifstream& report);
  static dbMarkerCategory* fromTR(dbBlock* block,
                                  const char* name,
                                  const std::string& path);
  static dbMarkerCategory* fromTR(dbBlock* block,
                                  const char* name,
                                  const char* source,
                                  std::ifstream& report);

  static dbMarkerCategory* create(dbBlock* block, const char* name);
  static dbMarkerCategory* createOrReplace(dbBlock* block, const char* name);
  static dbMarkerCategory* createOrGet(dbBlock* block, const char* name);
  static dbMarkerCategory* create(dbMarkerCategory* category, const char* name);
  static dbMarkerCategory* createOrGet(dbMarkerCategory* category,
                                       const char* name);
  static dbMarkerCategory* createOrReplace(dbMarkerCategory* category,
                                           const char* name);
  static void destroy(dbMarkerCategory* category);

  // User Code End dbMarkerCategory
};

class dbMasterEdgeType : public dbObject
{
 public:
  enum EdgeDir
  {
    TOP,
    RIGHT,
    LEFT,
    BOTTOM
  };

  void setEdgeType(const std::string& edge_type);

  std::string getEdgeType() const;

  void setCellRow(int cell_row);

  int getCellRow() const;

  void setHalfRow(int half_row);

  int getHalfRow() const;

  void setRangeBegin(int range_begin);

  int getRangeBegin() const;

  void setRangeEnd(int range_end);

  int getRangeEnd() const;

  // User Code Begin dbMasterEdgeType
  void setEdgeDir(dbMasterEdgeType::EdgeDir edge_dir);

  dbMasterEdgeType::EdgeDir getEdgeDir() const;

  static dbMasterEdgeType* create(dbMaster* master);

  static void destroy(dbMasterEdgeType* edge_type);

  // User Code End dbMasterEdgeType
};

class dbMetalWidthViaMap : public dbObject
{
 public:
  void setViaCutClass(bool via_cut_class);

  bool isViaCutClass() const;

  void setCutLayer(dbTechLayer* cut_layer);

  void setBelowLayerWidthLow(int below_layer_width_low);

  int getBelowLayerWidthLow() const;

  void setBelowLayerWidthHigh(int below_layer_width_high);

  int getBelowLayerWidthHigh() const;

  void setAboveLayerWidthLow(int above_layer_width_low);

  int getAboveLayerWidthLow() const;

  void setAboveLayerWidthHigh(int above_layer_width_high);

  int getAboveLayerWidthHigh() const;

  void setViaName(const std::string& via_name);

  std::string getViaName() const;

  void setPgVia(bool pg_via);

  bool isPgVia() const;

  // User Code Begin dbMetalWidthViaMap

  dbTechLayer* getCutLayer() const;

  static dbMetalWidthViaMap* create(dbTech* tech);

  static void destroy(dbMetalWidthViaMap* via_map);

  static dbMetalWidthViaMap* getMetalWidthViaMap(dbTech* tech, uint dbid);

  // User Code End dbMetalWidthViaMap
};

class dbModBTerm : public dbObject
{
 public:
  const char* getName() const;

  dbModule* getParent() const;

  // User Code Begin dbModBTerm
  void setParentModITerm(dbModITerm* parent_pin);
  dbModITerm* getParentModITerm() const;
  void setModNet(dbModNet* modNet);
  dbModNet* getModNet() const;
  void setSigType(const dbSigType& type);
  dbSigType getSigType();
  void setIoType(const dbIoType& type);
  dbIoType getIoType();
  void connect(dbModNet* net);
  void disconnect();
  bool isBusPort() const;
  void setBusPort(dbBusPort*);
  dbBusPort* getBusPort() const;
  static dbModBTerm* create(dbModule* parentModule, const char* name);
  static void destroy(dbModBTerm*);
  static dbSet<dbModBTerm>::iterator destroy(dbSet<dbModBTerm>::iterator& itr);
  static dbModBTerm* getModBTerm(dbBlock* block, uint dbid);
  // User Code End dbModBTerm
};

class dbModInst : public dbObject
{
 public:
  const char* getName() const;

  dbModule* getParent() const;

  dbModule* getMaster() const;

  dbGroup* getGroup() const;

  // User Code Begin dbModInst
  std::string getHierarchicalName() const;
  dbModITerm* findModITerm(const char* name);
  dbSet<dbModITerm> getModITerms();
  void removeUnusedPortsAndPins();

  dbModNet* findHierNet(const char* base_name) const;
  dbNet* findFlatNet(const char* base_name) const;
  bool findNet(const char* base_name,
               dbNet*& flat_net,
               dbModNet*& hier_net) const;

  /// Swap the module of this instance.
  /// Returns new mod inst if the operations succeeds.
  /// Old mod inst is deleted along with its child insts.
  dbModInst* swapMaster(dbModule* module);

  // Recursive search a given dbInst through child mod insts
  bool containsDbInst(dbInst* inst) const;

  // Recursive search a given dbModInst through child mod insts
  bool containsDbModInst(dbModInst* mod_inst) const;

  static dbModInst* create(dbModule* parentModule,
                           dbModule* masterModule,
                           const char* name);

  // This destroys this modinst but does not destroy the master dbModule.
  static void destroy(dbModInst* modinst);

  static dbSet<dbModInst>::iterator destroy(dbSet<dbModInst>::iterator& itr);

  static dbModInst* getModInst(dbBlock* block_, uint dbid_);
  // User Code End dbModInst
};

class dbModITerm : public dbObject
{
 public:
  const char* getName() const;

  dbModInst* getParent() const;

  // User Code Begin dbModITerm
  void setModNet(dbModNet* modNet);
  dbModNet* getModNet() const;
  void setChildModBTerm(dbModBTerm* child_port);
  dbModBTerm* getChildModBTerm() const;
  void connect(dbModNet* modnet);
  void disconnect();
  static dbModITerm* create(dbModInst* parentInstance,
                            const char* name,
                            dbModBTerm* modbterm = nullptr);
  static void destroy(dbModITerm*);
  static dbSet<dbModITerm>::iterator destroy(dbSet<dbModITerm>::iterator& itr);
  static dbModITerm* getModITerm(dbBlock* block, uint dbid);
  // User Code End dbModITerm
};

class dbModNet : public dbObject
{
 public:
  dbModule* getParent() const;

  // User Code Begin dbModNet
  dbSet<dbModITerm> getModITerms() const;
  dbSet<dbModBTerm> getModBTerms() const;
  dbSet<dbITerm> getITerms() const;
  dbSet<dbBTerm> getBTerms() const;
  unsigned connectionCount();
  std::string getName() const;
  const char* getConstName() const;
  std::string getHierarchicalName() const;
  void rename(const char* new_name);
  void disconnectAllTerms();
  void dump() const;

  // Find the flat net (dbNet) associated with this hierarchical net (dbModNet).
  // A dbModNet should be associated with a single dbNet.
  // This function traverses the terminals connected to this dbModNet
  // and returns the first dbNet it finds.
  dbNet* findRelatedNet() const;

  static dbModNet* getModNet(dbBlock* block, uint id);
  static dbModNet* create(dbModule* parentModule, const char* base_name);
  static dbSet<dbModNet>::iterator destroy(dbSet<dbModNet>::iterator& itr);
  static void destroy(dbModNet*);
  // User Code End dbModNet
};

class dbModule : public dbObject
{
 public:
  const char* getName() const;

  void setModInst(dbModInst* mod_inst);

  dbModInst* getModInst() const;

  // User Code Begin dbModule
  std::string getHierarchicalName() const;

  // Get a mod net by name
  dbModNet* getModNet(const char* net_name);

  // Adding an inst to a new module will remove it from its previous
  // module.
  void addInst(dbInst* inst);

  dbBlock* getOwner();

  dbSet<dbModInst> getChildren() const;
  dbSet<dbModInst> getModInsts() const;
  dbSet<dbModNet> getModNets();
  // Get the ports of a module (STA world uses ports, which contain members).
  dbSet<dbModBTerm> getPorts();
  // Get the leaf level connections on a module (flat connected view).
  dbSet<dbModBTerm> getModBTerms() const;
  dbModBTerm* getModBTerm(uint id);
  dbSet<dbInst> getInsts() const;

  dbModInst* findModInst(const char* name);
  dbInst* findDbInst(const char* name);
  dbModBTerm* findModBTerm(const char* name);

  std::vector<dbInst*> getLeafInsts();

  int getModInstCount();
  int getDbInstCount();

  const dbModBTerm* getHeadDbModBTerm() const;
  bool canSwapWith(dbModule* new_module) const;
  bool isTop() const;
  bool containsDbInst(dbInst* inst) const;
  bool containsDbModInst(dbModInst* inst) const;

  static dbModule* create(dbBlock* block, const char* name);

  static void destroy(dbModule* module);

  static dbModule* getModule(dbBlock* block_, uint dbid_);

  static dbModule* makeUniqueDbModule(const char* cell_name,
                                      const char* inst_name,
                                      dbBlock* block);

  // User Code End dbModule
};

class dbNetTrack : public dbObject
{
 public:
  Rect getBox() const;

  // User Code Begin dbNetTrack

  dbNet* getNet() const;

  dbTechLayer* getLayer() const;

  static dbNetTrack* create(dbNet* net, dbTechLayer* layer, Rect box);

  static dbNetTrack* getNetTrack(dbBlock* block, uint dbid);

  static void destroy(dbNetTrack* guide);

  static dbSet<dbNetTrack>::iterator destroy(dbSet<dbNetTrack>::iterator& itr);

  // User Code End dbNetTrack
};

class dbPolygon : public dbObject
{
 public:
  Polygon getPolygon() const;

  int getDesignRuleWidth() const;

  // User Code Begin dbPolygon
  dbTechLayer* getTechLayer();
  dbSet<dbBox> getGeometry();
  void setDesignRuleWidth(int design_rule_width);

  ///
  /// Add an obstruction to a master.
  ///
  static dbPolygon* create(dbMaster* master,
                           dbTechLayer* layer,
                           const std::vector<Point>& polygon);

  ///
  /// Add a wire-shape to a master-pin.
  ///
  static dbPolygon* create(dbMPin* pin,
                           dbTechLayer* layer,
                           const std::vector<Point>& polygon);

  // User Code End dbPolygon
};

class dbPowerDomain : public dbObject
{
 public:
  const char* getName() const;

  dbGroup* getGroup() const;

  void setTop(bool top);

  bool isTop() const;

  void setParent(dbPowerDomain* parent);

  dbPowerDomain* getParent() const;

  void setVoltage(float voltage);

  float getVoltage() const;

  // User Code Begin dbPowerDomain
  void setGroup(dbGroup* group);
  static dbPowerDomain* create(dbBlock* block, const char* name);
  static void destroy(dbPowerDomain* pd);

  void addElement(const std::string& element);
  std::vector<std::string> getElements();

  void addPowerSwitch(dbPowerSwitch* ps);
  void addIsolation(dbIsolation* iso);
  void addLevelShifter(dbLevelShifter* shifter);

  std::vector<dbPowerSwitch*> getPowerSwitches();
  std::vector<dbIsolation*> getIsolations();
  std::vector<dbLevelShifter*> getLevelShifters();

  void setArea(const Rect& area);
  bool getArea(Rect& area);

  // User Code End dbPowerDomain
};

class dbPowerSwitch : public dbObject
{
 public:
  struct UPFIOSupplyPort
  {
    std::string port_name;
    std::string supply_net_name;
  };
  struct UPFControlPort
  {
    std::string port_name;
    std::string net_name;
  };
  struct UPFAcknowledgePort
  {
    std::string port_name;
    std::string net_name;
    std::string boolean_expression;
  };
  struct UPFOnState
  {
    std::string state_name;
    std::string input_supply_port;
    std::string boolean_expression;
  };

  const char* getName() const;

  void setPowerDomain(dbPowerDomain* power_domain);

  dbPowerDomain* getPowerDomain() const;

  // User Code Begin dbPowerSwitch
  static dbPowerSwitch* create(dbBlock* block, const char* name);
  static void destroy(dbPowerSwitch* ps);
  void addInSupplyPort(const std::string& in_port, const std::string& net);
  void setOutSupplyPort(const std::string& out_port, const std::string& net);
  void addControlPort(const std::string& control_port,
                      const std::string& control_net);
  void addAcknowledgePort(const std::string& port_name,
                          const std::string& net_name,
                          const std::string& boolean_expression);
  void addOnState(const std::string& on_state,
                  const std::string& port_name,
                  const std::string& boolean_expression);
  void setLibCell(dbMaster* master);
  void addPortMap(const std::string& model_port,
                  const std::string& switch_port);

  void addPortMap(const std::string& model_port, dbMTerm* mterm);
  std::vector<UPFControlPort> getControlPorts();
  std::vector<UPFIOSupplyPort> getInputSupplyPorts();
  UPFIOSupplyPort getOutputSupplyPort();
  std::vector<UPFAcknowledgePort> getAcknowledgePorts();
  std::vector<UPFOnState> getOnStates();

  // Returns library cell that was defined in the upf for this power switch
  dbMaster* getLibCell();

  // returns a map associating the model ports to actual instances of dbMTerms
  // belonging to the first
  //  lib cell defined in the upf
  std::map<std::string, dbMTerm*> getPortMap();
  // User Code End dbPowerSwitch
};

class dbProperty : public dbObject
{
 public:
  // User Code Begin dbProperty
  enum Type
  {
    // Do not change the order or the values of this enum.
    STRING_PROP = 0,
    BOOL_PROP = 1,
    INT_PROP = 2,
    DOUBLE_PROP = 3
  };

  /// Get the type of this property.
  Type getType();

  /// Get thetname of this property.
  std::string getName();

  /// Get the owner of this property
  dbObject* getPropOwner();

  /// Find the named property. Returns nullptr if the property does not exist.
  static dbProperty* find(dbObject* object, const char* name);

  /// Find the named property of the specified type. Returns nullptr if the
  /// property does not exist.
  static dbProperty* find(dbObject* object, const char* name, Type type);

  /// Destroy a specific property
  static void destroy(dbProperty* prop);
  /// Destroy all properties of the specific object
  static void destroyProperties(dbObject* obj);
  static dbSet<dbProperty> getProperties(dbObject* object);
  static dbSet<dbProperty>::iterator destroy(dbSet<dbProperty>::iterator itr);
  // 5.8
  static std::string writeProperties(dbObject* object);
  static std::string writePropValue(dbProperty* prop);
  // User Code End dbProperty
};

// A scan chain is a collection of dbScanLists that contains dbScanInsts.  Here,
// scan_in, scan_out and scan_enable are the top level ports/pins to where this
// scan chain is connected.  Each scan chain is also associated with a
// particular test mode and test mode pin that puts the Circuit Under Test (CUT)
// in test. The Scan Enable port/pin puts the scan chain into shifting mode.
class dbScanChain : public dbObject
{
 public:
  dbSet<dbScanPartition> getScanPartitions() const;

  // User Code Begin dbScanChain
  const std::string& getName() const;

  void setName(std::string_view name);

  void setScanIn(dbBTerm* scan_in);
  void setScanIn(dbITerm* scan_in);
  std::variant<dbBTerm*, dbITerm*> getScanIn() const;

  void setScanOut(dbBTerm* scan_out);
  void setScanOut(dbITerm* scan_out);
  std::variant<dbBTerm*, dbITerm*> getScanOut() const;

  void setScanEnable(dbBTerm* scan_enable);
  void setScanEnable(dbITerm* scan_enable);
  std::variant<dbBTerm*, dbITerm*> getScanEnable() const;

  void setTestMode(dbBTerm* test_mode);
  void setTestMode(dbITerm* test_mode);
  std::variant<dbBTerm*, dbITerm*> getTestMode() const;

  void setTestModeName(const std::string& test_mode_name);
  const std::string& getTestModeName() const;

  static dbScanChain* create(dbDft* dft);
  // User Code End dbScanChain
};

// A scan inst is a cell with a scan in, scan out and an optional scan enable.
// If no scan enable is provided, then this is an stateless component (because
// we don't need to enable scan for it) and the number of bits is set to 0.  It
// may be possible that two or more dbScanInst contains the same dbInst if the
// dbInst has more than one scan_in/scan_out pair. Examples of those cases are
// multibit cells with external scan or black boxes.  In this case, the scan_in,
// scan_out and scan enables are pins in the dbInst. The scan clock is the pin
// that we use to shift patterns in and out of the scan chain.
class dbScanInst : public dbObject
{
 public:
  struct AccessPins
  {
    std::variant<dbBTerm*, dbITerm*> scan_in;
    std::variant<dbBTerm*, dbITerm*> scan_out;
  };

  enum class ClockEdge
  {
    Rising,
    Falling
  };

  // User Code Begin dbScanInst
  void setScanClock(std::string_view scan_clock);
  const std::string& getScanClock() const;

  void setClockEdge(ClockEdge clock_edge);
  ClockEdge getClockEdge() const;
  std::string getClockEdgeString() const;

  // The number of bits that are in this scan inst from the scan in to the scan
  // out. For simple flops this is just 1.
  void setBits(uint bits);
  uint getBits() const;

  void setScanEnable(dbBTerm* scan_enable);
  void setScanEnable(dbITerm* scan_enable);
  std::variant<dbBTerm*, dbITerm*> getScanEnable() const;

  void setAccessPins(const AccessPins& access_pins);
  AccessPins getAccessPins() const;

  dbInst* getInst() const;

  void insertAtFront(dbScanList* scan_list);

  static dbScanInst* create(dbScanList* scan_list, dbInst* inst);
  // User Code End dbScanInst
};

// A scan list is a collection of dbScanInsts in a particular order that must be
// respected when performing scan reordering and repartitioning. For ScanList
// with two or more elements we say that they are ORDERED. If the ScanList
// contains only one element then they are FLOATING elements that don't have any
// restriccion when optimizing the scan chain.
class dbScanList : public dbObject
{
 public:
  // User Code Begin dbScanList
  dbSet<dbScanInst> getScanInsts() const;
  dbScanInst* add(dbInst* inst);
  static dbScanList* create(dbScanPartition* scan_partition);
  // User Code End dbScanList
};

// A scan partition is way to split the scan chains into sub chains with
// compatible scan flops (same clock, edge and voltage). The biggest partition
// possible is the whole chain if all the scan flops inside it are compatible
// between them for reordering and repartitioning. The name of this partition is
// not unique, as multiple partitions may have the same same and therefore
// contain the same type of flops.
class dbScanPartition : public dbObject
{
 public:
  dbSet<dbScanList> getScanLists() const;

  // User Code Begin dbScanPartition
  const std::string& getName() const;
  void setName(const std::string& name);

  static dbScanPartition* create(dbScanChain* chain);
  // User Code End dbScanPartition
};

// This is a helper class to contain dbBTerms and dbITerms in the same field. We
// need this difference because some pins may need to be conected to top level
// ports or cell's pins.  For example: a scan chain may be connected to a top
// level design port (dbBTerm) or to an output/input pin of a cell that is part
// of a decompressor/compressor
class dbScanPin : public dbObject
{
 public:
  // User Code Begin dbScanPin
  std::variant<dbBTerm*, dbITerm*> getPin() const;
  void setPin(dbBTerm* bterm);
  void setPin(dbITerm* iterm);
  static dbId<dbScanPin> create(dbDft* dft, dbBTerm* bterm);
  static dbId<dbScanPin> create(dbDft* dft, dbITerm* iterm);
  // User Code End dbScanPin
};

class dbTechLayer : public dbObject
{
 public:
  enum LEF58_TYPE
  {
    NONE,
    NWELL,
    PWELL,
    ABOVEDIEEDGE,
    BELOWDIEEDGE,
    DIFFUSION,
    TRIMPOLY,
    MIMCAP,
    STACKEDMIMCAP,
    TSVMETAL,
    TSV,
    PASSIVATION,
    HIGHR,
    TRIMMETAL,
    REGION,
    MEOL,
    WELLDISTANCE,
    CPODE,
    PADMETAL,
    POLYROUTING
  };

  void setWrongWayWidth(uint wrong_way_width);

  uint getWrongWayWidth() const;

  void setLayerAdjustment(float layer_adjustment);

  float getLayerAdjustment() const;

  void getOrthSpacingTable(std::vector<std::pair<int, int>>& tbl) const;

  dbSet<dbTechLayerCutClassRule> getTechLayerCutClassRules() const;

  dbTechLayerCutClassRule* findTechLayerCutClassRule(const char* name) const;

  dbSet<dbTechLayerSpacingEolRule> getTechLayerSpacingEolRules() const;

  dbSet<dbTechLayerCutSpacingRule> getTechLayerCutSpacingRules() const;

  dbSet<dbTechLayerMinStepRule> getTechLayerMinStepRules() const;

  dbSet<dbTechLayerCornerSpacingRule> getTechLayerCornerSpacingRules() const;

  dbSet<dbTechLayerSpacingTablePrlRule> getTechLayerSpacingTablePrlRules()
      const;

  dbSet<dbTechLayerCutSpacingTableOrthRule>
  getTechLayerCutSpacingTableOrthRules() const;

  dbSet<dbTechLayerCutSpacingTableDefRule> getTechLayerCutSpacingTableDefRules()
      const;

  dbSet<dbTechLayerCutEnclosureRule> getTechLayerCutEnclosureRules() const;

  dbSet<dbTechLayerEolExtensionRule> getTechLayerEolExtensionRules() const;

  dbSet<dbTechLayerArraySpacingRule> getTechLayerArraySpacingRules() const;

  dbSet<dbTechLayerEolKeepOutRule> getTechLayerEolKeepOutRules() const;

  dbSet<dbTechLayerMaxSpacingRule> getTechLayerMaxSpacingRules() const;

  dbSet<dbTechLayerWidthTableRule> getTechLayerWidthTableRules() const;

  dbSet<dbTechLayerMinCutRule> getTechLayerMinCutRules() const;

  dbSet<dbTechLayerAreaRule> getTechLayerAreaRules() const;

  dbSet<dbTechLayerForbiddenSpacingRule> getTechLayerForbiddenSpacingRules()
      const;

  dbSet<dbTechLayerKeepOutZoneRule> getTechLayerKeepOutZoneRules() const;

  dbSet<dbTechLayerWrongDirSpacingRule> getTechLayerWrongDirSpacingRules()
      const;

  dbSet<dbTechLayerTwoWiresForbiddenSpcRule>
  getTechLayerTwoWiresForbiddenSpcRules() const;

  void setRectOnly(bool rect_only);

  bool isRectOnly() const;

  void setRightWayOnGridOnly(bool right_way_on_grid_only);

  bool isRightWayOnGridOnly() const;

  void setRightWayOnGridOnlyCheckMask(bool right_way_on_grid_only_check_mask);

  bool isRightWayOnGridOnlyCheckMask() const;

  void setRectOnlyExceptNonCorePins(bool rect_only_except_non_core_pins);

  bool isRectOnlyExceptNonCorePins() const;

  // User Code Begin dbTechLayer
  int findV55Spacing(int width, int prl) const;

  int findTwSpacing(int width1, int width2, int prl) const;

  void setLef58Type(LEF58_TYPE type);

  LEF58_TYPE getLef58Type() const;
  std::string getLef58TypeString() const;

  ///
  /// Get the layer name.
  ///
  std::string getName() const;

  ///
  /// Get the layer name.
  ///
  const char* getConstName() const;

  ///
  /// Returns true if this layer has an alias.
  ///
  bool hasAlias();

  ///
  /// Get the layer alias.
  ///
  std::string getAlias();

  ///
  /// Set the layer alias.
  ///
  void setAlias(const char* alias);

  ///
  /// Get the default width.
  ///
  uint getWidth() const;
  void setWidth(int width);

  ///
  /// Get the minimum object-to-object spacing.
  ///
  int getSpacing();
  void setSpacing(int spacing);

  ///
  /// Get the minimum spacing to a wide line.
  ///
  int getSpacing(int width, int length = 0);

  ///
  /// The number of masks for this layer (aka double/triple patterning).
  /// Allowable values are in [1, 3].
  ///
  uint getNumMasks() const;
  void setNumMasks(uint number);

  ///
  /// Get the low end of the uppermost range for wide wire design rules.
  ///
  void getMaxWideDRCRange(int& owidth, int& olength);
  void getMinWideDRCRange(int& owidth, int& olength);

  ///
  /// Get the collection of spacing rules for the object, assuming
  /// coding in LEF 5.4 format.
  ///
  dbSet<dbTechLayerSpacingRule> getV54SpacingRules() const;

  ///
  /// API for version 5.5 spacing rules, expressed as a 2D matrix with
  /// index tables  LEF 5.4 and 5.5 rules should not co-exist -- although
  /// this is not enforced here.
  /// V5.4 and V5.5 spacing rules are optional -- in this case there is a
  /// single spacing value for all length/width combinations.
  ///
  bool hasV55SpacingRules() const;
  bool getV55SpacingWidthsAndLengths(std::vector<uint>& width_idx,
                                     std::vector<uint>& length_idx) const;
  void printV55SpacingRules(lefout& writer) const;
  bool getV55SpacingTable(std::vector<std::vector<uint>>& sptbl) const;

  void initV55LengthIndex(uint numelems);
  void addV55LengthEntry(uint length);
  void initV55WidthIndex(uint numelems);
  void addV55WidthEntry(uint width);
  void initV55SpacingTable(uint numrows, uint numcols);
  void addV55SpacingTableEntry(uint inrow, uint incol, uint spacing);

  dbSet<dbTechV55InfluenceEntry> getV55InfluenceRules();

  ///
  /// API for version 5.7 two widths spacing rules, expressed as a 2D matrix
  /// with index tables
  ///
  bool hasTwoWidthsSpacingRules() const;
  void printTwoWidthsSpacingRules(lefout& writer) const;
  bool getTwoWidthsSpacingTable(std::vector<std::vector<uint>>& sptbl) const;
  uint getTwoWidthsSpacingTableNumWidths() const;
  uint getTwoWidthsSpacingTableWidth(uint row) const;
  bool getTwoWidthsSpacingTableHasPRL(uint row) const;
  uint getTwoWidthsSpacingTablePRL(uint row) const;
  uint getTwoWidthsSpacingTableEntry(uint row, uint col) const;

  void initTwoWidths(uint num_widths);
  void addTwoWidthsIndexEntry(uint width, int parallel_run_length = -1);
  void addTwoWidthsSpacingTableEntry(uint inrow, uint incol, uint spacing);
  ///
  ///  create container for layer specific antenna rules
  ///  currently only oxide1 (default) and oxide2 models supported.
  ///
  dbTechLayerAntennaRule* createDefaultAntennaRule();
  dbTechLayerAntennaRule* createOxide2AntennaRule();

  ///
  /// Access and write antenna rule models -- get functions will return nullptr
  /// if model not created.
  ///
  bool hasDefaultAntennaRule() const;
  bool hasOxide2AntennaRule() const;
  dbTechLayerAntennaRule* getDefaultAntennaRule() const;
  dbTechLayerAntennaRule* getOxide2AntennaRule() const;
  void writeAntennaRulesLef(lefout& writer) const;

  ///
  /// Get collection of minimum cuts, minimum enclosure rules, if exist
  ///
  bool getMinimumCutRules(std::vector<dbTechMinCutRule*>& cut_rules);
  bool getMinEnclosureRules(std::vector<dbTechMinEncRule*>& enc_rules);

  dbSet<dbTechMinCutRule> getMinCutRules();
  dbSet<dbTechMinEncRule> getMinEncRules();

  ///
  /// Get/Set the minimum feature size (pitch).
  ///
  int getPitch();
  int getPitchX();
  int getPitchY();
  int getFirstLastPitch();
  void setPitch(int pitch);
  void setPitchXY(int pitch_x, int pitch_y);
  void setFirstLastPitch(int first_last_pitch);
  bool hasXYPitch();

  int getOffset();
  int getOffsetX();
  int getOffsetY();
  void setOffset(int pitch);
  void setOffsetXY(int pitch_x, int pitch_y);
  bool hasXYOffset();

  ///
  ///  Get THICKNESS in DB units, and return indicator of existence.
  ///  Do not trust value of output parm if return value is false.
  ///
  bool getThickness(uint& inthk) const;
  void setThickness(uint thickness);

  ///
  ///  Get/set AREA parameter.  This interface is used when a
  ///  reasonable default exists.
  ///
  bool hasArea() const;
  double getArea() const;
  void setArea(double area);

  ///
  ///  Get/set MAXWIDTH parameter.  This interface is used when a
  ///  reasonable default exists.
  ///
  bool hasMaxWidth() const;
  uint getMaxWidth() const;
  void setMaxWidth(uint max_width);

  ///
  ///  Get/set min width parameter.
  ///
  uint getMinWidth() const;
  void setMinWidth(uint max_width);

  ///
  ///  Get/set MINSTEP parameter.  This interface is used when a
  ///  reasonable default exists.
  ///
  bool hasMinStep() const;
  uint getMinStep() const;
  void setMinStep(uint min_step);

  dbTechLayerMinStepType getMinStepType() const;
  void setMinStepType(dbTechLayerMinStepType type);

  bool hasMinStepMaxLength() const;
  uint getMinStepMaxLength() const;
  void setMinStepMaxLength(uint length);

  bool hasMinStepMaxEdges() const;
  uint getMinStepMaxEdges() const;
  void setMinStepMaxEdges(uint edges);

  ///
  ///  Get/set PROTRUSIONWIDTH parameter.  This interface is used when a
  ///  reasonable default exists.
  ///
  bool hasProtrusion() const;
  uint getProtrusionWidth() const;
  uint getProtrusionLength() const;
  uint getProtrusionFromWidth() const;
  void setProtrusion(uint pt_width, uint pt_length, uint pt_from_width);

  /// Get the layer-type
  ///
  dbTechLayerType getType();

  ///
  /// Get/Set the layer-direction
  ///
  dbTechLayerDir getDirection();
  void setDirection(dbTechLayerDir direction);

  ///
  /// Get/Set the resistance (ohms per square for routing layers;
  ///                         ohms per cut on via layers)
  ///
  double getResistance();
  void setResistance(double res);

  ///
  /// Get/Set the capacitance (pF per square micron)
  ///
  double getCapacitance();
  void setCapacitance(double cap);

  ///
  /// Get/Set the edge capacitance (pF per micron)
  ///
  double getEdgeCapacitance();
  void setEdgeCapacitance(double cap);

  ///
  /// Get/Set the wire extension
  ///
  uint getWireExtension();
  void setWireExtension(uint ext);

  ///
  /// Get mask-order number of this layer.
  ///
  int getNumber() const;

  ///
  /// Get routing-level of this routing layer. The routing level
  /// is from [1-num_layers]. This function returns 0, if this
  /// layer is not a routing layer.
  ///
  /// This layer is really intended for signal routing.  In LEF you
  /// can have layers that have "TYPE ROUTING" but aren't really
  /// for routing signal nets (e.g. MIMCAP, STACKEDMIMCAP).
  /// These layers will return zero.
  ///
  int getRoutingLevel();

  ///
  /// Get the layer below this layer.
  /// Returns nullptr if at bottom of layer stack.
  ///
  dbTechLayer* getLowerLayer();

  ///
  /// Get the layer above this layer.
  /// Returns nullptr if at top of layer stack.
  ///
  dbTechLayer* getUpperLayer();

  ///
  /// Get the technology this layer belongs too.
  ///
  dbTech* getTech() const;

  bool hasOrthSpacingTable() const;

  void addOrthSpacingTableEntry(int within, int spacing);

  ///
  /// Create a new layer. The mask order is implicit in the create order.
  /// Returns nullptr if a layer with this name already exists
  ///
  static dbTechLayer* create(dbTech* tech,
                             const char* name,
                             dbTechLayerType type);

  ///
  /// Translate a database-id back to a pointer.
  ///
  static dbTechLayer* getTechLayer(dbTech* tech, uint oid);
  // User Code End dbTechLayer
};

class dbTechLayerAreaRule : public dbObject
{
 public:
  void setArea(int area);

  int getArea() const;

  void setExceptMinWidth(int except_min_width);

  int getExceptMinWidth() const;

  void setExceptEdgeLength(int except_edge_length);

  int getExceptEdgeLength() const;

  void setExceptEdgeLengths(const std::pair<int, int>& except_edge_lengths);

  std::pair<int, int> getExceptEdgeLengths() const;

  void setExceptMinSize(const std::pair<int, int>& except_min_size);

  std::pair<int, int> getExceptMinSize() const;

  void setExceptStep(const std::pair<int, int>& except_step);

  std::pair<int, int> getExceptStep() const;

  void setMask(int mask);

  int getMask() const;

  void setRectWidth(int rect_width);

  int getRectWidth() const;

  void setExceptRectangle(bool except_rectangle);

  bool isExceptRectangle() const;

  void setOverlap(uint overlap);

  uint getOverlap() const;

  // User Code Begin dbTechLayerAreaRule

  static dbTechLayerAreaRule* create(dbTechLayer* _layer);

  void setTrimLayer(dbTechLayer* trim_layer);

  dbTechLayer* getTrimLayer() const;

  static void destroy(dbTechLayerAreaRule* rule);

  // User Code End dbTechLayerAreaRule
};

class dbTechLayerArraySpacingRule : public dbObject
{
 public:
  void setViaWidth(int via_width);

  int getViaWidth() const;

  void setCutSpacing(int cut_spacing);

  int getCutSpacing() const;

  void setWithin(int within);

  int getWithin() const;

  void setArrayWidth(int array_width);

  int getArrayWidth() const;

  void setCutClass(dbTechLayerCutClassRule* cut_class);

  void setParallelOverlap(bool parallel_overlap);

  bool isParallelOverlap() const;

  void setLongArray(bool long_array);

  bool isLongArray() const;

  void setViaWidthValid(bool via_width_valid);

  bool isViaWidthValid() const;

  void setWithinValid(bool within_valid);

  bool isWithinValid() const;

  // User Code Begin dbTechLayerArraySpacingRule

  void setCutsArraySpacing(int num_cuts, int spacing);

  const std::map<int, int>& getCutsArraySpacing() const;

  dbTechLayerCutClassRule* getCutClass() const;

  static dbTechLayerArraySpacingRule* create(dbTechLayer* layer);

  static dbTechLayerArraySpacingRule* getTechLayerArraySpacingRule(
      dbTechLayer* inly,
      uint dbid);

  static void destroy(dbTechLayerArraySpacingRule* rule);

  // User Code End dbTechLayerArraySpacingRule
};

class dbTechLayerCornerSpacingRule : public dbObject
{
 public:
  enum CornerType
  {
    CONVEXCORNER,
    CONCAVECORNER
  };

  void setWithin(int within);

  int getWithin() const;

  void setEolWidth(int eol_width);

  int getEolWidth() const;

  void setJogLength(int jog_length);

  int getJogLength() const;

  void setEdgeLength(int edge_length);

  int getEdgeLength() const;

  void setMinLength(int min_length);

  int getMinLength() const;

  void setExceptNotchLength(int except_notch_length);

  int getExceptNotchLength() const;

  void setSameMask(bool same_mask);

  bool isSameMask() const;

  void setCornerOnly(bool corner_only);

  bool isCornerOnly() const;

  void setExceptEol(bool except_eol);

  bool isExceptEol() const;

  void setExceptJogLength(bool except_jog_length);

  bool isExceptJogLength() const;

  void setEdgeLengthValid(bool edge_length_valid);

  bool isEdgeLengthValid() const;

  void setIncludeShape(bool include_shape);

  bool isIncludeShape() const;

  void setMinLengthValid(bool min_length_valid);

  bool isMinLengthValid() const;

  void setExceptNotch(bool except_notch);

  bool isExceptNotch() const;

  void setExceptNotchLengthValid(bool except_notch_length_valid);

  bool isExceptNotchLengthValid() const;

  void setExceptSameNet(bool except_same_net);

  bool isExceptSameNet() const;

  void setExceptSameMetal(bool except_same_metal);

  bool isExceptSameMetal() const;

  void setCornerToCorner(bool corner_to_corner);

  bool isCornerToCorner() const;

  // User Code Begin dbTechLayerCornerSpacingRule
  void setType(CornerType _type);

  CornerType getType() const;

  void addSpacing(uint width, uint spacing1, uint spacing2 = 0);

  void getSpacingTable(std::vector<std::pair<int, int>>& tbl);

  void getWidthTable(std::vector<int>& tbl);

  static dbTechLayerCornerSpacingRule* create(dbTechLayer* layer);

  static dbTechLayerCornerSpacingRule* getTechLayerCornerSpacingRule(
      dbTechLayer* inly,
      uint dbid);
  static void destroy(dbTechLayerCornerSpacingRule* rule);
  // User Code End dbTechLayerCornerSpacingRule
};

class dbTechLayerCutClassRule : public dbObject
{
 public:
  const char* getName() const;

  void setWidth(int width);

  int getWidth() const;

  void setLength(int length);

  int getLength() const;

  void setNumCuts(int num_cuts);

  int getNumCuts() const;

  void setLengthValid(bool length_valid);

  bool isLengthValid() const;

  void setCutsValid(bool cuts_valid);

  bool isCutsValid() const;

  // User Code Begin dbTechLayerCutClassRule
  static dbTechLayerCutClassRule* getTechLayerCutClassRule(dbTechLayer* inly,
                                                           uint dbid);

  static dbTechLayerCutClassRule* create(dbTechLayer* _layer, const char* name);

  static void destroy(dbTechLayerCutClassRule* rule);
  // User Code End dbTechLayerCutClassRule
};

class dbTechLayerCutEnclosureRule : public dbObject
{
 public:
  enum ENC_TYPE
  {
    DEFAULT,
    EOL,
    ENDSIDE,
    HORZ_AND_VERT
  };

  // User Code Begin dbTechLayerCutEnclosureRuleEnums
  /*
  ENC_TYPE describes the enclosure overhang values as following (from the
  lefdefref):
  * DEFAULT       : overhang1 overhang2
  * EOL           : EOL eolWidth ... eolOverhang otherOverhang ...
  * ENDSIDE       : END overhang1 SIDE overhang2
  * HORZ_AND_VERT : HORIZONTAL overhang1 VERTICAL overhang2
  */
  // User Code End dbTechLayerCutEnclosureRuleEnums

  void setCutClass(dbTechLayerCutClassRule* cut_class);

  dbTechLayerCutClassRule* getCutClass() const;

  void setEolWidth(int eol_width);

  int getEolWidth() const;

  void setEolMinLength(int eol_min_length);

  int getEolMinLength() const;

  void setFirstOverhang(int first_overhang);

  int getFirstOverhang() const;

  void setSecondOverhang(int second_overhang);

  int getSecondOverhang() const;

  void setSpacing(int spacing);

  int getSpacing() const;

  void setExtension(int extension);

  int getExtension() const;

  void setForwardExtension(int forward_extension);

  int getForwardExtension() const;

  void setBackwardExtension(int backward_extension);

  int getBackwardExtension() const;

  void setMinWidth(int min_width);

  int getMinWidth() const;

  void setCutWithin(int cut_within);

  int getCutWithin() const;

  void setMinLength(int min_length);

  int getMinLength() const;

  void setParLength(int par_length);

  int getParLength() const;

  void setSecondParLength(int second_par_length);

  int getSecondParLength() const;

  void setParWithin(int par_within);

  int getParWithin() const;

  void setSecondParWithin(int second_par_within);

  int getSecondParWithin() const;

  void setBelowEnclosure(int below_enclosure);

  int getBelowEnclosure() const;

  void setNumCorners(uint num_corners);

  uint getNumCorners() const;

  void setCutClassValid(bool cut_class_valid);

  bool isCutClassValid() const;

  void setAbove(bool above);

  bool isAbove() const;

  void setBelow(bool below);

  bool isBelow() const;

  void setEolMinLengthValid(bool eol_min_length_valid);

  bool isEolMinLengthValid() const;

  void setEolOnly(bool eol_only);

  bool isEolOnly() const;

  void setShortEdgeOnEol(bool short_edge_on_eol);

  bool isShortEdgeOnEol() const;

  void setSideSpacingValid(bool side_spacing_valid);

  bool isSideSpacingValid() const;

  void setEndSpacingValid(bool end_spacing_valid);

  bool isEndSpacingValid() const;

  void setOffCenterLine(bool off_center_line);

  bool isOffCenterLine() const;

  void setWidthValid(bool width_valid);

  bool isWidthValid() const;

  void setIncludeAbutted(bool include_abutted);

  bool isIncludeAbutted() const;

  void setExceptExtraCut(bool except_extra_cut);

  bool isExceptExtraCut() const;

  void setPrl(bool prl);

  bool isPrl() const;

  void setNoSharedEdge(bool no_shared_edge);

  bool isNoSharedEdge() const;

  void setLengthValid(bool length_valid);

  bool isLengthValid() const;

  void setExtraCutValid(bool extra_cut_valid);

  bool isExtraCutValid() const;

  void setExtraOnly(bool extra_only);

  bool isExtraOnly() const;

  void setRedundantCutValid(bool redundant_cut_valid);

  bool isRedundantCutValid() const;

  void setParallelValid(bool parallel_valid);

  bool isParallelValid() const;

  void setSecondParallelValid(bool second_parallel_valid);

  bool isSecondParallelValid() const;

  void setSecondParWithinValid(bool second_par_within_valid);

  bool isSecondParWithinValid() const;

  void setBelowEnclosureValid(bool below_enclosure_valid);

  bool isBelowEnclosureValid() const;

  void setConcaveCornersValid(bool concave_corners_valid);

  bool isConcaveCornersValid() const;

  // User Code Begin dbTechLayerCutEnclosureRule
  void setType(ENC_TYPE type);

  ENC_TYPE getType() const;

  static dbTechLayerCutEnclosureRule* create(dbTechLayer* layer);

  static dbTechLayerCutEnclosureRule* getTechLayerCutEnclosureRule(
      dbTechLayer* inly,
      uint dbid);
  static void destroy(dbTechLayerCutEnclosureRule* rule);
  // User Code End dbTechLayerCutEnclosureRule
};

class dbTechLayerCutSpacingRule : public dbObject
{
 public:
  enum CutSpacingType
  {
    NONE,
    MAXXY,
    SAMEMASK,
    LAYER,
    ADJACENTCUTS,
    PARALLELOVERLAP,
    PARALLELWITHIN,
    SAMEMETALSHAREDEDGE,
    AREA
  };

  void setCutSpacing(int cut_spacing);

  int getCutSpacing() const;

  void setSecondLayer(dbTechLayer* second_layer);

  void setOrthogonalSpacing(int orthogonal_spacing);

  int getOrthogonalSpacing() const;

  void setWidth(int width);

  int getWidth() const;

  void setEnclosure(int enclosure);

  int getEnclosure() const;

  void setEdgeLength(int edge_length);

  int getEdgeLength() const;

  void setParWithin(int par_within);

  int getParWithin() const;

  void setParEnclosure(int par_enclosure);

  int getParEnclosure() const;

  void setEdgeEnclosure(int edge_enclosure);

  int getEdgeEnclosure() const;

  void setAdjEnclosure(int adj_enclosure);

  int getAdjEnclosure() const;

  void setAboveEnclosure(int above_enclosure);

  int getAboveEnclosure() const;

  void setAboveWidth(int above_width);

  int getAboveWidth() const;

  void setMinLength(int min_length);

  int getMinLength() const;

  void setExtension(int extension);

  int getExtension() const;

  void setEolWidth(int eol_width);

  int getEolWidth() const;

  void setNumCuts(uint num_cuts);

  uint getNumCuts() const;

  void setWithin(int within);

  int getWithin() const;

  void setSecondWithin(int second_within);

  int getSecondWithin() const;

  void setCutClass(dbTechLayerCutClassRule* cut_class);

  void setTwoCuts(uint two_cuts);

  uint getTwoCuts() const;

  void setPrl(uint prl);

  uint getPrl() const;

  void setParLength(uint par_length);

  uint getParLength() const;

  void setCutArea(int cut_area);

  int getCutArea() const;

  void setCenterToCenter(bool center_to_center);

  bool isCenterToCenter() const;

  void setSameNet(bool same_net);

  bool isSameNet() const;

  void setSameMetal(bool same_metal);

  bool isSameMetal() const;

  void setSameVia(bool same_via);

  bool isSameVia() const;

  void setStack(bool stack);

  bool isStack() const;

  void setOrthogonalSpacingValid(bool orthogonal_spacing_valid);

  bool isOrthogonalSpacingValid() const;

  void setAboveWidthEnclosureValid(bool above_width_enclosure_valid);

  bool isAboveWidthEnclosureValid() const;

  void setShortEdgeOnly(bool short_edge_only);

  bool isShortEdgeOnly() const;

  void setConcaveCornerWidth(bool concave_corner_width);

  bool isConcaveCornerWidth() const;

  void setConcaveCornerParallel(bool concave_corner_parallel);

  bool isConcaveCornerParallel() const;

  void setConcaveCornerEdgeLength(bool concave_corner_edge_length);

  bool isConcaveCornerEdgeLength() const;

  void setConcaveCorner(bool concave_corner);

  bool isConcaveCorner() const;

  void setExtensionValid(bool extension_valid);

  bool isExtensionValid() const;

  void setNonEolConvexCorner(bool non_eol_convex_corner);

  bool isNonEolConvexCorner() const;

  void setEolWidthValid(bool eol_width_valid);

  bool isEolWidthValid() const;

  void setMinLengthValid(bool min_length_valid);

  bool isMinLengthValid() const;

  void setAboveWidthValid(bool above_width_valid);

  bool isAboveWidthValid() const;

  void setMaskOverlap(bool mask_overlap);

  bool isMaskOverlap() const;

  void setWrongDirection(bool wrong_direction);

  bool isWrongDirection() const;

  void setAdjacentCuts(uint adjacent_cuts);

  uint getAdjacentCuts() const;

  void setExactAligned(bool exact_aligned);

  bool isExactAligned() const;

  void setCutClassToAll(bool cut_class_to_all);

  bool isCutClassToAll() const;

  void setNoPrl(bool no_prl);

  bool isNoPrl() const;

  void setSameMask(bool same_mask);

  bool isSameMask() const;

  void setExceptSamePgnet(bool except_same_pgnet);

  bool isExceptSamePgnet() const;

  void setSideParallelOverlap(bool side_parallel_overlap);

  bool isSideParallelOverlap() const;

  void setExceptSameNet(bool except_same_net);

  bool isExceptSameNet() const;

  void setExceptSameMetal(bool except_same_metal);

  bool isExceptSameMetal() const;

  void setExceptSameMetalOverlap(bool except_same_metal_overlap);

  bool isExceptSameMetalOverlap() const;

  void setExceptSameVia(bool except_same_via);

  bool isExceptSameVia() const;

  void setAbove(bool above);

  bool isAbove() const;

  void setExceptTwoEdges(bool except_two_edges);

  bool isExceptTwoEdges() const;

  void setTwoCutsValid(bool two_cuts_valid);

  bool isTwoCutsValid() const;

  void setSameCut(bool same_cut);

  bool isSameCut() const;

  void setLongEdgeOnly(bool long_edge_only);

  bool isLongEdgeOnly() const;

  void setPrlValid(bool prl_valid);

  bool isPrlValid() const;

  void setBelow(bool below);

  bool isBelow() const;

  void setParWithinEnclosureValid(bool par_within_enclosure_valid);

  bool isParWithinEnclosureValid() const;

  // User Code Begin dbTechLayerCutSpacingRule
  dbTechLayerCutClassRule* getCutClass() const;

  dbTechLayer* getSecondLayer() const;

  dbTechLayer* getTechLayer() const;

  void setType(CutSpacingType _type);

  CutSpacingType getType() const;

  static dbTechLayerCutSpacingRule* getTechLayerCutSpacingRule(
      dbTechLayer* inly,
      uint dbid);

  static dbTechLayerCutSpacingRule* create(dbTechLayer* _layer);

  static void destroy(dbTechLayerCutSpacingRule* rule);
  // User Code End dbTechLayerCutSpacingRule
};

class dbTechLayerCutSpacingTableDefRule : public dbObject
{
 public:
  enum LOOKUP_STRATEGY
  {
    FIRST,
    SECOND,
    MAX,
    MIN
  };

  // User Code Begin dbTechLayerCutSpacingTableDefRuleEnums
  /*
  LOOKUP_STRATEGY:
  * FIRST     : first spacing value
  * SECOND    : second spacing value
  * MAX       : max spacing value
  * MIN       : min spacing value
  */
  // User Code End dbTechLayerCutSpacingTableDefRuleEnums

  void setDefault(int spacing);

  int getDefault() const;

  void setSecondLayer(dbTechLayer* second_layer);

  void setPrl(int prl);

  int getPrl() const;

  void setExtension(int extension);

  int getExtension() const;

  void setDefaultValid(bool default_valid);

  bool isDefaultValid() const;

  void setSameMask(bool same_mask);

  bool isSameMask() const;

  void setSameNet(bool same_net);

  bool isSameNet() const;

  void setSameMetal(bool same_metal);

  bool isSameMetal() const;

  void setSameVia(bool same_via);

  bool isSameVia() const;

  void setLayerValid(bool layer_valid);

  bool isLayerValid() const;

  void setNoStack(bool no_stack);

  bool isNoStack() const;

  void setNonZeroEnclosure(bool non_zero_enclosure);

  bool isNonZeroEnclosure() const;

  void setPrlForAlignedCut(bool prl_for_aligned_cut);

  bool isPrlForAlignedCut() const;

  void setCenterToCenterValid(bool center_to_center_valid);

  bool isCenterToCenterValid() const;

  void setCenterAndEdgeValid(bool center_and_edge_valid);

  bool isCenterAndEdgeValid() const;

  void setNoPrl(bool no_prl);

  bool isNoPrl() const;

  void setPrlValid(bool prl_valid);

  bool isPrlValid() const;

  void setMaxXY(bool max_x_y);

  bool isMaxXY() const;

  void setEndExtensionValid(bool end_extension_valid);

  bool isEndExtensionValid() const;

  void setSideExtensionValid(bool side_extension_valid);

  bool isSideExtensionValid() const;

  void setExactAlignedSpacingValid(bool exact_aligned_spacing_valid);

  bool isExactAlignedSpacingValid() const;

  void setHorizontal(bool horizontal);

  bool isHorizontal() const;

  void setPrlHorizontal(bool prl_horizontal);

  bool isPrlHorizontal() const;

  void setVertical(bool vertical);

  bool isVertical() const;

  void setPrlVertical(bool prl_vertical);

  bool isPrlVertical() const;

  void setNonOppositeEnclosureSpacingValid(
      bool non_opposite_enclosure_spacing_valid);

  bool isNonOppositeEnclosureSpacingValid() const;

  void setOppositeEnclosureResizeSpacingValid(
      bool opposite_enclosure_resize_spacing_valid);

  bool isOppositeEnclosureResizeSpacingValid() const;

  // User Code Begin dbTechLayerCutSpacingTableDefRule
  void addPrlForAlignedCutEntry(std::string from, std::string to);

  void addCenterToCenterEntry(std::string from, std::string to);

  void addCenterAndEdgeEntry(std::string from, std::string to);

  void addPrlEntry(std::string from, std::string to, int ccPrl);

  void addEndExtensionEntry(std::string cls, int ext);

  void addSideExtensionEntry(std::string cls, int ext);

  void addExactElignedEntry(std::string cls, int spacing);

  void addNonOppEncSpacingEntry(std::string cls, int spacing);

  void addOppEncSpacingEntry(std::string cls, int rsz1, int rsz2, int spacing);

  dbTechLayer* getSecondLayer() const;

  bool isCenterToCenter(std::string cutClass1, std::string cutClass2);

  bool isCenterAndEdge(std::string cutClass1, std::string cutClass2);

  bool isPrlForAlignedCutClasses(std::string cutClass1, std::string cutClass2);

  int getPrlEntry(const std::string& cutClass1, const std::string& cutClass2);

  void setSpacingTable(std::vector<std::vector<std::pair<int, int>>> table,
                       std::map<std::string, uint> row_map,
                       std::map<std::string, uint> col_map);

  void getSpacingTable(std::vector<std::vector<std::pair<int, int>>>& table,
                       std::map<std::string, uint>& row_map,
                       std::map<std::string, uint>& col_map);

  int getMaxSpacing(std::string cutClass, bool SIDE) const;

  int getExactAlignedSpacing(std::string cutClass) const;

  int getMaxSpacing(std::string cutClass1,
                    std::string cutClass2,
                    LOOKUP_STRATEGY strategy = MAX) const;

  int getSpacing(std::string class1,
                 bool SIDE1,
                 std::string class2,
                 bool SIDE2,
                 LOOKUP_STRATEGY strategy = MAX) const;

  dbTechLayer* getTechLayer() const;

  static dbTechLayerCutSpacingTableDefRule* create(dbTechLayer* parent);

  static dbTechLayerCutSpacingTableDefRule*
  getTechLayerCutSpacingTableDefSubRule(dbTechLayer* parent, uint dbid);

  static void destroy(dbTechLayerCutSpacingTableDefRule* rule);
  // User Code End dbTechLayerCutSpacingTableDefRule
};

class dbTechLayerCutSpacingTableOrthRule : public dbObject
{
 public:
  void getSpacingTable(std::vector<std::pair<int, int>>& tbl) const;

  // User Code Begin dbTechLayerCutSpacingTableOrthRule
  void setSpacingTable(std::vector<std::pair<int, int>> tbl);

  static dbTechLayerCutSpacingTableOrthRule* create(dbTechLayer* parent);

  static dbTechLayerCutSpacingTableOrthRule*
  getTechLayerCutSpacingTableOrthSubRule(dbTechLayer* parent, uint dbid);

  static void destroy(dbTechLayerCutSpacingTableOrthRule* rule);
  // User Code End dbTechLayerCutSpacingTableOrthRule
};

class dbTechLayerEolExtensionRule : public dbObject
{
 public:
  void setSpacing(int spacing);

  int getSpacing() const;

  void getExtensionTable(std::vector<std::pair<int, int>>& tbl) const;

  void setParallelOnly(bool parallel_only);

  bool isParallelOnly() const;

  // User Code Begin dbTechLayerEolExtensionRule

  void addEntry(int eol, int ext);

  static dbTechLayerEolExtensionRule* create(dbTechLayer* layer);

  static dbTechLayerEolExtensionRule* getTechLayerEolExtensionRule(
      dbTechLayer* inly,
      uint dbid);

  static void destroy(dbTechLayerEolExtensionRule* rule);
  // User Code End dbTechLayerEolExtensionRule
};

class dbTechLayerEolKeepOutRule : public dbObject
{
 public:
  void setEolWidth(int eol_width);

  int getEolWidth() const;

  void setBackwardExt(int backward_ext);

  int getBackwardExt() const;

  void setForwardExt(int forward_ext);

  int getForwardExt() const;

  void setSideExt(int side_ext);

  int getSideExt() const;

  void setWithinLow(int within_low);

  int getWithinLow() const;

  void setWithinHigh(int within_high);

  int getWithinHigh() const;

  void setClassName(const std::string& class_name);

  std::string getClassName() const;

  void setClassValid(bool class_valid);

  bool isClassValid() const;

  void setCornerOnly(bool corner_only);

  bool isCornerOnly() const;

  void setExceptWithin(bool except_within);

  bool isExceptWithin() const;

  // User Code Begin dbTechLayerEolKeepOutRule
  static dbTechLayerEolKeepOutRule* create(dbTechLayer* layer);

  static dbTechLayerEolKeepOutRule* getTechLayerEolKeepOutRule(
      dbTechLayer* inly,
      uint dbid);
  static void destroy(dbTechLayerEolKeepOutRule* rule);
  // User Code End dbTechLayerEolKeepOutRule
};

class dbTechLayerForbiddenSpacingRule : public dbObject
{
 public:
  void setForbiddenSpacing(const std::pair<int, int>& forbidden_spacing);

  std::pair<int, int> getForbiddenSpacing() const;

  void setWidth(int width);

  int getWidth() const;

  void setWithin(int within);

  int getWithin() const;

  void setPrl(int prl);

  int getPrl() const;

  void setTwoEdges(int two_edges);

  int getTwoEdges() const;

  // User Code Begin dbTechLayerForbiddenSpacingRule

  bool hasWidth();

  bool hasWithin();

  bool hasPrl();

  bool hasTwoEdges();

  static dbTechLayerForbiddenSpacingRule* create(dbTechLayer* _layer);

  static void destroy(dbTechLayerForbiddenSpacingRule* rule);

  // User Code End dbTechLayerForbiddenSpacingRule
};

class dbTechLayerKeepOutZoneRule : public dbObject
{
 public:
  void setFirstCutClass(const std::string& first_cut_class);

  std::string getFirstCutClass() const;

  void setSecondCutClass(const std::string& second_cut_class);

  std::string getSecondCutClass() const;

  void setAlignedSpacing(int aligned_spacing);

  int getAlignedSpacing() const;

  void setSideExtension(int side_extension);

  int getSideExtension() const;

  void setForwardExtension(int forward_extension);

  int getForwardExtension() const;

  void setEndSideExtension(int end_side_extension);

  int getEndSideExtension() const;

  void setEndForwardExtension(int end_forward_extension);

  int getEndForwardExtension() const;

  void setSideSideExtension(int side_side_extension);

  int getSideSideExtension() const;

  void setSideForwardExtension(int side_forward_extension);

  int getSideForwardExtension() const;

  void setSpiralExtension(int spiral_extension);

  int getSpiralExtension() const;

  void setSameMask(bool same_mask);

  bool isSameMask() const;

  void setSameMetal(bool same_metal);

  bool isSameMetal() const;

  void setDiffMetal(bool diff_metal);

  bool isDiffMetal() const;

  void setExceptAlignedSide(bool except_aligned_side);

  bool isExceptAlignedSide() const;

  void setExceptAlignedEnd(bool except_aligned_end);

  bool isExceptAlignedEnd() const;

  // User Code Begin dbTechLayerKeepOutZoneRule

  static dbTechLayerKeepOutZoneRule* create(dbTechLayer* _layer);

  static void destroy(dbTechLayerKeepOutZoneRule* rule);

  // User Code End dbTechLayerKeepOutZoneRule
};

class dbTechLayerMaxSpacingRule : public dbObject
{
 public:
  void setCutClass(const std::string& cut_class);

  std::string getCutClass() const;

  void setMaxSpacing(int max_spacing);

  int getMaxSpacing() const;

  // User Code Begin dbTechLayerMaxSpacingRule
  bool hasCutClass() const;

  static dbTechLayerMaxSpacingRule* create(dbTechLayer* _layer);

  static void destroy(dbTechLayerMaxSpacingRule* rule);

  // User Code End dbTechLayerMaxSpacingRule
};

class dbTechLayerMinCutRule : public dbObject
{
 public:
  void setNumCuts(int num_cuts);

  int getNumCuts() const;

  std::map<std::string, int> getCutClassCutsMap() const;

  void setWidth(int width);

  int getWidth() const;

  void setWithinCutDist(int within_cut_dist);

  int getWithinCutDist() const;

  void setLength(int length);

  int getLength() const;

  void setLengthWithinDist(int length_within_dist);

  int getLengthWithinDist() const;

  void setArea(int area);

  int getArea() const;

  void setAreaWithinDist(int area_within_dist);

  int getAreaWithinDist() const;

  void setPerCutClass(bool per_cut_class);

  bool isPerCutClass() const;

  void setWithinCutDistValid(bool within_cut_dist_valid);

  bool isWithinCutDistValid() const;

  void setFromAbove(bool from_above);

  bool isFromAbove() const;

  void setFromBelow(bool from_below);

  bool isFromBelow() const;

  void setLengthValid(bool length_valid);

  bool isLengthValid() const;

  void setAreaValid(bool area_valid);

  bool isAreaValid() const;

  void setAreaWithinDistValid(bool area_within_dist_valid);

  bool isAreaWithinDistValid() const;

  void setSameMetalOverlap(bool same_metal_overlap);

  bool isSameMetalOverlap() const;

  void setFullyEnclosed(bool fully_enclosed);

  bool isFullyEnclosed() const;

  // User Code Begin dbTechLayerMinCutRule

  void setCutsPerCutClass(std::string cut_class, int num_cuts);

  static dbTechLayerMinCutRule* create(dbTechLayer* layer);

  static dbTechLayerMinCutRule* getTechLayerMinCutRule(dbTechLayer* inly,
                                                       uint dbid);

  static void destroy(dbTechLayerMinCutRule* rule);

  // User Code End dbTechLayerMinCutRule
};

class dbTechLayerMinStepRule : public dbObject
{
 public:
  void setMinStepLength(int min_step_length);

  int getMinStepLength() const;

  void setMaxEdges(uint max_edges);

  uint getMaxEdges() const;

  void setMinAdjLength1(int min_adj_length1);

  int getMinAdjLength1() const;

  void setMinAdjLength2(int min_adj_length2);

  int getMinAdjLength2() const;

  void setEolWidth(int eol_width);

  int getEolWidth() const;

  void setMinBetweenLength(int min_between_length);

  int getMinBetweenLength() const;

  void setMaxEdgesValid(bool max_edges_valid);

  bool isMaxEdgesValid() const;

  void setMinAdjLength1Valid(bool min_adj_length1_valid);

  bool isMinAdjLength1Valid() const;

  void setNoBetweenEol(bool no_between_eol);

  bool isNoBetweenEol() const;

  void setMinAdjLength2Valid(bool min_adj_length2_valid);

  bool isMinAdjLength2Valid() const;

  void setConvexCorner(bool convex_corner);

  bool isConvexCorner() const;

  void setMinBetweenLengthValid(bool min_between_length_valid);

  bool isMinBetweenLengthValid() const;

  void setExceptSameCorners(bool except_same_corners);

  bool isExceptSameCorners() const;

  void setConcaveCorner(bool concave_corner);

  bool isConcaveCorner() const;

  void setExceptRectangle(bool except_rectangle);

  bool isExceptRectangle() const;

  void setNoAdjacentEol(bool no_adjacent_eol);

  bool isNoAdjacentEol() const;

  // User Code Begin dbTechLayerMinStepRule
  static dbTechLayerMinStepRule* create(dbTechLayer* layer);

  static dbTechLayerMinStepRule* getTechLayerMinStepRule(dbTechLayer* inly,
                                                         uint dbid);

  static void destroy(dbTechLayerMinStepRule* rule);
  // User Code End dbTechLayerMinStepRule
};

class dbTechLayerSpacingEolRule : public dbObject
{
 public:
  void setEolSpace(int eol_space);

  int getEolSpace() const;

  void setEolWidth(int eol_width);

  int getEolWidth() const;

  void setWrongDirSpace(int wrong_dir_space);

  int getWrongDirSpace() const;

  void setOppositeWidth(int opposite_width);

  int getOppositeWidth() const;

  void setEolWithin(int eol_within);

  int getEolWithin() const;

  void setWrongDirWithin(int wrong_dir_within);

  int getWrongDirWithin() const;

  void setExactWidth(int exact_width);

  int getExactWidth() const;

  void setOtherWidth(int other_width);

  int getOtherWidth() const;

  void setFillTriangle(int fill_triangle);

  int getFillTriangle() const;

  void setCutClass(int cut_class);

  int getCutClass() const;

  void setWithCutSpace(int with_cut_space);

  int getWithCutSpace() const;

  void setEnclosureEndWidth(int enclosure_end_width);

  int getEnclosureEndWidth() const;

  void setEnclosureEndWithin(int enclosure_end_within);

  int getEnclosureEndWithin() const;

  void setEndPrlSpace(int end_prl_space);

  int getEndPrlSpace() const;

  void setEndPrl(int end_prl);

  int getEndPrl() const;

  void setEndToEndSpace(int end_to_end_space);

  int getEndToEndSpace() const;

  void setOneCutSpace(int one_cut_space);

  int getOneCutSpace() const;

  void setTwoCutSpace(int two_cut_space);

  int getTwoCutSpace() const;

  void setExtension(int extension);

  int getExtension() const;

  void setWrongDirExtension(int wrong_dir_extension);

  int getWrongDirExtension() const;

  void setOtherEndWidth(int other_end_width);

  int getOtherEndWidth() const;

  void setMaxLength(int max_length);

  int getMaxLength() const;

  void setMinLength(int min_length);

  int getMinLength() const;

  void setParSpace(int par_space);

  int getParSpace() const;

  void setParWithin(int par_within);

  int getParWithin() const;

  void setParPrl(int par_prl);

  int getParPrl() const;

  void setParMinLength(int par_min_length);

  int getParMinLength() const;

  void setEncloseDist(int enclose_dist);

  int getEncloseDist() const;

  void setCutToMetalSpace(int cut_to_metal_space);

  int getCutToMetalSpace() const;

  void setMinAdjLength(int min_adj_length);

  int getMinAdjLength() const;

  void setMinAdjLength1(int min_adj_length1);

  int getMinAdjLength1() const;

  void setMinAdjLength2(int min_adj_length2);

  int getMinAdjLength2() const;

  void setNotchLength(int notch_length);

  int getNotchLength() const;

  void setExactWidthValid(bool exact_width_valid);

  bool isExactWidthValid() const;

  void setWrongDirSpacingValid(bool wrong_dir_spacing_valid);

  bool isWrongDirSpacingValid() const;

  void setOppositeWidthValid(bool opposite_width_valid);

  bool isOppositeWidthValid() const;

  void setWithinValid(bool within_valid);

  bool isWithinValid() const;

  void setWrongDirWithinValid(bool wrong_dir_within_valid);

  bool isWrongDirWithinValid() const;

  void setSameMaskValid(bool same_mask_valid);

  bool isSameMaskValid() const;

  void setExceptExactWidthValid(bool except_exact_width_valid);

  bool isExceptExactWidthValid() const;

  void setFillConcaveCornerValid(bool fill_concave_corner_valid);

  bool isFillConcaveCornerValid() const;

  void setWithcutValid(bool withcut_valid);

  bool isWithcutValid() const;

  void setCutClassValid(bool cut_class_valid);

  bool isCutClassValid() const;

  void setWithCutAboveValid(bool with_cut_above_valid);

  bool isWithCutAboveValid() const;

  void setEnclosureEndValid(bool enclosure_end_valid);

  bool isEnclosureEndValid() const;

  void setEnclosureEndWithinValid(bool enclosure_end_within_valid);

  bool isEnclosureEndWithinValid() const;

  void setEndPrlSpacingValid(bool end_prl_spacing_valid);

  bool isEndPrlSpacingValid() const;

  void setPrlValid(bool prl_valid);

  bool isPrlValid() const;

  void setEndToEndValid(bool end_to_end_valid);

  bool isEndToEndValid() const;

  void setCutSpacesValid(bool cut_spaces_valid);

  bool isCutSpacesValid() const;

  void setExtensionValid(bool extension_valid);

  bool isExtensionValid() const;

  void setWrongDirExtensionValid(bool wrong_dir_extension_valid);

  bool isWrongDirExtensionValid() const;

  void setOtherEndWidthValid(bool other_end_width_valid);

  bool isOtherEndWidthValid() const;

  void setMaxLengthValid(bool max_length_valid);

  bool isMaxLengthValid() const;

  void setMinLengthValid(bool min_length_valid);

  bool isMinLengthValid() const;

  void setTwoSidesValid(bool two_sides_valid);

  bool isTwoSidesValid() const;

  void setEqualRectWidthValid(bool equal_rect_width_valid);

  bool isEqualRectWidthValid() const;

  void setParallelEdgeValid(bool parallel_edge_valid);

  bool isParallelEdgeValid() const;

  void setSubtractEolWidthValid(bool subtract_eol_width_valid);

  bool isSubtractEolWidthValid() const;

  void setParPrlValid(bool par_prl_valid);

  bool isParPrlValid() const;

  void setParMinLengthValid(bool par_min_length_valid);

  bool isParMinLengthValid() const;

  void setTwoEdgesValid(bool two_edges_valid);

  bool isTwoEdgesValid() const;

  void setSameMetalValid(bool same_metal_valid);

  bool isSameMetalValid() const;

  void setNonEolCornerOnlyValid(bool non_eol_corner_only_valid);

  bool isNonEolCornerOnlyValid() const;

  void setParallelSameMaskValid(bool parallel_same_mask_valid);

  bool isParallelSameMaskValid() const;

  void setEncloseCutValid(bool enclose_cut_valid);

  bool isEncloseCutValid() const;

  void setBelowValid(bool below_valid);

  bool isBelowValid() const;

  void setAboveValid(bool above_valid);

  bool isAboveValid() const;

  void setCutSpacingValid(bool cut_spacing_valid);

  bool isCutSpacingValid() const;

  void setAllCutsValid(bool all_cuts_valid);

  bool isAllCutsValid() const;

  void setToConcaveCornerValid(bool to_concave_corner_valid);

  bool isToConcaveCornerValid() const;

  void setMinAdjacentLengthValid(bool min_adjacent_length_valid);

  bool isMinAdjacentLengthValid() const;

  void setTwoMinAdjLengthValid(bool two_min_adj_length_valid);

  bool isTwoMinAdjLengthValid() const;

  void setToNotchLengthValid(bool to_notch_length_valid);

  bool isToNotchLengthValid() const;

  // User Code Begin dbTechLayerSpacingEolRule
  static dbTechLayerSpacingEolRule* create(dbTechLayer* layer);

  static dbTechLayerSpacingEolRule* getTechLayerSpacingEolRule(
      dbTechLayer* inly,
      uint dbid);

  static void destroy(dbTechLayerSpacingEolRule* rule);
  // User Code End dbTechLayerSpacingEolRule
};

class dbTechLayerSpacingTablePrlRule : public dbObject
{
 public:
  void setEolWidth(int eol_width);

  int getEolWidth() const;

  void setWrongDirection(bool wrong_direction);

  bool isWrongDirection() const;

  void setSameMask(bool same_mask);

  bool isSameMask() const;

  void setExceeptEol(bool exceept_eol);

  bool isExceeptEol() const;

  // User Code Begin dbTechLayerSpacingTablePrlRule
  static dbTechLayerSpacingTablePrlRule* getTechLayerSpacingTablePrlRule(
      dbTechLayer* inly,
      uint dbid);

  static dbTechLayerSpacingTablePrlRule* create(dbTechLayer* _layer);

  static void destroy(dbTechLayerSpacingTablePrlRule* rule);

  void setTable(std::vector<int> width_tbl,
                std::vector<int> length_tbl,
                std::vector<std::vector<int>> spacing_tbl,
                std::map<uint, std::pair<int, int>> excluded_map);
  void getTable(std::vector<int>& width_tbl,
                std::vector<int>& length_tbl,
                std::vector<std::vector<int>>& spacing_tbl,
                std::map<uint, std::pair<int, int>>& excluded_map);

  void setSpacingTableInfluence(
      std::vector<std::tuple<int, int, int>> influence_tbl);

  int getSpacing(int width, int length) const;

  bool hasExceptWithin(int width) const;

  std::pair<int, int> getExceptWithin(int width) const;

  // User Code End dbTechLayerSpacingTablePrlRule
};

class dbTechLayerTwoWiresForbiddenSpcRule : public dbObject
{
 public:
  void setMinSpacing(int min_spacing);

  int getMinSpacing() const;

  void setMaxSpacing(int max_spacing);

  int getMaxSpacing() const;

  void setMinSpanLength(int min_span_length);

  int getMinSpanLength() const;

  void setMaxSpanLength(int max_span_length);

  int getMaxSpanLength() const;

  void setPrl(int prl);

  int getPrl() const;

  void setMinExactSpanLength(bool min_exact_span_length);

  bool isMinExactSpanLength() const;

  void setMaxExactSpanLength(bool max_exact_span_length);

  bool isMaxExactSpanLength() const;

  // User Code Begin dbTechLayerTwoWiresForbiddenSpcRule
  static dbTechLayerTwoWiresForbiddenSpcRule* create(dbTechLayer* layer);

  static void destroy(dbTechLayerTwoWiresForbiddenSpcRule* rule);
  // User Code End dbTechLayerTwoWiresForbiddenSpcRule
};

class dbTechLayerWidthTableRule : public dbObject
{
 public:
  void setWrongDirection(bool wrong_direction);

  bool isWrongDirection() const;

  void setOrthogonal(bool orthogonal);

  bool isOrthogonal() const;

  // User Code Begin dbTechLayerWidthTableRule

  void addWidth(int width);

  std::vector<int> getWidthTable() const;

  static dbTechLayerWidthTableRule* create(dbTechLayer* layer);

  static dbTechLayerWidthTableRule* getTechLayerWidthTableRule(
      dbTechLayer* inly,
      uint dbid);

  static void destroy(dbTechLayerWidthTableRule* rule);
  // User Code End dbTechLayerWidthTableRule
};

class dbTechLayerWrongDirSpacingRule : public dbObject
{
 public:
  void setWrongdirSpace(int wrongdir_space);

  int getWrongdirSpace() const;

  void setNoneolWidth(int noneol_width);

  int getNoneolWidth() const;

  void setLength(int length);

  int getLength() const;

  void setPrlLength(int prl_length);

  int getPrlLength() const;

  void setNoneolValid(bool noneol_valid);

  bool isNoneolValid() const;

  void setLengthValid(bool length_valid);

  bool isLengthValid() const;

  // User Code Begin dbTechLayerWrongDirSpacingRule
  static dbTechLayerWrongDirSpacingRule* create(dbTechLayer* layer);

  static dbTechLayerWrongDirSpacingRule* getTechLayerWrongDirSpacingRule(
      dbTechLayer* inly,
      uint dbid);

  static void destroy(dbTechLayerWrongDirSpacingRule* rule);
  // User Code End dbTechLayerWrongDirSpacingRule
};

// Generator Code End ClassDefinition
///
/// dbProperty - Boolean property.
///
class dbBoolProperty : public dbProperty
{
 public:
  /// Get the value of this property.
  bool getValue();

  /// Set the value of this property.
  void setValue(bool value);

  /// Create a bool property. Returns nullptr if a property with the same name
  /// already exists.
  static dbBoolProperty* create(dbObject* object, const char* name, bool value);

  /// Find the named property of type bool. Returns nullptr if the property does
  /// not exist.
  static dbBoolProperty* find(dbObject* object, const char* name);
};

///
/// dbProperty - String property.
///
class dbStringProperty : public dbProperty
{
 public:
  /// Get the value of this property.
  std::string getValue();

  /// Set the value of this property.
  void setValue(const char* value);

  /// Create a string property. Returns nullptr if a property with the same name
  /// already exists.
  static dbStringProperty* create(dbObject* object,
                                  const char* name,
                                  const char* value);

  /// Find the named property of type string. Returns nullptr if the property
  /// does not exist.
  static dbStringProperty* find(dbObject* object, const char* name);
};

///
/// dbProperty - Int property.
///
class dbIntProperty : public dbProperty
{
 public:
  /// Get the value of this property.
  int getValue();

  /// Set the value of this property.
  void setValue(int value);

  /// Create a int property. Returns nullptr if a property with the same name
  /// already exists.
  static dbIntProperty* create(dbObject* object, const char* name, int value);

  /// Find the named property of type int. Returns nullptr if the property does
  /// not exist.
  static dbIntProperty* find(dbObject* object, const char* name);
};

///
/// dbProperty - Double property.
///
class dbDoubleProperty : public dbProperty
{
 public:
  /// Get the value of this property.
  double getValue();

  /// Set the value of this property.
  void setValue(double value);

  /// Create a double property. Returns nullptr if a property with the same name
  /// already exists.
  static dbDoubleProperty* create(dbObject* object,
                                  const char* name,
                                  double value);

  /// Find the named property of type double. Returns nullptr if the property
  /// does not exist.
  static dbDoubleProperty* find(dbObject* object, const char* name);
};

}  // namespace odb

// Overload std::less for these types
#include "odb/dbCompare.inc"  // IWYU pragma: export<|MERGE_RESOLUTION|>--- conflicted
+++ resolved
@@ -2475,10 +2475,6 @@
   bool hasJumpers();
 
   void setJumpers(bool has_jumpers);
-<<<<<<< HEAD
-  void checkSanityMultipleDrivers() const;
-  void dump() const;
-=======
 
   ///
   /// Return true if the input net is in higher hierarchy than this net
@@ -2507,7 +2503,8 @@
   /// related to this flat net.
   ///
   void renameWithModNetInHighestHier();
->>>>>>> 85aba710
+  void checkSanityMultipleDrivers() const;
+  void dump() const;
 };
 
 ///////////////////////////////////////////////////////////////////////////////

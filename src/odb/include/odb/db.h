///////////////////////////////////////////////////////////////////////////////
// BSD 3-Clause License
//
// Copyright (c) 2019, Nefelus Inc
// All rights reserved.
//
// Redistribution and use in source and binary forms, with or without
// modification, are permitted provided that the following conditions are met:
//
// * Redistributions of source code must retain the above copyright notice, this
//   list of conditions and the following disclaimer.
//
// * Redistributions in binary form must reproduce the above copyright notice,
//   this list of conditions and the following disclaimer in the documentation
//   and/or other materials provided with the distribution.
//
// * Neither the name of the copyright holder nor the names of its
//   contributors may be used to endorse or promote products derived from
//   this software without specific prior written permission.
//
// THIS SOFTWARE IS PROVIDED BY THE COPYRIGHT HOLDERS AND CONTRIBUTORS "AS IS"
// AND ANY EXPRESS OR IMPLIED WARRANTIES, INCLUDING, BUT NOT LIMITED TO, THE
// IMPLIED WARRANTIES OF MERCHANTABILITY AND FITNESS FOR A PARTICULAR PURPOSE
// ARE DISCLAIMED. IN NO EVENT SHALL THE COPYRIGHT HOLDER OR CONTRIBUTORS BE
// LIABLE FOR ANY DIRECT, INDIRECT, INCIDENTAL, SPECIAL, EXEMPLARY, OR
// CONSEQUENTIAL DAMAGES (INCLUDING, BUT NOT LIMITED TO, PROCUREMENT OF
// SUBSTITUTE GOODS OR SERVICES; LOSS OF USE, DATA, OR PROFITS; OR BUSINESS
// INTERRUPTION) HOWEVER CAUSED AND ON ANY THEORY OF LIABILITY, WHETHER IN
// CONTRACT, STRICT LIABILITY, OR TORT (INCLUDING NEGLIGENCE OR OTHERWISE)
// ARISING IN ANY WAY OUT OF THE USE OF THIS SOFTWARE, EVEN IF ADVISED OF THE
// POSSIBILITY OF SUCH DAMAGE.

#pragma once

#include <list>
#include <map>
#include <set>
#include <string>
#include <vector>

#include "ISdb.h"
#include "dbLogger.h"
#include "dbObject.h"
#include "dbSet.h"
#include "dbTypes.h"
#include "dbViaParams.h"
#include "geom.h"
#include "odb.h"

#define ADS_MAX_CORNER 10

namespace utl {
class Logger;
}

namespace odb {

class dbShape;
class lefout;
class dbViaParams;
class dbTransform;

template <class T>
class dbId;

// Forward declarations of all database objects
class dbDatabase;
class dbBox;
class dbJournalEntry;

// Property objects
class dbProperty;
class dbBoolProperty;
class dbStringProperty;
class dbIntProperty;
class dbDoubleProperty;

// Design objects
class dbChip;
class dbBlock;
class dbBTerm;
class dbNet;
class dbInst;
class dbITerm;
class dbVia;
class dbTrackGrid;
class dbObstruction;
class dbBlockage;
class dbWire;
class dbSWire;
class dbSBox;
class dbCapNode;
class dbRSeg;
class dbCCSeg;
class dbBlockSearch;
class dbRow;
class dbFill;
class dbTechAntennaPinModel;
class dbBlockCallBackObj;
class dbRegion;
class dbBPin;

// Lib objects
class dbLib;
class dbSite;
class dbMaster;
class dbMTerm;
class dbMPin;
class dbTarget;

// Tech objects
class dbTech;
class dbTechVia;
class dbTechViaRule;
class dbTechViaLayerRule;
class dbTechViaGenerateRule;
class dbTechNonDefaultRule;
class dbTechLayerRule;
class dbTechLayerSpacingRule;
class dbTechLayerAntennaRule;
class dbTechMinCutRule;
class dbTechMinEncRule;
class dbTechV55InfluenceEntry;
class dbTechSameNetRule;
class dbViaParams;

// Generator Code Begin ClassDeclarations
class dbTechLayer;
class dbTechLayerSpacingEolRule;
class dbTechLayerMinStepRule;
class dbTechLayerCornerSpacingRule;
class dbTechLayerSpacingTablePrlRule;
class dbTechLayerEolKeepOutRule;
class dbTechLayerCutClassRule;
class dbTechLayerCutSpacingRule;
class dbTechLayerCutSpacingTableOrthRule;
class dbTechLayerCutSpacingTableDefRule;
class dbTechLayerCutEnclosureRule;
class dbTechLayerEolExtensionRule;
class dbTechLayerArraySpacingRule;
class dbTechLayerWidthTableRule;
class dbTechLayerMinCutRule;
class dbModule;
class dbModInst;
class dbGroup;
class dbGCellGrid;
class dbAccessPoint;
// Generator Code End ClassDeclarations

// Extraction Objects
class dbExtControl;

///
/// dbProperty - Property base class.
///
class dbProperty : public dbObject
{
 public:
  enum Type
  {
    // Do not change the order or the values of this enum.
    STRING_PROP = 0,
    BOOL_PROP = 1,
    INT_PROP = 2,
    DOUBLE_PROP = 3
  };

  /// Get the type of this property.
  Type getType();

  /// Get thetname of this property.
  std::string getName();

  /// Get the owner of this property
  dbObject* getPropOwner();

  /// Find the named property. Returns NULL if the property does not exist.
  static dbProperty* find(dbObject* object, const char* name);

  /// Find the named property of the specified type. Returns NULL if the
  /// property does not exist.
  static dbProperty* find(dbObject* object, const char* name, Type type);

  /// Destroy a specific property
  static void destroy(dbProperty* prop);
  /// Destroy all properties of the specific object
  static void destroyProperties(dbObject* obj);
  static dbSet<dbProperty> getProperties(dbObject* object);
  static dbSet<dbProperty>::iterator destroy(dbSet<dbProperty>::iterator itr);
  // 5.8
  static void writeProperties(dbObject* object, FILE* out);
  static void writePropValue(dbProperty* prop, FILE* out);
};

///
/// dbProperty - Boolean property.
///
class dbBoolProperty : public dbProperty
{
 public:
  /// Get the value of this property.
  bool getValue();

  /// Set the value of this property.
  void setValue(bool value);

  /// Create a bool property. Returns NULL if a property with the same name
  /// already exists.
  static dbBoolProperty* create(dbObject* object, const char* name, bool value);

  /// Find the named property of type bool. Returns NULL if the property does
  /// not exist.
  static dbBoolProperty* find(dbObject* object, const char* name);
};

///
/// dbProperty - String property.
///
class dbStringProperty : public dbProperty
{
 public:
  /// Get the value of this property.
  std::string getValue();

  /// Set the value of this property.
  void setValue(const char* value);

  /// Create a string property. Returns NULL if a property with the same name
  /// already exists.
  static dbStringProperty* create(dbObject* object,
                                  const char* name,
                                  const char* value);

  /// Find the named property of type string. Returns NULL if the property does
  /// not exist.
  static dbStringProperty* find(dbObject* object, const char* name);
};

///
/// dbProperty - Int property.
///
class dbIntProperty : public dbProperty
{
 public:
  /// Get the value of this property.
  int getValue();

  /// Set the value of this property.
  void setValue(int value);

  /// Create a int property. Returns NULL if a property with the same name
  /// already exists.
  static dbIntProperty* create(dbObject* object, const char* name, int value);

  /// Find the named property of type int. Returns NULL if the property does not
  /// exist.
  static dbIntProperty* find(dbObject* object, const char* name);
};

///
/// dbProperty - Double property.
///
class dbDoubleProperty : public dbProperty
{
 public:
  /// Get the value of this property.
  double getValue();

  /// Set the value of this property.
  void setValue(double value);

  /// Create a double property. Returns NULL if a property with the same name
  /// already exists.
  static dbDoubleProperty* create(dbObject* object,
                                  const char* name,
                                  double value);

  /// Find the named property of type double. Returns NULL if the property does
  /// not exist.
  static dbDoubleProperty* find(dbObject* object, const char* name);
};

///////////////////////////////////////////////////////////////////////////////
///
/// This class encapsulates a persitant ADS database.
/// You can open multiple databases, however, the number
/// of open databases is limited to the amount
/// of physical memory available.
///
///////////////////////////////////////////////////////////////////////////////
class dbDatabase : public dbObject
{
 public:
  ///
  /// Return the libs contained in the database. A database can contain
  /// multiple libs.
  ///
  dbSet<dbLib> getLibs();

  ///
  /// Find a specific lib.
  /// Returns NULL if no lib was found.
  ///
  dbLib* findLib(const char* name);

  ///
  /// Find a specific master
  /// Returns NULL if no master is found.
  ///
  dbMaster* findMaster(const char* name);

  ///
  /// Get the chip of this database.
  /// Returns NULL if no chip has been created.
  ///
  dbChip* getChip();

  ///
  /// Get the technology of this database
  /// Returns NULL if no chip has been created.
  ///
  dbTech* getTech();

  ////////////////////////
  /// DEPRECIATED
  ////////////////////////
  /// Return the chips contained in the database. A database can contain
  /// multiple chips.
  ///
  dbSet<dbChip> getChips();

  ///
  /// Returns the number of masters
  ///
  uint getNumberOfMasters();

  ///
  /// Translate a database-name to a database object.
  ///
  // dbObject * resolveDbName( const char * dbname );

  ///
  /// Read a database from this stream.
  /// WARNING: This function destroys the data currently in the database.
  /// Throws ZIOError..
  ///
  void read(FILE* file);

  ///
  /// Write a database to this stream.
  /// Throws ZIOError..
  ///
  void write(FILE* file);

  /// Throws ZIOError..
  void writeTech(FILE* file);
  void writeLib(FILE* file, dbLib* lib);
  void writeLibs(FILE* file);
  void writeBlock(FILE* file, dbBlock* block);
  void writeChip(FILE* file);
  void writeWires(FILE* file, dbBlock* block);
  void writeNets(FILE* file, dbBlock* block);
  void writeParasitics(FILE* file, dbBlock* block);
  void readTech(FILE* file);
  void readLib(FILE* file, dbLib*);
  void readLibs(FILE* file);
  void readBlock(FILE* file, dbBlock* block);
  void readWires(FILE* file, dbBlock* block);
  void readNets(FILE* file, dbBlock* block);
  void readParasitics(FILE* file, dbBlock* block);
  void readChip(FILE* file);

  ///
  /// ECO - The following methods implement a simple ECO mechanism for capturing
  /// netlist changes. The intent of the ECO mechanism is to support delta
  /// changes that occur in a "remote" node that must be applied back to the
  /// "master" node. Being as such, the database on the "remote" must be an
  /// exact copy of the "master" database, prior to changes. Furthermore, the
  /// "master" database cannot change prior to commiting the eco to the block.
  ///
  /// WARNING: If these invariants does not hold then the results will be
  ///          unpredictable.
  ///

  ///
  /// Begin collecting netlist changes on specified block.
  ///
  /// NOTE: Eco changes can not be nested at this time.
  ///
  static void beginEco(dbBlock* block);

  ///
  /// End collecting netlist changes on specified block.
  ///
  static void endEco(dbBlock* block);

  ///
  /// Returns true of the pending eco is empty
  ///
  static bool ecoEmpty(dbBlock* block);

  ///
  /// Read the eco changes from the specified stream to be applied to the
  /// specified block.
  ///
  static void readEco(dbBlock* block, const char* filename);

  ///
  /// Write the eco netlist changes to the specified stream.
  ///
  static void writeEco(dbBlock* block, const char* filename);
  static int checkEco(dbBlock* block);

  ///
  /// Commit any pending netlist changes.
  ///
  static void commitEco(dbBlock* block);

  ///
  /// links to utl::Logger
  ///
  void setLogger(utl::Logger* logger);

  ///
  /// Initializes the database to nothing.
  ///
  void clear();

  ///
  /// Create an instance of a database
  ///
  static dbDatabase* create();

  ///
  /// Detroy an instance of a database
  ///
  static void destroy(dbDatabase* db);

  ///
  /// Create a duplicate (IN-MEMORY) instance of a database.
  ///
  /// WARNING: This action may result in an out-of-memory condition if
  ///          there is not enough memory (or swap space) to maintain
  ///          multiple in-core databases.
  ///
  static dbDatabase* duplicate(dbDatabase* db);

  ///
  /// diff the two databases
  /// Returns true if differences were found.
  ///
  static bool diff(dbDatabase* db0,
                   dbDatabase* db1,
                   FILE* file,
                   int indent_per_level);
  ///
  /// Translate a database-id back to a pointer.
  ///
  static dbDatabase* getDatabase(uint oid);
};

///////////////////////////////////////////////////////////////////////////////
///
/// A box is the element used to represent layout shapes.
///
///////////////////////////////////////////////////////////////////////////////
class dbBox : public dbObject
{
 public:
  ///
  /// Get the lower coordinate.
  ///
  int xMin();

  ///
  /// Get the lower y coordinate.
  ///
  int yMin();

  ///
  /// Get the high x coordinate.
  ///
  int xMax();

  ///
  /// Get the high y coordinate.
  ///
  int yMax();

  ///
  /// Returns true if this box represents a via
  ///
  bool isVia();

  ///
  /// Get tech-via this box represents.
  /// returns NULL if this box does not represent a tech-via
  ///
  dbTechVia* getTechVia();

  ///
  /// Get block-via this box represents.
  /// returns NULL if this box does not represent a block-via
  ///
  dbVia* getBlockVia();

  ///
  /// Return the placed location of this via.
  ///
  void getViaXY(int& x, int& y);

  ///
  /// Get the box bounding points.
  ///
  void getBox(Rect& rect);

  ///
  /// Get the translated boxes of this via
  ///
  void getViaBoxes(std::vector<dbShape>& boxes);

  ///
  /// Get the width (xMax-xMin) of the box.
  ///
  int getDir();

  ///
  /// Get the width (xMax-xMin) of the box.
  ///
  uint getDX();

  int getDesignRuleWidth() const;

  void setDesignRuleWidth(int);

  ///
  /// Get the height (yMax-yMin) of the box.
  ///
  uint getDY();
  uint getWidth(uint dir = 1);
  uint getLength(uint dir = 1);

  ///
  /// Set temporary flag visited
  ///
  void setVisited(bool value);
  bool isVisited();
  void setMarked(bool value);
  bool isMarked();

  ///
  /// Get the owner of this box
  ///
  dbObject* getBoxOwner();

  ///
  /// Get the owner type of this box
  ///
  dbBoxOwner getOwnerType();

  ///
  /// Get the layer of this box.
  /// Returns NULL if this shape is an object bbox.
  /// These bboxes have no layer.
  ///     dbBlock    - bbox has no layer
  ///     dbInst     - bbox has no layer
  ///     dbVia      - bbox has no layer
  ///     dbTechVia  - bbox has no layer
  ///
  /// These bboxes have no layer.
  ///    All dbBox(s) that represent VIA's.
  ///
  dbTechLayer* getTechLayer();

  ///
  /// Add a physical pin to a dbBPin.
  /// Returns NULL if this dbBPin already has a pin.
  ///
  static dbBox* create(dbBPin* bpin,
                       dbTechLayer* layer,
                       int x1,
                       int y1,
                       int x2,
                       int y2);

  ///
  /// Add a box to a block-via.
  ///
  static dbBox* create(dbVia* via,
                       dbTechLayer* layer,
                       int x1,
                       int y1,
                       int x2,
                       int y2);

  ///
  /// Add an obstruction to a master.
  ///
  static dbBox* create(dbMaster* master,
                       dbTechLayer* layer,
                       int x1,
                       int y1,
                       int x2,
                       int y2);

  ///
  /// Add a via obstrction to a master.
  /// This function may fail and return NULL if this via has no shapes.
  ///
  static dbBox* create(dbMaster* master, dbTechVia* via, int x, int y);

  ///
  /// Add a wire-shape to a master-pin.
  ///
  static dbBox* create(dbMPin* pin,
                       dbTechLayer* layer,
                       int x1,
                       int y1,
                       int x2,
                       int y2);

  ///
  /// Add a via obstrction to a master-pin.
  /// This function may fail and return NULL if this via has no shapes.
  ///
  static dbBox* create(dbMPin* pin, dbTechVia* via, int x, int y);

  ///
  /// Add a shape to a tech-via;
  ///
  static dbBox* create(dbTechVia* via,
                       dbTechLayer* layer,
                       int x1,
                       int y1,
                       int x2,
                       int y2);

  ///
  /// Add a boundary to a region
  ///
  static dbBox* create(dbRegion* region, int x1, int y1, int x2, int y2);

  ///
  /// Create a halo on an instance.
  ///
  static dbBox* create(dbInst* inst, int x1, int y1, int x2, int y2);

  ///
  /// Translate a database-id back to a pointer.
  /// This function translates any dbBox which is part of a block.
  ///
  static dbBox* getBox(dbBlock* block, uint oid);

  /// Translate a database-id back to a pointer.
  /// This function translates any dbBox which is part of a tech.
  ///
  static dbBox* getBox(dbTech* tech, uint oid);

  ///
  /// Translate a database-id back to a pointer.
  /// This function translates any dbBox whichs is part of a master.
  ///
  static dbBox* getBox(dbMaster* master, uint oid);
};

///////////////////////////////////////////////////////////////////////////////
///
/// A sbox is the element used to represent special layout shapes.
///
///////////////////////////////////////////////////////////////////////////////
class dbSBox : public dbBox
{
 public:
  /// Direction of segment
  enum Direction
  {
    UNDEFINED = 0,
    HORIZONTAL = 1,
    VERTICAL = 2,
    OCTILINEAR = 3
  };

  ///
  /// Get the shape type of this wire.
  ///
  dbWireShapeType getWireShapeType();

  ///
  /// Return the specified direction of this segment
  ///
  Direction getDirection();

  ///
  /// Get the swire of this shape
  ///
  dbSWire* getSWire();

  ///
  /// Get Oct Wire Shape
  ///
  Oct getOct();

  ///
  /// Add a rect to a dbSWire.
  ///
  /// If direction == UNDEFINED
  ///    |(x2-x1)| must be an even number or |(y2-y1)| must be an even number
  ///
  /// If direction == HORIZONTAL
  ///    |(y2-y1)| must be an even number
  ///
  /// If direction == VERTICAL
  ///    |(x2-x1)| must be an even number
  ///
  /// If the direction sementics are not met, this function will return NULL.
  ///
  /// These requirements are a result that the current DEF semantics (5.5) use
  /// PATH statements to output these rectangles, the paths must have even
  /// widths.
  static dbSBox* create(dbSWire* swire,
                        dbTechLayer* layer,
                        int x1,
                        int y1,
                        int x2,
                        int y2,
                        dbWireShapeType type,
                        Direction dir = UNDEFINED,
                        int width = 0);

  ///
  /// Add a block-via to a dbSWire
  /// This function may fail and return NULL if this via has no shapes.
  ///
  static dbSBox* create(dbSWire* swire,
                        dbVia* via,
                        int x,
                        int y,
                        dbWireShapeType type);

  ///
  /// Add a tech-via to a dbSWire.
  /// This function may fail and return NULL if this via has no shapes.
  ///
  static dbSBox* create(dbSWire* swire,
                        dbTechVia* via,
                        int x,
                        int y,
                        dbWireShapeType type);

  ///
  /// Translate a database-id back to a pointer.
  /// This function translates any dbBox whichs is part of a block
  ///
  static dbSBox* getSBox(dbBlock* block, uint oid);
};

///////////////////////////////////////////////////////////////////////////////
///
/// A Chip is the element the represents a VLSI/ASIC IC.
///
///////////////////////////////////////////////////////////////////////////////
class dbChip : public dbObject
{
 public:
  ///
  /// Get the top-block of this chip.
  /// Returns NULL if a top-block has NOT been created.
  ///
  dbBlock* getBlock();

  ///
  /// Create a new chip.
  /// Returns NULL if a chip already exists.
  /// Returns NULL if there is no database technology.
  ///
  static dbChip* create(dbDatabase* db);

  ///
  /// Translate a database-id back to a pointer.
  ///
  static dbChip* getChip(dbDatabase* db, uint oid);

  ///
  /// Destroy a chip.
  ///
  static void destroy(dbChip* chip);
};

///////////////////////////////////////////////////////////////////////////////
///
/// A Block is the element used to represent a layout-netlist.
/// A Block can have multiple children, however, currently only two-levels
/// of hierarchy is supported.
///
///////////////////////////////////////////////////////////////////////////////
class dbBlock : public dbObject
{
 public:
  ///
  /// Get block chip name.
  ///
  std::string getName();

  ///
  /// Get the block chip name.
  ///
  const char* getConstName();

  ///
  /// Get the bounding box of this block.
  ///
  dbBox* getBBox();

  ///
  /// Get the chip this block belongs too.
  ///
  dbChip* getChip();

  ///
  /// Get the database this block belongs too.
  ///
  dbDatabase* getDataBase();

  ///
  /// Get the parent block this block. Returns NULL if this block is the
  /// top-block of the chip.
  ///
  dbBlock* getParent();

  ///
  /// Returns the hierarchical parent of this block if it exists.
  ///
  dbInst* getParentInst();

  ///
  /// Returns the top module of this block.
  ///
  dbModule* getTopModule();

  ///
  /// Get the child blocks of this block.
  ///
  dbSet<dbBlock> getChildren();

  ///
  /// Find a specific child-block of this block.
  /// Returns NULL if the object was not found.
  ///
  dbBlock* findChild(const char* name);

  ///
  /// Get all the block-terminals of this block.
  ///
  dbSet<dbBTerm> getBTerms();

  ///
  /// Find a specific bterm of this block.
  /// Returns NULL if the object was not found.
  ///
  dbBTerm* findBTerm(const char* name);

  ///
  /// Get all the instance-terminals of this block.
  ///
  dbSet<dbITerm> getITerms();

  ///
  /// Get the instances of this block.
  ///
  dbSet<dbInst> getInsts();

  ///
  /// Get the modules of this block.
  ///
  dbSet<dbModule> getModules();

  ///
  /// Get the modinsts of this block.
  ///
  dbSet<dbModInst> getModInsts();

  ///
  /// Get the groups of this block.
  ///
  dbSet<dbGroup> getGroups();

  ///
  /// Get the access points of this block.
  ///
  dbSet<dbAccessPoint> getAccessPoints();

  ///
  /// Find a specific instance of this block.
  /// Returns NULL if the object was not found.
  ///
  dbInst* findInst(const char* name);

  ///
  /// Find a specific module in this block.
  /// Returns NULL if the object was not found.
  ///
  dbModule* findModule(const char* name);

  ///
  /// Find a specific modinst in this block. path is
  /// master_module_name/modinst_name Returns NULL if the object was not found.
  ///
  dbModInst* findModInst(const char* path);

  ///
  /// Find a specific group in this block.
  /// Returns NULL if the object was not found.
  ///
  dbGroup* findGroup(const char* name);

  ///
  /// Find a set of insts. Each name can be real name, or Ixxx, or xxx,
  /// where xxx is the inst oid.
  ///
  bool findSomeInst(const char* names, std::vector<dbInst*>& insts);

  ///
  /// Find a set of masters. Each name can be real name
  ///
  bool findSomeMaster(const char* names, std::vector<dbMaster*>& masters);

  ///
  /// Find a specific iterm of this block.
  ///
  /// The iterm name must be of the form:
  ///
  ///     <instanceName><hierDelimeter><termName>
  ///
  /// For example:   inst0/A
  ///
  dbITerm* findITerm(const char* name);

  ///
  /// Get the obstructions of this block
  ///
  dbSet<dbObstruction> getObstructions();

  ///
  /// Get the blockages of this block
  ///
  dbSet<dbBlockage> getBlockages();

  ///
  /// Get the nets of this block
  ///
  dbSet<dbNet> getNets();

  ///
  /// Get the capNodes of this block
  ///
  dbSet<dbCapNode> getCapNodes();

  ///
  /// Get the rsegs of this block
  ///
  dbSet<dbRSeg> getRSegs();

  ///
  /// Find a specific net of this block.
  /// Returns NULL if the object was not found.
  ///
  dbNet* findNet(const char* name);

  ///
  /// Find a set of nets. Each name can be real name, or Nxxx, or xxx,
  /// where xxx is the net oid.
  ///
  bool findSomeNet(const char* names, std::vector<dbNet*>& nets);

  //
  // Utility to save_lef
  //
  // void dbBlock::saveLef(char *filename);
  void saveLef(char* filename);

  //
  // Utility to save_def
  //
  // void dbBlock::saveDef(char *filename, char *nets);
  void saveDef(char* filename, char* nets);

  //
  // Utility to write db file
  //
  // void dbBlock::writeDb(char *filename, int allNode=0);
  void writeDb(char* filename, int allNode = 0);

  ///
  /// Find a specific via of this block.
  /// Returns NULL if the object was not found.
  ///
  dbVia* findVia(const char* name);

  ///
  /// Get the vias of this block
  ///
  dbSet<dbVia> getVias();

  ///
  /// Get the GCell grid of this block
  /// Returns NULL if no grid exists.
  ///
  dbGCellGrid* getGCellGrid();

  ///
  /// Get the DEF units of this technology.
  ///
  int getDefUnits();

  ///
  /// Set the DEF units of this technology.
  ///
  void setDefUnits(int units);

  ///
  /// Get the Database units per micron.
  ///
  int getDbUnitsPerMicron();

  ///
  /// Get the hierarchy delimeter.
  /// Returns (0) if the delimeter was not set.
  /// A hierarchy delimeter can only be set at the time
  /// a block is created.
  ///
  char getHierarchyDelimeter();

  ///
  /// Set the bus name delimeters
  ///
  void setBusDelimeters(char left, char right);

  ///
  /// Get the bus name delimeters
  /// Left and Right are set to "zero" if the bus delimeters
  /// were not set.
  ///
  void getBusDelimeters(char& left, char& right);

  ///
  /// Get extraction counters
  ///
  void getExtCount(int& numOfNet,
                   int& numOfRSeg,
                   int& numOfCapNode,
                   int& numOfCCSeg);

  ///
  /// Copy RC values from one extDb to another.
  ///
  void copyExtDb(uint fr,
                 uint to,
                 uint extDbCnt,
                 double resFactor,
                 double ccFactor,
                 double gndcFactor);

  ///
  /// Adjust RC values.
  ///
  void adjustRC(double resFactor, double ccFactor, double gndcFactor);

  ///
  /// add cc capacitance to gnd capacitance of capNodes of this block
  ///
  bool groundCC(float gndFactor);

  ///
  /// adjust CC's of nets
  ///
  bool adjustCC(float adjFactor,
                double ccThreshHold,
                std::vector<dbNet*>& nets,
                std::vector<dbNet*>& halonets);

  ///
  /// undo adjusted CC
  ///
  void undoAdjustedCC(std::vector<dbNet*>& nets, std::vector<dbNet*>& halonets);

  ///
  /// Get the number of process corners.
  ///
  int getCornerCount();

  ///
  /// having independent extraction corners ?
  ///
  bool extCornersAreIndependent();

  ///
  /// Get the number of corners kept n this block
  ///
  int getCornersPerBlock();

  ///
  /// Get the number of ext dbs
  ///
  int getExtDbCount();

  ///
  /// Get ext corner name by the index in ext Db
  ///
  void getExtCornerName(int corner, char* cName);

  ///
  /// Get the index in ext Db by name
  ///
  int getExtCornerIndex(const char* cornerName);

  ///
  /// Set corner name list
  ///
  void setCornerNameList(const char* name_list);

  ///
  /// Get corner name list
  ///
  char* getCornerNameList();

  ///
  /// Set the number of process corners. The maximum number of
  /// process corners is limited to 256. This method will
  /// delete all dbRCSeg, dbCCSeg, which depend on this value.
  ///
  void setCornerCount(int cornerCnt, int extDbCnt, const char* name_list);
  void setCornerCount(int cnt);

  ///
  /// Set the number of corners kept in this block
  ///
  void setCornersPerBlock(int cornersPerBlock);

  ///
  /// Initialize the parasitics value tables
  ///
  void initParasiticsValueTables();

  ///
  /// create child block for one extraction corner
  ///
  dbBlock* createExtCornerBlock(uint corner);
  ///
  /// find child block for one extraction corner
  ///
  dbBlock* findExtCornerBlock(uint corner);
  ///
  /// get extraction data block for one extraction corner
  ///
  dbBlock* getExtCornerBlock(uint corner);

  ///
  /// when stream out a hier. block it will not stream references to children
  ///
  void set_skip_hier_stream(bool value);

  ///
  /// Get the track-grids of this block.
  ///
  dbSet<dbTrackGrid> getTrackGrids();

  ///
  /// Find a specific track-grid.
  /// Returns NULL if a track-grid has not be defined for this layer.
  ///
  dbTrackGrid* findTrackGrid(dbTechLayer* layer);

  ///
  /// Get the rows of this block
  ///
  dbSet<dbRow> getRows();

  ///
  /// Get the fills in this block
  ///
  dbSet<dbFill> getFills();

  ///
  /// Get the list of masters used in this block.
  ///
  void getMasters(std::vector<dbMaster*>& masters);

  ///
  /// Set the die area. The die-area is considered a constant regardless
  /// of the geometric elements of the dbBlock. It is generally a constant
  /// declared in DEF.
  ///
  void setDieArea(const Rect& new_rect);

  ///
  /// Get the die area. The default die-area is (0,0,0,0).
  ///
  void getDieArea(Rect& rect);

  ///
  /// Get the core area. This computes the bbox of the rows
  /// and is O(#rows) in runtime.
  ///
  void getCoreArea(Rect& rect);

  void setPtFile(FILE* ptf);
  FILE* getPtFile();
  ///
  /// Set the extmain instance.
  ///
  void setExtmi(void* ext);

  ///
  /// Get the extmain instance.
  ///
  void* getExtmi();

  ///
  /// Get the extraction control settings
  ///
  dbExtControl* getExtControl();

  ///
  /// Get the extraction corner names
  ///
  void getExtCornerNames(std::list<std::string>& ecl);

  ///
  /// Get the capacitor-coupled segments.
  ///
  dbSet<dbCCSeg> getCCSegs();

  ///
  /// Allow bufferin of altered nes
  ///
  bool isBufferAltered();

  ///
  ///
  ///
  void setBufferAltered(bool value);

  ///
  /// Build search database for fast area searches for insts
  ///
  // uint makeInstSearchDB();

  ///
  /// Get search database object for fast area searches on physical objects
  ///
  dbBlockSearch* getSearchDb();

  ///
  /// reset _netSdb
  ///
  // void resetNetSdb();

  ///
  /// Get search database module for fast area searches on signal nets
  ///
  //    ZPtr<ISdb> getSignalNetSdb();
  ///
  /// Get search database module for fast area searches on signal nets
  /// Generate netSdb if it does not exist
  ///
  //    ZPtr<ISdb> getSignalNetSdb(ZContext & context, dbTech *tech);

  ///
  /// Get search database module for fast area searches on physical objects
  ///
  // ZPtr<ISdb> getNetSdb();
  ///
  /// Get search database module for fast area searches on physical objects
  /// Generate netSdb if it does not exist
  ///
  // ZPtr<ISdb> getNetSdb(ZContext & context, dbTech *tech);
  ///
  /// Remove search database
  ///
  // void removeSdb(std::vector<dbNet *> & nets);
  ///
  /// Put insts/nets/tracks on Search DB
  ///
  // dbBlockSearch *initSearchBlock(dbTech *tech, bool nets, bool insts,
  // ZContext & context, bool skipViaCuts=false);

  ///
  /// Get insts from Search DB given a bbox to do area search
  ///
  // uint getInsts(int x1, int y1, int x2, int y2, std::vector<dbInst *> &
  // result);

  void updateNetFlags(std::vector<dbNet*>& result);

  ///
  /// destroy coupling caps of nets
  ///
  void destroyCCs(std::vector<dbNet*>& nets);

  ///
  /// destroy RC segments of nets
  ///
  void destroyRSegs(std::vector<dbNet*>& nets);

  ///
  /// destroy capnodes of nets
  ///
  void destroyCNs(std::vector<dbNet*>& nets, bool cleanExtid);

  ///
  /// destroy parasitics of nets
  ///
  void destroyParasitics(std::vector<dbNet*>& nets);
  void destroyCornerParasitics(std::vector<dbNet*>& nets);

  ///
  /// get cc_halo_net's of input nets
  ///
  void getCcHaloNets(std::vector<dbNet*>& changedNets,
                     std::vector<dbNet*>& ccHaloNets);

  ///
  /// destroy old parasitics of nets
  ///
  void destroyOldParasitics(std::vector<dbNet*>& nets,
                            std::vector<uint>* capnn,
                            std::vector<uint>* rsegn);
  void destroyOldCornerParasitics(std::vector<dbNet*>& nets,
                                  std::vector<uint>& capnn,
                                  std::vector<uint>& rsegn);

  ///
  /// restore old parasitics of nets
  ///
  void restoreOldParasitics(std::vector<dbNet*>& nets,
                            bool coupled_rc,
                            std::vector<dbNet*>& ccHaloNets,
                            std::vector<uint>* capnn,
                            std::vector<uint>* rsegn);
  void restoreOldCornerParasitics(dbBlock* pBlock,
                                  std::vector<dbNet*>& nets,
                                  bool coupled_rc,
                                  std::vector<dbNet*>& ccHaloNets,
                                  std::vector<uint>& capnn,
                                  std::vector<uint>& rsegn);

  ///
  /// keep old parasitics of nets and replace by zeroRc's'
  ///
  void replaceOldParasitics(std::vector<dbNet*>& nets,
                            std::vector<uint>& capnn,
                            std::vector<uint>& rsegn);

  ///
  /// restore old parasitics
  ///
  void restoreOldParasitics(std::vector<dbNet*>& nets,
                            std::vector<uint>& capnn,
                            std::vector<uint>& rsegn);

  ///
  /// keep old parasitics of nets
  ///
  void keepOldParasitics(std::vector<dbNet*>& nets,
                         bool coupled_rc,
                         std::vector<dbNet*>& ccHaloNets,
                         std::vector<uint>* capnn,
                         std::vector<uint>* rsegn);
  void keepOldCornerParasitics(dbBlock* pBlock,
                               std::vector<dbNet*>& nets,
                               bool coupled_rc,
                               std::vector<dbNet*>& ccHaloNets,
                               std::vector<uint>& capnn,
                               std::vector<uint>& rsegn);

  ///
  /// merge rsegs before doing exttree
  ///
  void preExttreeMergeRC(double max_cap, uint corner);

  ///
  /// clear
  ///
  void clear();

  ///
  /// get wire_updated nets
  ///
  void getWireUpdatedNets(std::vector<dbNet*>& nets, Rect* bbox = NULL);

  ///
  /// return the regions of this design
  ///
  dbSet<dbRegion> getRegions();

  ///
  /// Find a specific region. Returns NULL if the region was not found.
  ///
  dbRegion* findRegion(const char* name);

  ///
  ///  Find the non-default-rule
  ///
  dbTechNonDefaultRule* findNonDefaultRule(const char* name);

  ///
  ///  Get the non-default-rules specific to this block.
  ///
  dbSet<dbTechNonDefaultRule> getNonDefaultRules();

  ///
  ///  Levelelize from set of insts
  ///
  uint levelize(std::vector<dbInst*>& startingInsts,
                std::vector<dbInst*>& instsToBeLeveled);

  ///
  ///  Levelelize from Primary inputs or inout to sequential
  ///
  uint levelizeFromPrimaryInputs();

  ///
  ///  Levelelize from sequential
  ///
  uint levelizeFromSequential();

  ///
  ///  Mark inst backwards usinh user flag 2
  ///
  int markBackwardsUser2(dbInst* firstInst,
                         bool mark,
                         std::vector<dbInst*>& resultTable);

  ///
  ///  Mark inst backwards usinh user flag 2
  ///
  int markBackwardsUser2(std::vector<dbInst*>& startingInsts,
                         std::vector<dbInst*>& instsToBeLeveled,
                         bool mark,
                         std::vector<dbInst*>& resultTable);

  ///
  ///  Mark net backwards using user flag 2
  ///
  int markBackwardsUser2(dbNet* net,
                         bool mark,
                         std::vector<dbInst*>& resultTable);

  ///
  ///  Mark net backwards using user flag 2
  ///
  int markBackwardsUser2(dbNet* net,
                         std::vector<dbInst*>& instsToMark,
                         bool mark,
                         std::vector<dbInst*>& resultTable);

  ///
  /// set First driving iterm on all signal nets; set 0 is none exists
  void setDrivingItermsforNets();

  void clearUserInstFlags();

 private:
  friend class ZDB;

  ///
  /// Build search database for fast area searches
  ///
  void makeSearchDB(bool nets, bool insts, ZContext& context);

 public:
  ///
  /// Get the Container class for Nets Search DB
  ///
  // ZPtr<ISdb> getSearchDbNets();

  ///
  /// Get the Container class for Insts Search DB
  ///
  // ZPtr<ISdb> getSearchDbInsts();

  ///
  /// This method copies the via-table from the src block to the destination
  /// block.
  ///
  /// WARNING: This method deletes any vias previously defined in the
  /// destination block.
  ///          If there are wire which reference these vias, the references will
  ///          be left dangling.
  ///
  static void copyViaTable(dbBlock* dst, dbBlock* src);

  ///
  /// Get the Read Only Container class for Nets Search DB
  ///
  // TODO ZPtr<ISdb_r> getSearchDbNets_r();

  ///
  /// Get the Read Only Container class for Insts Search DB
  ///
  // TODO ZPtr<ISdb_r> getSearchDbInsts_r();

  ///
  /// Create a chip's top-block. Returns NULL of a top-block already
  /// exists.
  ///
  static dbBlock* create(dbChip* chip,
                         const char* name,
                         char hier_delimeter = 0);

  ///
  /// Create a hierachical/child block. This block has no connectivity.
  /// Returns NULL if a block with the same name exists.
  ///
  static dbBlock* create(dbBlock* block,
                         const char* name,
                         char hier_delimeter = 0);

  ///
  /// duplicate - Make a duplicate of the specified "child" block. If name ==
  /// NULL, the name of the block is also duplicated. If the duplicated block
  /// does not have a unique name, then "findChild" may return an incorrect
  /// block. UNIQUE child-block-names are not enforced! (This should be fixed)!
  ///
  /// A top-block can not be duplicated. This methods returns NULL if the
  /// specified block has not parent.
  ///
  static dbBlock* duplicate(dbBlock* block, const char* name = NULL);

  ///
  /// Translate a database-id back to a pointer.
  ///
  static dbBlock* getBlock(dbChip* chip, uint oid);

  ///
  /// Translate a database-id back to a pointer.
  ///
  static dbBlock* getBlock(dbBlock* block, uint oid);

  ///
  /// Destroy a block.
  ///
  static void destroy(dbBlock* block);

  ///
  /// Delete the bterm from the block.
  ///
  static dbSet<dbBlock>::iterator destroy(dbSet<dbBlock>::iterator& itr);

  ///
  /// Show the netlist differences of these blocks
  /// Returns true if differences were found.
  ///
  static bool differences(dbBlock* block1,
                          dbBlock* block2,
                          FILE* out,
                          int indent_per_level = 4);

 private:
  void ComputeBBox();
};

///////////////////////////////////////////////////////////////////////////////
///
/// A block-terminal is the element used to represent connections in/out of
/// a block.
///
///////////////////////////////////////////////////////////////////////////////
class dbBTerm : public dbObject
{
 public:
  ///
  /// Get the block-terminal name.
  ///
  std::string getName();

  ///
  /// Get the block-terminal name.
  ///
  const char* getConstName();

  ///
  /// Change the name of the bterm.
  /// Returns true if successful.
  /// Returns false if a bterm with the same name already exists.
  ///
  bool rename(const char* name);

  ///
  /// Get bbox of this term (ie the bbox of the bpins)
  ///
  Rect getBBox();

  ///
  /// Set the signal type of this block-terminal.
  ///
  void setSigType(dbSigType type);

  ///
  /// Get the signal type of this block-terminal.
  ///
  dbSigType getSigType();

  ///
  /// Set the IO direction of this block-terminal.
  ///
  void setIoType(dbIoType type);

  ///
  /// Get the IO direction of this block-terminal.
  ///
  dbIoType getIoType();

  ///
  /// Set spef mark of this block-terminal.
  ///
  void setSpefMark(uint v);

  ///
  /// get spef mark of this block-terminal.
  ///
  bool isSetSpefMark();

  ///
  /// Set mark of this block-terminal.
  ///
  void setMark(uint v);

  ///
  /// get mark of this block-terminal.
  ///
  bool isSetMark();

  ///
  /// set ext id of this block-terminal.
  ///
  void setExtId(uint v);

  ///
  /// get ext id of this block-terminal.
  ///
  uint getExtId();

  ///
  /// is this terminal SPECIAL (i.e. not for regular signal routing).
  ///
  bool isSpecial() const;

  ///
  /// set SPECIAL attribute -- expected to be done once by DEF parser.
  ///
  void setSpecial();

  /// Get the net of this block-terminal.
  ///
  dbNet* getNet();

  /// Disconnect the block-terminal from it's net.
  ///
  void disconnect();

  /// Connect the block-terminal to net.
  ///
  void connect(dbNet* net);

  ///
  /// Get the block of this block-terminal.
  ///
  dbBlock* getBlock() const;

  ///
  /// Get the hierarchical parent iterm of this bterm.
  ///
  /// Returns NULL if this bterm has no parent iterm.
  ///
  ///
  ///     (top-block)
  ///     +------------------------------------------------------------------+
  ///     |                                                                  |
  ///     |                                                                  |
  ///     |                                                                  |
  ///     |               (child-block / instance)                           |
  ///     |               +----------------------------------+               |
  ///     |               |                                  |               |
  ///     |B             I|B                                 |               |
  ///     |o.............o|o..........                       |               |
  ///     |  (net in      |  (net in child-block)            |               |
  ///     |   top-block)  |                                  |               |
  ///     |               |                                  |               |
  ///     |               |                                  |               |
  ///     |               |                                  |               |
  ///     |               |                                  |               |
  ///     |               +----------------------------------+               |
  ///     |                                                                  |
  ///     |                                                                  |
  ///     +------------------------------------------------------------------+
  ///
  ///
  /// B = dbBterm
  /// I = dbIterm
  ///
  dbITerm* getITerm();

  ///
  /// Get the bpins of this bterm.
  ///
  dbSet<dbBPin> getBPins();

  ///
  /// This method finds the first "placed" dbPin box.
  /// returns false if there are no placed bpins.
  ///
  bool getFirstPin(dbShape& shape);

  ///
  /// This method finds the location the first "placed" dbPin box.
  /// The location is the computed center of the bbox.
  /// returns false if there are no placed bpins. x and y are set to zero.
  //
  bool getFirstPinLocation(int& x, int& y);

  ///
  /// This method returns the placementstatus of the first dbBPin.
  /// Returns NONE if bterm has no dbPins.
  ///
  dbPlacementStatus getFirstPinPlacementStatus();

  ///
  /// Get the ground sensistivity pin (5.6 DEF)
  ///
  dbBTerm* getGroundPin();

  ///
  /// Set the ground sensistivity pin (5.6 DEF)
  ///
  void setGroundPin(dbBTerm* pin);

  ///
  /// Get the supply sensistivity pin (5.6 DEF)
  ///
  dbBTerm* getSupplyPin();

  ///
  /// Set the supply sensistivity pin (5.6 DEF)
  ///
  void setSupplyPin(dbBTerm* pin);

  ///
  /// Create a new block-terminal.
  /// Returns NULL if a bterm with this name already exists
  ///
  static dbBTerm* create(dbNet* net, const char* name);

  ///
  /// Delete the bterm from the block.
  ///
  static void destroy(dbBTerm* bterm);

  ///
  /// Delete the bterm from the block.

  static dbSet<dbBTerm>::iterator destroy(dbSet<dbBTerm>::iterator& itr);

  ///
  /// Translate a database-id back to a pointer.
  ///
  static dbBTerm* getBTerm(dbBlock* block, uint oid);

  uint32_t staVertexId();
  void staSetVertexId(uint32_t id);
};

///////////////////////////////////////////////////////////////////////////////
///
/// A BPIn is the element that represents a physical connection to a block
/// terminal.
///
///////////////////////////////////////////////////////////////////////////////

class dbBPin : public dbObject
{
 public:
  ///
  /// Get the placement status of this block-terminal.
  ///
  dbPlacementStatus getPlacementStatus();

  ///
  /// Set the placement status of this block-terminal.
  ///
  void setPlacementStatus(dbPlacementStatus status);

  ///
  /// Get bterm of this pin.
  ///
  dbBTerm* getBTerm() const;

  ///
  /// Get boxes of this pin
  ///
  dbSet<dbBox> getBoxes();

  ///
  /// Get bbox of this pin (ie the bbox of getBoxes())
  ///
  Rect getBBox();

  ///
  /// Returns true if this bpin has an effective-width rule.
  ///
  bool hasEffectiveWidth();

  ///
  /// Set the effective width rule.
  ///
  void setEffectiveWidth(int w);

  ///
  /// Return the effective width rule.
  ///
  int getEffectiveWidth();

  ///
  /// Returns true if this bpin has an min-spacing rule.
  ///
  bool hasMinSpacing();

  ///
  /// Set the min spacing rule.
  ///
  void setMinSpacing(int w);

  ///
  /// Return the min spacing rule.
  ///
  int getMinSpacing();

  std::vector<dbAccessPoint*> getAccessPoints() const;

  ///
  /// Create a new block-terminal-pin
  ///
  static dbBPin* create(dbBTerm* bterm);

  ///
  /// Delete the bpin from this bterm
  ///
  static void destroy(dbBPin* bpin);

  ///
  /// Delete the bterm from the bterm.
  static dbSet<dbBPin>::iterator destroy(dbSet<dbBPin>::iterator& itr);

  ///
  /// Translate a database-id back to a pointer.
  ///
  static dbBPin* getBPin(dbBlock* block, uint oid);
};

///////////////////////////////////////////////////////////////////////////////
///
/// A Net is the element that represents a "net" on a block.
///
///////////////////////////////////////////////////////////////////////////////
class dbNet : public dbObject
{
 public:
  ///
  /// Get the net name.
  ///
  std::string getName();

  ///
  /// Get the net name.
  ///
  const char* getConstName();

  ///
  /// Print net name with or without id and newline
  ///
  void printNetName(FILE* fp, bool idFlag = true, bool newLine = true);

  ///
  /// Change the name of the net.
  /// Returns true if successful.
  /// Returns false if a net with the same name already exists.
  ///
  bool rename(const char* name);

  ///
  /// RC netowork disconnect
  ///
  bool isRCDisconnected();

  ///
  ///
  ///
  void setRCDisconnected(bool value);

  ///
  /// Get the weight assigned to this net.
  /// (Default: 1)
  ///
  int getWeight();

  ///
  /// Set the weight assigned of this net.
  ///
  void setWeight(int weight);

  ///
  /// Get the source assigned to this net.
  ///
  dbSourceType getSourceType();

  ///
  /// Set the source assigned of this net.
  ///
  void setSourceType(dbSourceType type);

  ///
  /// Get the x-talk-class assigned to this net.
  /// (Default: 0)
  ///
  int getXTalkClass();

  ///
  /// Set the x-talk-class assigned of this net.
  ///
  void setXTalkClass(int value);

  ///
  /// Set the driving term id assigned of this net.
  ///
  void setDrivingITerm(int id);

  ///
  /// Returns driving term id assigned of this net. -1 if not set, 0 if non
  /// existent
  ///
  int getDrivingITerm();

  ///
  /// Returns true if a fixed-bump flag has been set.
  ///
  bool hasFixedBump();

  ///
  /// Set the value of the fixed-bump flag.
  ///
  void setFixedBump(bool value);

  ///
  /// Get the Regular Wiring of a net (TODO: per path)
  ///
  dbWireType getWireType();

  ///
  /// Set the Regular Wiring of a net (TODO: per path)
  ///
  void setWireType(dbWireType wire_type);

  ///
  /// Get the signal type of this block-net.
  ///
  dbSigType getSigType();

  ///
  /// Get the signal type of this block-net.
  ///
  void setSigType(dbSigType sig_type);

  ///
  /// Assuming no intersection, check if the net is in the bbox.
  ///
  bool isEnclosed(Rect* bbox);

  ///
  /// Returns the mark flag value. This flag specified that the
  /// net has been marked.
  ///
  bool isMarked();

  ///
  /// Returns the mark_1 flag value. This flag specified that the
  /// net has been mark_1ed.
  ///
  bool isMark_1ed();

  ///
  /// Set the mark flag to the specified value.
  ///
  void setMark(bool value);

  ///
  /// Set the mark_1 flag to the specified value.
  ///
  void setMark_1(bool value);

  ///
  /// Returns the select flag value. This flag specified that the
  /// net has been select.
  ///
  bool isSelect();

  /// Net
  /// Set the select flag to the specified value.
  ///
  void setSelect(bool value);

  ///
  /// check if wire of this net equals that of the target net
  /// return value = 0: equal
  ///                x: not equal
  ///                1x: wire seg after junction not equal
  ///
  uint wireEqual(dbNet* target);

  void wireMatch(dbNet* target);
  void printWire(int fid, int tid, char* type);
  void printWire();
  void printWire(char* type);
  ///
  /// Returns the wire-ordered flag value. This flag specified that the
  /// wires of this net have been ordered into a single dbWire.
  ///
  bool isWireOrdered();

  ///
  /// Set the wire-ordered flag to the specified value.
  /// Note: This flag is set to false any time a dbWire
  /// is created on this net.
  ///
  void setWireOrdered(bool value);

  ///
  /// Returns the buffered flag value. This flag specified that the
  /// net has been buffered.
  ///
  bool isBuffered();

  ///
  /// Set the buffered flag to the specified value.
  ///
  void setBuffered(bool value);

  ///
  /// Returns the disconnected flag value. This flag specified that the
  /// wire are connected to all the iterms of this net.
  ///
  bool isDisconnected();

  ///
  /// Set the disconnected flag to the specified value.
  /// Note: This flag is set to false any time a dbWire
  /// is created on this net.
  ///
  void setDisconnected(bool value);

  ///
  /// wire_update flag to be used at when the wire is replaced with a new wire
  /// NOTE: rcgraph, extracted, ordered, reduced all have to be reset
  ///
  void setWireAltered(bool value);
  bool isWireAltered();

  ///
  /// rc_graph flag set when Rseg and CapNodes were created
  ///
  void setRCgraph(bool value);
  bool isRCgraph();

  ///
  /// reduced flag set when Arnoldi modeling takes place
  ///
  void setReduced(bool value);
  bool isReduced();

  ///
  /// extracted flag set when net was extracted
  ///
  void setExtracted(bool value);
  bool isExtracted();

  ///
  /// Sinlge bit general purpose flag to be used at spef
  ///
  void setSpef(bool value);
  bool isSpef();

  ///
  /// Set/Reset the size-only flag
  ///
  void setSizeOnly(bool v);

  ///
  /// Returns true if the size-only flag is set.
  ///
  bool isSizeOnly();

  ///
  /// Set/Reset the don't-touch flag
  ///
  void setDoNotTouch(bool v);

  ///
  /// Returns true if the don't-touch flag is set.
  ///
  bool isDoNotTouch();

  ///
  /// Get the block of this block-terminal.
  ///
  dbBlock* getBlock();

  ///
  /// Get all the instance-terminals of this net.
  ///
  dbSet<dbITerm> getITerms();

  ///
  /// Get the 1st instance-terminal of this net.
  ///
  dbITerm* get1stITerm();

  ///
  /// Get the 1st inputSignal Iterm; can be
  ///
  dbITerm* get1stSignalInput(bool io);

  ///
  /// Get the 1st output Iterm; can be
  ///
  dbITerm* getFirstOutput();

  ///
  /// Get all the block-terminals of this net.
  ///
  dbSet<dbBTerm> getBTerms();

  ///
  /// Get the 1st block-terminal of this net.
  ///
  dbBTerm* get1stBTerm();

  ///
  /// Get the special-wires of this net.
  ///
  dbSet<dbSWire> getSWires();

  ///
  /// Get the wire of this net.
  /// Returns NULL if this net has no wire.
  ///
  dbWire* getWire();

  ///
  /// Get the first swire of this net.
  /// Returns NULL if this net has no swires.
  ///
  dbSWire* getFirstSWire();
  ///
  /// Move segements of the wire of this net to that of tnet
  ///
  void donateWire(dbNet* tnet, dbRSeg** new_rsegs);

  ///
  /// Get the global wire of thie net.
  /// Returns NULL if this net has no global wire.
  ///
  dbWire* getGlobalWire();

  ///
  /// Returns true if this dbNet is marked as special. Special nets/iterms are
  /// declared in the SPECIAL NETS section of a DEF file.
  ///
  bool isSpecial();

  ///
  /// Mark this dbNet as special.
  ///
  void setSpecial();

  ///
  /// Unmark this dbNet as special.
  ///
  void clearSpecial();

  ///
  /// Set the IO flag if there are any BTerms on net
  bool setIOflag();

  ///
  /// returns true if there are BTerms on net
  bool isIO();

  ///
  /// Returns true if this dbNet is was connected using a wild-card.
  ///
  bool isWildConnected();

  ///
  /// Mark this dbNet as wild-connected.
  ///
  void setWildConnected();

  ///
  /// Unmark this dbNet as wild-connected.
  ///
  void clearWildConnected();

  ///
  /// Get the gndc calibration factor of this net
  ///
  float getGndcCalibFactor();

  ///
  /// Set the gndc calibration factor of this net
  ///
  void setGndcCalibFactor(float gndcCalib);

  ///
  /// Calibrate the capacitance of this net
  ///
  void calibrateCapacitance();

  ///
  /// Calibrate the ground capacitance of this net
  ///
  void calibrateGndCap();

  ///
  /// Calibrate the coupling capacitance of this net
  ///
  void calibrateCouplingCap();
  void calibrateCouplingCap(int corner);

  ///
  /// Get the cc calibration factor of this net
  ///
  float getCcCalibFactor();

  ///
  /// Set the cc calibration factor of this net
  ///
  void setCcCalibFactor(float ccCalib);

  ///
  /// Adjust resistances of this net
  ///
  void adjustNetRes(float factor);

  ///
  /// Adjust resistances of this net for a corner
  ///
  void adjustNetRes(float factor, uint corner);

  ///
  /// Adjust ground cap of this net
  ///
  void adjustNetGndCap(float factor);

  ///
  /// Adjust ground cap of this net for a corner
  ///
  void adjustNetGndCap(uint corner, float factor);

  ///
  /// get ccAdjustFactor of this net
  ///
  float getCcAdjustFactor();

  ///
  /// set ccAdjustFactor of this net
  ///
  void setCcAdjustFactor(float factor);

  ///
  /// get ccAdjustOrder of this net
  ///
  uint getCcAdjustOrder();

  ///
  /// set ccAdjustOrder of this net
  ///
  void setCcAdjustOrder(uint order);

  ///
  /// adjust CC's of this net
  ///
  bool adjustCC(uint adjOrder,
                float adjFactor,
                double ccThreshHold,
                std::vector<dbCCSeg*>& adjustedCC,
                std::vector<dbNet*>& halonets);

  ///
  /// undo adjusted CC
  ///
  void undoAdjustedCC(std::vector<dbCCSeg*>& adjustedCC,
                      std::vector<dbNet*>& halonets);

  ///
  /// add cc capacitance to gnd capacitance of capNodes of this net
  ///
  bool groundCC(float gndFactor);

  ///
  /// Add to the dbCC of this net
  ///
  void addDbCc(float cap);

  ///
  /// Get dbCC of this net
  ///
  float getDbCc();

  ///
  /// Set dbCC of this net
  ///
  void setDbCc(float cap);

  ///
  /// Get refCC of this net
  ///
  float getRefCc();

  ///
  /// Set refCC of this net
  ///
  void setRefCc(float cap);

  ///
  /// get the CC match ratio against this net
  ///
  float getCcMatchRatio();

  ///
  /// set the CC match ratio against this net
  ///
  void setCcMatchRatio(float ratio);

  ///
  /// Get the gdn cap of this net to *gndcap, total cap to *totalcap
  ///
  void getGndTotalCap(double* gndcap, double* totalcap, double MillerMult);

  ///
  /// merge rsegs before doing exttree
  ///
  void preExttreeMergeRC(double max_cap, uint corner);

  ///
  /// Get Cap Node given a node_num
  ///
  dbCapNode* findCapNode(uint nodeId);

  ///
  /// Print the CapNodes of this net.
  ///
  void printCapN(char* type);

  ///
  /// donate parasitics
  ///
  void donateRC(dbITerm* donorterm,
                dbITerm* rcvterm,
                dbRSeg*& rtrseg,
                dbRSeg*& lastrrseg,
                dbCapNode*& lastrcapnd,
                uint& ricapndCnt,
                dbRSeg*& fstdrseg,
                dbRSeg*& dtrseg,
                dbCapNode*& fstdcapnd,
                std::vector<dbCCSeg*>* gndcc,
                dbRSeg*& bridgeRseg);

  ///
  /// reverse donate parasitics
  ///
  void unDonateRC(dbRSeg* rtrseg,
                  dbRSeg* lastrrseg,
                  dbITerm* it,
                  dbCapNode* lastrcapnd,
                  uint ricapndCnt,
                  dbRSeg* dtrseg,
                  dbRSeg* fstdrseg,
                  dbCapNode* fstdcapnd,
                  dbITerm* ot,
                  std::vector<dbCCSeg*>* gndcc);

  ///
  /// Get the Cap Nodes of this net.
  ///
  dbSet<dbCapNode> getCapNodes();

  ///
  /// delete the Cap Nodes of this net.
  ///
  void destroyCapNodes(bool cleanExtid);

  ///
  /// Reverse the rsegs seqence of this net.
  ///
  void reverseRSegs();

  ///
  /// create dummy zero rseg and capNodes
  ///
  void createZeroRc(bool foreign);

  ///
  /// Set the 1st R segment of this net.
  ///
  void set1stRSegId(uint rseg_id);

  ///
  /// Get the zeroth R segment of this net.
  ///
  dbRSeg* getZeroRSeg();

  ///
  /// Get the 1st R segment id of this net.
  ///
  uint get1stRSegId();

  ///
  /// find the rseg having srcn and tgtn
  ///
  dbRSeg* findRSeg(uint srcn, uint tgtn);

  ///
  /// Set the 1st Cap node of this net.
  ///
  void set1stCapNodeId(uint capn_id);

  ///
  /// Get the 1st Cap node of this net.
  ///
  uint get1stCapNodeId();

  ///
  /// Reset, or Set the extid of the bterms and iterms to the capnode id's
  ///
  void setTermExtIds(int capId);

  ///
  /// check if any of the RSegs has shape_id
  ///
  bool anchoredRSeg();

  ///
  /// Print the R segments of this net.
  ///
  void printRSeg(char* type);

  ///
  /// Print the Wire and Parasitics segments of this net.
  ///
  void printWnP(char* type);

  ///
  /// get rseg  count
  ///
  uint getRSegCount();

  ///
  /// Get the RSegs segments.
  ///
  dbSet<dbRSeg> getRSegs();

  ///
  /// compact internal capnode number'
  ///
  void collapseInternalCapNum(FILE* capNodeMap);
  ///
  /// find max number of cap nodes that are internal
  ///
  uint maxInternalCapNum();

  ///
  /// get capNode count
  ///
  uint getCapNodeCount();

  ///
  /// get CC seg count
  ///
  uint getCcCount();

  ///
  /// delete the R segments of this net.
  ///
  void destroyRSegs();

  ///
  /// reverse the link order of CCsegs of capNodes
  ///
  void reverseCCSegs();

  ///
  /// Get the source capacitor-coupled segments of this net..
  ///
  void getSrcCCSegs(std::vector<dbCCSeg*>& segs);

  ///
  /// Get the target capacitor-coupled segments of this net..
  ///
  void getTgtCCSegs(std::vector<dbCCSeg*>& segs);

  ///
  /// Get the nets having coupling caps with this net
  ///
  void getCouplingNets(uint corner,
                       double ccThreshold,
                       std::set<dbNet*>& cnets);

  ///
  /// delete the capacitor-coupled segments.
  ///
  void destroyCCSegs();

  ///
  /// destroy parasitics
  ///
  void destroyParasitics();

  ///
  /// Get total capacitance in FF
  ///
  double getTotalCapacitance(uint corner = 0, bool cc = false);

  ///
  /// Get total coupling capacitance in FF
  ///
  double getTotalCouplingCap(uint corner = 0);

  ///
  /// Get total resistance in mil ohms
  ///
  double getTotalResistance(uint corner = 0);

  ///
  /// Set the nondefault rule applied to this net for wiring.
  ///
  void setNonDefaultRule(dbTechNonDefaultRule* rule);

  ///
  /// Get the nondefault rule applied to this net for wiring.
  /// Returns NULLS if there is no nondefault rule.
  ///
  dbTechNonDefaultRule* getNonDefaultRule();

  ///
  /// Get stats of this net
  ///
  void getNetStats(uint& wireCnt,
                   uint& viaCnt,
                   uint& len,
                   uint& layerCnt,
                   uint* levelTable);

  ///
  /// Get wire counts of this net
  ///
  void getWireCount(uint& wireCnt, uint& viaCnt);

  ///
  /// Get wire counts of this signal net
  ///
  void getSignalWireCount(uint& wireCnt, uint& viaCnt);

  ///
  /// Get wire counts of this power net
  ///
  void getPowerWireCount(uint& wireCnt, uint& viaCnt);

  ///
  /// Get term counts of this net
  ///
  uint getTermCount();

  ///
  /// Get iterm counts of this signal net
  ///
  uint getITermCount();

  ///
  /// Get bterm counts of this signal net
  ///
  uint getBTermCount();

  //
  // Get the bounding box of the iterms and bterms.
  //
  Rect getTermBBox();

  ///
  /// Delete the swires of this net
  ///
  void destroySWires();

  ///
  /// Create a new net.
  /// Returns NULL if a net with this name already exists
  ///
  static dbNet* create(dbBlock* block,
                       const char* name,
                       bool skipExistingCheck = false);

  ///
  /// Delete this net from this block.
  ///
  static void destroy(dbNet* net);

  ///
  /// mark nets of a block.
  ///
  static void markNets(std::vector<dbNet*>& nets, dbBlock* block, bool mk);

  ///
  /// set level for fanout instances
  ///
  uint setLevelAtFanout(uint level,
                        bool fromPI,
                        std::vector<dbInst*>& instVector);

  ///
  /// Delete the net from the block.
  ///
  static dbSet<dbNet>::iterator destroy(dbSet<dbNet>::iterator& itr);

  ///
  /// Translate a database-id back to a pointer.
  ///
  static dbNet* getNet(dbBlock* block, uint oid);

  ///
  /// Translate a valid database-id back to a pointer.
  ///
  static dbNet* getValidNet(dbBlock* block, uint oid);
};

///////////////////////////////////////////////////////////////////////////////
///
/// A dbInstance is the element used to represent instances of master-cells in
/// a block.
///
///////////////////////////////////////////////////////////////////////////////
class dbInst : public dbObject
{
 public:
  ///
  /// Get the instance name.
  ///
  std::string getName();

  ///
  /// Need a version that does not do strdup every time
  ///
  const char* getConstName();

  ///
  /// Compare, like !strcmp
  ///
  bool isNamed(const char* name);

  ///
  /// Change the name of the inst.
  /// Returns true if successful.
  /// Returns false if a inst with the same name already exists.
  ///
  bool rename(const char* name);

  /////////////////////////////////////////////////////////////////
  ///
  /// IMPORTANT -  INSTANCE PLACEMENT
  ///
  /// There are seven methods used to get/set the placement.
  ///
  ///     getOrigin           - Get the origin of this instance (Where the
  ///     master is setOrigin           - Set the origin of this instance
  ///     getOrient           - Get orient of this instance
  ///     setOrient           - Set orient of this instance
  ///     getLocation         - Get the lower-left corner of this instance
  ///     setLocation         - Set the lower-left corner of this instance
  ///     setLocationOrient   - Set the orient of this instance and maintain the
  ///     lower-left corner.
  ///
  /// The getLocation/setLocation are used to get and set the lower-left corner
  /// of the bounding box of the instance. These methods use the DEF semantics.
  ///
  ///
  ///  MASTER COORDINATE SYSTEM:
  ///
  ///                                              |
  ///                                            --o-- (0,0)
  ///                                              |
  ///
  ///
  ///   +----------------------+ (Master bbox after rotation applied)
  ///   |                      |
  ///   |                      |
  ///   |                      |
  ///   |                      |
  ///   |                      |
  ///   +----------------------+
  ///  Mx,My
  ///
  ///
  ///  BLOCK COORDINATE SYSTEM:
  ///
  ///                                              |
  ///                                            --o-- (x,y) (True origin
  ///                                            (getOrigin/setOrigin)
  ///                                              |
  ///
  ///
  ///   +----------------------+ (Master bbox after rotation applied)
  ///   |                      |
  ///   |                      |
  ///   |                      |
  ///   |                      |
  ///   |                      |
  ///   +----------------------+
  ///  Ix,Ix (Location getLocation/setLocation)
  ///
  ///
  /// getLocation returns:(Note Mx/My is the location of the bbox AFTER
  /// rotation)
  ///
  ///     Ix = x + Mx
  ///     Iy = y + My
  ///
  /// setLocation(x,y) is equivalent to:
  ///
  ///    dbMaster * master = inst->getMaster();
  ///    Rect bbox;
  ///    master->getBBox(bbox);
  ///    dbTransform t(getOrient());
  ///    t.apply(bbox);
  ///    inst->setOrigin(x - bbox.xMin(),y - bbox.yMin());
  ///
  /////////////////////////////////////////////////////////////////////////////////////////////////////////////
  ///  WARNING:
  ///
  ///     If dbInst::setLocation() is called BEFORE dbInst::setOrient() is
  ///     called with the proper orient the "real" origin will be computed
  ///     incorrectly and the instance will be placed INCORRECTLY.
  ///
  ///     If you want to change the orient relative to the "location" use
  ///     setLocationOrient(). Otherwise the bounding box will be recomputed
  ///     incorrectly.
  ///
  ///     getLocation/setLocation are provided for backward compatibility and
  ///     there use should be avoided.
  ///
  /// TRANSFORMS:
  ///
  ///     When using dbTransform() to translate the shapes/pins of an instance,
  ///     use getOrigin() to correctly set up the transform:
  ///
  ///         int x, y;
  ///         inst->getOrigin(x,y);
  ///         dbTransform transform( inst->getOrient(), Point(x,y) );
  ///
  ///         for all shapes of inst:
  ///             transform.apply( shape )
  ///
  /////////////////////////////////////////////////////////////////////////////////////////////////////////////

  ///
  /// Get the "placed" origin of this instance.
  ///
  void getOrigin(int& x, int& y);

  ///
  /// Set the "placed" origin of this instance.
  ///
  void setOrigin(int x, int y);

  ///
  /// Get the orientation of this instance.
  ///
  dbOrientType getOrient();

  ///
  /// Set the orientation of this instance.
  ///
  void setOrient(dbOrientType orient);

  ///
  /// This method returns the lower-left corner
  /// of the bounding box of this instance.
  ///
  void getLocation(int& x, int& y) const;

  ///
  /// This method sets the lower-left corner
  /// of the bounding box of this instance.
  ///
  void setLocation(int x, int y);

  ///
  /// Set the orientation of this instance.
  /// This method holds the instance lower-left corner in place and
  /// rotates the instance relative to the lower-left corner.
  ///
  /// This method is equivalent to the following:
  ///
  ///     int x, y;
  ///     inst->getLocation();
  ///     inst->setOrient( orient );
  ///     inst->setLocation(x,y);
  ///
  ///
  void setLocationOrient(dbOrientType orient);

  ///
  /// Get the transform of this instance.
  /// Equivalent to getOrient() and getOrigin()
  ///
  void getTransform(dbTransform& t);

  ///
  /// Set the transform of this instance.
  /// Equivalent to setOrient() and setOrigin()
  ///
  void setTransform(dbTransform& t);

  ///
  /// Get the hierarchical transform of this instance.
  ///
  void getHierTransform(dbTransform& t);

  /////////////////////////////////////////////////////////////////

  ///
  /// This method returns the lower-left corner
  /// of the bounding box of this instance.
  ///
  dbBox* getBBox();

  ///
  /// Get the placement status of this instance.
  ///
  dbPlacementStatus getPlacementStatus();

  ///
  /// Is the placement status of this instance fixed
  ///
  bool isFixed() { return getPlacementStatus().isFixed(); }

  ///
  /// Is the placement status of this instance placed
  ///
  bool isPlaced() { return getPlacementStatus().isPlaced(); }

  ///
  /// Set the placement status of this instance.
  ///
  void setPlacementStatus(dbPlacementStatus status);

  ///
  /// Get the eco state bits to be used when an ECO block is created
  ///
  bool getEcoCreate();
  bool getEcoDestroy();
  bool getEcoModify();

  ///
  /// Set the eco state bits to be used when an ECO block is created
  ///
  void setEcoCreate(bool v);
  void setEcoDestroy(bool v);
  void setEcoModify(bool v);

  ///
  /// Get the user-defined flag bit.
  ///
  bool getUserFlag1();

  ///
  /// Set the user-defined flag bit.
  ///
  void setUserFlag1();

  ///
  /// Clear the user-defined flag bit.
  ///
  void clearUserFlag1();

  ///
  /// Get the user-defined flag bit.
  ///
  bool getUserFlag2();

  ///
  /// Set the user-defined flag bit.
  ///
  void setUserFlag2();

  ///
  /// Clear the user-defined flag bit.
  ///
  void clearUserFlag2();

  ///
  /// Get the user-defined flag bit.
  ///
  bool getUserFlag3();

  ///
  /// Set the user-defined flag bit.
  ///
  void setUserFlag3();

  ///
  /// Clear the user-defined flag bit.
  ///
  void clearUserFlag3();

  ///
  /// Set/Reset the don't-touch flag
  ///
  void setDoNotTouch(bool v);

  ///
  /// Returns true if the don't-touch flag is set.
  ///
  bool isDoNotTouch();

  ///
  /// Set/Reset the don't-size flag
  ///
  void setDoNotSize(bool v);

  ///
  /// Returns true if the don't-size flag is set.
  ///
  bool isDoNotSize();

  ///
  /// Get the block of this instance.
  ///
  dbBlock* getBlock();

  ///
  /// Get the Master of this instance.
  ///
  dbMaster* getMaster() const;

  ///
  /// Get the group of this instance.
  ///
  dbGroup* getGroup();

  ///
  /// Get the instance-terminals of this instance.
  ///
  dbSet<dbITerm> getITerms();

  ///
  /// Get the first output terminal of this instance.
  ///
  dbITerm* getFirstOutput();

  ///
  /// Get the region this instance belongs to. Returns NULL if instance has no
  /// assigned region.
  ///
  dbRegion* getRegion();

  ///
  /// Get the module this instance belongs to. Returns NULL if instance has no
  /// assigned module.
  ///
  dbModule* getModule();

  ///
  /// Find the iterm of the given terminal name.
  /// Returns NULL if no terminal was found.
  ///
  dbITerm* findITerm(const char* terminal_name);

  ///
  /// Find the iterm of the given terminal name given the master term order
  ///
  dbITerm* getITerm(uint mterm_order_id);

  ///
  /// Get the all the instances connected to the net of each iterm of this
  /// instance. Only traverse nets of the specified SigType. Default is
  /// dbSigType::SIGNAL.
  ///
  void getConnectivity(std::vector<dbInst*>& neighbors,
                       dbSigType::Value value = dbSigType::SIGNAL);

  ///
  /// Bind the hierarchical (child) block to this instance.
  ///
  /// This method creates connectivity across the hierarchy.
  ///
  ///     (block)
  ///     +------------------------------------------------------------------+
  ///     |                                                                  |
  ///     |                                                                  |
  ///     |                                                                  |
  ///     |               (child-block / instance)                           |
  ///     |               +----------------------------------+               |
  ///     |               |                                  |               |
  ///     |B             I|B                                 |               |
  ///     |o.............o|o..........                       |               |
  ///     |  (net in      |  (net in child-block)            |               |
  ///     |   top-block)  |                                  |               |
  ///     |               |                                  |               |
  ///     |               |                                  |               |
  ///     |               |                                  |               |
  ///     |               |                                  |               |
  ///     |               +----------------------------------+               |
  ///     |                                                                  |
  ///     |                                                                  |
  ///     +------------------------------------------------------------------+
  ///
  /// B = dbBterm
  /// I = dbIterm
  ///
  /// This method will return false under the following situations:
  ///
  ///    1) This instance is already bound to a block.
  ///    2) This block cannot already be bound to an instance.
  ///    2) The block must be a direct child of the instance block.
  ///    3) block bterms must map 1-to-1 (by name) to the master mterms.
  ///
  bool bindBlock(dbBlock* block, bool force = false);

  ///
  /// Unbind the hierarchical (child) block from this instance.
  /// Does nothing if this instance has no child block.
  ///
  void unbindBlock();

  //
  // reset _hierachy to 0; not fully understood and tested!!!
  //
  bool resetHierarchy(bool verbose);
  ///
  /// Get the hierarchical (child) block bound to this instance.
  /// Returns NULL if this instance has no child.
  ///
  dbBlock* getChild();

  ///
  /// Get the parent instance of this instance.
  /// Returns NULL if this instance has no parent.
  ///
  dbInst* getParent();

  ///
  /// Get the children of this instance.
  ///
  dbSet<dbInst> getChildren();

  ///
  /// Returns true if this instance has hierarchy.
  ///
  bool isHierarchical();

  ///
  /// Returns a halo assigned to this instance.
  /// Returns NULL if this instance has no halo.
  ///
  dbBox* getHalo();

  ///
  /// Get the weight assigned to this instance.
  /// (Default: 1)
  ///
  int getWeight();

  ///
  /// Set the weight assigned of this instance.
  ///
  void setWeight(int weight);

  ///
  /// Get the source assigned to this instance.
  ///
  dbSourceType getSourceType();

  ///
  /// Set the source assigned of this instance.
  ///
  void setSourceType(dbSourceType type);

  ///
  /// Get the iterm that represents this mterm
  ///
  dbITerm* getITerm(dbMTerm* mterm);

  ///
  /// Swap the master of this instance.
  ///
  /// Returns true if the operations succeeds.
  /// NOTE: If this instance is bound to a block hierarchy, the master cannot be
  /// swapped.
  ///
  /// This method invalidates any existing dbSet<dbITerm>::iterator.
  ///
  bool swapMaster(dbMaster* master);

  ///
  /// Level of instance; if negative belongs to Primary Input Logic cone, 0
  /// invalid.
  ///
  int getLevel();

  ///
  /// Set ;evel of instance; if fromPI true, logic cone is connected to Primiary
  /// inputs
  ///
  void setLevel(uint v, bool fromPI);

  ///
  /// Is the master's type BLOCK or any of its subtypes
  ///
  bool isBlock() const;

  ///
  /// Is the master's type CORE or any of its subtypes
  ///
  bool isCore() const;

  ///
  /// Is the master's type PAD or any of its subtypes
  ///
  bool isPad() const;

  ///
  /// Is the master's type ENDCAP or any of its subtypes
  ///
  bool isEndCap() const;

  void setPinAccessIdx(uint idx);

  uint getPinAccessIdx() const;

  ///
  /// Create a new instance.
  /// If physical_only is true the instance can't bee added to a dbModule.
  /// If false, it will be added to the top module.
  /// Returns NULL if an instance with this name already exists.
  /// Returns NULL if the master is not FROZEN.
  ///
  static dbInst* create(dbBlock* block,
                        dbMaster* master,
                        const char* name,
                        bool physical_only = false);

  ///
  /// Create a new instance within the specified region.
  /// If physicalOnly is true the instance can't bee added to a dbModule.
  /// If false, it will be added to the top module.
  /// Returns NULL if an instance with this name already exists.
  /// Returns NULL if the master is not FROZEN.
  ///
  static dbInst* create(dbBlock* block,
                        dbMaster* master,
                        const char* name,
                        dbRegion* region,
                        bool physical_only = false);

  ///
  /// Delete the instance from the block.
  ///
  static void destroy(dbInst* inst);

  ///
  /// Delete the net from the block.
  ///
  static dbSet<dbInst>::iterator destroy(dbSet<dbInst>::iterator& itr);

  ///
  /// Translate a database-id back to a pointer.
  ///
  static dbInst* getInst(dbBlock* block, uint oid);

  ///
  /// Translate a valid database-id back to a pointer.
  ///
  static dbInst* getValidInst(dbBlock* block, uint oid);
};

///////////////////////////////////////////////////////////////////////////////
///
/// A dbITerm (instance-terminal) is the element that represents a connection
/// to a master-terminal of an instance.
///
///////////////////////////////////////////////////////////////////////////////
class dbITerm : public dbObject
{
 public:
  ///
  /// Get the instance of this instance-terminal.
  ///
  dbInst* getInst() const;

  ///
  /// Get the net of this instance-terminal.
  /// Returns NULL if this instance-terminal has NOT been connected
  /// to a net.
  ///
  dbNet* getNet();

  ///
  /// Get the master-terminal that this instance-terminal is representing.
  ///
  dbMTerm* getMTerm() const;

  ///
  /// Get bbox of this iterm (ie the transfromed bbox of the mterm)
  ///
  Rect getBBox();

  ///
  /// Get the block this instance-terminal belongs too.
  ///
  dbBlock* getBlock() const;

  ///
  /// Get the signal type of this instance-terminal.
  ///
  dbSigType getSigType();

  ///
  /// Get the IO direction of this instance-terminal.
  ///
  dbIoType getIoType();

  ///
  /// True is iterm is input of signal type; if io false INOUT is not considered
  /// iput
  ///
  bool isInputSignal(bool io = true);

  ///
  /// True is iterm is output of signal type; if io false INOUT is not
  /// considered iput
  ///
  bool isOutputSignal(bool io = true);

  ///
  /// Mark this dbITerm as spef. v should 1 or 0
  ///
  void setSpef(uint v);

  ///
  /// Return true if this dbITerm flag spef is set to 1
  ///
  bool isSpef();

  ///
  /// set ext id
  ///
  void setExtId(uint v);

  ///
  /// get ext id
  ///
  uint getExtId();

  ///
  /// Returns true if this dbITerm is marked as special. Special nets/iterms are
  /// declared in the SPECIAL NETS section of a DEF file.
  ///
  bool isSpecial();

  ///
  /// Mark this dbITerm as special.
  ///
  void setSpecial();

  ///
  /// Unmark this dbITerm as special.
  ///
  void clearSpecial();

  ///
  /// Set clocked of this instance-terminal.
  ///
  void setClocked(bool v);

  ///
  /// get clocked of this instance-terminal.
  ///
  bool isClocked();

  ///
  /// Set mark of this instance-terminal.
  ///
  void setMark(uint v);

  ///
  /// get mark of this instance-terminal.
  ///
  bool isSetMark();

  ///
  /// Returns true if this dbITerm has been marked as physically connected.
  ///
  bool isConnected();

  ///
  /// Mark this dbITerm as physically connected.
  ///
  void setConnected();

  ///
  /// Unmark this dbITerm as physically connected.
  ///
  void clearConnected();

  ///
  /// Get the hierarchical child bterm of this iterm.
  /// Returns NULL if there is no child bterm.
  ///
  ///
  ///     (top-block)
  ///     +------------------------------------------------------------------+
  ///     |                                                                  |
  ///     |                                                                  |
  ///     |                                                                  |
  ///     |               (child-block / instance)                           |
  ///     |               +----------------------------------+               |
  ///     |               |                                  |               |
  ///     |B             I|B                                 |               |
  ///     |o.............o|o..........                       |               |
  ///     |  (net in      |  (net in child-block)            |               |
  ///     |   top-block)  |                                  |               |
  ///     |               |                                  |               |
  ///     |               |                                  |               |
  ///     |               |                                  |               |
  ///     |               |                                  |               |
  ///     |               +----------------------------------+               |
  ///     |                                                                  |
  ///     |                                                                  |
  ///     +------------------------------------------------------------------+
  ///
  ///
  /// B = dbBterm
  /// I = dbIterm
  ///
  dbBTerm* getBTerm();

  ///
  /// Connect this iterm to this net.
  ///
  void connect(dbNet* net);

  ///
  /// Disconnect this iterm from the net it is connected to.
  ///
  void disconnect();

  ///
  /// Get the average of the centers for the iterm shapes
  /// Returns false if iterm has no shapes
  ///
  bool getAvgXY(int* x, int* y);

  ///
  /// Returns all geometries of all dbMPin associated with
  /// the dbMTerm.
  std::vector<Rect> getGeometries() const;

  void setAccessPoint(dbMPin* pin, dbAccessPoint* ap);

  ///
  /// Returns preferred access points per each pin.
  /// One preffered access point, if available, for each pin.
  ///
  std::vector<dbAccessPoint*> getPrefAccessPoints() const;

  ///
  /// Returns all access points for each pin.
  ///
  std::map<dbMPin*, std::vector<dbAccessPoint*>> getAccessPoints() const;

  ///
  /// Translate a database-id back to a pointer.
  ///
  static dbITerm* getITerm(dbBlock* block, uint oid);

  uint32_t staVertexId();
  void staSetVertexId(uint32_t id);
};

///////////////////////////////////////////////////////////////////////////////
///
/// A dbVia is the element that represents a block specific via definition.
/// These vias are typically generated to be used in power routing.
///
///////////////////////////////////////////////////////////////////////////////
class dbVia : public dbObject
{
 public:
  ///
  /// Get the via name.
  ///
  std::string getName();

  ///
  /// Get the via name.
  ///
  const char* getConstName();

  ///
  /// Get the pattern value of this via.
  /// Returns and empty ("") string if a pattern has not been set.
  ///
  std::string getPattern();

  ///
  /// Set the pattern value of this via.
  /// The pattern is ignored if the pattern is already set on this via
  ///
  void setPattern(const char* pattern);

  ///
  /// Set generate rule that was used to genreate this via.
  ///
  void setViaGenerateRule(dbTechViaGenerateRule* rule);

  ///
  /// Get the generate rule that was used to genreate this via.
  ///
  dbTechViaGenerateRule* getViaGenerateRule();

  ///
  /// Returns true if this via has params.
  ///
  bool hasParams();

  ///
  /// Set via params to generate this via. This method will create the shapes
  /// of this via. All previous shapes are destroyed.
  ///
  void setViaParams(const dbViaParams& params);

  ///
  /// Get the via params used to generate this via.
  ///
  void getViaParams(dbViaParams& params_return);

  ///
  /// Get the block this via belongs too.
  ///
  dbBlock* getBlock();

  ///
  /// Get the bbox of this via
  /// Returns NULL if this via has no shapes.
  ///
  dbBox* getBBox();

  ///
  /// Get the boxes of this via.
  ///
  dbSet<dbBox> getBoxes();

  ///
  /// Get the upper-most layer of this via reaches
  /// Returns NULL if this via has no shapes.
  ///
  dbTechLayer* getTopLayer();

  ///
  /// Get the lower-most layer of this via reaches
  /// Returns NULL if this via has no shapes.
  ///
  dbTechLayer* getBottomLayer();

  ///
  /// Returns true if this via is a rotated version of a block or tech via.
  ///
  /// Vias in DEF can now be rotated.
  ///
  bool isViaRotated();

  ///
  /// Get the rotation of this via.
  ///
  dbOrientType getOrient();

  //
  // Get the tech-via that this roated via represents.
  /// Returns NULL if this via does not represent a tech via
  //
  dbTechVia* getTechVia();

  //
  // Get the block-via that this roated via represents.
  /// Returns NULL if this via does not represent a block via
  //
  dbVia* getBlockVia();

  void setAddedByRouter(bool);

  bool isAddedByRouter();

  ///
  /// Create a block specific via.
  /// Returns NULL if a via with this name already exists.
  ///
  static dbVia* create(dbBlock* block, const char* name);

  ///
  /// Created a rotated version of the specified block-via.
  /// Returns NULL if a via with this name already exists.
  ///
  static dbVia* create(dbBlock* block,
                       const char* name,
                       dbVia* via,
                       dbOrientType type);

  ///
  /// Created a rotated version of the specified tech-via.
  /// Returns NULL if a via with this name already exists.
  ///
  static dbVia* create(dbBlock* block,
                       const char* name,
                       dbTechVia* via,
                       dbOrientType type);

  /// Copy all the VIA's from the src-block to the dst-block.
  /// Returns false the copy failed.
  static bool copy(dbBlock* dst, dbBlock* src);

  /// Copy the VIA to the dst-block.
  static dbVia* copy(dbBlock* dst, dbVia* src);

  ///
  /// Translate a database-id back to a pointer.
  ///
  static dbVia* getVia(dbBlock* block, uint oid);
};

///////////////////////////////////////////////////////////////////////////////
///
///  A dbWire is the element used to represent net wires. A wire object
///  represents a sequence of from-to paths, which may form either
///  a disjoint or non-disjoint set of paths. A wire is encoded using the
///  dbWireEncoder class, see "dbWireCodec.h". A wire is decoded using
///  the dbWireDecoder class.
///
///////////////////////////////////////////////////////////////////////////////
class dbWire : public dbObject
{
 public:
  ///
  /// Get the block this wire belongs too.
  ///
  dbBlock* getBlock();

  ///
  /// Get the net this wire is attached too.
  /// Returns NULL if this wire is not attached to a net.
  ///
  dbNet* getNet();

  ///
  /// Append the wire to this wire. This operation will fail if the wire
  /// is from another block and the wire contains bterms or iterms.
  ///
  void append(dbWire* wire, bool singleSegmentWire = false);

  ///
  /// Move segements of this wire to wires of other nets
  ///
  void shuffleWireSeg(dbNet** newNets, dbRSeg** new_rsegs);

  ///
  /// Get junction id associated with the term
  ///
  uint getTermJid(int termid);

  ///
  /// check if this wire equals the target wire
  /// return value = 0: equal
  ///                x: not equal
  ///                1x: wire seg after junction not equal
  ///
  uint equal(dbWire* target);

  // void match(dbWire *target);

  ///
  /// Get the shape of this shape-id.
  /// PRECONDITION: shape-id is a segment or via
  ///
  void getShape(int shape_id, dbShape& shape);

  ///
  /// Get the segment of this segment-id
  ///
  /// PRECONDITION: segment_id is a segment
  ///
  void getSegment(int segment_id, dbShape& shape);

  ///
  /// Get the segment of this segment-id, where layer is the layer of the
  /// segment
  ///
  /// PRECONDITION: segment_id is a segment
  ///
  void getSegment(int segment_id, dbTechLayer* layer, dbShape& shape);

  ///
  /// Get the previous via of this shape-id.
  /// returns false if the previous shape is not a via.
  ///
  bool getPrevVia(int shape_id, dbShape& shape);

  ///
  /// Get the via that follows of this shape-id.
  /// returns false if the next shape is not a via.
  ///
  bool getNextVia(int shape_id, dbShape& shape);

  ///
  /// Get the via boxes of this via_shape-id.
  ///
  /// returns false if this shape_id is not a via.
  ///
  bool getViaBoxes(int via_shape_id, std::vector<dbShape>& boxes);

  ///
  /// Returns true if this wire is a global-wire
  ///
  bool isGlobalWire();

  ///
  /// Get the bounding box of this wire
  ///
  bool getBBox(Rect& r);

  ///
  /// Get the total path length contained in this wire.
  ///
  uint64 getLength();

  ///
  /// Get the number of entries contained in this wire.
  ///
  uint length();

  ///
  /// Get the count of wire segments contained in this wire.
  ///
  uint count();
  ///
  /// Get junction coordinate.
  ///
  void getCoord(int jid, int& x, int& y);

  ///
  /// Get junction property
  ///
  bool getProperty(int jid, int& property);

  ///
  /// Set junction property
  ///
  bool setProperty(int jid, int property);

  ///
  /// Set one data entry
  ///
  int getData(int n);

  ///
  /// Set one opcode entry
  ///
  unsigned char getOpcode(int n);

  ///
  /// Print opcodes and data of this wire
  ///
  void printWire();
  void printWire(FILE* fp, int fid, int tid);

  ///
  /// Attach this wire to a net.
  ///   1) If the net is already attached to another wire, the other wire will
  ///      be destroyed.
  ///   2) If this wire is already attached to another net, thie wire will be
  ///   detachd from
  //       the other net.
  ///
  void attach(dbNet* net);

  ///
  /// Detach this wire from a net.
  ///
  void detach();

  ///
  /// Copy the src wire to the desintation wire.
  ///
  ///    removeITermBTerms - if true, then any iterms or bterms referenced in
  ///    the copied wire will be removed. copyVias - if true, then any reference
  ///    vias that do not exists in the dst-block are copied to the src-block.
  ///
  ///
  static void copy(dbWire* dst,
                   dbWire* src,
                   bool removeITermsBTerms = true,
                   bool copyVias = true);

  ///
  /// Copy the src wire to the desintation wire. Filter vias and segments that
  /// do not intersect bbox.
  ///
  ///    removeITermBTerms - if true, then any iterms or bterms referenced in
  ///    the copied wire will be removed. copyVias - if true, then any reference
  ///    vias that do not exists in the dst-block are copied to the src-block.
  ///
  ///
  static void copy(dbWire* dst,
                   dbWire* src,
                   const Rect& bbox,
                   bool removeITermsBTerms = true,
                   bool copyVias = true);

  ///
  /// Create a wire.
  /// Returns NULL if this net already has the specified wire dbWire.
  ///
  static dbWire* create(dbNet* net, bool global_wire = false);

  ///
  /// Create an unattached wire.
  ///
  static dbWire* create(dbBlock* block, bool global_wire = false);

  ///
  /// Translate a database-id back to a pointer.
  ///
  static dbWire* getWire(dbBlock* block, uint oid);

  ///
  /// Destroy a wire.
  ///
  static void destroy(dbWire* wire);

 private:
  void addOneSeg(unsigned char op,
                 int value,
                 uint jj,
                 int* did,
                 dbRSeg** new_rsegs);
  void addOneSeg(unsigned char op, int value);
  void donateWireSeg(dbWire* w1, dbRSeg** new_rsegs);

  friend class dbNet;
};

///////////////////////////////////////////////////////////////////////////////
///
///  A dbSWire is the element used to represent special-net wires.
///
///////////////////////////////////////////////////////////////////////////////
class dbSWire : public dbObject
{
 public:
  ///
  /// Get the block this wire belongs too.
  ///
  dbBlock* getBlock();

  ///
  /// Get the net this wire is attached too.
  ///
  dbNet* getNet();

  ///
  /// Return the wire-type.
  ///
  dbWireType getWireType();

  ///
  /// Returns the shield net if the wire-type is dbWireType::SHIELD
  ///
  dbNet* getShield();

  ///
  /// Get the wires of this special wire.
  ///
  dbSet<dbSBox> getWires();

  ///
  /// Create a new special-wire.
  ///
  static dbSWire* create(dbNet* net, dbWireType type, dbNet* shield = NULL);

  ///
  /// Delete this wire
  ///
  static void destroy(dbSWire* swire);

  ///
  /// Delete this wire
  ///
  static dbSet<dbSWire>::iterator destroy(dbSet<dbSWire>::iterator& itr);

  ///
  /// Translate a database-id back to a pointer.
  ///
  static dbSWire* getSWire(dbBlock* block, uint oid);
};

///////////////////////////////////////////////////////////////////////////////
///
/// A dbGCellGrid is the element that represents a block specific grid
/// definition.
///
///////////////////////////////////////////////////////////////////////////////

///////////////////////////////////////////////////////////////////////////////
///
/// A dbTrackGrid is the element that represents a block tracks.
///
///////////////////////////////////////////////////////////////////////////////
class dbTrackGrid : public dbObject
{
 public:
  ///
  /// Get the layer for this track-grid.
  ///
  dbTechLayer* getTechLayer();

  ///
  /// Get the "X" track coordinates for a this tech-layer.
  ///
  void getGridX(std::vector<int>& x_grid);

  ///
  /// Get the "Y" track coordinates for a this tech-layer.
  ///
  void getGridY(std::vector<int>& y_grid);

  ///
  /// Get the block this grid belongs too.
  ///
  dbBlock* getBlock();

  ///
  /// Add a "X" grid pattern.
  ///
  void addGridPatternX(int origin_x, int line_count, int step);

  ///
  /// Add a "Y" grid pattern.
  ///
  void addGridPatternY(int origin_y, int line_count, int step);

  ///
  /// Get the number of "X" grid patterns.
  ///
  int getNumGridPatternsX();

  ///
  /// Get the number of "Y" grid patterns.
  ///
  int getNumGridPatternsY();

  ///
  /// Get the "ith" "X" grid pattern.
  ///
  void getGridPatternX(int i, int& origin_x, int& line_count, int& step);

  ///
  /// Get the "ith" "Y" grid pattern.
  ///
  void getGridPatternY(int i, int& origin_y, int& line_count, int& step);
  ///
  /// Create an empty Track grid.
  /// Returns NULL if a the grid for this layer already exists.
  ///
  static dbTrackGrid* create(dbBlock* block, dbTechLayer* layer);

  ///
  /// Translate a database-id back to a pointer.
  ///
  static dbTrackGrid* getTrackGrid(dbBlock* block, uint oid);

  ///
  /// destroy a grid
  ///
  static void destroy(dbTrackGrid* grid_);
};

///////////////////////////////////////////////////////////////////////////////
///
/// A dbObstruction is the element that represents a routing
/// obstruction in a block.
///
///////////////////////////////////////////////////////////////////////////////
class dbObstruction : public dbObject
{
 public:
  ///
  /// Get the bbox of this obstruction.
  ///
  dbBox* getBBox();

  ///
  /// Get the instance associated with this obstruction.
  /// Returns NULL of no instance was associated with this obstruction
  ///
  dbInst* getInstance();

  ///
  /// Declare this obstruction to be a "slot" obstruction.
  ///
  void setSlotObstruction();

  ///
  /// Returns true if this obstruction is a "slot" obstruction.
  ///
  bool isSlotObstruction();

  ///
  /// Declare this obstruction to be a "fill" obstruction.
  ///
  void setFillObstruction();

  ///
  /// Returns true if this obstruction is a "fill" obstruction.
  ///
  bool isFillObstruction();

  ///
  /// Declare this obstruction to have been pushed into this block.
  ///
  void setPushedDown();

  ///
  /// Returns true if this obstruction was pushed into this block.
  ///
  bool isPushedDown();
  ///
  /// Returns true if this bpin has an effective-width rule.
  ///
  bool hasEffectiveWidth();

  ///
  /// Set the effective width rule.
  ///
  void setEffectiveWidth(int w);

  ///
  /// Return the effective width rule.
  ///
  int getEffectiveWidth();

  ///
  /// Returns true if this bpin has an min-spacing rule.
  ///
  bool hasMinSpacing();

  ///
  /// Set the min spacing rule.
  ///
  void setMinSpacing(int w);

  ///
  /// Return the min spacing rule.
  ///
  int getMinSpacing();

  ///
  /// Get the block this obstruction belongs too.
  ///
  dbBlock* getBlock();

  ///
  /// Delete this obstruction from this block.
  ///
  static void destroy(dbObstruction* obstruction);

  ///
  /// Create a routing obstruction.
  ///
  static dbObstruction* create(dbBlock* block,
                               dbTechLayer* layer,
                               int x1,
                               int y1,
                               int x2,
                               int y2,
                               dbInst* inst = NULL);

  ///
  /// Translate a database-id back to a pointer.
  ///
  static dbObstruction* getObstruction(dbBlock* block, uint oid);
};

///////////////////////////////////////////////////////////////////////////////
///
/// A dbBlockage is the element that represents a placement blockage in a block.
///
///////////////////////////////////////////////////////////////////////////////
class dbBlockage : public dbObject
{
 public:
  ///
  /// Get the bbox of this obstruction.
  ///
  dbBox* getBBox();

  ///
  /// Get the instance associated with this blockage.
  /// Returns NULL of no instance was associated with this blockage
  ///
  dbInst* getInstance();

  ///
  /// Declare this blockage to have been pushed into this block.
  ///
  void setPushedDown();

  ///
  /// Returns true if this blockage was pushed into this block.
  ///
  bool isPushedDown();

  ///
  /// Declare this blockage is soft.
  ///
  void setSoft();

  ///
  /// Returns true if this blockage is soft.
  ///
  bool isSoft();

  ///
  /// Set the max placement density percentage in [0,100]
  ///
  void setMaxDensity(float max_density);

  ///
  /// Returns the max placement density percentage
  ///
  float getMaxDensity();

  ///
  /// Get the block this obstruction belongs too.
  ///
  dbBlock* getBlock();

  ///
  /// Create a placement obstruction.
  ///
  static dbBlockage* create(dbBlock* block,
                            int x1,
                            int y1,
                            int x2,
                            int y2,
                            dbInst* inst = NULL);

  ///
  /// Translate a database-id back to a pointer.
  ///
  static dbBlockage* getBlockage(dbBlock* block, uint oid);
};

///////////////////////////////////////////////////////////////////////////////
///
/// A RCSeg is the element that represents an RC element in a RC network.
///
/// The segment junction nodes are denoted "source" and "target". However,
/// this namimg is just a convention and there is no implied directional
/// meaning.
///
///////////////////////////////////////////////////////////////////////////////
class dbCapNode : public dbObject
{
 protected:
  friend class dbRSeg;
  friend class extMain;
  friend class extSpef;
  friend class te_tile;
  friend class tilext;
  friend class dbJournal;

  ///
  /// Get the capacitance of this capNode segment for this process corner.
  /// Returns value in femto-fards.
  ///
  void getCapTable(double* cap);

 public:
  ///
  /// Add the capacitances of other capnode to this capnode
  ///
  void addCapnCapacitance(dbCapNode* other);

  ///
  /// Add the gndCap of this capnode to *gndcap and *totalcap
  ///
  void addGndCap(double* gndcap, double* totalcap);

  /// Add the gndCap to *gndcap and *totalcap, ccCap to *totalcap
  ///
  void addGndTotalCap(double* gndcap, double* totalcap, double MillerMult);

  ///
  /// Get the gndCap of this capnode to *gndcap and *totalcap
  ///
  void getGndCap(double* gndcap, double* totalcap);

  ///
  /// Get the gndCap to *gndcap and *totalcap, ccCap to *totalcap
  ///
  void getGndTotalCap(double* gndcap, double* totalcap, double MillerMult);

  ///
  /// Add the caps of all corners of CC's from this capnode to *totalcap
  ///
  void accAllCcCap(double* totalcap, double MillerMult);

  ///
  /// Set the capacitance of this CapNode segment for this process corner. Value
  /// must be in femto-fards.
  ///
  void setCapacitance(double cap, int corner = 0);

  ///
  /// Add the capacitance of this CapNode segment for this process corner. Value
  /// must be in femto-fards.
  ///
  void addCapacitance(double cap, int corner = 0);

  ///
  /// add cc capacitance to gnd capacitance of this capNode
  ///
  bool groundCC(float gndFactor);

  ///
  ///  Adjust the capacitance of this capNode for this process corner
  ///
  void adjustCapacitance(float factor, uint corner);

  ///
  ///  Adjust the capacitance of this capNode
  ///
  void adjustCapacitance(float factor);

  ///
  /// check if having CC's with capacitnce greater than ccThreshHold
  ///
  bool needAdjustCC(double ccThreshHold);

  ///
  /// adjust CC's of this capNode
  ///
  void adjustCC(uint adjOrder,
                float adjFactor,
                std::vector<dbCCSeg*>& adjustedCC,
                std::vector<dbNet*>& halonets);

  ///
  /// Get the capacitance of this capNode segment for this process corner.
  /// Returns value in femto-fards.
  ///
  double getCapacitance(uint corner = 0);

  ///
  /// Get the rc-network cap node.
  ///
  uint getNode();

  ///
  /// Get the shapeId of the cap node.
  ///
  uint getShapeId();

  ///
  /// Set the rc-network cap node.
  ///
  void setNode(uint nodeid);

  ///
  /// Get next cap node in same net
  ///
  //  dbCapNode *getNext(dbBlock *block_);

  ///
  ///  is this node iterm/bterm/internal/branch/dangling/foreign .
  ///
  bool isName();
  bool isITerm();
  bool isBTerm();
  bool isInternal();
  bool isBranch();
  bool isDangling();
  bool isForeign();
  bool isTreeNode();  // bterm, iterm, branch
  // bool isSourceNodeBterm();
  bool isSourceTerm(dbBlock* mblock = NULL);
  bool isInoutTerm(dbBlock* mblock = NULL);

  ///
  /// Returns the select flag value. This flag specified that the
  /// net has been select.
  ///
  bool isSelect();

  ///
  /// Set the select flag to the specified value.
  ///
  void setSelect(bool value);

  ///
  ///  increase children cnt; capNode is a branch of the rooted tree.
  ///
  uint incrChildrenCnt();
  uint getChildrenCnt();
  void setChildrenCnt(uint cnt);

  ///
  ///  set iterm/bterm/internal/branch/foreign flag of this cap node.
  ///
  void setNameFlag();
  void setBTermFlag();
  void setITermFlag();
  void setInternalFlag();
  void setBranchFlag();
  void setForeignFlag();

  ///
  ///  reset iterm/bterm/internal/branch/foreign flag of this cap node.
  ///
  void resetNameFlag();
  void resetBTermFlag();
  void resetITermFlag();
  void resetInternalFlag();
  void resetBranchFlag();
  void resetForeignFlag();

  ///
  /// Get the sort index of this node
  ///
  uint getSortIndex();

  ///
  /// Set the sort index of this node
  ///
  void setSortIndex(uint idx);

  ///
  /// Get the coordinates of this node if iterm or bterm
  ///
  bool getTermCoords(int& x, int& y, dbBlock* mblock = NULL);

  ///
  /// Get the iterm of this node
  ///
  dbITerm* getITerm(dbBlock* mblock = NULL);

  ///
  /// Get the bterm of this node
  ///
  dbBTerm* getBTerm(dbBlock* mblock = NULL);

  ///
  /// Set the _ycoord of this node
  ///
  /// void setCoordY(int y);

  ///
  /// Get the _ycoord of this node
  ///
  /// void getCoordY(int & y);

  ///
  /// print the ccsegs of the capn
  ///
  void printCC();

  ///
  /// check the ccsegs of the capn
  ///
  bool checkCC();

  ///
  /// Get the coupling caps bound to this node
  ///
  dbSet<dbCCSeg> getCCSegs();

  ///
  /// Net given the capNode id
  ///
  dbNet* getNet();

  ///
  /// set net
  ///
  void setNet(uint netid);

  ///
  /// set next
  ///
  void setNext(uint nextid);

  ///
  /// Create a new rc-segment
  /// The default values for each process corner is 0.0.
  ///
  static dbCapNode* create(dbNet* net, uint node, bool foreign);

  ///
  /// add a seg onto a net
  ///
  void addToNet();

  ///
  /// Destroy a rc-segment.
  ///
  static void destroy(dbCapNode* seg, bool destroyCC = true);

  ///
  /// Destroy a rc-segment.
  ///
  static dbSet<dbCapNode>::iterator destroy(dbSet<dbCapNode>::iterator& itr);

  ///
  /// Translate a database-id back to a pointer.
  ///
  static dbCapNode* getCapNode(dbBlock* block, uint oid);

  // friend void test_eco();
};
///////////////////////////////////////////////////////////////////////////////
///
/// A RSeg is the element that represents an Res element in a Res network.
///
/// The segment junction nodes are denoted "source" and "target". However,
/// this namimg is just a convention and there is no implied directional
/// meaning.
///
///////////////////////////////////////////////////////////////////////////////
class dbRSeg : public dbObject
{
 public:
  ///
  /// Add the resistances of other rseg to this rseg
  ///
  void addRSegResistance(dbRSeg* other);

  ///
  /// Add the capacitances of other rseg to this rseg
  ///
  void addRSegCapacitance(dbRSeg* other);

  ///
  /// Get the resistance of this RC segment for this process corner. Returns
  /// value in ohms.
  ///
  double getResistance(int corner = 0);

  ///
  /// Get the resistance of this RC segment to *res
  ///
  void getAllRes(double* res);

  ///
  /// Add the resistance of this RC segment to *res
  ///
  void addAllRes(double* res);

  ///
  /// Get the gdn cap of this RC segment to *gndcap and *totalcap
  ///
  void getGndCap(double* gndcap, double* totalcap);

  ///
  /// Add the gdn cap of this RC segment to *gndcap and *totalcap
  ///
  void addGndCap(double* gndcap, double* totalcap);

  ///
  /// Get the gdn cap of this RC segment to *gndcap, total cap to *totalcap
  ///
  void getGndTotalCap(double* gndcap, double* totalcap, double MillerMult);

  ///
  /// Add the gdn cap of this RC segment to *gndcap, total cap to *totalcap
  ///
  void addGndTotalCap(double* gndcap, double* totalcap, double MillerMult);

  ///
  /// do merge rsegs
  ///
  void mergeRCs(std::vector<dbRSeg*>& mrsegs);

  ///
  /// Adjust the capacitance of this RC segment for this process corner.
  ///
  void adjustCapacitance(float factor, uint corner);

  ///
  /// Adjust the capacitance of the src capNode of this RC segment for the
  /// process corner.
  ///
  void adjustSourceCapacitance(float factor, uint corner);

  ///
  /// Adjust the capacitance of this RC segment.
  ///
  void adjustCapacitance(float factor);

  ///
  /// Set the capacitance of this RC segment for this process corner. Value must
  /// in FF.
  ///
  void setCapacitance(double cap, int corner = 0);

  ///
  /// Returns the _update_cap flag value. This flag specified that the
  /// rseg has been updated
  ///
  bool updatedCap();

  ///
  /// Get the capacitance of this RC segment for this process corner. Returns
  /// value in FF.
  ///
  double getCapacitance(int corner = 0);

  ///
  /// Get the capacitance of this RC segment for this process corner,
  /// plus coupling capacitance. Returns value in FF.
  ///
  double getSourceCapacitance(int corner = 0);

  ///
  /// Get the first capnode capacitance of this RC segment
  /// for this process corner, if foreign,
  /// plus coupling capacitance. Returns value in FF.
  ///
  double getCapacitance(int corner, double MillerMult);

  ///
  /// Get the CC segs of this RC segment,
  ///
  void getCcSegs(std::vector<dbCCSeg*>& ccsegs);

  ///
  /// print the CC segs of this RC segment,
  ///
  void printCcSegs();
  void printCC();
  bool checkCC();

  ///
  /// Get the capacitance table of this RC segment. value is in FF
  ///
  void getCapTable(double* cap);

  ///
  /// Set the resistance of this RC segment for this process corner. Value must
  /// be in ohms.
  ///
  void setResistance(double res, int corner = 0);

  ///
  ///  Adjust the resistance of this RC segment for this process corner
  ///
  void adjustResistance(float factor, int corner);

  ///
  ///  Adjust the resistance of this RC segment
  ///
  void adjustResistance(float factor);

  ///
  /// Set the next rseg
  ///
  void setNext(uint next_id);

  ///
  /// Get the rc-network source node of this segment,
  ///
  uint getSourceNode();

  ///
  /// Get the rc-network source node of this segment,
  ///
  dbCapNode* getSourceCapNode();

  ///
  /// Set the rc-network source node of this segment,
  ///
  void setSourceNode(uint nodeid);

  ///
  /// Get the rc-network target node of this segment,
  ///
  uint getTargetNode();

  ///
  /// Get the rc-network target node of this segment,
  ///
  dbCapNode* getTargetCapNode();

  ///
  /// Set the rc-network target node of this segment,
  ///
  void setTargetNode(uint nodeid);

  ///
  /// Get shape-id of this RC-segment.
  ///
  uint getShapeId();

  ///
  /// Set coordinates of this RC-segment.
  ///
  void setCoords(int x, int y);

  ///
  /// Get coordinates of this RC-segment.
  ///
  void getCoords(int& x, int& y);

  ///
  /// Set shape-id of this RC-segment, and the target capNode if internal.
  ///
  void updateShapeId(uint nsid);

  ///
  /// check path direction
  ///
  bool pathLowToHigh();

  ///
  /// check if cap allocated
  ///
  bool allocatedCap();

  ///
  /// returns length and width.
  ///
  uint getLengthWidth(uint& w);

  ///
  /// add a seg onto a net
  ///
  bool addToNet();

  ///
  /// Get the net of this RC-segment.
  ///
  dbNet* getNet();

  ///
  /// Create a new r-segment
  /// The default values for each process corner is 0.0.
  ///
  static dbRSeg* create(dbNet* net,
                        int x,
                        int y,
                        uint path_dir,
                        bool allocate_cap);

  ///
  /// Destroy a rc-segment.
  ///
  static void destroy(dbRSeg* seg);
  static void destroy(dbRSeg* seg, dbNet* net);

  ///
  /// simple destroy a disconnected rc-segment
  ///
  static void destroyS(dbRSeg* seg);

  ///
  /// Destroy a rc-segment.
  ///
  static dbSet<dbRSeg>::iterator destroy(dbSet<dbRSeg>::iterator& itr);

  ///
  /// Translate a database-id back to a pointer.
  ///
  static dbRSeg* getRSeg(dbBlock* block, uint oid);
};

///////////////////////////////////////////////////////////////////////////////
///
/// A CCSeg is the element that represents an coupling capacitance element
/// in a RC network.
///
/// The segment junction nodes are denoted "source" and "target". However,
/// this namimg is just a convention and there is no implied directional
/// meaning.
///
///////////////////////////////////////////////////////////////////////////////
class dbCCSeg : public dbObject
{
 public:
  ///
  /// Adjust the capacitance of this CC segment
  ///
  void adjustCapacitance(float factor);

  ///
  /// Adjust the capacitance of a corner this CC segment
  ///
  void adjustCapacitance(float factor, int corner);

  ///
  /// Get the capacitance of this CC segment for this process corner. Returns
  /// value in femto-fards.
  ///
  double getCapacitance(int corner = 0);

  ///
  /// Set the capacitance of this CC segment for this process corner. Value must
  /// be in femto-fards.
  ///
  void setCapacitance(double cap, int corner = 0);

  ///
  /// Add the capacitance of this CC segment for this process corner. Value must
  /// be in femto-fards.
  ///
  void addCapacitance(double cap, int corner = 0);

  ///
  /// Add the capacitance of all corners of this CC segment to *ttcap
  ///
  void accAllCcCap(double* ttcap, double MillerMult);

  ///
  /// Get the capacitance of all corners of this CC segment to *ttcap
  ///
  void getAllCcCap(double* ttcap);

  ///
  /// Set the capacitance of all corners of this CC segment by *ttcap
  ///
  void setAllCcCap(double* ttcap);

  dbCapNode* getSourceCapNode();
  dbCapNode* getTargetCapNode();

  ///
  /// Add capacitance of other CC segment to this CC segment
  ///
  void addCcCapacitance(dbCCSeg* other);

  ///
  /// Change this CC segement's capNode orig to capNode new
  ///
  void swapCapnode(dbCapNode* orig, dbCapNode* newn);

  ///
  /// Get the capNode of this CC segment, other than oneCap
  ///
  dbCapNode* getTheOtherCapn(dbCapNode* oneCap, uint& cid);

  /// Get the rc-network source node of this segment,
  ///
  uint getSourceNodeNum();

  ///
  /// Set the rc-network source node of this segment,
  ///
  // void setSourceNode( uint nodeid );

  ///
  /// Get the rc-network target node of this segment,
  ///
  uint getTargetNodeNum();

  ///
  /// Set the rc-network target node of this segment,
  ///
  // void setTargetNode( uint nodeid );

  ///
  /// Get the source net of this CC-segment.
  ///
  dbNet* getSourceNet();

  ///
  /// Get the target net of this CC-segment.
  ///
  dbNet* getTargetNet();

  ///
  /// Get the infile cnt of this CC-segment.
  ///
  uint getInfileCnt();

  ///
  /// Increment the infile cnt of this CC-segment.
  ///
  void incrInfileCnt();

  ///
  /// Returns the mark flag value. This flag specified that the
  /// CC seg has been marked.
  ///
  bool isMarked();

  ///
  /// Set the mark flag to the specified value.
  ///
  void setMark(bool value);

  ///
  /// print CC's of capn
  ///
  void printCapnCC(uint capn);

  ///
  /// check CC's of capn
  ///
  bool checkCapnCC(uint capn);

  ///
  /// unlink cc from capn
  ///
  void unLink_cc_seg(dbCapNode* capn);

  ///
  /// link cc to capn
  ///
  void Link_cc_seg(dbCapNode* capn, uint cseq);

  ///
  /// relink _cc_tgt_segs of a net
  /// Used in re-reading the CC part of a spef file.
  ///

  // static dbCCSeg * relinkTgtCC (dbNet *net_, dbCCSeg *pseg_, uint
  // src_cap_node, uint tgt_cap_node);

  ///
  /// Returns NULL if not found
  ///
  static dbCCSeg* findCC(dbCapNode* nodeA, dbCapNode* nodeB);

  ///
  /// Create a new cc-segment.
  /// The default values for each process corner is 0.0.
  ///
  static dbCCSeg* create(dbCapNode* nodeA,
                         dbCapNode* nodeB,
                         bool mergeParallel = false);

  ///
  /// Destroy a cc-segment.
  ///
  static void destroy(dbCCSeg* seg);

  ///
  /// simple destroy disconnected cc-segment
  ///
  static void destroyS(dbCCSeg* seg);

  ///
  /// Destroy a cc-segment.
  ///
  static dbSet<dbCCSeg>::iterator destroy(dbSet<dbCCSeg>::iterator& itr);

  ///
  /// Translate a database-id back to a pointer.
  ///
  static dbCCSeg* getCCSeg(dbBlock* block, uint oid);

  ///
  /// disconnect a cc-segment
  ///
  static void disconnect(dbCCSeg* tcc_);

  ///
  /// connect a cc-segment
  ///
  static void connect(dbCCSeg* tcc_);
};

///////////////////////////////////////////////////////////////////////////////
///
/// A Row is the element that represents placement sites.
///
///////////////////////////////////////////////////////////////////////////////
class dbRow : public dbObject
{
 public:
  ///
  /// Get the row name.
  ///
  std::string getName();

  ///
  /// Get the row name.
  ///
  const char* getConstName();

  ///
  /// Get the row site.
  ///
  dbSite* getSite();

  ///
  /// Get the origin of this row
  ///
  void getOrigin(int& x, int& y);

  ///
  /// Get the site-orientation of this row
  ///
  dbOrientType getOrient();

  ///
  /// Get the direction of this row
  ///
  dbRowDir getDirection();

  ///
  /// Get the number of sites in this row.
  ///
  int getSiteCount();

  ///
  /// Get the spacing between sites. The spacing is measured from the
  /// origin of each site.
  ///
  int getSpacing();

  ///
  /// Get the bounding box of this row
  ///
  void getBBox(Rect& bbox);

  ///
  /// Create a new row.
  ///
  static dbRow* create(dbBlock* block,
                       const char* name,
                       dbSite* site,
                       int origin_x,
                       int origin_y,
                       dbOrientType orient,
                       dbRowDir direction,
                       int num_sites,
                       int spacing);

  ///
  /// Destroy a row.
  ///
  static void destroy(dbRow* row);

  ///
  /// Destroy a row.
  ///
  static dbSet<dbRow>::iterator destroy(dbSet<dbRow>::iterator& itr);

  ///
  /// Translate a database-id back to a pointer.
  ///
  static dbRow* getRow(dbBlock* block, uint oid);
};

///////////////////////////////////////////////////////////////////////////////
///
/// A fill is the element that one metal fill shape
///
///////////////////////////////////////////////////////////////////////////////
class dbFill : public dbObject
{
 public:
  ///
  /// Get the fill bounding box.
  ///
  void getRect(Rect& rect);

  ///
  /// Returns true if this fill requires OPC (Optical proximity correction)
  ///
  bool needsOPC();

  ///
  /// Which mask is used for double or triple patterning.  Zero is returned for
  /// unassigned.  Values are typically in [1,3].
  ///
  uint maskNumber();

  ///
  /// Get the layer of this fill.
  ///
  dbTechLayer* getTechLayer();

  ///
  /// Create a new fill.
  ///
  static dbFill* create(dbBlock* block,
                        bool needs_opc,
                        uint mask_number,
                        dbTechLayer* layer,
                        int x1,
                        int y1,
                        int x2,
                        int y2);

  ///
  /// Destroy a fill.
  ///
  static void destroy(dbFill* fill);

  ///
  /// Destroy fills.
  ///
  static dbSet<dbFill>::iterator destroy(dbSet<dbFill>::iterator& itr);

  ///
  /// Translate a database-id back to a pointer.
  ///
  static dbFill* getFill(dbBlock* block, uint oid);
};

///////////////////////////////////////////////////////////////////////////////
///
/// A Region is the element that represents a placement region.
///
///////////////////////////////////////////////////////////////////////////////
class dbRegion : public dbObject
{
 public:
  ///
  /// Get the region name.
  ///
  std::string getName();

  ///
  /// Get the region type.
  ///
  dbRegionType getRegionType();

  ///
  /// Set the region type.
  ///
  void setRegionType(dbRegionType type);

  ///
  /// Get the instances of this region.
  ///
  dbSet<dbInst> getRegionInsts();

  ///
  // Set the value of the invalid flag.
  ///
  void setInvalid(bool v);

  ///
  /// Returns true if the invalid flag is set.
  ///
  bool isInvalid();

  ///
  /// Get the boundaries of this region.
  /// A region may have no boundaries. In this case, you may have to check the
  /// parents of this region. This case can occur when reading DEF GROUPS and
  /// REGIONS. The result is two levels of hierarchy with the boundaries on the
  /// parent.
  ///
  dbSet<dbBox> getBoundaries();

  ///
  /// Add this instance to the region
  ///
  void addInst(dbInst* inst);

  ///
  /// Remove this instance from the region
  ///
  void removeInst(dbInst* inst);

  ///
  /// Get the parent of this region. Returns null of this region has no parent.
  ///
  dbRegion* getParent();

  ///
  /// Get the children of this region.
  ///
  dbSet<dbRegion> getChildren();

  ///
  /// Add child region to this region.
  ///
  /// This method will do nothing if this child already has a parent.
  ///
  void addChild(dbRegion* region);

  ///
  /// Get the block of this region
  ///
  dbBlock* getBlock();

  ///
  /// Create a new region. Returns NULL if a region with this name already
  /// exists in the block.
  ///
  static dbRegion* create(dbBlock* block, const char* name);

  ///
  /// Create a new region. The region will become a child region of parent.
  /// Returns NULL if a region with this name already exists in the block.
  ///
  static dbRegion* create(dbRegion* parent, const char* name);

  ///
  /// Destroy a region.
  ///
  static void destroy(dbRegion* region);

  ///
  /// Destroy a region.
  ///
  static dbSet<dbRegion>::iterator destroy(dbSet<dbRegion>::iterator& itr);

  ///
  /// Translate a database-id back to a pointer.
  ///
  static dbRegion* getRegion(dbBlock* block, uint oid);
};

///////////////////////////////////////////////////////////////////////////////
///
/// A Library is the element that represents a collection of library-cells,
/// called Masters.
///
///////////////////////////////////////////////////////////////////////////////
class dbLib : public dbObject
{
 public:
  ///
  /// Get the library name.
  ///
  std::string getName();

  ///
  /// Get the library name.
  ///
  const char* getConstName();

  ///
  /// Get the Database units per micron.
  ///
  int getDbUnitsPerMicron();

  ///
  /// Get the technology of this library
  ///
  dbTech* getTech();

  ///
  /// Get the master-cells of this library
  ///
  dbSet<dbMaster> getMasters();

  ///
  /// Finds a specific master-cell in the library
  /// Returns NULL if the object was not found.
  ///
  dbMaster* findMaster(const char* name);

  ///
  /// Get the sites of this library
  ///
  dbSet<dbSite> getSites();

  ///
  /// Finds a specific site in the library
  /// Returns NULL if the object was not found.
  ///
  dbSite* findSite(const char* name);

  ///
  /// Get the LEF units of this technology.
  ///
  int getLefUnits();

  ///
  /// Set the LEF units of this technology.
  ///
  void setLefUnits(int units);

  ///
  /// Get the HierarchyDelimeter.
  /// Returns (0) if the delimeter was not set.
  /// A hierarchy delimeter can only be set at the time
  /// a library is created.
  ///
  char getHierarchyDelimeter();

  ///
  /// Set the Bus name delimeters
  ///
  void setBusDelimeters(char left, char right);

  ///
  /// Get the Bus name delimeters
  /// Left and Right are set to "zero" if the bus delimeters
  /// were not set.
  ///
  void getBusDelimeters(char& left, char& right);

  ///
  /// Create a new library.
  ///
  static dbLib* create(dbDatabase* db,
                       const char* name,
                       char hierarchy_delimeter = 0);

  ///
  /// Translate a database-id back to a pointer.
  ///
  static dbLib* getLib(dbDatabase* db, uint oid);

  ///
  /// Destroy a library.
  ///
  static void destroy(dbLib* lib);
};

///////////////////////////////////////////////////////////////////////////////
///
/// A Site is the element that represents a placement site for cells in this
/// library.
///
///////////////////////////////////////////////////////////////////////////////
class dbSite : public dbObject
{
 public:
  ///
  /// Get the site name.
  ///
  std::string getName();

  ///
  /// Get the site name.
  ///
  const char* getConstName();

  ///
  /// Get the width of this site
  ///
  uint getWidth();

  ///
  /// Set the width of this site
  ///
  void setWidth(uint width);

  ///
  /// Get the height of this site
  ///
  uint getHeight();

  ///
  /// Set the height of this site
  ///
  void setHeight(uint height);

  ///
  /// Get the class of this site.
  ///
  dbSiteClass getClass();

  ///
  /// Set the class of this site
  ///
  void setClass(dbSiteClass site_class);

  ///
  /// Mark that this site has X-Symmetry
  ///
  void setSymmetryX();

  ///
  /// Returns true if this site has X-Symmetry
  ///
  bool getSymmetryX();

  ///
  /// Mark that this site has Y-Symmetry
  ///
  void setSymmetryY();

  ///
  /// Returns true if this site has Y-Symmetry
  ///
  bool getSymmetryY();

  ///
  /// Mark that this site has R90-Symmetry
  ///
  void setSymmetryR90();

  ///
  /// Returns true if this site has R90-Symmetry
  ///
  bool getSymmetryR90();

  ///
  /// Get the library of this site.
  ///
  dbLib* getLib();

  ///
  /// Create a new site.
  /// Returns NULL if a site with this name already exists
  ///
  static dbSite* create(dbLib* lib, const char* name);

  ///
  /// Translate a database-id back to a pointer.
  ///
  static dbSite* getSite(dbLib* lib, uint oid);
};

///////////////////////////////////////////////////////////////////////////////
///
/// A Master is the element that represents a master-cell from the library.
///
///////////////////////////////////////////////////////////////////////////////
class dbMaster : public dbObject
{
 public:
  ///
  /// Get the master cell name.
  ///
  std::string getName();

  ///
  /// Get the master cell name.
  ///
  const char* getConstName();

  ///
  /// Get the x,y origin of this master
  ///
  void getOrigin(int& x, int& y);

  ///
  /// Set the x,y origin of this master, default is (0,0)
  ///
  void setOrigin(int x, int y);

  ///
  /// Get the width of this master cell.
  ///
  uint getWidth() const;

  ///
  /// Set the width of this master cell.
  ///
  void setWidth(uint width);

  ///
  /// Get the height of this master cell.
  ///
  uint getHeight() const;

  ///
  /// Set the height of this master cell.
  ///
  void setHeight(uint height);

  ///
  /// is filler cell
  ///
  bool isFiller();

  ///
  /// Get the type of this master cell
  ///
  dbMasterType getType() const;

  ///
  /// Is the type BLOCK or any of its subtypes
  ///
  bool isBlock() const { return getType().isBlock(); }

  ///
  /// Is the type CORE or any of its subtypes
  ///
  bool isCore() const { return getType().isCore(); }

  ///
  /// Is the type PAD or any of its subtypes
  ///
  bool isPad() const { return getType().isPad(); }

  ///
  /// Is the type ENDCAP or any of its subtypes
  ///
  bool isEndCap() const { return getType().isEndCap(); }

  ///
  /// Is the master's type COVER or any of its subtypes
  ///
  bool isCover() const { return getType().isCover(); };

  ///
  /// This master can be placed automatically in the core.
  /// Pad, ring, cover, and none are false.
  ///
  bool isCoreAutoPlaceable();

  ///
  /// Set the type of this master cell
  ///
  void setType(dbMasterType type);

  ///
  /// Get the Logical equivalent of this master
  /// Returns NULL if no equivalent was set.
  ///
  dbMaster* getLEQ();

  ///
  /// Set the Logical equivalent of this master
  /// NOTE: When setting the LEQ, the LEQ should be
  /// constructed to form a LEQ ring. The database
  /// does not enforce this. Typically, if the LEQ is
  /// set in the LEF file, than the LEQ's form a ring.
  ///
  void setLEQ(dbMaster* master);

  ///
  /// Get the Electical equivalent of this master
  /// Returns NULL if no equivalent was set.
  ///
  dbMaster* getEEQ();

  ///
  /// Set the Electical equivalent of this master
  /// NOTE: When setting the EEQ, the EEQ should be
  /// constructed to form a EEQ ring. The database
  /// does not enforce this. Typically, if the EEQ is
  /// set in the LEF file, than the EEQ's form a ring.
  ///
  void setEEQ(dbMaster* master);

  ///
  /// Mark that this site has X-Symmetry
  ///
  void setSymmetryX();

  ///
  /// Returns true if this site has X-Symmetry
  ///
  bool getSymmetryX();

  ///
  /// Mark that this site has Y-Symmetry
  ///
  void setSymmetryY();

  ///
  /// Returns true if this site has Y-Symmetry
  ///
  bool getSymmetryY();

  ///
  /// Mark that this site has R90-Symmetry
  ///
  void setSymmetryR90();

  ///
  /// Returns true if this site has R90-Symmetry
  ///
  bool getSymmetryR90();

  ///
  /// Get the terminals of this master.
  ///
  dbSet<dbMTerm> getMTerms();

  ///
  /// Find a specific master-terminal
  /// Returns NULL if the object was not found.
  ///
  dbMTerm* findMTerm(const char* name);
  dbMTerm* findMTerm(dbBlock* block, const char* name);

  ///
  /// Get the library of this master.
  ///
  dbLib* getLib();

  ///
  /// Get the obstructions of this master
  ///
  dbSet<dbBox> getObstructions();

  ///
  /// Get the placement bounding box of this master.
  ///
  void getPlacementBoundary(Rect& r);

  ///
  /// Apply the suppiled transform to the master obsutrctions and pin
  /// geometries.
  ///
  void transform(dbTransform& t);

  ///
  /// Freeze this master. dbMTerms cannot be added or delete from the master
  /// once it is frozen.
  ///
  void setFrozen();

  ///
  /// Returns true if the master is frozen
  ///
  bool isFrozen();

  ///
  /// Set _sequential of this master.
  ///
  void setSequential(uint v);

  ///
  /// Returns _sequential this master
  ///
  bool isSequential();

  ///
  /// Set _mark of this master.
  ///
  void setMark(uint mark);

  ///
  /// Returns _mark this master
  ///
  uint isMarked();

  bool isSpecialPower();
  void setSpecialPower(bool v);

  ///
  /// Returns the number of mterms of this master.
  ///
  int getMTermCount();

  ///
  /// Set the site of this master.
  /// h
  void setSite(dbSite* site);

  ///
  /// Set the site of this master.
  /// Returns NULL if no site has been set.
  ///
  dbSite* getSite();

  ///
  /// Returns a database unique id for this master.
  ///
  int getMasterId();

  ///
  /// Create a new master.
  /// Returns NULL if a master with this name already exists
  ///
  static dbMaster* create(dbLib* lib, const char* name);

  ///
  /// Translate a database-id back to a pointer.
  ///
  static dbMaster* getMaster(dbLib* lib, uint oid);

  void* staCell();
  void staSetCell(void* cell);
};

///////////////////////////////////////////////////////////////////////////////
///
/// A MTerm is the element that represents a terminal on a Master.
///
///////////////////////////////////////////////////////////////////////////////
class dbMTerm : public dbObject
{
 public:
  ///
  /// Get the master term name.
  ///
  std::string getName();

  ///
  /// Get the master term name.
  ///
  const char* getConstName();

  ///
  /// Get the master term name. Change lib_bus_del to blk_bus_del if needed
  ///
  char* getName(dbInst* inst, char* ttname);
  char* getName(dbBlock* block, dbMaster* master, char* ttname);

  ///
  /// Get the signal type of this master-terminal.
  ///
  dbSigType getSigType();

  ///
  /// Get the IO direction of this master-terminal.
  ///
  dbIoType getIoType();

  ///
  /// Get the shape of this master-terminal.
  ///
  dbMTermShapeType getShape();

  ///
  /// Set mark of this master-terminal.
  ///
  void setMark(uint v);

  ///
  /// get mark of this master-terminal.
  ///
  bool isSetMark();

  ///
  /// Get the master this master-terminal belongs too.
  ///
  dbMaster* getMaster();

  ///
  /// Get the physical pins of this terminal.
  ///
  dbSet<dbMPin> getMPins();

  ///
  /// Get bbox of this term (ie the bbox of the getMPins())
  ///
  Rect getBBox();

  ///
  /// Get the target points of this terminal.
  ///
  dbSet<dbTarget> getTargets();

  ///
  /// Add antenna info that is not specific to an oxide model.
  ///
  void addPartialMetalAreaEntry(double inval, dbTechLayer* refly = NULL);
  void addPartialMetalSideAreaEntry(double inval, dbTechLayer* refly = NULL);
  void addPartialCutAreaEntry(double inval, dbTechLayer* refly = NULL);
  void addDiffAreaEntry(double inval, dbTechLayer* refly = NULL);

  ///
  /// Antenna info that is specific to an oxide model.
  ///
  dbTechAntennaPinModel* createDefaultAntennaModel();
  dbTechAntennaPinModel* createOxide2AntennaModel();

  ///
  /// Access and write antenna rule models -- get functions will return NULL
  /// if model not created.
  ///
  bool hasDefaultAntennaModel() const;
  bool hasOxide2AntennaModel() const;
  dbTechAntennaPinModel* getDefaultAntennaModel() const;
  dbTechAntennaPinModel* getOxide2AntennaModel() const;
  void writeAntennaLef(lefout& writer) const;

  // From LEF's ANTENNADIFFAREA on the MACRO's PIN
  void getDiffArea(std::vector<std::pair<double, dbTechLayer*>>& data);

  void* staPort();
  void staSetPort(void* port);

  ///
  /// Return the index of this mterm on this master.
  /// PREQ: master must be frozen.
  ///
  int getIndex();

  ///
  /// Create a new master terminal.
  /// Returns NULL if a master terminal with this name already exists
  ///
  static dbMTerm* create(dbMaster* master,
                         const char* name,
                         dbIoType io_type = dbIoType(),
                         dbSigType sig_type = dbSigType(),
                         dbMTermShapeType shape_type = dbMTermShapeType());

  ///
  /// Translate a database-id back to a pointer.
  ///
  static dbMTerm* getMTerm(dbMaster* master, uint oid);
};

///////////////////////////////////////////////////////////////////////////////
///
/// A MPin is the element that represents a physical pin on a master-terminal.
///
///////////////////////////////////////////////////////////////////////////////
class dbMPin : public dbObject
{
 public:
  ///
  /// Get the master-terminal this pin belongs too.
  ///
  dbMTerm* getMTerm();

  ///
  /// Get the master this pin belongs too.
  ///
  dbMaster* getMaster();

  ///
  /// Get the geometry of this pin.
  ///
  dbSet<dbBox> getGeometry();

  ///
  /// Get bbox of this pin (ie the bbox of getGeometry())
  ///
  Rect getBBox();

  std::vector<std::vector<odb::dbAccessPoint*>> getPinAccess() const;

  ///
  /// Create a new physical pin.
  ///
  static dbMPin* create(dbMTerm* mterm);

  ///
  /// Translate a database-id back to a pointer.
  ///
  static dbMPin* getMPin(dbMaster* master, uint oid);
};

///////////////////////////////////////////////////////////////////////////////
///
/// A Target is the element that represents a physical target point on a MTerm.
///
///////////////////////////////////////////////////////////////////////////////
class dbTarget : public dbObject
{
 public:
  ///
  /// Get the master this target belongs too.
  ///
  dbMaster* getMaster();

  ///
  /// Get the mterm this target
  ///
  dbMTerm* getMTerm();

  ///
  /// Get the tech-layer this target
  ///
  dbTechLayer* getTechLayer();

  ///
  /// Get the target point of this target.
  ///
  Point getPoint();

  ///
  /// Create a new master terminal.
  /// Returns NULL if a master terminal with this name already exists
  ///
  static dbTarget* create(dbMTerm* mterm, dbTechLayer* layer, Point point);

  ///
  /// Destroy a target
  ///
  static void destroy(dbTarget* t);

  ///
  /// Destroy a target
  ///
  static dbSet<dbTarget>::iterator destroy(dbSet<dbTarget>::iterator& itr);

  ///
  /// Translate a database-id back to a pointer.
  ///
  static dbTarget* getTarget(dbMaster* master, uint oid);
};

///////////////////////////////////////////////////////////////////////////////
///
/// A Tech is the element that represents technology specific data.
///
///////////////////////////////////////////////////////////////////////////////
class dbTech : public dbObject
{
 public:
  ///
  /// Set the Database distance units per micron.
  ///
  /// Legal values are 100, 200, 1000, 2000, 10000, 20000
  ///
  void setDbUnitsPerMicron(int value);

  ///
  /// Get the Database units per micron.
  ///
  int getDbUnitsPerMicron();

  ///
  /// Get the technolgy layers. The layers are ordered from the
  /// bottom mask number to the top mask number.
  ///
  dbSet<dbTechLayer> getLayers();

  ///
  /// Find the technology layer.
  /// Returns NULL if the object was not found.
  ///
  dbTechLayer* findLayer(const char* name);

  ///
  /// Find the technology layer.
  /// Returns NULL if the object was not found.
  ///
  dbTechLayer* findLayer(int layer_number);

  ///
  /// Find the technology routing layer.
  /// Returns NULL if the object was not found.
  ///
  dbTechLayer* findRoutingLayer(int level_number);

  ///
  /// Get the technolgy vias. This includes non-default-rule-vias.
  ///
  dbSet<dbTechVia> getVias();

  ///
  /// Find the technology via.
  /// Returns NULL if the object was not found.
  ///
  dbTechVia* findVia(const char* name);

  ///
  /// Get the LEF units of this technology.
  ///
  int getLefUnits();

  ///
  /// Set the LEF units of this technology.
  ///
  void setLefUnits(int units);

  ///
  /// Get the LEF version in this technology as a number or as a string.
  ///
  double getLefVersion() const;
  const char* getLefVersionStr() const;

  ///
  /// Set the LEF version of this technology, in both number and string form.
  ///
  void setLefVersion(double inver);

  ///
  ///  Get and set the NOWIREEXTENSIONATPIN construct
  ///
  bool hasNoWireExtAtPin() const;
  dbOnOffType getNoWireExtAtPin() const;
  void setNoWireExtAtPin(dbOnOffType intyp);

  ///
  ///  Get and set the NAMESCASESENSITIVE construct
  ///
  dbOnOffType getNamesCaseSensitive() const;
  void setNamesCaseSensitive(dbOnOffType intyp);

  ///
  /// Handle LEF CLEARANCEMEASURE construct
  ///
  bool hasClearanceMeasure() const;
  dbClMeasureType getClearanceMeasure() const;
  void setClearanceMeasure(dbClMeasureType inmeas);

  ///
  /// Handle LEF USEMINSPACING for pins and obstruction separately.
  ///
  bool hasUseMinSpacingObs() const;
  dbOnOffType getUseMinSpacingObs() const;
  void setUseMinSpacingObs(dbOnOffType inval);

  bool hasUseMinSpacingPin() const;
  dbOnOffType getUseMinSpacingPin() const;
  void setUseMinSpacingPin(dbOnOffType inval);

  ///
  ///  Handle MANUFACTURINGGRID construct
  ///  NOTE: Assumes conversion to internal DB units,
  ///  NOT microns or LEF/DEF units
  ///
  bool hasManufacturingGrid() const;
  int getManufacturingGrid() const;
  void setManufacturingGrid(int ingrd);

  ///
  /// Get the number of layers in this technology.
  ///
  int getLayerCount();

  ///
  /// Get the number of routing-layers in this technology.
  ///
  int getRoutingLayerCount();

  ///
  /// Get the number of vias in this technolgy.
  ///
  int getViaCount();

  ///
  /// Get the non-default rules
  ///
  dbSet<dbTechNonDefaultRule> getNonDefaultRules();

  ///
  /// Find a specific rule
  ///
  dbTechNonDefaultRule* findNonDefaultRule(const char* rulename);

  ///
  /// Find a specific rule
  /// Returns NULL if no rule exists.
  ///
  dbTechSameNetRule* findSameNetRule(dbTechLayer* l1, dbTechLayer* l2);

  ///
  /// Get the same-net rules of this non-default rule.
  ///
  void getSameNetRules(std::vector<dbTechSameNetRule*>& rules);

  ///
  ///
  ///
  dbSet<dbTechViaRule> getViaRules();

  ///
  ///
  ///
  dbSet<dbTechViaGenerateRule> getViaGenerateRules();

  ///
  ///
  ///
  dbTechViaRule* findViaRule(const char* name);

  ///
  ///
  ///
  dbTechViaGenerateRule* findViaGenerateRule(const char* name);

  ///
  ///
  ///
  void checkLayer(bool typeChk, bool widthChk, bool pitchChk, bool spacingChk);

  ///
  /// Create a new technology.
  /// Returns NULL if a database technology already exists
  ///
  static dbTech* create(dbDatabase* db, int dbu_per_micron = 1000);

  ///
  /// Translate a database-id back to a pointer.
  ///
  static dbTech* getTech(dbDatabase* db, uint oid);

  ///
  /// Destroy a technology.
  /// TODO: Define what happens to the libs and the chip.
  ///
  static void destroy(dbTech* tech);
};

///////////////////////////////////////////////////////////////////////////////
///
/// A TechVia is the element that represents a specific process VIA in
/// a technolgy.
///
///////////////////////////////////////////////////////////////////////////////
class dbTechVia : public dbObject
{
 public:
  ///
  /// Get the via name.
  ///
  std::string getName();

  ///
  /// Get the via name.
  ///
  const char* getConstName();

  ///
  /// Returns true if this via is a default
  ///
  bool isDefault();

  ///
  /// Set the default flag to true.
  ///
  void setDefault();

  ///
  /// Returns true if this via is a top-of-stack
  ///
  bool isTopOfStack();

  ///
  /// Set the top-of-stack flag to true.
  ///
  void setTopOfStack();

  ///
  /// Get the resitance per square nm
  ///
  double getResistance();

  ///
  /// Set the resitance per square nm
  ///
  void setResistance(double res);

  ///
  /// Set the pattern value of this via.
  /// The pattern is ignored if the pattern is already set on this via
  ///
  void setPattern(const char* pattern);

  ///
  /// Get the pattern value of this via.
  /// Returns and empty ("") string if a pattern has not been set.
  ///
  std::string getPattern();

  ///
  /// Set generate rule that was used to genreate this via.
  ///
  void setViaGenerateRule(dbTechViaGenerateRule* rule);

  ///
  /// Get the generate rule that was used to genreate this via.
  ///
  dbTechViaGenerateRule* getViaGenerateRule();

  ///
  /// Returns true if this via has params.
  ///
  bool hasParams();

  ///
  /// Set via params to generate this via. This method will create the shapes
  /// of this via. All previous shapes are destroyed.
  ///
  void setViaParams(const dbViaParams& params);

  ///
  /// Get the via params used to generate this via.
  ///
  void getViaParams(dbViaParams& params_return);

  ///
  /// Get the technology this via belongs too.
  ///
  dbTech* getTech();

  ///
  /// Get the bbox of this via.
  /// Returns NULL if this via has no shapes.
  ///
  dbBox* getBBox();

  ///
  /// Get the boxes of this VIA
  ///
  dbSet<dbBox> getBoxes();

  ///
  /// Get the upper-most layer of this via reaches
  /// Returns NULL if this via has no shapes.
  ///
  dbTechLayer* getTopLayer();

  ///
  /// Get the lower-most layer of this via reaches
  /// Returns NULL if this via has no shapes.
  ///
  dbTechLayer* getBottomLayer();

  ///
  /// Returns the non-default rule this via belongs too.
  /// Returns NULL if this via is not part of a non-default rule.
  ///
  dbTechNonDefaultRule* getNonDefaultRule();

  ///
  /// Create a new via.
  /// Returns NULL if a via with this name already exists.
  ///
  static dbTechVia* create(dbTech* tech, const char* name);

  ///
  /// Create a new non-default-rule via.
  /// Returns NULL if a via with this name already exists.
  ///
  static dbTechVia* create(dbTechNonDefaultRule* rule, const char* name);
  ///
  /// Create a new non-default-rule via by cloning an existing via (not
  /// necessarily from the same non-default rule
  /// Returns NULL if a via with this name already exists.
  ///
  static dbTechVia* clone(dbTechNonDefaultRule* rule,
                          dbTechVia* invia_,
                          const char* new_name);

  ///
  /// Translate a database-id back to a pointer.
  ///
  static dbTechVia* getTechVia(dbTech* tech, uint oid);
};

///////////////////////////////////////////////////////////////////////////////
///
/// A TechViaRule is the element that represents a LEF VIARULE
///
///////////////////////////////////////////////////////////////////////////////
class dbTechViaRule : public dbObject
{
 public:
  ///
  /// Get the via-rule name.
  ///
  std::string getName();

  ///
  /// Add this via to this rule
  ///
  void addVia(dbTechVia* via);

  ///
  /// Get the number of vias assigned to this rule
  ///
  uint getViaCount();

  ///
  /// Return the via of this index. The index ranges from [0 ... (viaCount-1)]
  ///
  dbTechVia* getVia(uint indx);

  ///
  /// Get the number of layer-rules assigned to this rule
  ///
  uint getViaLayerRuleCount();

  ///
  /// Return the layer-rule of this index. The index ranges from [0 ...
  /// (viaCount-1)]
  ///
  dbTechViaLayerRule* getViaLayerRule(uint indx);

  ///
  /// Create a new via.
  /// Returns NULL if a via-rule with this name already exists.
  ///
  static dbTechViaRule* create(dbTech* tech, const char* name);

  ///
  /// Translate a database-id back to a pointer.
  ///
  static dbTechViaRule* getTechViaRule(dbTech* tech, uint oid);
};

///////////////////////////////////////////////////////////////////////////////
///
/// A TechViaLayerRule is the element that represents a LEF VIARULE LAYER
///
///////////////////////////////////////////////////////////////////////////////
class dbTechViaLayerRule : public dbObject
{
 public:
  ///
  /// Get the layer
  ///
  dbTechLayer* getLayer();

  ///
  /// Get the rule direction
  ///
  dbTechLayerDir getDirection();

  ///
  /// Set the rule direction
  ///
  void setDirection(dbTechLayerDir dir);

  ///
  /// Returns true if width rule is set
  ///
  bool hasWidth();

  ///
  /// Returns the width rule
  ///
  void getWidth(int& minWidth, int& maxWidth);

  ///
  /// Set the width rule
  ///
  void setWidth(int minWidth, int maxWidth);

  ///
  /// Returns true if the enclosure rule is set.
  ///
  bool hasEnclosure();

  ///
  /// Returns the enclosure rule
  ///
  void getEnclosure(int& overhang1, int& overhang2);

  ///
  /// Set the enclosure rule
  ///
  void setEnclosure(int overhang1, int overhang2);

  ///
  /// Returns true if the overhang rule is set.
  ///
  bool hasOverhang();

  ///
  /// Returns the overhang rule
  ///
  int getOverhang();

  ///
  /// Set the overhang rule
  ///
  void setOverhang(int overhang);

  ///
  /// Returns true if the metal-overhang rule is set.
  ///
  bool hasMetalOverhang();

  ///
  /// Returns the overhang rule
  ///
  int getMetalOverhang();

  ///
  /// Set the overhang rule
  ///
  void setMetalOverhang(int overhang);

  ///
  /// returns true if the rect rule is set
  ///
  bool hasRect();

  ///
  /// Get the rect rule
  ///
  void getRect(Rect& r);

  ///
  /// Set the rect rule
  ///
  void setRect(const Rect& r);

  ///
  /// returns true if the spacing rule is set
  ///
  bool hasSpacing();

  ///
  /// Get the spacing rule.
  ///
  void getSpacing(int& x_spacing, int& y_spacing);

  ///
  /// Set the spacing rule.
  ///
  void setSpacing(int x_spacing, int y_spacing);

  ///
  /// Returns true if the resistance rule is set.
  ///
  bool hasResistance();

  ///
  /// Set the resistance
  ///
  void setResistance(double r);

  ///
  /// Get the resistance
  ///
  double getResistance();

  ///
  /// Create a new via-layer_rule.
  ///
  static dbTechViaLayerRule* create(dbTech* tech,
                                    dbTechViaRule* rule,
                                    dbTechLayer* layer);

  ///
  /// Create a new via-layer_rule.
  ///
  static dbTechViaLayerRule* create(dbTech* tech,
                                    dbTechViaGenerateRule* rule,
                                    dbTechLayer* layer);

  ///
  /// Translate a database-id back to a pointer.
  ///
  static dbTechViaLayerRule* getTechViaLayerRule(dbTech* tech, uint oid);
};

///////////////////////////////////////////////////////////////////////////////
///
/// A TechViaGenerateRule is the element that represents a LEF VIARULE GENERATE
///
///////////////////////////////////////////////////////////////////////////////
class dbTechViaGenerateRule : public dbObject
{
 public:
  ///
  /// Get the via-rule name.
  ///
  std::string getName();

  ///
  /// Returns true if this is the default rule.
  ///
  bool isDefault();

  ///
  /// Get the number of layer-rules assigned to this rule
  ///
  uint getViaLayerRuleCount();

  ///
  /// Return the layer-rule of this index. The index ranges from [0 ...
  /// (viaCount-1)]
  ///
  dbTechViaLayerRule* getViaLayerRule(uint indx);

  ///
  /// Create a new via.
  /// Returns NULL if a via-rule with this name already exists.
  ///
  static dbTechViaGenerateRule* create(dbTech* tech,
                                       const char* name,
                                       bool is_default);

  ///
  /// Translate a database-id back to a pointer.
  ///
  static dbTechViaGenerateRule* getTechViaGenerateRule(dbTech* tech, uint oid);
};

///////////////////////////////////////////////////////////////////////////////
///
/// A TechLayerSpacingRule stores a design rule in LEF V5.4 format.
/// These are bound to layers -- a layer may have several design rules to
/// describe required spacing among different widths and parallel lengths.
///
///////////////////////////////////////////////////////////////////////////////

class dbTechLayerSpacingRule : public dbObject
{
 public:
  /// Combine data and predicates for elements of rule
  bool isUnconditional() const;
  uint getSpacing() const;
  bool getLengthThreshold(uint& threshold) const;
  bool getLengthThresholdRange(uint& rmin, uint& rmax) const;
  bool getRange(uint& rmin, uint& rmax) const;
  void setSpacingNotchLengthValid(bool val);
  void setSpacingEndOfNotchWidthValid(bool val);
  bool hasSpacingNotchLength() const;
  bool hasSpacingEndOfNotchWidth() const;
  bool hasRange() const;
  bool hasLengthThreshold() const;
  bool hasUseLengthThreshold() const;
  bool getInfluence(uint& influence) const;
  bool getInfluenceRange(uint& rmin, uint& rmax) const;
  bool getRangeRange(uint& rmin, uint& rmax) const;
  bool getAdjacentCuts(uint& numcuts,
                       uint& within,
                       uint& spacing,
                       bool& except_same_pgnet) const;
  bool getCutLayer4Spacing(dbTechLayer*& outly) const;
  bool getCutStacking() const;
  bool getCutCenterToCenter() const;
  bool getCutSameNet() const;
  bool getCutParallelOverlap() const;
  uint getCutArea() const;
  void writeLef(lefout& writer) const;

  void setSameNetPgOnly(bool pgonly);
  bool getSameNetPgOnly();
  void setLengthThreshold(uint threshold);
  void setSpacing(uint spacing);
  void setLengthThresholdRange(uint rmin, uint rmax);
  void setRange(uint rmin, uint rmax);
  void setUseLengthThreshold();
  void setInfluence(uint influence);
  void setInfluenceRange(uint rmin, uint rmax);
  void setRangeRange(uint rmin, uint rmax);
  void setAdjacentCuts(uint numcuts,
                       uint within,
                       uint spacing,
                       bool except_same_pgnet);
  void setCutLayer4Spacing(dbTechLayer* cutly);
  void setCutStacking(bool stacking);
  void setCutCenterToCenter(bool c2c);
  void setCutSameNet(bool same_net);
  void setCutParallelOverlap(bool overlap);
  void setCutArea(uint area);
  void setEol(uint width,
              uint within,
              bool parallelEdge,
              uint parallelSpace,
              uint parallelWithin,
              bool twoEdges);
  bool getEol(uint& width,
              uint& within,
              bool& parallelEdge,
              uint& parallelSpace,
              uint& parallelWithin,
              bool& twoEdges) const;

  ///
  /// Create a new layer spacing rule.
  /// Returns pointer to newly created object
  ///
  static dbTechLayerSpacingRule* create(dbTechLayer* inly);
  static dbTechLayerSpacingRule* getTechLayerSpacingRule(dbTechLayer* inly,
                                                         uint dbid);
};

///////////////////////////////////////////////////////////////////////////////
///
/// A dbTechMinCutRule stores rules for minimum cuts
/// in LEF V5.5 format.
/// These are bound to layers -- a layer may have several minimum cut rules to
/// describe required cuts at intersections of  different widths and
/// protrusion lengths.
///
///////////////////////////////////////////////////////////////////////////////

class dbTechMinCutRule : public dbObject
{
 public:
  bool getMinimumCuts(uint& numcuts, uint& width) const;
  void setMinimumCuts(uint numcuts,
                      uint width,
                      bool above_only,
                      bool below_only);
  bool getCutDistance(uint& cut_distance) const;
  void setCutDistance(uint cut_distance);
  bool getLengthForCuts(uint& length, uint& distance) const;
  void setLengthForCuts(uint length, uint distance);
  bool isAboveOnly() const;
  bool isBelowOnly() const;
  void writeLef(lefout& writer) const;
  static dbTechMinCutRule* create(dbTechLayer* inly);
  static dbTechMinCutRule* getMinCutRule(dbTechLayer* inly, uint dbid);
};

///////////////////////////////////////////////////////////////////////////////
///
/// A dbTechMinEncRule stores rules for minimum enclosure area
/// in LEF V5.5 format.
/// These are bound to layers -- a layer may have several minimum enclosure
/// rules to describe connections to wires of different widths
///
///////////////////////////////////////////////////////////////////////////////

class dbTechMinEncRule : public dbObject
{
 public:
  bool getEnclosure(uint& area) const;
  void setEnclosure(uint area);
  bool getEnclosureWidth(uint& width) const;
  void setEnclosureWidth(uint width);
  void writeLef(lefout& writer) const;

  static dbTechMinEncRule* create(dbTechLayer* inly);
  static dbTechMinEncRule* getMinEncRule(dbTechLayer* inly, uint dbid);
};

///////////////////////////////////////////////////////////////////////////////
///
/// A dbTechV55InfluenceEntry stores an entry in the table for V5.5 format
/// influence spacing rules.
/// Influence spacing in V5.5 describes the required spacing (_spacing) for
/// any wire within a distance (_within) a wire of width (_width).
/// These are bound to layers.
///
///////////////////////////////////////////////////////////////////////////////

class dbTechV55InfluenceEntry : public dbObject
{
 public:
  bool getV55InfluenceEntry(uint& width, uint& within, uint& spacing) const;
  void setV55InfluenceEntry(const uint& width,
                            const uint& within,
                            const uint& spacing);
  void writeLef(lefout& writer) const;

  static dbTechV55InfluenceEntry* create(dbTechLayer* inly);
  static dbTechV55InfluenceEntry* getV55InfluenceEntry(dbTechLayer* inly,
                                                       uint dbid);
};

///////////////////////////////////////////////////////////////////////////////
///
/// A dbTechLayerAntennaRule expresses a single antenna rule for a given layer.
///
///////////////////////////////////////////////////////////////////////////////

class dbTechLayerAntennaRule : public dbObject
{
 public:
  bool isValid() const;
  void writeLef(lefout& writer) const;

  void setGatePlusDiffFactor(double factor);
  void setAreaMinusDiffFactor(double factor);

  void setAreaFactor(double factor, bool diffuse = false);
  void setSideAreaFactor(double factor, bool diffuse = false);

  bool hasAreaFactor() const;
  bool hasSideAreaFactor() const;

  double getAreaFactor() const;
  double getSideAreaFactor() const;

  bool isAreaFactorDiffUseOnly() const;
  bool isSideAreaFactorDiffUseOnly() const;

  bool hasAntennaCumRoutingPlusCut() const;
  void setAntennaCumRoutingPlusCut(bool value = true);

  // If return value is 0 then the value is unset
  double getPAR() const;
  double getCAR() const;
  double getPSR() const;
  double getCSR() const;
  double getGatePlusDiffFactor() const;
  double getAreaMinusDiffFactor() const;

  void setPAR(double ratio);
  void setCAR(double ratio);
  void setPSR(double ratio);
  void setCSR(double ratio);

  // if indices.size()==0 then these are unset
  // if indices.size()==1 then this is a single value rather than a PWL
  struct pwl_pair
  {
    const std::vector<double>& indices;
    const std::vector<double>& ratios;
  };

  pwl_pair getDiffPAR() const;
  pwl_pair getDiffCAR() const;
  pwl_pair getDiffPSR() const;
  pwl_pair getDiffCSR() const;
  pwl_pair getAreaDiffReduce() const;

  // PWL
  void setDiffPAR(const std::vector<double>& diff_idx,
                  const std::vector<double>& ratios);
  void setDiffCAR(const std::vector<double>& diff_idx,
                  const std::vector<double>& ratios);
  void setDiffPSR(const std::vector<double>& diff_idx,
                  const std::vector<double>& ratios);
  void setDiffCSR(const std::vector<double>& diff_idx,
                  const std::vector<double>& ratios);

  // Single value
  void setDiffPAR(double ratio);
  void setDiffCAR(double ratio);
  void setDiffPSR(double ratio);
  void setDiffCSR(double ratio);

  void setAreaDiffReduce(const std::vector<double>& areas,
                         const std::vector<double>& factors);

  static dbTechLayerAntennaRule* getAntennaRule(dbTech* inly, uint dbid);
};

///////////////////////////////////////////////////////////////////////////////
///
/// A dbTechAntennaPinModel contains model specific antenna info for a pin
///
///////////////////////////////////////////////////////////////////////////////

class dbTechAntennaPinModel : public dbObject
{
 public:
  void addGateAreaEntry(double inval, dbTechLayer* refly = NULL);
  void addMaxAreaCAREntry(double inval, dbTechLayer* refly = NULL);
  void addMaxSideAreaCAREntry(double inval, dbTechLayer* refly = NULL);
  void addMaxCutCAREntry(double inval, dbTechLayer* refly = NULL);

  void getGateArea(std::vector<std::pair<double, dbTechLayer*>>& data);
  void getMaxAreaCAR(std::vector<std::pair<double, dbTechLayer*>>& data);
  void getMaxSideAreaCAR(std::vector<std::pair<double, dbTechLayer*>>& data);
  void getMaxCutCAR(std::vector<std::pair<double, dbTechLayer*>>& data);

  void writeLef(dbTech* tech, lefout& writer) const;

  static dbTechAntennaPinModel* getAntennaPinModel(dbMaster* master, uint dbid);
};

///////////////////////////////////////////////////////////////////////////////
///
/// A NonDefaultRule is the element that represents a Non-default technology
/// rule.
///
///////////////////////////////////////////////////////////////////////////////
class dbTechNonDefaultRule : public dbObject
{
 public:
  ///
  /// Get the rule name.
  ///
  std::string getName();

  ///
  /// Get the rule name.
  ///
  const char* getConstName();

  ///
  /// Returns true if this rule is a block rule
  ///
  bool isBlockRule();

  ///
  /// Find a specific layer-rule.
  /// Returns NULL if there is no layer-rule.
  ///
  dbTechLayerRule* getLayerRule(dbTechLayer* layer);

  ///
  /// Get the vias of this non-default rule.
  ///
  void getLayerRules(std::vector<dbTechLayerRule*>& layer_rules);

  ///
  /// Get the vias of this non-default rule.
  ///
  void getVias(std::vector<dbTechVia*>& vias);

  ///
  /// Find a specific rule
  /// Returns NULL if no rule exists.
  ///
  dbTechSameNetRule* findSameNetRule(dbTechLayer* l1, dbTechLayer* l2);

  ///
  /// Get the same-net rules of this non-default rule.
  ///
  void getSameNetRules(std::vector<dbTechSameNetRule*>& rules);

  /////////////////////////
  // 5.6 DEF additions
  /////////////////////////

  ///
  /// Set the hard spacing rule.
  ///
  bool getHardSpacing();

  ///
  /// Get the hard spacing rule.
  ///
  void setHardSpacing(bool value);

  ///
  ///  Add a use via.
  ///
  void addUseVia(dbTechVia* via);

  ///
  ///  Get vias to use.
  ///
  void getUseVias(std::vector<dbTechVia*>& vias);

  ///
  ///  Add a use via.
  ///
  void addUseViaRule(dbTechViaGenerateRule* rule);

  ///
  ///  Get vias to use.
  ///
  void getUseViaRules(std::vector<dbTechViaGenerateRule*>& rules);

  ///
  /// Assign a minimum number of cuts to this cut-layer
  ///
  void setMinCuts(dbTechLayer* cut_layer, int count);

  ///
  /// Get the minimum number of cuts for this cut-layer.
  ///
  /// Returns false if a value has not been specified.
  ///
  bool getMinCuts(dbTechLayer* cut_layer, int& count);

  ///
  /// Create a new non-default-rule.
  /// Returns NULL if a non-default-rule with this name already exists
  ///
  static dbTechNonDefaultRule* create(dbTech* tech, const char* name);

  ///
  /// Create a new non-default-rule.
  /// Returns NULL if a non-default-rule with this name already exists
  ///
  static dbTechNonDefaultRule* create(dbBlock* block, const char* name);

  ///
  /// Translate a database-id back to a pointer.
  ///
  static dbTechNonDefaultRule* getTechNonDefaultRule(dbTech* tech, uint oid);

  ///
  /// Translate a database-id back to a pointer.
  ///
  static dbTechNonDefaultRule* getTechNonDefaultRule(dbBlock* block, uint oid);
};

///////////////////////////////////////////////////////////////////////////////
///
/// A TechLayerRule is the element that represents a non-default layer
/// rule.
///
///////////////////////////////////////////////////////////////////////////////
class dbTechLayerRule : public dbObject
{
 public:
  ///
  /// Get the layer this rule represents
  ///
  dbTechLayer* getLayer();

  ///
  /// Returns true if this rule is a block rule
  ///
  bool isBlockRule();

  ///
  /// Get the non-default-rule this layer-rule belongs too.
  ///
  dbTechNonDefaultRule* getNonDefaultRule();

  ///
  /// Get the minimum path-width.
  ///
  int getWidth();

  ///
  /// Set the minimum path-width.
  ///
  void setWidth(int width);

  ///
  /// Get the minimum object-to-object spacing.
  ///
  int getSpacing();

  ///
  /// Set the minimum object-to-object spacing.
  ///
  void setSpacing(int spacing);

  ///
  /// Get the resitance per square nm
  ///
  double getResistance();

  ///
  /// Set the resitance per square nm
  ///
  void setResistance(double res);

  ///
  /// Get the capacitance per square nm
  ///
  double getCapacitance();

  ///
  /// Set the capacitance per square nm
  ///
  void setCapacitance(double cap);

  ///
  /// Get the edge capacitance
  ///
  double getEdgeCapacitance();

  ///
  /// Set the edge capacitance
  ///
  void setEdgeCapacitance(double cap);

  ///
  /// Get the edge capacitance
  ///
  uint getWireExtension();

  ///
  /// Set the edge capacitance
  ///
  void setWireExtension(uint ext);

  ///
  /// Create a new layer-rule.
  /// Returns NULL if a layer-rule for this layer already exists.
  ///
  static dbTechLayerRule* create(dbTechNonDefaultRule* rule,
                                 dbTechLayer* layer);

  ///
  /// Translate a database-id back to a pointer.
  ///
  static dbTechLayerRule* getTechLayerRule(dbTech* tech, uint oid);

  ///
  /// Translate a database-id back to a pointer.
  ///
  static dbTechLayerRule* getTechLayerRule(dbBlock* block, uint oid);
};

///////////////////////////////////////////////////////////////////////////////
///
/// A TechSameNetRule
///
///////////////////////////////////////////////////////////////////////////////
class dbTechSameNetRule : public dbObject
{
 public:
  ///
  /// Get the layer this rule represents
  ///
  dbTechLayer* getLayer1();

  ///
  /// Get the layer this rule represents
  ///
  dbTechLayer* getLayer2();

  ///
  /// Get the minimum net-to-net spacing.
  ///
  int getSpacing();

  ///
  /// Set the minimum net-to-net spacing.
  ///
  void setSpacing(int spacing);

  ///
  /// Set the flag to allow stacked vias, the default value is false.
  ///
  void setAllowStackedVias(bool value);

  ///
  /// Get the allow stacked vias flag.
  ///
  bool getAllowStackedVias();

  ///
  /// Create a new default samenet rule.
  /// Returns NULL if a rule already exists between these layers.
  ///
  static dbTechSameNetRule* create(dbTechLayer* layer1, dbTechLayer* layer2);
  ///
  /// Create a new non-default samenet rule.
  /// Returns NULL if a rule already exists between these layers.
  ///
  static dbTechSameNetRule* create(dbTechNonDefaultRule* rule,
                                   dbTechLayer* layer1,
                                   dbTechLayer* layer2);

  ///
  /// Translate a database-id back to a pointer.
  ///
  static dbTechSameNetRule* getTechSameNetRule(dbTech* tech, uint oid);
};

class dbViaParams : private _dbViaParams
// class dbViaParams : public _dbViaParams
{
  friend class dbVia;
  friend class dbTechVia;
  dbTech* _tech;

  dbViaParams(const _dbViaParams& p);

 public:
  dbViaParams();
  dbViaParams(const dbViaParams& p);
  ~dbViaParams();

  int getXCutSize() const;
  int getYCutSize() const;
  int getXCutSpacing() const;
  int getYCutSpacing() const;
  int getXTopEnclosure() const;
  int getYTopEnclosure() const;
  int getXBottomEnclosure() const;
  int getYBottomEnclosure() const;
  int getNumCutRows() const;
  int getNumCutCols() const;
  int getXOrigin() const;
  int getYOrigin() const;
  int getXTopOffset() const;
  int getYTopOffset() const;
  int getXBottomOffset() const;
  int getYBottomOffset() const;
  dbTechLayer* getTopLayer() const;
  dbTechLayer* getCutLayer() const;
  dbTechLayer* getBottomLayer() const;

  void setXCutSize(int value);
  void setYCutSize(int value);
  void setXCutSpacing(int value);
  void setYCutSpacing(int value);
  void setXTopEnclosure(int value);
  void setYTopEnclosure(int value);
  void setXBottomEnclosure(int value);
  void setYBottomEnclosure(int value);
  void setNumCutRows(int value);
  void setNumCutCols(int value);
  void setXOrigin(int value);
  void setYOrigin(int value);
  void setXTopOffset(int value);
  void setYTopOffset(int value);
  void setXBottomOffset(int value);
  void setYBottomOffset(int value);
  void setTopLayer(dbTechLayer* layer);
  void setCutLayer(dbTechLayer* layer);
  void setBottomLayer(dbTechLayer* layer);
};

// Generator Code Begin ClassDefinition

class dbTechLayer : public dbObject
{
 public:
  enum LEF58_TYPE
  {
    NONE,
    NWELL,
    PWELL,
    ABOVEDIEEDGE,
    BELOWDIEEDGE,
    DIFFUSION,
    TRIMPOLY,
    MIMCAP,
    STACKEDMIMCAP
  };
  // User Code Begin dbTechLayerEnums
  // User Code End dbTechLayerEnums

  dbSet<dbTechLayerCutClassRule> getTechLayerCutClassRules() const;

  dbTechLayerCutClassRule* findTechLayerCutClassRule(const char* name) const;

  dbSet<dbTechLayerSpacingEolRule> getTechLayerSpacingEolRules() const;

  dbSet<dbTechLayerCutSpacingRule> getTechLayerCutSpacingRules() const;

  dbSet<dbTechLayerMinStepRule> getTechLayerMinStepRules() const;

  dbSet<dbTechLayerCornerSpacingRule> getTechLayerCornerSpacingRules() const;

  dbSet<dbTechLayerSpacingTablePrlRule> getTechLayerSpacingTablePrlRules()
      const;

  dbSet<dbTechLayerCutSpacingTableOrthRule>
  getTechLayerCutSpacingTableOrthRules() const;

  dbSet<dbTechLayerCutSpacingTableDefRule> getTechLayerCutSpacingTableDefRules()
      const;

  dbSet<dbTechLayerCutEnclosureRule> getTechLayerCutEnclosureRules() const;

  dbSet<dbTechLayerEolExtensionRule> getTechLayerEolExtensionRules() const;

  dbSet<dbTechLayerArraySpacingRule> getTechLayerArraySpacingRules() const;

  dbSet<dbTechLayerEolKeepOutRule> getTechLayerEolKeepOutRules() const;

  dbSet<dbTechLayerWidthTableRule> getTechLayerWidthTableRules() const;

  dbSet<dbTechLayerMinCutRule> getTechLayerMinCutRules() const;

  void setRectOnly(bool rect_only);

  bool isRectOnly() const;

  void setRightWayOnGridOnly(bool right_way_on_grid_only);

  bool isRightWayOnGridOnly() const;

  void setRightWayOnGridOnlyCheckMask(bool right_way_on_grid_only_check_mask);

  bool isRightWayOnGridOnlyCheckMask() const;

  void setRectOnlyExceptNonCorePins(bool rect_only_except_non_core_pins);

  bool isRectOnlyExceptNonCorePins() const;

  // User Code Begin dbTechLayer
  int findV55Spacing(const int width, const int prl) const;

  int findTwSpacing(const int width1, const int width2, const int prl) const;

  void setLef58Type(LEF58_TYPE type);

  LEF58_TYPE getLef58Type() const;

  ///
  /// Get the layer name.
  ///
  std::string getName() const;

  ///
  /// Get the layer name.
  ///
  const char* getConstName() const;

  ///
  /// Returns true if this layer has an alias.
  ///
  bool hasAlias();

  ///
  /// Get the layer alias.
  ///
  std::string getAlias();

  ///
  /// Set the layer alias.
  ///
  void setAlias(const char* alias);

  ///
  /// Get the minimum path-width.
  ///
  uint getWidth() const;
  void setWidth(int width);

  ///
  /// Get the minimum object-to-object spacing.
  ///
  int getSpacing();
  void setSpacing(int spacing);

  ///
  /// Get the minimum spacing to a wide line.
  ///
  int getSpacing(int width, int length = 0);

  ///
  /// The number of masks for this layer (aka double/triple patterning).
  /// Allowable values are in [1, 3].
  ///
  uint getNumMasks() const;
  void setNumMasks(uint number);

  ///
  /// Get the low end of the uppermost range for wide wire design rules.
  ///
  void getMaxWideDRCRange(int& owidth, int& olength);
  void getMinWideDRCRange(int& owidth, int& olength);

  /// Get the collection of spacing rules for the object, assuming
  /// coding in LEF 5.4 format.
  /// Return false if rules not encoded in this format.
  /// Contents of sp_rules are undefined if function returns false.
  ///
  bool getV54SpacingRules(dbSet<dbTechLayerSpacingRule>& sp_rules) const;

  ///
  /// API for version 5.5 spacing rules, expressed as a 2D matrix with
  /// index tables  LEF 5.4 and 5.5 rules should not co-exist -- although
  /// this is not enforced here.
  /// V5.4 and V5.5 spacing rules are optional -- in this case there is a
  /// single spacing value for all length/width combinations.
  ///
  bool hasV55SpacingRules() const;
  bool getV55SpacingWidthsAndLengths(std::vector<uint>& width_idx,
                                     std::vector<uint>& length_idx) const;
  void printV55SpacingRules(lefout& writer) const;
  bool getV55SpacingTable(std::vector<std::vector<uint>>& sptbl) const;

  void initV55LengthIndex(uint numelems);
  void addV55LengthEntry(uint length);
  void initV55WidthIndex(uint numelems);
  void addV55WidthEntry(uint width);
  void initV55SpacingTable(uint numrows, uint numcols);
  void addV55SpacingTableEntry(uint inrow, uint incol, uint spacing);

  bool getV55InfluenceRules(std::vector<dbTechV55InfluenceEntry*>& inf_tbl);
  dbSet<dbTechV55InfluenceEntry> getV55InfluenceEntries();

  ///
  /// API for version 5.7 two widths spacing rules, expressed as a 2D matrix
  /// with index tables
  ///
  bool hasTwoWidthsSpacingRules() const;
  void printTwoWidthsSpacingRules(lefout& writer) const;
  bool getTwoWidthsSpacingTable(std::vector<std::vector<uint>>& sptbl) const;
  uint getTwoWidthsSpacingTableNumWidths() const;
  uint getTwoWidthsSpacingTableWidth(uint row) const;
  bool getTwoWidthsSpacingTableHasPRL(uint row) const;
  uint getTwoWidthsSpacingTablePRL(uint row) const;
  uint getTwoWidthsSpacingTableEntry(uint row, uint col) const;

  void initTwoWidths(uint num_widths);
  void addTwoWidthsIndexEntry(uint width, int parallel_run_length = -1);
  void addTwoWidthsSpacingTableEntry(uint inrow, uint incol, uint spacing);
  ///
  ///  create container for layer specific antenna rules
  ///  currently only oxide1 (default) and oxide2 models supported.
  ///
  dbTechLayerAntennaRule* createDefaultAntennaRule();
  dbTechLayerAntennaRule* createOxide2AntennaRule();

  ///
  /// Access and write antenna rule models -- get functions will return NULL
  /// if model not created.
  ///
  bool hasDefaultAntennaRule() const;
  bool hasOxide2AntennaRule() const;
  dbTechLayerAntennaRule* getDefaultAntennaRule() const;
  dbTechLayerAntennaRule* getOxide2AntennaRule() const;
  void writeAntennaRulesLef(lefout& writer) const;

  ///
  ///
  /// Get collection of minimum cuts, minimum enclosure rules, if exist
  ///
  bool getMinimumCutRules(std::vector<dbTechMinCutRule*>& cut_rules);
  bool getMinEnclosureRules(std::vector<dbTechMinEncRule*>& enc_rules);

  dbSet<dbTechMinCutRule> getMinCutRules();
  dbSet<dbTechMinEncRule> getMinEncRules();

  ///
  /// Get/Set the minimum feature size (pitch).
  ///
  int getPitch();
  int getPitchX();
  int getPitchY();
  void setPitch(int pitch);
  void setPitchXY(int pitch_x, int pitch_y);
  bool hasXYPitch();

  int getOffset();
  int getOffsetX();
  int getOffsetY();
  void setOffset(int pitch);
  void setOffsetXY(int pitch_x, int pitch_y);
  bool hasXYOffset();

  ///
  ///  Get THICKNESS in DB units, and return indicator of existence.
  ///  Do not trust value of output parm if return value is false.
  ///
  bool getThickness(uint& inthk) const;
  void setThickness(uint thickness);

  ///
  ///  Get/set AREA parameter.  This interface is used when a
  ///  reasonable default exists.
  ///
  bool hasArea() const;
  double getArea() const;
  void setArea(double area);

  ///
  ///  Get/set MAXWIDTH parameter.  This interface is used when a
  ///  reasonable default exists.
  ///
  bool hasMaxWidth() const;
  uint getMaxWidth() const;
  void setMaxWidth(uint max_width);

  ///
  ///  Get/set min width parameter.
  ///
  uint getMinWidth() const;
  void setMinWidth(uint max_width);

  ///
  ///  Get/set MINSTEP parameter.  This interface is used when a
  ///  reasonable default exists.
  ///
  bool hasMinStep() const;
  uint getMinStep() const;
  void setMinStep(uint min_step);

  dbTechLayerMinStepType getMinStepType() const;
  void setMinStepType(dbTechLayerMinStepType type);

  bool hasMinStepMaxLength() const;
  uint getMinStepMaxLength() const;
  void setMinStepMaxLength(uint length);

  bool hasMinStepMaxEdges() const;
  uint getMinStepMaxEdges() const;
  void setMinStepMaxEdges(uint edges);

  ///
  ///  Get/set PROTRUSIONWIDTH parameter.  This interface is used when a
  ///  reasonable default exists.
  ///
  bool hasProtrusion() const;
  uint getProtrusionWidth() const;
  uint getProtrusionLength() const;
  uint getProtrusionFromWidth() const;
  void setProtrusion(uint pt_width, uint pt_length, uint pt_from_width);

  /// Get the layer-type
  ///
  dbTechLayerType getType();

  ///
  /// Get/Set the layer-direction
  ///
  dbTechLayerDir getDirection();
  void setDirection(dbTechLayerDir direction);

  ///
  /// Get/Set the resistance (ohms per square for routing layers;
  ///                         ohms per cut on via layers)
  ///
  double getResistance();
  void setResistance(double res);

  ///
  /// Get/Set the capacitance (pF per square micron)
  ///
  double getCapacitance();
  void setCapacitance(double cap);

  ///
  /// Get/Set the edge capacitance (pF per micron)
  ///
  double getEdgeCapacitance();
  void setEdgeCapacitance(double cap);

  ///
  /// Get/Set the wire extension
  ///
  uint getWireExtension();
  void setWireExtension(uint ext);

  ///
  /// Get mask-order number of this layer.
  ///
  int getNumber() const;

  ///
  /// Get routing-level of this routing layer. The routing level
  /// is from [1-num_layers]. This function returns 0, if this
  /// layer is not a routing layer.
  ///
  /// This layer is really intended for signal routing.  In LEF you
  /// can have layers that have "TYPE ROUTING" but aren't really
  /// for routing signal nets (e.g. MIMCAP, STACKEDMIMCAP).
  /// These layers will return zero.
  ///
  int getRoutingLevel();

  ///
  /// Get the layer below this layer.
  /// Returns NULL if at bottom of layer stack.
  ///
  dbTechLayer* getLowerLayer();

  ///
  /// Get the layer above this layer.
  /// Returns NULL if at top of layer stack.
  ///
  dbTechLayer* getUpperLayer();

  ///
  /// Get the technology this layer belongs too.
  ///
  dbTech* getTech();

  ///
  /// Create a new layer. The mask order is implicit in the create order.
  /// Returns NULL if a layer with this name already exists
  ///
  static dbTechLayer* create(dbTech* tech,
                             const char* name,
                             dbTechLayerType type);

  ///
  /// Translate a database-id back to a pointer.
  ///
  static dbTechLayer* getTechLayer(dbTech* tech, uint oid);
  // User Code End dbTechLayer
};

class dbTechLayerSpacingEolRule : public dbObject
{
 public:
  // User Code Begin dbTechLayerSpacingEolRuleEnums
  // User Code End dbTechLayerSpacingEolRuleEnums

  void setEolSpace(int eol_space);

  int getEolSpace() const;

  void setEolWidth(int eol_width);

  int getEolWidth() const;

  void setWrongDirSpace(int wrong_dir_space);

  int getWrongDirSpace() const;

  void setOppositeWidth(int opposite_width);

  int getOppositeWidth() const;

  void setEolWithin(int eol_within);

  int getEolWithin() const;

  void setWrongDirWithin(int wrong_dir_within);

  int getWrongDirWithin() const;

  void setExactWidth(int exact_width);

  int getExactWidth() const;

  void setOtherWidth(int other_width);

  int getOtherWidth() const;

  void setFillTriangle(int fill_triangle);

  int getFillTriangle() const;

  void setCutClass(int cut_class);

  int getCutClass() const;

  void setWithCutSpace(int with_cut_space);

  int getWithCutSpace() const;

  void setEnclosureEndWidth(int enclosure_end_width);

  int getEnclosureEndWidth() const;

  void setEnclosureEndWithin(int enclosure_end_within);

  int getEnclosureEndWithin() const;

  void setEndPrlSpace(int end_prl_space);

  int getEndPrlSpace() const;

  void setEndPrl(int end_prl);

  int getEndPrl() const;

  void setEndToEndSpace(int end_to_end_space);

  int getEndToEndSpace() const;

  void setOneCutSpace(int one_cut_space);

  int getOneCutSpace() const;

  void setTwoCutSpace(int two_cut_space);

  int getTwoCutSpace() const;

  void setExtension(int extension);

  int getExtension() const;

  void setWrongDirExtension(int wrong_dir_extension);

  int getWrongDirExtension() const;

  void setOtherEndWidth(int other_end_width);

  int getOtherEndWidth() const;

  void setMaxLength(int max_length);

  int getMaxLength() const;

  void setMinLength(int min_length);

  int getMinLength() const;

  void setParSpace(int par_space);

  int getParSpace() const;

  void setParWithin(int par_within);

  int getParWithin() const;

  void setParPrl(int par_prl);

  int getParPrl() const;

  void setParMinLength(int par_min_length);

  int getParMinLength() const;

  void setEncloseDist(int enclose_dist);

  int getEncloseDist() const;

  void setCutToMetalSpace(int cut_to_metal_space);

  int getCutToMetalSpace() const;

  void setMinAdjLength(int min_adj_length);

  int getMinAdjLength() const;

  void setMinAdjLength1(int min_adj_length1);

  int getMinAdjLength1() const;

  void setMinAdjLength2(int min_adj_length2);

  int getMinAdjLength2() const;

  void setNotchLength(int notch_length);

  int getNotchLength() const;

  void setExactWidthValid(bool exact_width_valid);

  bool isExactWidthValid() const;

  void setWrongDirSpacingValid(bool wrong_dir_spacing_valid);

  bool isWrongDirSpacingValid() const;

  void setOppositeWidthValid(bool opposite_width_valid);

  bool isOppositeWidthValid() const;

  void setWithinValid(bool within_valid);

  bool isWithinValid() const;

  void setWrongDirWithinValid(bool wrong_dir_within_valid);

  bool isWrongDirWithinValid() const;

  void setSameMaskValid(bool same_mask_valid);

  bool isSameMaskValid() const;

  void setExceptExactWidthValid(bool except_exact_width_valid);

  bool isExceptExactWidthValid() const;

  void setFillConcaveCornerValid(bool fill_concave_corner_valid);

  bool isFillConcaveCornerValid() const;

  void setWithcutValid(bool withcut_valid);

  bool isWithcutValid() const;

  void setCutClassValid(bool cut_class_valid);

  bool isCutClassValid() const;

  void setWithCutAboveValid(bool with_cut_above_valid);

  bool isWithCutAboveValid() const;

  void setEnclosureEndValid(bool enclosure_end_valid);

  bool isEnclosureEndValid() const;

  void setEnclosureEndWithinValid(bool enclosure_end_within_valid);

  bool isEnclosureEndWithinValid() const;

  void setEndPrlSpacingValid(bool end_prl_spacing_valid);

  bool isEndPrlSpacingValid() const;

  void setPrlValid(bool prl_valid);

  bool isPrlValid() const;

  void setEndToEndValid(bool end_to_end_valid);

  bool isEndToEndValid() const;

  void setCutSpacesValid(bool cut_spaces_valid);

  bool isCutSpacesValid() const;

  void setExtensionValid(bool extension_valid);

  bool isExtensionValid() const;

  void setWrongDirExtensionValid(bool wrong_dir_extension_valid);

  bool isWrongDirExtensionValid() const;

  void setOtherEndWidthValid(bool other_end_width_valid);

  bool isOtherEndWidthValid() const;

  void setMaxLengthValid(bool max_length_valid);

  bool isMaxLengthValid() const;

  void setMinLengthValid(bool min_length_valid);

  bool isMinLengthValid() const;

  void setTwoSidesValid(bool two_sides_valid);

  bool isTwoSidesValid() const;

  void setEqualRectWidthValid(bool equal_rect_width_valid);

  bool isEqualRectWidthValid() const;

  void setParallelEdgeValid(bool parallel_edge_valid);

  bool isParallelEdgeValid() const;

  void setSubtractEolWidthValid(bool subtract_eol_width_valid);

  bool isSubtractEolWidthValid() const;

  void setParPrlValid(bool par_prl_valid);

  bool isParPrlValid() const;

  void setParMinLengthValid(bool par_min_length_valid);

  bool isParMinLengthValid() const;

  void setTwoEdgesValid(bool two_edges_valid);

  bool isTwoEdgesValid() const;

  void setSameMetalValid(bool same_metal_valid);

  bool isSameMetalValid() const;

  void setNonEolCornerOnlyValid(bool non_eol_corner_only_valid);

  bool isNonEolCornerOnlyValid() const;

  void setParallelSameMaskValid(bool parallel_same_mask_valid);

  bool isParallelSameMaskValid() const;

  void setEncloseCutValid(bool enclose_cut_valid);

  bool isEncloseCutValid() const;

  void setBelowValid(bool below_valid);

  bool isBelowValid() const;

  void setAboveValid(bool above_valid);

  bool isAboveValid() const;

  void setCutSpacingValid(bool cut_spacing_valid);

  bool isCutSpacingValid() const;

  void setAllCutsValid(bool all_cuts_valid);

  bool isAllCutsValid() const;

  void setToConcaveCornerValid(bool to_concave_corner_valid);

  bool isToConcaveCornerValid() const;

  void setMinAdjacentLengthValid(bool min_adjacent_length_valid);

  bool isMinAdjacentLengthValid() const;

  void setTwoMinAdjLengthValid(bool two_min_adj_length_valid);

  bool isTwoMinAdjLengthValid() const;

  void setToNotchLengthValid(bool to_notch_length_valid);

  bool isToNotchLengthValid() const;

  // User Code Begin dbTechLayerSpacingEolRule
  static dbTechLayerSpacingEolRule* create(dbTechLayer* layer);

  static dbTechLayerSpacingEolRule* getTechLayerSpacingEolRule(
      dbTechLayer* inly,
      uint dbid);

  static void destroy(dbTechLayerSpacingEolRule* rule);
  // User Code End dbTechLayerSpacingEolRule
};

class dbTechLayerMinStepRule : public dbObject
{
 public:
  // User Code Begin dbTechLayerMinStepRuleEnums
  // User Code End dbTechLayerMinStepRuleEnums

  void setMinStepLength(int min_step_length);

  int getMinStepLength() const;

  void setMaxEdges(uint max_edges);

  uint getMaxEdges() const;

  void setMinAdjLength1(int min_adj_length1);

  int getMinAdjLength1() const;

  void setMinAdjLength2(int min_adj_length2);

  int getMinAdjLength2() const;

  void setEolWidth(int eol_width);

  int getEolWidth() const;

  void setMinBetweenLength(int min_between_length);

  int getMinBetweenLength() const;

  void setMaxEdgesValid(bool max_edges_valid);

  bool isMaxEdgesValid() const;

  void setMinAdjLength1Valid(bool min_adj_length1_valid);

  bool isMinAdjLength1Valid() const;

  void setNoBetweenEol(bool no_between_eol);

  bool isNoBetweenEol() const;

  void setMinAdjLength2Valid(bool min_adj_length2_valid);

  bool isMinAdjLength2Valid() const;

  void setConvexCorner(bool convex_corner);

  bool isConvexCorner() const;

  void setMinBetweenLengthValid(bool min_between_length_valid);

  bool isMinBetweenLengthValid() const;

  void setExceptSameCorners(bool except_same_corners);

  bool isExceptSameCorners() const;

  // User Code Begin dbTechLayerMinStepRule
  static dbTechLayerMinStepRule* create(dbTechLayer* layer);

  static dbTechLayerMinStepRule* getTechLayerMinStepRule(dbTechLayer* inly,
                                                         uint dbid);

  static void destroy(dbTechLayerMinStepRule* rule);
  // User Code End dbTechLayerMinStepRule
};

class dbTechLayerCornerSpacingRule : public dbObject
{
 public:
  enum CornerType
  {
    CONVEXCORNER,
    CONCAVECORNER
  };
  // User Code Begin dbTechLayerCornerSpacingRuleEnums
  // User Code End dbTechLayerCornerSpacingRuleEnums

  void setWithin(int within);

  int getWithin() const;

  void setEolWidth(int eol_width);

  int getEolWidth() const;

  void setJogLength(int jog_length);

  int getJogLength() const;

  void setEdgeLength(int edge_length);

  int getEdgeLength() const;

  void setMinLength(int min_length);

  int getMinLength() const;

  void setExceptNotchLength(int except_notch_length);

  int getExceptNotchLength() const;

  void setSameMask(bool same_mask);

  bool isSameMask() const;

  void setCornerOnly(bool corner_only);

  bool isCornerOnly() const;

  void setExceptEol(bool except_eol);

  bool isExceptEol() const;

  void setExceptJogLength(bool except_jog_length);

  bool isExceptJogLength() const;

  void setEdgeLengthValid(bool edge_length_valid);

  bool isEdgeLengthValid() const;

  void setIncludeShape(bool include_shape);

  bool isIncludeShape() const;

  void setMinLengthValid(bool min_length_valid);

  bool isMinLengthValid() const;

  void setExceptNotch(bool except_notch);

  bool isExceptNotch() const;

  void setExceptNotchLengthValid(bool except_notch_length_valid);

  bool isExceptNotchLengthValid() const;

  void setExceptSameNet(bool except_same_net);

  bool isExceptSameNet() const;

  void setExceptSameMetal(bool except_same_metal);

  bool isExceptSameMetal() const;

  // User Code Begin dbTechLayerCornerSpacingRule
  void setType(CornerType _type);

  CornerType getType() const;

  void addSpacing(uint width, uint spacing1, uint spacing2 = 0);

  void getSpacingTable(std::vector<std::pair<int, int>>& tbl);

  void getWidthTable(std::vector<int>& tbl);

  static dbTechLayerCornerSpacingRule* create(dbTechLayer* layer);

  static dbTechLayerCornerSpacingRule* getTechLayerCornerSpacingRule(
      dbTechLayer* inly,
      uint dbid);
  static void destroy(dbTechLayerCornerSpacingRule* rule);
  // User Code End dbTechLayerCornerSpacingRule
};

class dbTechLayerSpacingTablePrlRule : public dbObject
{
 public:
  // User Code Begin dbTechLayerSpacingTablePrlRuleEnums
  // User Code End dbTechLayerSpacingTablePrlRuleEnums

  void setEolWidth(int eol_width);

  int getEolWidth() const;

  void setWrongDirection(bool wrong_direction);

  bool isWrongDirection() const;

  void setSameMask(bool same_mask);

  bool isSameMask() const;

  void setExceeptEol(bool exceept_eol);

  bool isExceeptEol() const;

  // User Code Begin dbTechLayerSpacingTablePrlRule
  static dbTechLayerSpacingTablePrlRule* getTechLayerSpacingTablePrlRule(
      dbTechLayer* inly,
      uint dbid);

  static dbTechLayerSpacingTablePrlRule* create(dbTechLayer* _layer);

  static void destroy(dbTechLayerSpacingTablePrlRule* rule);

  void setTable(std::vector<int> width_tbl,
                std::vector<int> length_tbl,
                std::vector<std::vector<int>> spacing_tbl,
                std::map<uint, std::pair<int, int>> excluded_map);
  void getTable(std::vector<int>& width_tbl,
                std::vector<int>& length_tbl,
                std::vector<std::vector<int>>& spacing_tbl,
                std::map<uint, std::pair<int, int>>& excluded_map);

  void setSpacingTableInfluence(
      std::vector<std::tuple<int, int, int>> influence_tbl);

  int getSpacing(const int width, const int length) const;

  bool hasExceptWithin(int width) const;

  std::pair<int, int> getExceptWithin(int width) const;

  // User Code End dbTechLayerSpacingTablePrlRule
};

class dbTechLayerEolKeepOutRule : public dbObject
{
 public:
  // User Code Begin dbTechLayerEolKeepOutRuleEnums
  // User Code End dbTechLayerEolKeepOutRuleEnums

  void setEolWidth(int eol_width);

  int getEolWidth() const;

  void setBackwardExt(int backward_ext);

  int getBackwardExt() const;

  void setForwardExt(int forward_ext);

  int getForwardExt() const;

  void setSideExt(int side_ext);

  int getSideExt() const;

  void setWithinLow(int within_low);

  int getWithinLow() const;

  void setWithinHigh(int within_high);

  int getWithinHigh() const;

  void setClassName(std::string class_name);

  std::string getClassName() const;

  void setClassValid(bool class_valid);

  bool isClassValid() const;

  void setCornerOnly(bool corner_only);

  bool isCornerOnly() const;

  void setExceptWithin(bool except_within);

  bool isExceptWithin() const;

  // User Code Begin dbTechLayerEolKeepOutRule
  static dbTechLayerEolKeepOutRule* create(dbTechLayer* layer);

  static dbTechLayerEolKeepOutRule* getTechLayerEolKeepOutRule(
      dbTechLayer* inly,
      uint dbid);
  static void destroy(dbTechLayerEolKeepOutRule* rule);
  // User Code End dbTechLayerEolKeepOutRule
};

class dbTechLayerCutClassRule : public dbObject
{
 public:
  // User Code Begin dbTechLayerCutClassRuleEnums
  // User Code End dbTechLayerCutClassRuleEnums

  const char* getName() const;

  void setWidth(int width);

  int getWidth() const;

  void setLength(int length);

  int getLength() const;

  void setNumCuts(int num_cuts);

  int getNumCuts() const;

  void setLengthValid(bool length_valid);

  bool isLengthValid() const;

  void setCutsValid(bool cuts_valid);

  bool isCutsValid() const;

  // User Code Begin dbTechLayerCutClassRule
  static dbTechLayerCutClassRule* getTechLayerCutClassRule(dbTechLayer* inly,
                                                           uint dbid);

  static dbTechLayerCutClassRule* create(dbTechLayer* _layer, const char* name);

  static void destroy(dbTechLayerCutClassRule* rule);
  // User Code End dbTechLayerCutClassRule
};

class dbTechLayerCutSpacingRule : public dbObject
{
 public:
  enum CutSpacingType
  {
    NONE,
    MAXXY,
    SAMEMASK,
    LAYER,
    ADJACENTCUTS,
    PARALLELOVERLAP,
    PARALLELWITHIN,
    SAMEMETALSHAREDEDGE,
    AREA
  };
  // User Code Begin dbTechLayerCutSpacingRuleEnums
  // User Code End dbTechLayerCutSpacingRuleEnums

  void setCutSpacing(int cut_spacing);

  int getCutSpacing() const;

  void setSecondLayer(dbTechLayer* second_layer);

  void setOrthogonalSpacing(int orthogonal_spacing);

  int getOrthogonalSpacing() const;

  void setWidth(int width);

  int getWidth() const;

  void setEnclosure(int enclosure);

  int getEnclosure() const;

  void setEdgeLength(int edge_length);

  int getEdgeLength() const;

  void setParWithin(int par_within);

  int getParWithin() const;

  void setParEnclosure(int par_enclosure);

  int getParEnclosure() const;

  void setEdgeEnclosure(int edge_enclosure);

  int getEdgeEnclosure() const;

  void setAdjEnclosure(int adj_enclosure);

  int getAdjEnclosure() const;

  void setAboveEnclosure(int above_enclosure);

  int getAboveEnclosure() const;

  void setAboveWidth(int above_width);

  int getAboveWidth() const;

  void setMinLength(int min_length);

  int getMinLength() const;

  void setExtension(int extension);

  int getExtension() const;

  void setEolWidth(int eol_width);

  int getEolWidth() const;

  void setNumCuts(uint num_cuts);

  uint getNumCuts() const;

  void setWithin(int within);

  int getWithin() const;

  void setSecondWithin(int second_within);

  int getSecondWithin() const;

  void setCutClass(dbTechLayerCutClassRule* cut_class);

  void setTwoCuts(uint two_cuts);

  uint getTwoCuts() const;

  void setPrl(uint prl);

  uint getPrl() const;

  void setParLength(uint par_length);

  uint getParLength() const;

  void setCutArea(int cut_area);

  int getCutArea() const;

  void setCenterToCenter(bool center_to_center);

  bool isCenterToCenter() const;

  void setSameNet(bool same_net);

  bool isSameNet() const;

  void setSameMetal(bool same_metal);

  bool isSameMetal() const;

  void setSameVia(bool same_via);

  bool isSameVia() const;

  void setStack(bool stack);

  bool isStack() const;

  void setOrthogonalSpacingValid(bool orthogonal_spacing_valid);

  bool isOrthogonalSpacingValid() const;

  void setAboveWidthEnclosureValid(bool above_width_enclosure_valid);

  bool isAboveWidthEnclosureValid() const;

  void setShortEdgeOnly(bool short_edge_only);

  bool isShortEdgeOnly() const;

  void setConcaveCornerWidth(bool concave_corner_width);

  bool isConcaveCornerWidth() const;

  void setConcaveCornerParallel(bool concave_corner_parallel);

  bool isConcaveCornerParallel() const;

  void setConcaveCornerEdgeLength(bool concave_corner_edge_length);

  bool isConcaveCornerEdgeLength() const;

  void setConcaveCorner(bool concave_corner);

  bool isConcaveCorner() const;

  void setExtensionValid(bool extension_valid);

  bool isExtensionValid() const;

  void setNonEolConvexCorner(bool non_eol_convex_corner);

  bool isNonEolConvexCorner() const;

  void setEolWidthValid(bool eol_width_valid);

  bool isEolWidthValid() const;

  void setMinLengthValid(bool min_length_valid);

  bool isMinLengthValid() const;

  void setAboveWidthValid(bool above_width_valid);

  bool isAboveWidthValid() const;

  void setMaskOverlap(bool mask_overlap);

  bool isMaskOverlap() const;

  void setWrongDirection(bool wrong_direction);

  bool isWrongDirection() const;

  void setAdjacentCuts(uint adjacent_cuts);

  uint getAdjacentCuts() const;

  void setExactAligned(bool exact_aligned);

  bool isExactAligned() const;

  void setCutClassToAll(bool cut_class_to_all);

  bool isCutClassToAll() const;

  void setNoPrl(bool no_prl);

  bool isNoPrl() const;

  void setSameMask(bool same_mask);

  bool isSameMask() const;

  void setExceptSamePgnet(bool except_same_pgnet);

  bool isExceptSamePgnet() const;

  void setSideParallelOverlap(bool side_parallel_overlap);

  bool isSideParallelOverlap() const;

  void setExceptSameNet(bool except_same_net);

  bool isExceptSameNet() const;

  void setExceptSameMetal(bool except_same_metal);

  bool isExceptSameMetal() const;

  void setExceptSameMetalOverlap(bool except_same_metal_overlap);

  bool isExceptSameMetalOverlap() const;

  void setExceptSameVia(bool except_same_via);

  bool isExceptSameVia() const;

  void setAbove(bool above);

  bool isAbove() const;

  void setExceptTwoEdges(bool except_two_edges);

  bool isExceptTwoEdges() const;

  void setTwoCutsValid(bool two_cuts_valid);

  bool isTwoCutsValid() const;

  void setSameCut(bool same_cut);

  bool isSameCut() const;

  void setLongEdgeOnly(bool long_edge_only);

  bool isLongEdgeOnly() const;

  void setPrlValid(bool prl_valid);

  bool isPrlValid() const;

  void setBelow(bool below);

  bool isBelow() const;

  void setParWithinEnclosureValid(bool par_within_enclosure_valid);

  bool isParWithinEnclosureValid() const;

  // User Code Begin dbTechLayerCutSpacingRule
  dbTechLayerCutClassRule* getCutClass() const;

  dbTechLayer* getSecondLayer() const;

  dbTechLayer* getTechLayer() const;

  void setType(CutSpacingType _type);

  CutSpacingType getType() const;

  static dbTechLayerCutSpacingRule* getTechLayerCutSpacingRule(
      dbTechLayer* inly,
      uint dbid);

  static dbTechLayerCutSpacingRule* create(dbTechLayer* _layer);

  static void destroy(dbTechLayerCutSpacingRule* rule);
  // User Code End dbTechLayerCutSpacingRule
};

class dbTechLayerCutSpacingTableOrthRule : public dbObject
{
 public:
  // User Code Begin dbTechLayerCutSpacingTableOrthRuleEnums
  // User Code End dbTechLayerCutSpacingTableOrthRuleEnums
  void getSpacingTable(std::vector<std::pair<int, int>>& tbl) const;

  // User Code Begin dbTechLayerCutSpacingTableOrthRule
  void setSpacingTable(std::vector<std::pair<int, int>> tbl);

  static dbTechLayerCutSpacingTableOrthRule* create(dbTechLayer* parent);

  static dbTechLayerCutSpacingTableOrthRule*
  getTechLayerCutSpacingTableOrthSubRule(dbTechLayer* parent, uint dbid);

  static void destroy(dbTechLayerCutSpacingTableOrthRule* rule);
  // User Code End dbTechLayerCutSpacingTableOrthRule
};

class dbTechLayerCutSpacingTableDefRule : public dbObject
{
 public:
  enum LOOKUP_STRATEGY
  {
    FIRST,
    SECOND,
    MAX,
    MIN
  };
  // User Code Begin dbTechLayerCutSpacingTableDefRuleEnums
  /*
  LOOKUP_STRATEGY:
  * FIRST     : first spacing value
  * SECOND    : second spacing value
  * MAX       : max spacing value
  * MIN       : min spacing value
  */
  // User Code End dbTechLayerCutSpacingTableDefRuleEnums

  void setDefault(int spacing);

  int getDefault() const;

  void setSecondLayer(dbTechLayer* second_layer);

  void setPrl(int prl);

  int getPrl() const;

  void setExtension(int extension);

  int getExtension() const;

  void setDefaultValid(bool default_valid);

  bool isDefaultValid() const;

  void setSameMask(bool same_mask);

  bool isSameMask() const;

  void setSameNet(bool same_net);

  bool isSameNet() const;

  void setSameMetal(bool same_metal);

  bool isSameMetal() const;

  void setSameVia(bool same_via);

  bool isSameVia() const;

  void setLayerValid(bool layer_valid);

  bool isLayerValid() const;

  void setNoStack(bool no_stack);

  bool isNoStack() const;

  void setNonZeroEnclosure(bool non_zero_enclosure);

  bool isNonZeroEnclosure() const;

  void setPrlForAlignedCut(bool prl_for_aligned_cut);

  bool isPrlForAlignedCut() const;

  void setCenterToCenterValid(bool center_to_center_valid);

  bool isCenterToCenterValid() const;

  void setCenterAndEdgeValid(bool center_and_edge_valid);

  bool isCenterAndEdgeValid() const;

  void setNoPrl(bool no_prl);

  bool isNoPrl() const;

  void setPrlValid(bool prl_valid);

  bool isPrlValid() const;

  void setMaxXY(bool max_x_y);

  bool isMaxXY() const;

  void setEndExtensionValid(bool end_extension_valid);

  bool isEndExtensionValid() const;

  void setSideExtensionValid(bool side_extension_valid);

  bool isSideExtensionValid() const;

  void setExactAlignedSpacingValid(bool exact_aligned_spacing_valid);

  bool isExactAlignedSpacingValid() const;

  void setHorizontal(bool horizontal);

  bool isHorizontal() const;

  void setPrlHorizontal(bool prl_horizontal);

  bool isPrlHorizontal() const;

  void setVertical(bool vertical);

  bool isVertical() const;

  void setPrlVertical(bool prl_vertical);

  bool isPrlVertical() const;

  void setNonOppositeEnclosureSpacingValid(
      bool non_opposite_enclosure_spacing_valid);

  bool isNonOppositeEnclosureSpacingValid() const;

  void setOppositeEnclosureResizeSpacingValid(
      bool opposite_enclosure_resize_spacing_valid);

  bool isOppositeEnclosureResizeSpacingValid() const;

  // User Code Begin dbTechLayerCutSpacingTableDefRule
  void addPrlForAlignedCutEntry(std::string from, std::string to);

  void addCenterToCenterEntry(std::string from, std::string to);

  void addCenterAndEdgeEntry(std::string from, std::string to);

  void addPrlEntry(std::string from, std::string to, int ccPrl);

  void addEndExtensionEntry(std::string cls, int ext);

  void addSideExtensionEntry(std::string cls, int ext);

  void addExactElignedEntry(std::string cls, int spacing);

  void addNonOppEncSpacingEntry(std::string cls, int spacing);

  void addOppEncSpacingEntry(std::string cls, int rsz1, int rsz2, int spacing);

  dbTechLayer* getSecondLayer() const;

  bool isCenterToCenter(std::string cutClass1, std::string cutClass2);

  bool isCenterAndEdge(std::string cutClass1, std::string cutClass2);

  bool isPrlForAlignedCutClasses(std::string cutClass1, std::string cutClass2);

  int getPrlEntry(std::string cutClass1, std::string cutClass2);

  void setSpacingTable(std::vector<std::vector<std::pair<int, int>>> table,
                       std::map<std::string, uint> row_map,
                       std::map<std::string, uint> col_map);

  void getSpacingTable(std::vector<std::vector<std::pair<int, int>>>& table,
                       std::map<std::string, uint>& row_map,
                       std::map<std::string, uint>& col_map);

  int getMaxSpacing(std::string cutClass, bool SIDE) const;

  int getExactAlignedSpacing(std::string cutClass) const;

  int getMaxSpacing(std::string cutClass1,
                    std::string cutClass2,
                    LOOKUP_STRATEGY strategy = MAX) const;

  int getSpacing(std::string class1,
                 bool SIDE1,
                 std::string class2,
                 bool SIDE2,
                 LOOKUP_STRATEGY strategy = MAX) const;

  dbTechLayer* getTechLayer() const;

  static dbTechLayerCutSpacingTableDefRule* create(dbTechLayer* parent);

  static dbTechLayerCutSpacingTableDefRule*
  getTechLayerCutSpacingTableDefSubRule(dbTechLayer* parent, uint dbid);

  static void destroy(dbTechLayerCutSpacingTableDefRule* rule);
  // User Code End dbTechLayerCutSpacingTableDefRule
};

class dbTechLayerCutEnclosureRule : public dbObject
{
 public:
  enum ENC_TYPE
  {
    DEFAULT,
    EOL,
    ENDSIDE,
    HORZ_AND_VERT
  };
  // User Code Begin dbTechLayerCutEnclosureRuleEnums
  /*
  ENC_TYPE describes the enclosure overhang values as following (from the
  lefdefref):
  * DEFAULT       : overhang1 overhang2
  * EOL           : EOL eolWidth ... eolOverhang otherOverhang ...
  * ENDSIDE       : END overhang1 SIDE overhang2
  * HORZ_AND_VERT : HORIZONTAL overhang1 VERTICAL overhang2
  */
  // User Code End dbTechLayerCutEnclosureRuleEnums

  void setCutClass(dbTechLayerCutClassRule* cut_class);

  dbTechLayerCutClassRule* getCutClass() const;

  void setEolWidth(int eol_width);

  int getEolWidth() const;

  void setEolMinLength(int eol_min_length);

  int getEolMinLength() const;

  void setFirstOverhang(int first_overhang);

  int getFirstOverhang() const;

  void setSecondOverhang(int second_overhang);

  int getSecondOverhang() const;

  void setSpacing(int spacing);

  int getSpacing() const;

  void setExtension(int extension);

  int getExtension() const;

  void setForwardExtension(int forward_extension);

  int getForwardExtension() const;

  void setBackwardExtension(int backward_extension);

  int getBackwardExtension() const;

  void setMinWidth(int min_width);

  int getMinWidth() const;

  void setCutWithin(int cut_within);

  int getCutWithin() const;

  void setMinLength(int min_length);

  int getMinLength() const;

  void setParLength(int par_length);

  int getParLength() const;

  void setSecondParLength(int second_par_length);

  int getSecondParLength() const;

  void setParWithin(int par_within);

  int getParWithin() const;

  void setSecondParWithin(int second_par_within);

  int getSecondParWithin() const;

  void setBelowEnclosure(int below_enclosure);

  int getBelowEnclosure() const;

  void setNumCorners(uint num_corners);

  uint getNumCorners() const;

  void setCutClassValid(bool cut_class_valid);

  bool isCutClassValid() const;

  void setAbove(bool above);

  bool isAbove() const;

  void setBelow(bool below);

  bool isBelow() const;

  void setEolMinLengthValid(bool eol_min_length_valid);

  bool isEolMinLengthValid() const;

  void setEolOnly(bool eol_only);

  bool isEolOnly() const;

  void setShortEdgeOnly(bool short_edge_only);

  bool isShortEdgeOnly() const;

  void setSideSpacingValid(bool side_spacing_valid);

  bool isSideSpacingValid() const;

  void setEndSpacingValid(bool end_spacing_valid);

  bool isEndSpacingValid() const;

  void setOffCenterLine(bool off_center_line);

  bool isOffCenterLine() const;

  void setWidthValid(bool width_valid);

  bool isWidthValid() const;

  void setIncludeAbutted(bool include_abutted);

  bool isIncludeAbutted() const;

  void setExceptExtraCut(bool except_extra_cut);

  bool isExceptExtraCut() const;

  void setPrl(bool prl);

  bool isPrl() const;

  void setNoSharedEdge(bool no_shared_edge);

  bool isNoSharedEdge() const;

  void setLengthValid(bool length_valid);

  bool isLengthValid() const;

  void setExtraCutValid(bool extra_cut_valid);

  bool isExtraCutValid() const;

  void setExtraOnly(bool extra_only);

  bool isExtraOnly() const;

  void setRedundantCutValid(bool redundant_cut_valid);

  bool isRedundantCutValid() const;

  void setParallelValid(bool parallel_valid);

  bool isParallelValid() const;

  void setSecondParallelValid(bool second_parallel_valid);

  bool isSecondParallelValid() const;

  void setSecondParWithinValid(bool second_par_within_valid);

  bool isSecondParWithinValid() const;

  void setBelowEnclosureValid(bool below_enclosure_valid);

  bool isBelowEnclosureValid() const;

  void setConcaveCornersValid(bool concave_corners_valid);

  bool isConcaveCornersValid() const;

  // User Code Begin dbTechLayerCutEnclosureRule
  void setType(ENC_TYPE type);

  ENC_TYPE getType() const;

  static dbTechLayerCutEnclosureRule* create(dbTechLayer* layer);

  static dbTechLayerCutEnclosureRule* getTechLayerCutEnclosureRule(
      dbTechLayer* inly,
      uint dbid);
  static void destroy(dbTechLayerCutEnclosureRule* rule);
  // User Code End dbTechLayerCutEnclosureRule
};

class dbTechLayerEolExtensionRule : public dbObject
{
 public:
  // User Code Begin dbTechLayerEolExtensionRuleEnums
  // User Code End dbTechLayerEolExtensionRuleEnums

  void setSpacing(int spacing);

  int getSpacing() const;

  void getExtensionTable(std::vector<std::pair<int, int>>& tbl) const;

  void setParallelOnly(bool parallel_only);

  bool isParallelOnly() const;

  // User Code Begin dbTechLayerEolExtensionRule

  void addEntry(int eol, int ext);

  static dbTechLayerEolExtensionRule* create(dbTechLayer* layer);

  static dbTechLayerEolExtensionRule* getTechLayerEolExtensionRule(
      dbTechLayer* inly,
      uint dbid);

  static void destroy(dbTechLayerEolExtensionRule* rule);
  // User Code End dbTechLayerEolExtensionRule
};

class dbTechLayerArraySpacingRule : public dbObject
{
 public:
  // User Code Begin dbTechLayerArraySpacingRuleEnums
  // User Code End dbTechLayerArraySpacingRuleEnums

  void setViaWidth(int via_width);

  int getViaWidth() const;

  void setCutSpacing(int cut_spacing);

  int getCutSpacing() const;

  void setWithin(int within);

  int getWithin() const;

  void setArrayWidth(int array_width);

  int getArrayWidth() const;

  void setCutClass(dbTechLayerCutClassRule* cut_class);

  void setParallelOverlap(bool parallel_overlap);

  bool isParallelOverlap() const;

  void setLongArray(bool long_array);

  bool isLongArray() const;

  void setViaWidthValid(bool via_width_valid);

  bool isViaWidthValid() const;

  void setWithinValid(bool within_valid);

  bool isWithinValid() const;

  // User Code Begin dbTechLayerArraySpacingRule

  void setCutsArraySpacing(int num_cuts, int spacing);

  const std::map<int, int>& getCutsArraySpacing() const;

  dbTechLayerCutClassRule* getCutClass() const;

  static dbTechLayerArraySpacingRule* create(dbTechLayer* layer);

  static dbTechLayerArraySpacingRule* getTechLayerArraySpacingRule(
      dbTechLayer* inly,
      uint dbid);

  static void destroy(dbTechLayerArraySpacingRule* rule);

  // User Code End dbTechLayerArraySpacingRule
};

class dbTechLayerWidthTableRule : public dbObject
{
 public:
  // User Code Begin dbTechLayerWidthTableRuleEnums
  // User Code End dbTechLayerWidthTableRuleEnums

  void setWrongDirection(bool wrong_direction);

  bool isWrongDirection() const;

  void setOrthogonal(bool orthogonal);

  bool isOrthogonal() const;

  // User Code Begin dbTechLayerWidthTableRule

  void addWidth(int width);

  std::vector<int> getWidthTable() const;

  static dbTechLayerWidthTableRule* create(dbTechLayer* layer);

  static dbTechLayerWidthTableRule* getTechLayerWidthTableRule(
      dbTechLayer* inly,
      uint dbid);

  static void destroy(dbTechLayerWidthTableRule* rule);
  // User Code End dbTechLayerWidthTableRule
};

class dbTechLayerMinCutRule : public dbObject
{
 public:
  // User Code Begin dbTechLayerMinCutRuleEnums
  // User Code End dbTechLayerMinCutRuleEnums

  void setNumCuts(int num_cuts);

  int getNumCuts() const;

  std::map<std::string, int> getCutClassCutsMap() const;

  void setWidth(int width);

  int getWidth() const;

  void setWithinCutDist(int within_cut_dist);

  int getWithinCutDist() const;

  void setLength(int length);

  int getLength() const;

  void setLengthWithinDist(int length_within_dist);

  int getLengthWithinDist() const;

  void setArea(int area);

  int getArea() const;

  void setAreaWithinDist(int area_within_dist);

  int getAreaWithinDist() const;

  void setPerCutClass(bool per_cut_class);

  bool isPerCutClass() const;

  void setWithinCutDistValid(bool within_cut_dist_valid);

  bool isWithinCutDistValid() const;

  void setFromAbove(bool from_above);

  bool isFromAbove() const;

  void setFromBelow(bool from_below);

  bool isFromBelow() const;

  void setLengthValid(bool length_valid);

  bool isLengthValid() const;

  void setAreaValid(bool area_valid);

  bool isAreaValid() const;

  void setAreaWithinDistValid(bool area_within_dist_valid);

  bool isAreaWithinDistValid() const;

  void setSameMetalOverlap(bool same_metal_overlap);

  bool isSameMetalOverlap() const;

  void setFullyEnclosed(bool fully_enclosed);

  bool isFullyEnclosed() const;

  // User Code Begin dbTechLayerMinCutRule

  void setCutsPerCutClass(std::string cut_class, int num_cuts);

  static dbTechLayerMinCutRule* create(dbTechLayer* layer);

  static dbTechLayerMinCutRule* getTechLayerMinCutRule(dbTechLayer* inly,
                                                       uint dbid);

  static void destroy(dbTechLayerMinCutRule* rule);

  // User Code End dbTechLayerMinCutRule
};

class dbModule : public dbObject
{
 public:
  // User Code Begin dbModuleEnums
  // User Code End dbModuleEnums
  const char* getName() const;

  dbModInst* getModInst() const;

  // User Code Begin dbModule
<<<<<<< HEAD
  std::string getHierarchicalName() const;

  void addInst(dbInst* inst);
=======
>>>>>>> c949f7ca

  // Adding an inst to a new module will remove it from its previous
  // module.
  void addInst(dbInst* inst);

  dbSet<dbInst> getInsts();

  dbSet<dbModInst> getChildren();

  dbModInst* findModInst(const char* name);

  std::vector<dbInst*> getLeafInsts();

  static dbModule* create(dbBlock* block, const char* name);

  static void destroy(dbModule* module);

  static dbModule* getModule(dbBlock* block_, uint dbid_);

  std::string getHierarchicalName() const;
  // User Code End dbModule
};

class dbModInst : public dbObject
{
 public:
  // User Code Begin dbModInstEnums
  // User Code End dbModInstEnums

  dbModule* getParent() const;

  dbModule* getMaster() const;

  dbGroup* getGroup() const;

  // User Code Begin dbModInst
  static dbModInst* create(dbModule* parentModule,
                           dbModule* masterModule,
                           const char* name);

  static void destroy(dbModInst* modinst);

  static dbSet<dbModInst>::iterator destroy(dbSet<dbModInst>::iterator& itr);

  static dbModInst* getModInst(dbBlock* block_, uint dbid_);

  std::string getName() const;

  std::string getHierarchicalName() const;
  // User Code End dbModInst
};

class dbGroup : public dbObject
{
 public:
  // User Code Begin dbGroupEnums
  // User Code End dbGroupEnums

  const char* getName() const;

  Rect getBox() const;

  void setParentGroup(dbGroup* parent_group);

  dbGroup* getParentGroup() const;

  // User Code Begin dbGroup

  void setType(dbGroupType type);

  dbGroupType getType() const;

  void setBox(Rect _box);

  bool hasBox();

  void addModInst(dbModInst* modinst);

  void removeModInst(dbModInst* modinst);

  dbSet<dbModInst> getModInsts();

  void addInst(dbInst* inst);

  void removeInst(dbInst* inst);

  dbSet<dbInst> getInsts();

  void addGroup(dbGroup* group);

  void removeGroup(dbGroup* group);

  dbSet<dbGroup> getGroups();

  void addPowerNet(dbNet* net);

  void addGroundNet(dbNet* net);

  void removeNet(dbNet* net);

  dbSet<dbNet> getPowerNets();

  dbSet<dbNet> getGroundNets();

  static dbGroup* create(dbBlock* block, const char* name);

  static dbGroup* create(dbBlock* block,
                         const char* name,
                         int x1,
                         int y1,
                         int x2,
                         int y2);

  static dbGroup* create(dbGroup* parent, const char* name);

  static void destroy(dbGroup* group);

  static dbGroup* getGroup(dbBlock* block_, uint dbid_);

  // User Code End dbGroup
};

class dbGCellGrid : public dbObject
{
 public:
  struct GCellData
  {
    uint horizontal_usage = 0;
    uint vertical_usage = 0;
    uint up_usage = 0;
    uint horizontal_capacity = 0;
    uint vertical_capacity = 0;
    uint up_capacity = 0;
    uint horizontal_blockage = 0;
    uint vertical_blockage = 0;
    uint up_blockage = 0;
  };
  // User Code Begin dbGCellGridEnums
  // User Code End dbGCellGridEnums

  // User Code Begin dbGCellGrid

  ///
  /// Get the "X" grid coordinates
  ///
  void getGridX(std::vector<int>& x_grid);

  ///
  /// Get the "Y" grid coordinates
  ///
  void getGridY(std::vector<int>& y_grid);

  ///
  /// Get the block this grid belongs too.
  ///
  dbBlock* getBlock();

  ///
  /// Add a "X" grid pattern.
  ///
  void addGridPatternX(int origin_x, int line_count, int step);

  ///
  /// Add a "Y" grid pattern.
  ///
  void addGridPatternY(int origin_y, int line_count, int step);

  ///
  /// Get the number of "X" grid patterns.
  ///
  int getNumGridPatternsX();

  ///
  /// Get the number of "Y" grid patterns.
  ///
  int getNumGridPatternsY();

  ///
  /// Get the "ith" "X" grid pattern.
  ///
  void getGridPatternX(int i, int& origin_x, int& line_count, int& step);

  ///
  /// Get the "ith" "Y" grid pattern.
  ///
  void getGridPatternY(int i, int& origin_y, int& line_count, int& step);
  ///
  /// Create an empty GCell grid.
  /// Returns NULL if a grid already exists.
  ///
  static dbGCellGrid* create(dbBlock* block);

  ///
  /// Translate a database-id back to a pointer.
  ///
  static dbGCellGrid* getGCellGrid(dbBlock* block, uint oid);

  uint getXIdx(int x);

  uint getYIdx(int y);

  uint getHorizontalCapacity(dbTechLayer* layer, uint x_idx, uint y_idx) const;

  uint getVerticalCapacity(dbTechLayer* layer, uint x_idx, uint y_idx) const;

  uint getUpCapacity(dbTechLayer* layer, uint x_idx, uint y_idx) const;

  uint getHorizontalUsage(dbTechLayer* layer, uint x_idx, uint y_idx) const;

  uint getVerticalUsage(dbTechLayer* layer, uint x_idx, uint y_idx) const;

  uint getUpUsage(dbTechLayer* layer, uint x_idx, uint y_idx) const;

  uint getHorizontalBlockage(dbTechLayer* layer, uint x_idx, uint y_idx) const;

  uint getVerticalBlockage(dbTechLayer* layer, uint x_idx, uint y_idx) const;

  uint getUpBlockage(dbTechLayer* layer, uint x_idx, uint y_idx) const;

  void setHorizontalCapacity(dbTechLayer* layer,
                             uint x_idx,
                             uint y_idx,
                             uint capacity);

  void setVerticalCapacity(dbTechLayer* layer,
                           uint x_idx,
                           uint y_idx,
                           uint capacity);

  void setUpCapacity(dbTechLayer* layer, uint x_idx, uint y_idx, uint capacity);

  void setHorizontalUsage(dbTechLayer* layer, uint x_idx, uint y_idx, uint use);

  void setVerticalUsage(dbTechLayer* layer, uint x_idx, uint y_idx, uint use);

  void setUpUsage(dbTechLayer* layer, uint x_idx, uint y_idx, uint use);

  void setHorizontalBlockage(dbTechLayer* layer,
                             uint x_idx,
                             uint y_idx,
                             uint blockage);

  void setVerticalBlockage(dbTechLayer* layer,
                           uint x_idx,
                           uint y_idx,
                           uint blockage);

  void setUpBlockage(dbTechLayer* layer, uint x_idx, uint y_idx, uint blockage);

  void setCapacity(dbTechLayer* layer,
                   uint x_idx,
                   uint y_idx,
                   uint horizontal,
                   uint vertical,
                   uint up);

  void setUsage(dbTechLayer* layer,
                uint x_idx,
                uint y_idx,
                uint horizontal,
                uint vertical,
                uint up);

  void setBlockage(dbTechLayer* layer,
                   uint x_idx,
                   uint y_idx,
                   uint horizontal,
                   uint vertical,
                   uint up);

  void getCapacity(dbTechLayer* layer,
                   uint x_idx,
                   uint y_idx,
                   uint& horizontal,
                   uint& vertical,
                   uint& up) const;

  void getUsage(dbTechLayer* layer,
                uint x_idx,
                uint y_idx,
                uint& horizontal,
                uint& vertical,
                uint& up) const;

  void getBlockage(dbTechLayer* layer,
                   uint x_idx,
                   uint y_idx,
                   uint& horizontal,
                   uint& vertical,
                   uint& up) const;

  void resetCongestionMap();

  void resetGrid();

  std::map<std::pair<uint, uint>, GCellData> getCongestionMap(dbTechLayer* layer
                                                              = nullptr);
  // User Code End dbGCellGrid
};

class dbAccessPoint : public dbObject
{
 public:
  // User Code Begin dbAccessPointEnums
  // User Code End dbAccessPointEnums
  void setPoint(Point point);

  Point getPoint() const;

  void setLayer(dbTechLayer* layer);

  // User Code Begin dbAccessPoint
  void setAccesses(const std::vector<dbDirection>& accesses);

  void getAccesses(std::vector<dbDirection>& tbl) const;

  void setLowType(dbAccessType type_low);

  dbAccessType getLowType() const;

  void setHighType(dbAccessType type_high);

  dbAccessType getHighType() const;

  void setAccess(bool access, dbDirection dir);

  bool hasAccess(dbDirection dir = dbDirection::NONE)
      const;  // NONE refers to access in any direction

  dbTechLayer* getLayer() const;

  dbMPin* getMPin() const;

  dbBPin* getBPin() const;

  std::vector<std::vector<dbObject*>> getVias() const;

  void addTechVia(int num_cuts, dbTechVia* via);

  void addBlockVia(int num_cuts, dbVia* via);

  static dbAccessPoint* create(dbBlock* block,
                               dbMPin* pin,
                               uint pin_access_idx);

  static dbAccessPoint* create(dbBPin*);

  static dbAccessPoint* getAccessPoint(dbBlock* block, uint dbid);

  static void destroy(dbAccessPoint* ap);
  // User Code End dbAccessPoint
};

// Generator Code End ClassDefinition

}  // namespace odb<|MERGE_RESOLUTION|>--- conflicted
+++ resolved
@@ -8775,12 +8775,6 @@
   dbModInst* getModInst() const;
 
   // User Code Begin dbModule
-<<<<<<< HEAD
-  std::string getHierarchicalName() const;
-
-  void addInst(dbInst* inst);
-=======
->>>>>>> c949f7ca
 
   // Adding an inst to a new module will remove it from its previous
   // module.

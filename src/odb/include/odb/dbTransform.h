--- conflicted
+++ resolved
@@ -17,31 +17,19 @@
 //
 class dbTransform
 {
-<<<<<<< HEAD
-  friend class _dbBlock;
   dbOrientType::Value orient_ = dbOrientType::R0;
   Point3D offset_;
   bool mirror_z_ = false;
 
-=======
->>>>>>> 70c3beba
  public:
   // T = <R0, (0,0,0), false>
   dbTransform() = default;
 
-<<<<<<< HEAD
   //  T = <R0, (offset,0), false>
   dbTransform(const Point offset) : offset_(offset, 0) {}
 
   //  T = <R0, offset, false>
   dbTransform(const Point3D& offset) : offset_(offset) {}
-=======
-  //  T = <R0, offset>
-  dbTransform(const Point offset) : offset_(offset) {}
-
-  //  T = <orient, (0,0)>
-  dbTransform(const dbOrientType orient) : orient_(orient) {}
->>>>>>> 70c3beba
 
   //  T = <orient, (0,0,0), false>
   dbTransform(const dbOrientType orient) : orient_(orient) {}
@@ -54,7 +42,6 @@
 
   //  T = <orient, (offset,0), false>
   dbTransform(const dbOrientType orient, const Point& offset)
-<<<<<<< HEAD
       : orient_(orient), offset_(offset, 0)
   {
   }
@@ -63,27 +50,19 @@
       : orient_(orient.getOrientType2D()),
         offset_(offset),
         mirror_z_(orient.isMirrorZ())
-=======
-      : orient_(orient), offset_(offset)
->>>>>>> 70c3beba
   {
   }
 
   bool operator==(const dbTransform& t) const
   {
-<<<<<<< HEAD
     return (orient_ == t.orient_) && (offset_ == t.offset_)
            && (mirror_z_ == t.mirror_z_);
-=======
-    return (orient_ == t.orient_) && (offset_ == t.offset_);
->>>>>>> 70c3beba
   }
 
   bool operator!=(const dbTransform& t) const { return !operator==(t); }
 
   void setOrient(const dbOrientType orient) { orient_ = orient; }
 
-<<<<<<< HEAD
   void setOrient(const dbOrientType3D& orient)
   {
     orient_ = orient.getOrientType2D();
@@ -93,18 +72,11 @@
   void setOffset(const Point offset) { offset_ = Point3D(offset, 0); }
 
   void setOffset(const Point3D& offset) { offset_ = offset; }
-=======
-  void setOffset(const Point offset) { offset_ = offset; }
->>>>>>> 70c3beba
 
   void setTransform(const dbOrientType orient, const Point& offset)
   {
     orient_ = orient;
-<<<<<<< HEAD
     offset_ = Point3D(offset, 0);
-=======
-    offset_ = offset;
->>>>>>> 70c3beba
   }
 
   // Apply transform to this point
@@ -135,11 +107,7 @@
   void invert();
 
   dbOrientType getOrient() const { return orient_; }
-<<<<<<< HEAD
   Point getOffset() const { return Point(offset_.x(), offset_.y()); }
-=======
-  Point getOffset() const { return offset_; }
->>>>>>> 70c3beba
 
   friend dbOStream& operator<<(dbOStream& stream, const dbTransform& t);
   friend dbIStream& operator>>(dbIStream& stream, dbTransform& t);

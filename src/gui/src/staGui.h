// SPDX-License-Identifier: BSD-3-Clause
// Copyright (c) 2021-2025, The OpenROAD Authors

#pragma once

#include <qchar.h>

#include <QAbstractTableModel>
#include <QCheckBox>
#include <QColor>
#include <QComboBox>
#include <QDialog>
#include <QFormLayout>
#include <QHBoxLayout>
#include <QHash>
#include <QListWidget>
<<<<<<< HEAD
#include <QScrollArea>
=======
#include <QPushButton>
>>>>>>> 9103e994
#include <QSpinBox>
#include <QVariant>
#include <QWidget>
#include <map>
#include <memory>
#include <mutex>
#include <set>
#include <string>
#include <vector>

#include "dropdownCheckboxes.h"
#include "gui/gui.h"
#include "odb/db.h"
#include "odb/dbBlockCallBackObj.h"
#include "odb/dbObject.h"
#include "sta/PathExpanded.hh"
#include "sta/SdcClass.hh"
#include "sta/Sta.hh"
#include "staGuiInterface.h"

namespace sta {
class dbSta;
class Pin;
class Clock;
}  // namespace sta
namespace gui {
class TimingPathsModel;
class TimingPathDetailModel;
class GuiDBChangeListener;

class TimingPathsModel : public QAbstractTableModel
{
  Q_OBJECT

 private:
  enum Column
  {
    kClock,
    kRequired,
    kArrival,
    kSlack,
    kSkew,
    kLogicDelay,
    kLogicDepth,
    kFanout,
    kStart,
    kEnd
  };

 public:
  static const std::map<Column, const char*>& getColumnNames()
  {
    static const std::map<Column, const char*> kColumnNames
        = {{kClock, "Capture Clock"},
           {kRequired, "Required"},
           {kArrival, "Arrival"},
           {kSlack, "Slack"},
           {kSkew, "Skew"},
           {kLogicDelay, "Logic Delay"},
           {kLogicDepth, "Logic Depth"},
           {kFanout, "Fanout"},
           {kStart, "Start"},
           {kEnd, "End"}};
    return kColumnNames;
  }

  TimingPathsModel(bool is_setup,
                   STAGuiInterface* sta,
                   QObject* parent = nullptr);

  int rowCount(const QModelIndex& parent = QModelIndex()) const Q_DECL_OVERRIDE;
  int columnCount(const QModelIndex& parent
                  = QModelIndex()) const Q_DECL_OVERRIDE;

  QVariant data(const QModelIndex& index,
                int role = Qt::DisplayRole) const Q_DECL_OVERRIDE;
  QVariant headerData(int section,
                      Qt::Orientation orientation,
                      int role = Qt::DisplayRole) const Q_DECL_OVERRIDE;

  TimingPath* getPathAt(const QModelIndex& index) const;

  void resetModel();
  void populateModel(const std::set<const sta::Pin*>& from,
                     const std::vector<std::set<const sta::Pin*>>& thru,
                     const std::set<const sta::Pin*>& to,
                     const std::string& path_group_name,
                     const sta::ClockSet* clks);

 public slots:
  void sort(int col_index, Qt::SortOrder sort_order) override;

 private:
  bool populatePaths(const std::set<const sta::Pin*>& from,
                     const std::vector<std::set<const sta::Pin*>>& thru,
                     const std::set<const sta::Pin*>& to,
                     const std::string& path_group_name,
                     const sta::ClockSet* clks);

  STAGuiInterface* sta_;
  bool is_setup_;
  std::vector<std::unique_ptr<TimingPath>> timing_paths_;
};

class TimingPathDetailModel : public QAbstractTableModel
{
 private:
  enum Column
  {
    kPin,
    kFanout,
    kRiseFall,
    kTime,
    kDelay,
    kSlew,
    kLoad
  };

 public:
  static const std::map<Column, const char*>& getColumnNames()
  {
    static const std::map<Column, const char*> kColumnNames
        = {{kPin, "Pin"},
           {kFanout, "Fanout"},
           {kRiseFall, "RiseFall"},
           {kTime, "Time"},
           {kDelay, "Delay"},
           {kSlew, "Slew"},
           {kLoad, "Load"}};
    return kColumnNames;
  }

  TimingPathDetailModel(bool is_capture,
                        sta::dbSta* sta,
                        QObject* parent = nullptr);

  int rowCount(const QModelIndex& parent = QModelIndex()) const Q_DECL_OVERRIDE;
  int columnCount(const QModelIndex& parent
                  = QModelIndex()) const Q_DECL_OVERRIDE;

  QVariant data(const QModelIndex& index,
                int role = Qt::DisplayRole) const Q_DECL_OVERRIDE;
  QVariant headerData(int section,
                      Qt::Orientation orientation,
                      int role = Qt::DisplayRole) const Q_DECL_OVERRIDE;
  Qt::ItemFlags flags(const QModelIndex& index) const Q_DECL_OVERRIDE;

  TimingPath* getPath() const { return path_; }
  TimingNodeList* getNodes() const { return nodes_; }
  bool hasNodes() const { return nodes_ != nullptr && !nodes_->empty(); }
  int getClockEndIndex() const
  {
    return is_capture_ ? path_->getClkCaptureEndIndex()
                       : path_->getClkPathEndIndex();
  }

  const TimingPathNode* getNodeAt(const QModelIndex& index) const;
  void setExpandClock(bool state) { expand_clock_ = state; }
  bool shouldHide(const QModelIndex& index) const;

  bool isClockSummaryRow(const QModelIndex& index) const
  {
    return index.row() == kClockSummaryRow;
  }

  void populateModel(TimingPath* path, TimingNodeList* nodes);

 private:
  sta::dbSta* sta_;
  bool is_capture_;
  bool expand_clock_;

  TimingPath* path_;
  TimingNodeList* nodes_;

  // Unicode symbols
  static constexpr char kUpDownArrows[] = "⇅";
  static constexpr char kUpArrow[] = "↑";
  static constexpr char kDownArrow[] = "↓";
  static constexpr int kClockSummaryRow = 1;
};

class TimingPathRenderer : public gui::Renderer
{
 public:
  TimingPathRenderer();
  void highlight(TimingPath* path);

  void highlightNode(const TimingPathNode* node);
  void clearHighlightNodes();

  void drawObjects(gui::Painter& /* painter */) override;
  const char* getDisplayControlGroupName() override { return "Timing Path"; }

  TimingPath* getPathToRender() { return path_; }

 private:
  void highlightStage(gui::Painter& painter,
                      const gui::Descriptor* net_descriptor,
                      const gui::Descriptor* inst_descriptor);

  void drawNodesList(TimingNodeList* nodes,
                     gui::Painter& painter,
                     const gui::Descriptor* net_descriptor,
                     const gui::Descriptor* inst_descriptor,
                     const gui::Descriptor* bterm_descriptor,
                     const Painter::Color& clock_color,
                     bool draw_clock,
                     bool draw_signal);

  // Expanded path is owned by PathRenderer.
  TimingPath* path_;

  struct HighlightStage
  {
    odb::dbNet* net;
    odb::dbInst* inst;
    odb::dbObject* sink;
  };
  std::vector<std::unique_ptr<HighlightStage>> highlight_stage_;
  std::mutex rendering_;

  static const gui::Painter::Color kInstHighlightColor;
  static const gui::Painter::Color kPathInstColor;
  static const gui::Painter::Color kTermColor;
  static const gui::Painter::Color kSignalColor;
  static const gui::Painter::Color kClockColor;
  static const gui::Painter::Color kCaptureClockColor;

  static constexpr const char* kDataPathLabel = "Data path";
  static constexpr const char* kLaunchClockLabel = "Launch clock";
  static constexpr const char* kCaptureClockLabel = "Capture clock";
};

class TimingConeRenderer : public gui::Renderer
{
 public:
  TimingConeRenderer();
  void setSTA(sta::dbSta* sta) { sta_ = sta; }
  void setITerm(odb::dbITerm* term, bool fanin, bool fanout);
  void setBTerm(odb::dbBTerm* term, bool fanin, bool fanout);
  void setPin(const sta::Pin* pin, bool fanin, bool fanout);

  void drawObjects(gui::Painter& painter) override;

 private:
  sta::dbSta* sta_;
  const sta::Pin* term_;
  bool fanin_;
  bool fanout_;
  ConeDepthMap map_;
  float min_timing_;
  float max_timing_;
  SpectrumGenerator color_generator_;

  bool isSupplyPin(const sta::Pin* pin) const;
};

class GuiDBChangeListener : public QObject, public odb::dbBlockCallBackObj
{
  Q_OBJECT
 public:
  GuiDBChangeListener(QObject* parent = nullptr)
      : QObject(parent), is_modified_(false)
  {
  }

  void inDbInstCreate(odb::dbInst* /* inst */) override { callback(); }
  void inDbInstDestroy(odb::dbInst* /* inst */) override { callback(); }
  void inDbInstSwapMasterBefore(odb::dbInst* /* inst */,
                                odb::dbMaster* /* master */) override
  {
    callback();
  }
  void inDbInstSwapMasterAfter(odb::dbInst* /* inst */) override { callback(); }
  void inDbNetCreate(odb::dbNet* /* net */) override { callback(); }
  void inDbNetDestroy(odb::dbNet* /* net */) override { callback(); }
  void inDbITermPostConnect(odb::dbITerm* /* iterm */) override { callback(); }
  void inDbITermPreDisconnect(odb::dbITerm* /* iterm */) override
  {
    callback();
  }
  void inDbITermDestroy(odb::dbITerm* /* iterm */) override { callback(); }
  void inDbBTermPostConnect(odb::dbBTerm* /* bterm */) override { callback(); }
  void inDbBTermPreDisconnect(odb::dbBTerm* /* bterm */) override
  {
    callback();
  }
  void inDbBTermDestroy(odb::dbBTerm* /* bterm */) override { callback(); }
  void inDbWireCreate(odb::dbWire* /* wire */) override { callback(); }
  void inDbWireDestroy(odb::dbWire* /* wire */) override { callback(); }
  void inDbFillCreate(odb::dbFill* /* fill */) override { callback(); }

 signals:
  void dbUpdated();

 public slots:
  void reset()
  {
    is_modified_ = false;
    // call reset after gui refresh
  }

 private:
  void callback()
  {
    if (!is_modified_) {
      emit dbUpdated();
      is_modified_ = true;
    }
  }

  bool is_modified_;
};

class PinSetWidget : public QWidget
{
  Q_OBJECT
 public:
  PinSetWidget(bool add_remove_button, QWidget* parent = nullptr);

  void setSTA(sta::dbSta* sta) { sta_ = sta; }

  void updatePins();

  void setPins(const std::set<const sta::Pin*>& pins);

  std::set<const sta::Pin*> getPins() const;

  bool isAddMode() const { return add_mode_; }
  bool isRemoveMode() const { return !isAddMode(); }
  void setAddMode();
  void setRemoveMode();

 signals:
  void addRemoveTriggered(PinSetWidget*);
  void inspect(const Selected& selected);

 public slots:
  void clearPins() { setPins({}); }

 protected:
  void keyPressEvent(QKeyEvent* event) override;

 private slots:
  void findPin();
  void showMenu(const QPoint& point);

 private:
  sta::dbSta* sta_;
  std::vector<const sta::Pin*> pins_;

  QListWidget* box_;
  QLineEdit* find_pin_;
  QPushButton* clear_;
  QPushButton* add_remove_;

  bool add_mode_;

  void addPin(const sta::Pin* pin);
  void removePin(const sta::Pin* pin);
  void removeSelectedPins();
};

class TimingControlsDialog : public QDialog
{
  Q_OBJECT
 public:
  TimingControlsDialog(QWidget* parent = nullptr);

  void setSTA(sta::dbSta* sta);
  STAGuiInterface* getSTA() const { return sta_.get(); }

  void setPathCount(int path_count);
  int getPathCount() const { return sta_->getMaxPathCount(); }

  void setUnconstrained(bool uncontrained);
  bool getUnconstrained() const { return sta_->isIncludeUnconstrainedPaths(); }

  void setOnePathPerEndpoint(bool value);
  bool getOnePathPerEndpoint() const { return sta_->isOnePathPerEndpoint(); }

  void setExpandClock(bool expand);
  bool getExpandClock() const;

  void setFromPin(const std::set<const sta::Pin*>& pins)
  {
    from_->setPins(pins);
  }
  void setThruPin(const std::vector<std::set<const sta::Pin*>>& pins);
  void setToPin(const std::set<const sta::Pin*>& pins) { to_->setPins(pins); }

  std::set<const sta::Pin*> getFromPins() const { return from_->getPins(); }
  std::vector<std::set<const sta::Pin*>> getThruPins() const;
  std::set<const sta::Pin*> getToPins() const { return to_->getPins(); }
<<<<<<< HEAD
  void getClocks(sta::ClockSet* clock_set) const;
  std::string getPathGroup() const;
=======
  const sta::ClockSet* getClocks();
>>>>>>> 9103e994

  const sta::Pin* convertTerm(Gui::Term term) const;

  sta::Corner* getCorner() const { return sta_->getCorner(); }
  void setCorner(sta::Corner* corner) { sta_->setCorner(corner); }

  QSize sizeHint() const override;

 signals:
  void inspect(const Selected& selected);
  void expandClock(bool expand);

 public slots:
  void populate();

 private slots:
  void addRemoveThru(PinSetWidget* row);

 private:
  std::unique_ptr<STAGuiInterface> sta_;

  QFormLayout* layout_;

  QSpinBox* path_count_spin_box_;
  QComboBox* corner_box_;
  DropdownCheckboxes* clock_box_;
  QComboBox* path_group_box_;
  std::map<int, std::string> filter_index_to_path_group_name_;

  QCheckBox* unconstrained_;
  QCheckBox* one_path_per_endpoint_;
  QCheckBox* expand_clk_;

  PinSetWidget* from_;
  std::vector<PinSetWidget*> thru_;
  PinSetWidget* to_;
  QHash<QString, sta::Clock*> qstring_to_clk_;
  QScrollArea* scroll_;
  QWidget* content_widget_;

<<<<<<< HEAD
  static constexpr int kThruStartRow = 5;
=======
  sta::ClockSet selected_clocks_;

  static constexpr int kThruStartRow = 4;
>>>>>>> 9103e994

  void setPinSelections();

  void addThruRow(const std::set<const sta::Pin*>& pins);
  void setupPinRow(const QString& label, PinSetWidget* row, int row_index = -1);
};

}  // namespace gui<|MERGE_RESOLUTION|>--- conflicted
+++ resolved
@@ -14,11 +14,8 @@
 #include <QHBoxLayout>
 #include <QHash>
 #include <QListWidget>
-<<<<<<< HEAD
+#include <QPushButton>
 #include <QScrollArea>
-=======
-#include <QPushButton>
->>>>>>> 9103e994
 #include <QSpinBox>
 #include <QVariant>
 #include <QWidget>
@@ -414,12 +411,8 @@
   std::set<const sta::Pin*> getFromPins() const { return from_->getPins(); }
   std::vector<std::set<const sta::Pin*>> getThruPins() const;
   std::set<const sta::Pin*> getToPins() const { return to_->getPins(); }
-<<<<<<< HEAD
-  void getClocks(sta::ClockSet* clock_set) const;
+  const sta::ClockSet* getClocks();
   std::string getPathGroup() const;
-=======
-  const sta::ClockSet* getClocks();
->>>>>>> 9103e994
 
   const sta::Pin* convertTerm(Gui::Term term) const;
 
@@ -457,16 +450,12 @@
   std::vector<PinSetWidget*> thru_;
   PinSetWidget* to_;
   QHash<QString, sta::Clock*> qstring_to_clk_;
+
+  sta::ClockSet selected_clocks_;
   QScrollArea* scroll_;
   QWidget* content_widget_;
 
-<<<<<<< HEAD
   static constexpr int kThruStartRow = 5;
-=======
-  sta::ClockSet selected_clocks_;
-
-  static constexpr int kThruStartRow = 4;
->>>>>>> 9103e994
 
   void setPinSelections();
 

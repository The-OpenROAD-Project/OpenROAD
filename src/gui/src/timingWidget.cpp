--- conflicted
+++ resolved
@@ -637,13 +637,8 @@
   const auto from = settings_->getFromPins();
   const auto thru = settings_->getThruPins();
   const auto to = settings_->getToPins();
-<<<<<<< HEAD
-  sta::ClockSet* clks = new sta::ClockSet;
-  settings_->getClocks(clks);
+  const sta::ClockSet* clks = settings_->getClocks();
   const auto path_group = settings_->getPathGroup();
-=======
-  const sta::ClockSet* clks = settings_->getClocks();
->>>>>>> 9103e994
 
   populateAndSortModels(from, thru, to, path_group, clks);
 }

--- conflicted
+++ resolved
@@ -643,13 +643,9 @@
   const sta::ClockSet* clks = settings_->getClocks();
   const auto path_group = settings_->getPathGroup();
 
-<<<<<<< HEAD
   populateAndSortModels(from, thru, to, path_group, clks);
-=======
-  populateAndSortModels(from, thru, to, "" /* path group name */, clks);
 
   update_button_->setEnabled(true);
->>>>>>> 9b850d55
 }
 
 void TimingWidget::populateAndSortModels(

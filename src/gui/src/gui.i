--- conflicted
+++ resolved
@@ -529,11 +529,7 @@
 void show(const char* script = "", bool interactive = true, bool load_settings = true)
 {
   auto gui = gui::Gui::get();
-<<<<<<< HEAD
-  gui->showGui(gui::Interpreter::Tcl, script, interactive);
-=======
-  gui->showGui(script, interactive, load_settings);
->>>>>>> 5ba88495
+  gui->showGui(gui::Interpreter::Tcl, script, interactive, load_settings);
 }
 
 void hide()

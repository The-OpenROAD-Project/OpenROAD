// SPDX-License-Identifier: BSD-3-Clause
// Copyright (c) 2021-2025, The OpenROAD Authors

#include "gui/gui.h"

#include <QApplication>
#include <QColor>
#include <QPushButton>
#include <QString>
#include <QWidget>
#include <algorithm>
#include <any>
#include <cstddef>
#include <cstdint>
#include <cstdlib>
#include <exception>
#include <map>
#include <memory>
#include <typeindex>
#include <utility>
#include <variant>
#if QT_VERSION >= QT_VERSION_CHECK(6, 0, 0)
#include <QRegularExpression>
#else
#include <QRegExp>
#endif
#include <cmath>
#include <optional>
#include <stdexcept>
#include <string>
#include <vector>

#include "boost/algorithm/string/predicate.hpp"
#include "chartsWidget.h"
#include "clockWidget.h"
#include "displayControls.h"
#include "drcWidget.h"
#include "gif.h"
#include "heatMapPinDensity.h"
#include "heatMapPlacementDensity.h"
#include "helpWidget.h"
#include "inspector.h"
#include "layoutViewer.h"
#include "mainWindow.h"
#include "odb/db.h"
#include "odb/dbObject.h"
#include "odb/dbShape.h"
#include "odb/geom.h"
#include "ord/OpenRoad.hh"
#include "ruler.h"
#include "scriptWidget.h"
#include "timingWidget.h"
#include "utl/Logger.h"
#include "utl/decode.h"
#include "utl/exception.h"

extern int cmd_argc;
extern char** cmd_argv;

namespace gui {

static QApplication* application = nullptr;
static void message_handler(QtMsgType type,
                            const QMessageLogContext& context,
                            const QString& msg)
{
  auto* logger = ord::OpenRoad::openRoad()->getLogger();

  bool suppress = false;
#if NDEBUG
  // suppress messages when built as a release, but preserve them in debug
  // builds
  if (application != nullptr) {
    if (QApplication::platformName() == "offscreen"
        && msg.contains("This plugin does not support")) {
      suppress = true;
    }
  }
#endif

  if (suppress) {
    return;
  }

  std::string print_msg;
  if (context.file != nullptr && context.function != nullptr) {
    print_msg = fmt::format("{}:{}:{}: {}",
                            context.file,
                            context.function,
                            context.line,
                            msg.toStdString());
  } else {
    print_msg = msg.toStdString();
  }
  switch (type) {
    case QtDebugMsg:
      debugPrint(logger, utl::GUI, "qt", 1, print_msg);
      break;
    case QtInfoMsg:
      logger->info(utl::GUI, 75, print_msg);
      break;
    case QtWarningMsg:
      logger->warn(utl::GUI, 76, print_msg);
      break;
    case QtCriticalMsg:
    case QtFatalMsg:
      logger->error(utl::GUI, 77, print_msg);
      break;
  }
}

static odb::dbBlock* getBlock(odb::dbDatabase* db)
{
  if (!db) {
    return nullptr;
  }

  auto chip = db->getChip();
  if (!chip) {
    return nullptr;
  }

  return chip->getBlock();
}

// This provides the link for Gui::redraw to the widget
static gui::MainWindow* main_window = nullptr;

// Used by toString to convert dbu to microns (and back), will be set in
// main_window
DBUToString Descriptor::Property::convert_dbu;
StringToDBU Descriptor::Property::convert_string;

// Heatmap / Spectrum colors
// https://ai.googleblog.com/2019/08/turbo-improved-rainbow-colormap-for.html
// https://gist.github.com/mikhailov-work/6a308c20e494d9e0ccc29036b28faa7a
const unsigned char SpectrumGenerator::kSpectrum[256][3]
    = {{48, 18, 59},   {50, 21, 67},   {51, 24, 74},    {52, 27, 81},
       {53, 30, 88},   {54, 33, 95},   {55, 36, 102},   {56, 39, 109},
       {57, 42, 115},  {58, 45, 121},  {59, 47, 128},   {60, 50, 134},
       {61, 53, 139},  {62, 56, 145},  {63, 59, 151},   {63, 62, 156},
       {64, 64, 162},  {65, 67, 167},  {65, 70, 172},   {66, 73, 177},
       {66, 75, 181},  {67, 78, 186},  {68, 81, 191},   {68, 84, 195},
       {68, 86, 199},  {69, 89, 203},  {69, 92, 207},   {69, 94, 211},
       {70, 97, 214},  {70, 100, 218}, {70, 102, 221},  {70, 105, 224},
       {70, 107, 227}, {71, 110, 230}, {71, 113, 233},  {71, 115, 235},
       {71, 118, 238}, {71, 120, 240}, {71, 123, 242},  {70, 125, 244},
       {70, 128, 246}, {70, 130, 248}, {70, 133, 250},  {70, 135, 251},
       {69, 138, 252}, {69, 140, 253}, {68, 143, 254},  {67, 145, 254},
       {66, 148, 255}, {65, 150, 255}, {64, 153, 255},  {62, 155, 254},
       {61, 158, 254}, {59, 160, 253}, {58, 163, 252},  {56, 165, 251},
       {55, 168, 250}, {53, 171, 248}, {51, 173, 247},  {49, 175, 245},
       {47, 178, 244}, {46, 180, 242}, {44, 183, 240},  {42, 185, 238},
       {40, 188, 235}, {39, 190, 233}, {37, 192, 231},  {35, 195, 228},
       {34, 197, 226}, {32, 199, 223}, {31, 201, 221},  {30, 203, 218},
       {28, 205, 216}, {27, 208, 213}, {26, 210, 210},  {26, 212, 208},
       {25, 213, 205}, {24, 215, 202}, {24, 217, 200},  {24, 219, 197},
       {24, 221, 194}, {24, 222, 192}, {24, 224, 189},  {25, 226, 187},
       {25, 227, 185}, {26, 228, 182}, {28, 230, 180},  {29, 231, 178},
       {31, 233, 175}, {32, 234, 172}, {34, 235, 170},  {37, 236, 167},
       {39, 238, 164}, {42, 239, 161}, {44, 240, 158},  {47, 241, 155},
       {50, 242, 152}, {53, 243, 148}, {56, 244, 145},  {60, 245, 142},
       {63, 246, 138}, {67, 247, 135}, {70, 248, 132},  {74, 248, 128},
       {78, 249, 125}, {82, 250, 122}, {85, 250, 118},  {89, 251, 115},
       {93, 252, 111}, {97, 252, 108}, {101, 253, 105}, {105, 253, 102},
       {109, 254, 98}, {113, 254, 95}, {117, 254, 92},  {121, 254, 89},
       {125, 255, 86}, {128, 255, 83}, {132, 255, 81},  {136, 255, 78},
       {139, 255, 75}, {143, 255, 73}, {146, 255, 71},  {150, 254, 68},
       {153, 254, 66}, {156, 254, 64}, {159, 253, 63},  {161, 253, 61},
       {164, 252, 60}, {167, 252, 58}, {169, 251, 57},  {172, 251, 56},
       {175, 250, 55}, {177, 249, 54}, {180, 248, 54},  {183, 247, 53},
       {185, 246, 53}, {188, 245, 52}, {190, 244, 52},  {193, 243, 52},
       {195, 241, 52}, {198, 240, 52}, {200, 239, 52},  {203, 237, 52},
       {205, 236, 52}, {208, 234, 52}, {210, 233, 53},  {212, 231, 53},
       {215, 229, 53}, {217, 228, 54}, {219, 226, 54},  {221, 224, 55},
       {223, 223, 55}, {225, 221, 55}, {227, 219, 56},  {229, 217, 56},
       {231, 215, 57}, {233, 213, 57}, {235, 211, 57},  {236, 209, 58},
       {238, 207, 58}, {239, 205, 58}, {241, 203, 58},  {242, 201, 58},
       {244, 199, 58}, {245, 197, 58}, {246, 195, 58},  {247, 193, 58},
       {248, 190, 57}, {249, 188, 57}, {250, 186, 57},  {251, 184, 56},
       {251, 182, 55}, {252, 179, 54}, {252, 177, 54},  {253, 174, 53},
       {253, 172, 52}, {254, 169, 51}, {254, 167, 50},  {254, 164, 49},
       {254, 161, 48}, {254, 158, 47}, {254, 155, 45},  {254, 153, 44},
       {254, 150, 43}, {254, 147, 42}, {254, 144, 41},  {253, 141, 39},
       {253, 138, 38}, {252, 135, 37}, {252, 132, 35},  {251, 129, 34},
       {251, 126, 33}, {250, 123, 31}, {249, 120, 30},  {249, 117, 29},
       {248, 114, 28}, {247, 111, 26}, {246, 108, 25},  {245, 105, 24},
       {244, 102, 23}, {243, 99, 21},  {242, 96, 20},   {241, 93, 19},
       {240, 91, 18},  {239, 88, 17},  {237, 85, 16},   {236, 83, 15},
       {235, 80, 14},  {234, 78, 13},  {232, 75, 12},   {231, 73, 12},
       {229, 71, 11},  {228, 69, 10},  {226, 67, 10},   {225, 65, 9},
       {223, 63, 8},   {221, 61, 8},   {220, 59, 7},    {218, 57, 7},
       {216, 55, 6},   {214, 53, 6},   {212, 51, 5},    {210, 49, 5},
       {208, 47, 5},   {206, 45, 4},   {204, 43, 4},    {202, 42, 4},
       {200, 40, 3},   {197, 38, 3},   {195, 37, 3},    {193, 35, 2},
       {190, 33, 2},   {188, 32, 2},   {185, 30, 2},    {183, 29, 2},
       {180, 27, 1},   {178, 26, 1},   {175, 24, 1},    {172, 23, 1},
       {169, 22, 1},   {167, 20, 1},   {164, 19, 1},    {161, 18, 1},
       {158, 16, 1},   {155, 15, 1},   {152, 14, 1},    {149, 13, 1},
       {146, 11, 1},   {142, 10, 1},   {139, 9, 2},     {136, 8, 2},
       {133, 7, 2},    {129, 6, 2},    {126, 5, 2},     {122, 4, 3}};

static void resetConversions()
{
  Descriptor::Property::convert_dbu
      = [](int value, bool) { return std::to_string(value); };
  Descriptor::Property::convert_string
      = [](const std::string& value, bool*) { return 0; };
}

Gui* Gui::singleton_ = nullptr;

Gui* Gui::get()
{
  if (singleton_ == nullptr) {
    singleton_ = new Gui();
  }

  return singleton_;
}

Gui::Gui()
    : continue_after_close_(false),
      logger_(nullptr),
      db_(nullptr),
      pin_density_heat_map_(nullptr),
      placement_density_heat_map_(nullptr)
{
  resetConversions();
}

bool Gui::enabled()
{
  return main_window != nullptr;
}

void Gui::registerRenderer(Renderer* renderer)
{
  if (Gui::enabled()) {
    main_window->getControls()->registerRenderer(renderer);
  }

  renderers_.insert(renderer);
  redraw();
}

void Gui::unregisterRenderer(Renderer* renderer)
{
  if (renderers_.count(renderer) == 0) {
    return;
  }

  if (Gui::enabled()) {
    main_window->getControls()->unregisterRenderer(renderer);
  }

  renderers_.erase(renderer);
  redraw();
}

void Gui::redraw()
{
  if (!Gui::enabled()) {
    return;
  }
  main_window->redraw();
}

void Gui::status(const std::string& message)
{
  main_window->status(message);
}

void Gui::pause(int timeout)
{
  main_window->pause(timeout);
}

Selected Gui::makeSelected(const std::any& object)
{
  if (!object.has_value()) {
    return Selected();
  }

  auto it = descriptors_.find(object.type());
  if (it != descriptors_.end()) {
    return it->second->makeSelected(object);
  }
  char* type_name
      = abi::__cxa_demangle(object.type().name(), nullptr, nullptr, nullptr);
  logger_->warn(
      utl::GUI, 33, "No descriptor is registered for type {}.", type_name);
  free(type_name);
  return Selected();  // FIXME: null descriptor
}

void Gui::setSelected(const Selected& selection)
{
  main_window->setSelected(selection);
}

void Gui::removeSelectedByType(const std::string& type)
{
  main_window->removeSelectedByType(type);
}

void Gui::addSelectedNet(const char* name)
{
  auto block = getBlock(main_window->getDb());
  if (!block) {
    return;
  }

  auto net = block->findNet(name);
  if (!net) {
    return;
  }

  main_window->addSelected(makeSelected(net));
}

void Gui::addSelectedInst(const char* name)
{
  auto block = getBlock(main_window->getDb());
  if (!block) {
    return;
  }

  auto inst = block->findInst(name);
  if (!inst) {
    return;
  }

  main_window->addSelected(makeSelected(inst));
}

bool Gui::anyObjectInSet(bool selection_set, odb::dbObjectType obj_type) const
{
  return main_window->anyObjectInSet(selection_set, obj_type);
}

void Gui::selectHighlightConnectedInsts(bool select_flag, int highlight_group)
{
  main_window->selectHighlightConnectedInsts(select_flag, highlight_group);
}
void Gui::selectHighlightConnectedNets(bool select_flag,
                                       bool output,
                                       bool input,
                                       int highlight_group)
{
  main_window->selectHighlightConnectedNets(
      select_flag, output, input, highlight_group);
}

void Gui::selectHighlightConnectedBufferTrees(bool select_flag,
                                              int highlight_group)
{
  main_window->selectHighlightConnectedBufferTrees(select_flag,
                                                   highlight_group);
}

void Gui::addInstToHighlightSet(const char* name, int highlight_group)
{
  auto block = getBlock(main_window->getDb());
  if (!block) {
    return;
  }

  auto inst = block->findInst(name);
  if (!inst) {
    logger_->error(utl::GUI, 100, "No instance named {} found.", name);
    return;
  }
  SelectionSet sel_inst_set;
  sel_inst_set.insert(makeSelected(inst));
  main_window->addHighlighted(sel_inst_set, highlight_group);
}

void Gui::addNetToHighlightSet(const char* name, int highlight_group)
{
  auto block = getBlock(main_window->getDb());
  if (!block) {
    return;
  }

  auto net = block->findNet(name);
  if (!net) {
    logger_->error(utl::GUI, 101, "No net named {} found.", name);
    return;
  }
  SelectionSet selection_set;
  selection_set.insert(makeSelected(net));
  main_window->addHighlighted(selection_set, highlight_group);
}

int Gui::selectAt(const odb::Rect& area, bool append)
{
  return main_window->getLayoutViewer()->selectArea(area, append);
}

int Gui::selectNext()
{
  return main_window->getInspector()->selectNext();
}

int Gui::selectPrevious()
{
  return main_window->getInspector()->selectPrevious();
}

void Gui::animateSelection(int repeat)
{
  main_window->getLayoutViewer()->selectionAnimation(repeat);
}

std::string Gui::addLabel(int x,
                          int y,
                          const std::string& text,
                          std::optional<Painter::Color> color,
                          std::optional<int> size,
                          std::optional<Painter::Anchor> anchor,
                          const std::optional<std::string>& name)
{
  return main_window->addLabel(x, y, text, color, size, anchor, name);
}

void Gui::deleteLabel(const std::string& name)
{
  main_window->deleteLabel(name);
}

std::string Gui::addRuler(int x0,
                          int y0,
                          int x1,
                          int y1,
                          const std::string& label,
                          const std::string& name,
                          bool euclidian)
{
  return main_window->addRuler(x0, y0, x1, y1, label, name, euclidian);
}

void Gui::deleteRuler(const std::string& name)
{
  main_window->deleteRuler(name);
}

/**
 * @brief Checks if a Qt wildcard pattern is a simple literal string.
 *
 * This function determines if a string intended for use with
 * QRegExp::WildcardUnix contains any active (i.e., unescaped) wildcard
 * characters ('*', '?', '[').
 *
 * @param pattern The wildcard pattern string to check.
 * @return True if the pattern has no active wildcards; false otherwise.
 */
static bool isSimpleStringPattern(const std::string& pattern)
{
  bool previous_was_escape = false;
  for (const char ch : pattern) {
    if (previous_was_escape) {
      // The previous character was '\', so this character is just a literal.
      previous_was_escape = false;
      continue;
    }

    if (ch == '\\') {
      // This is an escape character for the next character in the loop.
      previous_was_escape = true;
    } else if (ch == '*' || ch == '?' || ch == '[') {
      // Found an unescaped wildcard, so it's not a simple string.
      return false;
    }
  }
  // If the loop completes, no unescaped wildcards were found.
  return true;
}

int Gui::select(const std::string& type,
                const std::string& name_filter,
                const std::string& attribute,
                const std::any& value,
                bool filter_case_sensitive,
                int highlight_group)
{
#if QT_VERSION >= QT_VERSION_CHECK(6, 0, 0)
  // Define case sensitivity options for QRegularExpression
  const QRegularExpression::PatternOptions options
      = filter_case_sensitive ? QRegularExpression::NoPatternOption
                              : QRegularExpression::CaseInsensitiveOption;

  // Convert the wildcard string to a regex pattern and create the
  // object
  const QRegularExpression reg_filter(
      QRegularExpression::wildcardToRegularExpression(
          QString::fromStdString(name_filter)),
      options);
#else
  const QRegExp reg_filter(
      QString::fromStdString(name_filter),
      filter_case_sensitive ? Qt::CaseSensitive : Qt::CaseInsensitive,
      QRegExp::WildcardUnix);
#endif
  const bool is_simple = isSimpleStringPattern(name_filter);
  for (auto& [object_type, descriptor] : descriptors_) {
    if (descriptor->getTypeName() != type) {
      continue;
    }
    SelectionSet selected_set;
    descriptor->visitAllObjects([&](const Selected& sel) {
      if (!name_filter.empty()) {
        const std::string sel_name = sel.getName();
        if (is_simple) {
          if (sel_name != name_filter) {
            return;
          }
        } else {
          if (
#if QT_VERSION >= QT_VERSION_CHECK(6, 0, 0)
              !reg_filter.match(QString::fromStdString(sel_name)).hasMatch()
#else
              !reg_filter.exactMatch(QString::fromStdString(sel_name))
#endif
          ) {
            return;
          }
        }
      }

      if (!attribute.empty()) {
        bool is_valid_attribute = false;
        Descriptor::Properties properties
            = descriptor->getProperties(sel.getObject());
        if (!filterSelectionProperties(
                properties, attribute, value, is_valid_attribute)) {
          return;  // doesn't match the attribute filter
        }

        if (!is_valid_attribute) {
          logger_->error(
              utl::GUI, 59, "Entered attribute {} is not valid.", attribute);
        }
      }
      selected_set.insert(sel);
    });

    main_window->addSelected(selected_set, true);
    if (highlight_group != -1) {
      main_window->addHighlighted(selected_set, highlight_group);
    }

    // already found the descriptor, so return to exit loop
    return selected_set.size();
  }

  logger_->error(utl::GUI, 35, "Unable to find descriptor for: {}", type);
}

bool Gui::filterSelectionProperties(const Descriptor::Properties& properties,
                                    const std::string& attribute,
                                    const std::any& value,
                                    bool& is_valid_attribute)
{
  for (const Descriptor::Property& property : properties) {
    if (attribute == property.name) {
      is_valid_attribute = true;
      if (auto props_selected_set
          = std::any_cast<SelectionSet>(&property.value)) {
        if (Descriptor::Property::toString(value) == "CONNECTED"
            && (*props_selected_set).size() != 0) {
          return true;
        }
        for (const auto& selected : *props_selected_set) {
          if (Descriptor::Property::toString(value) == selected.getName()) {
            return true;
          }
        }
      } else if (auto props_list
                 = std::any_cast<Descriptor::PropertyList>(&property.value)) {
        for (const auto& prop : *props_list) {
          if (Descriptor::Property::toString(prop.first)
                  == Descriptor::Property::toString(value)
              || Descriptor::Property::toString(prop.second)
                     == Descriptor::Property::toString(value)) {
            return true;
          }
        }
      } else if (Descriptor::Property::toString(value)
                 == Descriptor::Property::toString(property.value)) {
        return true;
      }
    }
  }

  return false;
}

void Gui::clearSelections()
{
  main_window->setSelected(Selected());
}

void Gui::clearHighlights(int highlight_group)
{
  main_window->clearHighlighted(highlight_group);
}

void Gui::clearLabels()
{
  main_window->clearLabels();
}

void Gui::clearRulers()
{
  main_window->clearRulers();
}

std::string Gui::addToolbarButton(const std::string& name,
                                  const std::string& text,
                                  const std::string& script,
                                  bool echo)
{
  return main_window->addToolbarButton(
      name, QString::fromStdString(text), QString::fromStdString(script), echo);
}

void Gui::removeToolbarButton(const std::string& name)
{
  main_window->removeToolbarButton(name);
}

std::string Gui::addMenuItem(const std::string& name,
                             const std::string& path,
                             const std::string& text,
                             const std::string& script,
                             const std::string& shortcut,
                             bool echo)
{
  return main_window->addMenuItem(name,
                                  QString::fromStdString(path),
                                  QString::fromStdString(text),
                                  QString::fromStdString(script),
                                  QString::fromStdString(shortcut),
                                  echo);
}

void Gui::removeMenuItem(const std::string& name)
{
  main_window->removeMenuItem(name);
}

std::string Gui::requestUserInput(const std::string& title,
                                  const std::string& question)
{
  return main_window->requestUserInput(QString::fromStdString(title),
                                       QString::fromStdString(question));
}

void Gui::selectMarkers(odb::dbMarkerCategory* markers)
{
  main_window->getDRCViewer()->selectCategory(markers);
}

void Gui::setDisplayControlsColor(const std::string& name,
                                  const Painter::Color& color)
{
  const QColor qcolor(color.r, color.g, color.b, color.a);
  main_window->getControls()->setControlByPath(name, qcolor);
}

void Gui::setDisplayControlsVisible(const std::string& name, bool value)
{
  main_window->getControls()->setControlByPath(
      name, true, value ? Qt::Checked : Qt::Unchecked);
}

bool Gui::checkDisplayControlsVisible(const std::string& name)
{
  return main_window->getControls()->checkControlByPath(name, true);
}

void Gui::setDisplayControlsSelectable(const std::string& name, bool value)
{
  main_window->getControls()->setControlByPath(
      name, false, value ? Qt::Checked : Qt::Unchecked);
}

bool Gui::checkDisplayControlsSelectable(const std::string& name)
{
  return main_window->getControls()->checkControlByPath(name, false);
}

void Gui::saveDisplayControls()
{
  main_window->getControls()->save();
}

void Gui::restoreDisplayControls()
{
  main_window->getControls()->restore();
}

void Gui::zoomTo(const odb::Rect& rect_dbu)
{
  main_window->zoomTo(rect_dbu);
}

void Gui::zoomIn()
{
  main_window->getLayoutViewer()->zoomIn();
}

void Gui::zoomIn(const odb::Point& focus_dbu)
{
  main_window->getLayoutViewer()->zoomIn(focus_dbu);
}

void Gui::zoomOut()
{
  main_window->getLayoutViewer()->zoomOut();
}

void Gui::zoomOut(const odb::Point& focus_dbu)
{
  main_window->getLayoutViewer()->zoomOut(focus_dbu);
}

void Gui::centerAt(const odb::Point& focus_dbu)
{
  main_window->getLayoutViewer()->centerAt(focus_dbu);
}

void Gui::setResolution(double pixels_per_dbu)
{
  main_window->getLayoutViewer()->setResolution(pixels_per_dbu);
}

void Gui::saveImage(const std::string& filename,
                    const odb::Rect& region,
                    int width_px,
                    double dbu_per_pixel,
                    const std::map<std::string, bool>& display_settings)
{
  if (db_ == nullptr) {
    logger_->error(utl::GUI, 15, "No design loaded.");
  }
  odb::Rect save_region = region;
  const bool use_die_area = region.dx() == 0 || region.dy() == 0;
  const bool is_offscreen
      = main_window == nullptr
        || main_window->testAttribute(
            Qt::WA_DontShowOnScreen); /* if not interactive this will be set */
  if (is_offscreen
      && use_die_area) {  // if gui is active and interactive the visible are of
                          // the layout viewer will be used.
    auto* chip = db_->getChip();
    if (chip == nullptr) {
      logger_->error(utl::GUI, 64, "No design loaded.");
    }

    auto* block = chip->getBlock();
    if (block == nullptr) {
      logger_->error(utl::GUI, 65, "No design loaded.");
    }

    save_region
        = block->getBBox()
              ->getBox();  // get die area since screen area is not reliable
    const double bloat_by = 0.05;  // 5%
    const int bloat = std::min(save_region.dx(), save_region.dy()) * bloat_by;

    save_region.bloat(bloat, save_region);
  }

  if (!enabled()) {
    auto* tech = db_->getTech();
    if (tech == nullptr) {
      logger_->error(utl::GUI, 16, "No design loaded.");
    }
    const double dbu_per_micron = tech->getLefUnits();

    std::string save_cmds;
    // build display control commands
    save_cmds = "set ::gui::display_settings [gui::DisplayControlMap]\n";
    for (const auto& [control, value] : display_settings) {
      // first save current setting
      save_cmds += fmt::format(
                       "$::gui::display_settings set \"{}\" {}", control, value)
                   + "\n";
    }
    // save command
    save_cmds += "gui::save_image ";
    save_cmds += "\"" + filename + "\" ";
    save_cmds += std::to_string(save_region.xMin() / dbu_per_micron) + " ";
    save_cmds += std::to_string(save_region.yMin() / dbu_per_micron) + " ";
    save_cmds += std::to_string(save_region.xMax() / dbu_per_micron) + " ";
    save_cmds += std::to_string(save_region.yMax() / dbu_per_micron) + " ";
    save_cmds += std::to_string(width_px) + " ";
    save_cmds += std::to_string(dbu_per_pixel) + " ";
    save_cmds += "$::gui::display_settings\n";
    // delete display settings map
    save_cmds += "rename $::gui::display_settings \"\"\n";
    save_cmds += "unset ::gui::display_settings\n";
    // end with hide to return
    save_cmds += "gui::hide";
    showGui(Interpreter::Tcl, save_cmds, false);
  } else {
    // save current displexitingay settings and apply new
    main_window->getControls()->save();
    for (const auto& [control, value] : display_settings) {
      setDisplayControlsVisible(control, value);
    }

    main_window->getLayoutViewer()->saveImage(
        filename.c_str(), save_region, width_px, dbu_per_pixel);
    // restore settings
    main_window->getControls()->restore();
  }
}

void Gui::saveClockTreeImage(const std::string& clock_name,
                             const std::string& filename,
                             const std::string& corner,
                             int width_px,
                             int height_px)
{
  if (!enabled()) {
    return;
  }
  std::optional<int> width;
  std::optional<int> height;
  if (width_px > 0) {
    width = width_px;
  }
  if (height_px > 0) {
    height = height_px;
  }
  main_window->getClockViewer()->saveImage(
      clock_name, filename, corner, width, height);
}

void Gui::saveHistogramImage(const std::string& filename,
                             const std::string& mode,
                             int width_px,
                             int height_px)
{
  if (!enabled()) {
    return;
  }
  std::optional<int> width;
  std::optional<int> height;
  if (width_px > 0) {
    width = width_px;
  }
  if (height_px > 0) {
    height = height_px;
  }
  const ChartsWidget::Mode chart_mode
      = main_window->getChartsWidget()->modeFromString(mode);
  main_window->getChartsWidget()->saveImage(
      filename, chart_mode, width, height);
}

void Gui::selectClockviewerClock(const std::string& clock_name,
                                 std::optional<int> depth)
{
  if (!enabled()) {
    return;
  }
  main_window->getClockViewer()->selectClock(clock_name, depth);
}

static QWidget* findWidget(const std::string& name)
{
  if (name == "main_window" || name == "OpenROAD") {
    return main_window;
  }

  const QString find_name = QString::fromStdString(name);
  for (const auto& widget : main_window->findChildren<QDockWidget*>()) {
    if (widget->objectName() == find_name
        || widget->windowTitle() == find_name) {
      return widget;
    }
  }
  return nullptr;
}

void Gui::showWidget(const std::string& name, bool show)
{
  auto* widget = findWidget(name);
  if (widget == nullptr) {
    return;
  }

  if (show) {
    widget->show();
    widget->raise();
  } else {
    widget->hide();
  }
}

void Gui::triggerAction(const std::string& name)
{
  const size_t dot_idx = name.find_last_of('.');
  auto* widget = findWidget(name.substr(0, dot_idx));
  if (widget == nullptr) {
    return;
  }

  const QString find_name = QString::fromStdString(name.substr(dot_idx + 1));

  // Find QAction
  for (QAction* action : widget->findChildren<QAction*>()) {
    logger_->report("{} {}",
                    action->objectName().toStdString(),
                    action->text().toStdString());
    if (action->objectName() == find_name || action->text() == find_name) {
      action->trigger();
      return;
    }
  }

  // Find QPushButton
  for (QPushButton* button : widget->findChildren<QPushButton*>()) {
    if (button->objectName() == find_name || button->text() == find_name) {
      button->click();
      return;
    }
  }
}

void Gui::registerHeatMap(HeatMapDataSource* heatmap)
{
  heat_maps_.insert(heatmap);
  registerRenderer(heatmap->getRenderer());
  if (Gui::enabled()) {
    main_window->registerHeatMap(heatmap);
  }
}

void Gui::unregisterHeatMap(HeatMapDataSource* heatmap)
{
  if (heat_maps_.count(heatmap) == 0) {
    return;
  }

  unregisterRenderer(heatmap->getRenderer());
  if (Gui::enabled()) {
    main_window->unregisterHeatMap(heatmap);
  }
  heat_maps_.erase(heatmap);
}

HeatMapDataSource* Gui::getHeatMap(const std::string& name)
{
  HeatMapDataSource* source = nullptr;

  for (auto* heat_map : heat_maps_) {
    if (heat_map->getShortName() == name) {
      source = heat_map;
      break;
    }
  }

  if (source == nullptr) {
    QStringList options;
    for (auto* heat_map : heat_maps_) {
      options.append(QString::fromStdString(heat_map->getShortName()));
    }
    logger_->error(utl::GUI,
                   28,
                   "{} is not a known map. Valid options are: {}",
                   name,
                   options.join(", ").toStdString());
  }

  return source;
}

void Gui::setHeatMapSetting(const std::string& name,
                            const std::string& option,
                            const Renderer::Setting& value)
{
  HeatMapDataSource* source = getHeatMap(name);

  const std::string rebuild_map_option = "rebuild";
  if (option == rebuild_map_option) {
    source->destroyMap();
    source->ensureMap();
  } else {
    auto settings = source->getSettings();

    if (settings.count(option) == 0) {
      QStringList options;
      options.append(QString::fromStdString(rebuild_map_option));
      for (const auto& [key, kv] : settings) {
        options.append(QString::fromStdString(key));
      }
      logger_->error(utl::GUI,
                     29,
                     "{} is not a valid option. Valid options are: {}",
                     option,
                     options.join(", ").toStdString());
    }

    auto& current_value = settings[option];
    if (std::holds_alternative<bool>(current_value)) {
      // is bool
      if (auto* s = std::get_if<bool>(&value)) {
        settings[option] = *s;
      }
      if (auto* s = std::get_if<int>(&value)) {
        settings[option] = *s != 0;
      }
      if (auto* s = std::get_if<double>(&value)) {
        settings[option] = *s != 0.0;
      } else {
        logger_->error(utl::GUI, 60, "{} must be a boolean", option);
      }
    } else if (std::holds_alternative<int>(current_value)) {
      // is int
      if (auto* s = std::get_if<int>(&value)) {
        settings[option] = *s;
      } else if (auto* s = std::get_if<double>(&value)) {
        settings[option] = static_cast<int>(*s);
      } else {
        logger_->error(utl::GUI, 61, "{} must be an integer or double", option);
      }
    } else if (std::holds_alternative<double>(current_value)) {
      // is double
      if (auto* s = std::get_if<int>(&value)) {
        settings[option] = static_cast<double>(*s);
      } else if (auto* s = std::get_if<double>(&value)) {
        settings[option] = *s;
      } else {
        logger_->error(utl::GUI, 62, "{} must be an integer or double", option);
      }
    } else {
      // is string
      if (auto* s = std::get_if<std::string>(&value)) {
        settings[option] = *s;
      } else {
        logger_->error(utl::GUI, 63, "{} must be a string", option);
      }
    }
    source->setSettings(settings);
  }

  source->getRenderer()->redraw();
}

Renderer::Setting Gui::getHeatMapSetting(const std::string& name,
                                         const std::string& option)
{
  HeatMapDataSource* source = getHeatMap(name);

  const std::string map_has_option = "has_data";
  if (option == map_has_option) {
    return source->hasData();
  }

  auto settings = source->getSettings();

  if (settings.count(option) == 0) {
    QStringList options;
    for (const auto& [key, kv] : settings) {
      options.append(QString::fromStdString(key));
    }
    logger_->error(utl::GUI,
                   95,
                   "{} is not a valid option. Valid options are: {}",
                   option,
                   options.join(", ").toStdString());
  }

  return settings[option];
}

void Gui::dumpHeatMap(const std::string& name, const std::string& file)
{
  HeatMapDataSource* source = getHeatMap(name);
  source->dumpToFile(file);
}

void Gui::setMainWindowTitle(const std::string& title)
{
  main_window_title_ = title;
  if (main_window) {
    main_window->setTitle(title);
  }
}

std::string Gui::getMainWindowTitle()
{
  return main_window_title_;
}

Renderer::~Renderer()
{
  gui::Gui::get()->unregisterRenderer(this);
}

void Renderer::redraw()
{
  Gui::get()->redraw();
}

bool Renderer::checkDisplayControl(const std::string& name)
{
  const std::string& group_name = getDisplayControlGroupName();

  if (group_name.empty()) {
    return Gui::get()->checkDisplayControlsVisible(name);
  }
  return Gui::get()->checkDisplayControlsVisible(group_name + "/" + name);
}

void Renderer::setDisplayControl(const std::string& name, bool value)
{
  const std::string& group_name = getDisplayControlGroupName();

  if (group_name.empty()) {
    Gui::get()->setDisplayControlsVisible(name, value);
  } else {
    Gui::get()->setDisplayControlsVisible(group_name + "/" + name, value);
  }
}

void Renderer::addDisplayControl(
    const std::string& name,
    bool initial_visible,
    const DisplayControlCallback& setup,
    const std::vector<std::string>& mutual_exclusivity)
{
  auto& control = controls_[name];

  control.visibility = initial_visible;
  control.interactive_setup = setup;
  control.mutual_exclusivity.insert(mutual_exclusivity.begin(),
                                    mutual_exclusivity.end());
}

Renderer::Settings Renderer::getSettings()
{
  Settings settings;
  for (const auto& [key, init_value] : controls_) {
    settings[key] = checkDisplayControl(key);
  }
  return settings;
}

void Renderer::setSettings(const Renderer::Settings& settings)
{
  for (auto& [key, control] : controls_) {
    setSetting<bool>(settings, key, control.visibility);
    setDisplayControl(key, control.visibility);
  }
}

SpectrumGenerator::SpectrumGenerator(double max_value) : scale_(1.0 / max_value)
{
}

int SpectrumGenerator::getColorCount() const
{
  return 256;
}

Painter::Color SpectrumGenerator::getColor(double value, int alpha) const
{
  const int max_index = getColorCount() - 1;
  int index = std::round(scale_ * value * max_index);
  if (index < 0) {
    index = 0;
  } else if (index > max_index) {
    index = max_index;
  }

  return Painter::Color(
      kSpectrum[index][0], kSpectrum[index][1], kSpectrum[index][2], alpha);
}

void SpectrumGenerator::drawLegend(
    Painter& painter,
    const std::vector<std::pair<int, std::string>>& legend_key) const
{
  const odb::Rect& bounds = painter.getBounds();
  const double pixel_per_dbu = painter.getPixelsPerDBU();
  const int legend_offset = 20 / pixel_per_dbu;  // 20 pixels
  const double box_height = 1 / pixel_per_dbu;   // 1 pixels
  const int legend_width = 20 / pixel_per_dbu;   // 20 pixels
  const int text_offset = 2 / pixel_per_dbu;
  const int legend_top = bounds.yMax() - legend_offset;
  const int legend_right = bounds.xMax() - legend_offset;
  const int legend_left = legend_right - legend_width;
  const Painter::Anchor key_anchor = Painter::Anchor::kRightCenter;

  odb::Rect legend_bounds(
      legend_left, legend_top, legend_right + text_offset, legend_top);

  const int color_count = getColorCount();
  const int color_incr = 2;

  std::vector<std::pair<odb::Point, std::string>> legend_key_points;
  for (const auto& [legend_value, legend_text] : legend_key) {
    const int text_right = legend_left - text_offset;
    const int box_top
        = legend_top - ((color_count - legend_value) * box_height) / color_incr;

    legend_key_points.push_back({{text_right, box_top}, legend_text});
    const odb::Rect text_bounds = painter.stringBoundaries(
        text_right, box_top, key_anchor, legend_text);

    legend_bounds.merge(text_bounds);
  }

  // draw background
  painter.setPen(Painter::kDarkGray, true);
  painter.setBrush(Painter::kDarkGray);
  painter.drawRect(legend_bounds, 10, 10);

  // draw color map
  double box_top = legend_top;
  for (int i = 0; i < color_count; i += color_incr) {
    const double color_idx = (color_count - 1 - i) / scale_;

    painter.setPen(getColor(color_idx / color_count), true);
    painter.drawLine(odb::Point(legend_left, box_top),
                     odb::Point(legend_right, box_top));
    box_top -= box_height;
  }

  // draw key values
  painter.setPen(Painter::kBlack, true);
  painter.setBrush(Painter::kTransparent);
  for (const auto& [pt, text] : legend_key_points) {
    painter.drawString(pt.x(), pt.y(), key_anchor, text);
  }
  painter.drawRect(odb::Rect(legend_left, box_top, legend_right, legend_top));
}

void Gui::fit()
{
  main_window->fit();
}

void Gui::registerDescriptor(const std::type_info& type,
                             const Descriptor* descriptor)
{
  descriptors_[type] = std::unique_ptr<const Descriptor>(descriptor);
}

const Descriptor* Gui::getDescriptor(const std::type_info& type) const
{
  auto find_descriptor = descriptors_.find(type);
  if (find_descriptor == descriptors_.end()) {
    logger_->error(
        utl::GUI, 53, "Unable to find descriptor for: {}", type.name());
  }

  return find_descriptor->second.get();
}

void Gui::unregisterDescriptor(const std::type_info& type)
{
  descriptors_.erase(type);
}

const Selected& Gui::getInspectorSelection()
{
  return main_window->getInspector()->getSelection();
}

void Gui::timingCone(Term term, bool fanin, bool fanout)
{
  main_window->timingCone(term, fanin, fanout);
}

void Gui::timingPathsThrough(const std::set<Term>& terms)
{
  main_window->timingPathsThrough(terms);
}

void Gui::addFocusNet(odb::dbNet* net)
{
  main_window->getLayoutTabs()->addFocusNet(net);
}

void Gui::addRouteGuides(odb::dbNet* net)
{
  main_window->getLayoutTabs()->addRouteGuides(net);
}

Chart* Gui::addChart(const std::string& name,
                     const std::string& x_label,
                     const std::vector<std::string>& y_labels)
{
  return main_window->getChartsWidget()->addChart(name, x_label, y_labels);
}

void Gui::removeRouteGuides(odb::dbNet* net)
{
  main_window->getLayoutTabs()->removeRouteGuides(net);
}

void Gui::addNetTracks(odb::dbNet* net)
{
  main_window->getLayoutTabs()->addNetTracks(net);
}

void Gui::removeNetTracks(odb::dbNet* net)
{
  main_window->getLayoutTabs()->removeNetTracks(net);
}

void Gui::removeFocusNet(odb::dbNet* net)
{
  main_window->getLayoutTabs()->removeFocusNet(net);
}

void Gui::clearFocusNets()
{
  main_window->getLayoutTabs()->clearFocusNets();
}

void Gui::clearRouteGuides()
{
  main_window->getLayoutTabs()->clearRouteGuides();
}

void Gui::clearNetTracks()
{
  main_window->getLayoutTabs()->clearNetTracks();
}

void Gui::setLogger(utl::Logger* logger)
{
  if (logger == nullptr) {
    return;
  }

  logger_ = logger;
  qInstallMessageHandler(message_handler);

  if (enabled()) {
    // gui already requested, so go ahead and set the logger
    main_window->setLogger(logger);
  }
}

void Gui::hideGui()
{
  // ensure continue after close is true, since we want to return to tcl
  setContinueAfterClose();
  main_window->exit();
}

<<<<<<< HEAD
void Gui::showGui(Interpreter interpreter,
                  const std::string& cmds,
                  bool interactive)
=======
void Gui::showGui(const std::string& cmds, bool interactive, bool load_settings)
>>>>>>> 5ba88495
{
  if (enabled()) {
    logger_->warn(utl::GUI, 8, "GUI already active.");
    return;
  }

  // OR already running, so GUI should not set anything up
  // passing in cmd_argc and cmd_argv to meet Qt application requirement for
  // arguments nullptr for tcl interp to indicate nothing to setup and commands
  // and interactive setting
<<<<<<< HEAD
  startGui(cmd_argc, cmd_argv, interpreter, nullptr, cmds, interactive);
=======
  startGui(cmd_argc, cmd_argv, nullptr, cmds, interactive, load_settings);
>>>>>>> 5ba88495
}

void Gui::minimize()
{
  main_window->showMinimized();
}

void Gui::unminimize()
{
  main_window->showNormal();
}

void Gui::init(odb::dbDatabase* db, sta::dbSta* sta, utl::Logger* logger)
{
  db_ = db;
  setLogger(logger);

  pin_density_heat_map_ = std::make_unique<PinDensityDataSource>(logger);
  pin_density_heat_map_->registerHeatMap();

  placement_density_heat_map_
      = std::make_unique<PlacementDensityDataSource>(logger);
  placement_density_heat_map_->registerHeatMap();

  power_density_heat_map_
      = std::make_unique<PowerDensityDataSource>(sta, logger);
  power_density_heat_map_->registerHeatMap();
}

void Gui::selectHelp(const std::string& item)
{
  if (!enabled()) {
    return;
  }

  main_window->getHelpViewer()->selectHelp(item);
}

void Gui::selectChart(const std::string& name)
{
  if (!enabled()) {
    return;
  }

  const ChartsWidget::Mode mode
      = main_window->getChartsWidget()->modeFromString(name);
  main_window->getChartsWidget()->setMode(mode);
}

void Gui::updateTimingReport()
{
  main_window->getTimingWidget()->populatePaths();
}

// See class header for documentation.
std::size_t Gui::TypeInfoHasher::operator()(const std::type_index& x) const
{
#ifdef __GLIBCXX__
  return std::hash<std::type_index>{}(x);
#else
  return std::hash<std::string_view>{}(std::string_view(x.name()));
#endif
}
// See class header for documentation.
bool Gui::TypeInfoComparator::operator()(const std::type_index& a,
                                         const std::type_index& b) const
{
#ifdef __GLIBCXX__
  return a == b;
#else
  return strcmp(a.name(), b.name()) == 0;
#endif
}

void Gui::gifStart(const std::string& filename)
{
  if (!enabled()) {
    logger_->error(utl::GUI, 49, "Cannot generate GIF without GUI enabled");
  }

  if (filename.empty()) {
    logger_->error(utl::GUI, 81, "Filename is required to save a GIF.");
  }

  gif_ = std::make_unique<GIF>();
  gif_->filename = filename;
  gif_->writer = nullptr;
}

void Gui::gifAddFrame(const odb::Rect& region,
                      int width_px,
                      double dbu_per_pixel,
                      std::optional<int> delay)
{
  if (gif_ == nullptr) {
    logger_->warn(utl::GUI, 51, "GIF not active");
    return;
  }

  if (db_ == nullptr) {
    logger_->error(utl::GUI, 50, "No design loaded.");
  }
  odb::Rect save_region = region;
  const bool use_die_area = region.dx() == 0 || region.dy() == 0;
  const bool is_offscreen
      = main_window == nullptr
        || main_window->testAttribute(
            Qt::WA_DontShowOnScreen); /* if not interactive this will be set */
  if (is_offscreen
      && use_die_area) {  // if gui is active and interactive the visible are of
                          // the layout viewer will be used.
    auto* chip = db_->getChip();
    if (chip == nullptr) {
      logger_->error(utl::GUI, 79, "No design loaded.");
    }

    auto* block = chip->getBlock();
    if (block == nullptr) {
      logger_->error(utl::GUI, 80, "No design loaded.");
    }

    save_region
        = block->getBBox()
              ->getBox();  // get die area since screen area is not reliable
    const double bloat_by = 0.05;  // 5%
    const int bloat = std::min(save_region.dx(), save_region.dy()) * bloat_by;

    save_region.bloat(bloat, save_region);
  }

  QImage img = main_window->getLayoutViewer()->createImage(
      save_region, width_px, dbu_per_pixel);

  if (gif_->writer == nullptr) {
    gif_->writer = std::make_unique<GifWriter>();
    gif_->width = img.width();
    gif_->height = img.height();
    GifBegin(gif_->writer.get(),
             gif_->filename.c_str(),
             gif_->width,
             gif_->height,
             delay.value_or(kDefaultGifDelay));
  } else {
    // scale IMG if not matched
    img = img.scaled(gif_->width, gif_->height, Qt::KeepAspectRatio);
  }

  std::vector<uint8_t> frame(gif_->width * gif_->height * 4, 0);
  for (int x = 0; x < img.width(); x++) {
    if (x >= gif_->width) {
      continue;
    }
    for (int y = 0; y < img.height(); y++) {
      if (y >= gif_->height) {
        continue;
      }

      const QRgb pixel = img.pixel(x, y);
      const int frame_offset = (y * gif_->width + x) * 4;
      frame[frame_offset + 0] = qRed(pixel);
      frame[frame_offset + 1] = qGreen(pixel);
      frame[frame_offset + 2] = qBlue(pixel);
      frame[frame_offset + 3] = qAlpha(pixel);
    }
  }

  GifWriteFrame(gif_->writer.get(),
                frame.data(),
                gif_->width,
                gif_->height,
                delay.value_or(kDefaultGifDelay));
}

void Gui::gifEnd()
{
  if (gif_ == nullptr) {
    logger_->warn(utl::GUI, 58, "GIF not active");
    return;
  }

  if (gif_->writer == nullptr) {
    logger_->warn(utl::GUI,
                  75,
                  "Nothing to save to {}. No frames added to gif.",
                  gif_->filename);
    gif_ = nullptr;
    return;
  }

  GifEnd(gif_->writer.get());
  gif_ = nullptr;
}

class SafeApplication : public QApplication
{
 public:
  using QApplication::QApplication;

  bool notify(QObject* receiver, QEvent* event) override
  {
    try {
      return QApplication::notify(receiver, event);
    } catch (std::exception& ex) {
      // Ignored here as the message will be logged in the GUI
      qDebug() << "Caught exception:" << ex.what();

      // Returning true indicates the event has been handled. In this case,
      // we've "handled" it by catching the exception, so we prevent
      // further processing that might rely on a corrupt state.
      return true;
    }

    return false;
  }
};

//////////////////////////////////////////////////

// This is the main entry point to start the GUI.  It only
// returns when the GUI is done.
int startGui(int& argc,
             char* argv[],
             Interpreter interpreter,
             Tcl_Interp* interp,
             const std::string& script,
             bool interactive,
             bool load_settings,
             bool minimize)
{
#ifdef STATIC_QPA_PLUGIN_XCB
  const char* qt_qpa_platform_env = getenv("QT_QPA_PLATFORM");
  std::string qpa_platform
      = qt_qpa_platform_env == nullptr ? "" : qt_qpa_platform_env;
  if (qpa_platform != "") {
    if (qpa_platform.find("xcb") == std::string::npos
        && qpa_platform.find("offscreen") == std::string::npos) {
      // OpenROAD logger is not available yet, using cout.
      std::cout << "Your system has set QT_QPA_PLATFORM='" << qpa_platform
                << "', openroad only supports 'offscreen' and 'xcb', please "
                   "include one of these plugins in your platform env\n";
    }
  }
#endif
  auto gui = gui::Gui::get();
  // ensure continue after close is false
  gui->clearContinueAfterClose();

  SafeApplication app(argc, argv);
  application = &app;

  // Default to 12 point for easier reading
  QFont font = QApplication::font();
  font.setPointSize(12);
  QApplication::setFont(font);

  auto* open_road = ord::OpenRoad::openRoad();

  // create new MainWindow
  main_window = new gui::MainWindow(load_settings);
  if (minimize) {
    main_window->showMinimized();
  }
  main_window->setTitle(gui->getMainWindowTitle());

  open_road->getDb()->addObserver(main_window);
  if (!interactive) {
    gui->setContinueAfterClose();
    main_window->setAttribute(Qt::WA_DontShowOnScreen);
  }
  main_window->show();

  gui->setLogger(open_road->getLogger());

  main_window->setDatabase(open_road->getDb());

  bool init_openroad = interp != nullptr;
  if (!init_openroad) {
    interp = open_road->tclInterp();
  }

<<<<<<< HEAD
  auto post_or_init = [&]() {
    // init remainder of GUI, to be called immediately after OpenRoad is
    // guaranteed to be initialized.
    main_window->init(open_road->getSta());
    // announce design created to ensure GUI gets setup
    main_window->postReadDb(main_window->getDb());
  };

  switch (interpreter) {
    case Interpreter::Tcl:
      // pass in tcl interp to script widget and ensure OpenRoad gets
      // initialized
      main_window->getScriptWidget()->setupTcl(
          interp, interactive, init_openroad, post_or_init);
      break;
    case Interpreter::Python:
      // init python in script widget and ensure OpenRoad gets initialized
      main_window->getScriptWidget()->setupPython(post_or_init);
      break;
  }
=======
  // pass in tcl interp to script widget and ensure OpenRoad gets initialized
  main_window->getScriptWidget()->setupTcl(
      interp, interactive, init_openroad, [&]() {
        // init remainder of GUI, to be called immediately after OpenRoad is
        // guaranteed to be initialized.
        main_window->init(open_road->getSta(), open_road->getDocsPath());
        // announce design created to ensure GUI gets setup
        main_window->postReadDb(main_window->getDb());
      });
>>>>>>> 5ba88495

  // Exit the app if someone chooses exit from the menu in the window
  QObject::connect(main_window, &MainWindow::exit, &app, &QApplication::quit);
  // Track the exit in case it originated during a script
  bool exit_requested = false;
  int exit_code = EXIT_SUCCESS;
  QObject::connect(
      main_window, &MainWindow::exit, [&]() { exit_requested = true; });

  // Hide the Gui if someone chooses hide from the menu in the window
  QObject::connect(main_window, &MainWindow::hide, [gui]() { gui->hideGui(); });

  // Save the window's status into the settings when quitting.
  QObject::connect(
      &app, &QApplication::aboutToQuit, main_window, &MainWindow::saveSettings);

  // execute commands to restore state of gui
  std::string restore_commands;
  for (const auto& cmd : gui->getRestoreStateCommands()) {
    restore_commands += cmd + "\n";
  }
  if (!restore_commands.empty()) {
    // Temporarily connect to script widget to get ending tcl state
    bool tcl_ok = true;
    auto tcl_return_code_connect
        = QObject::connect(main_window->getScriptWidget(),
                           &ScriptWidget::commandExecuted,
                           [&tcl_ok](bool is_ok) { tcl_ok = is_ok; });

    main_window->getScriptWidget()->executeSilentCommand(
        QString::fromStdString(restore_commands));

    // disconnect tcl return lister
    QObject::disconnect(tcl_return_code_connect);

    if (!exit_requested && !tcl_ok) {
      auto& cmds = gui->getRestoreStateCommands();
      if (cmds[cmds.size() - 1]
          == "exit") {  // exit, will be the last command if it is present
        // if there was a failure and exit was requested, exit with failure
        // this will mirror the behavior of tclAppInit
        gui->clearContinueAfterClose();
        exit_code = EXIT_FAILURE;
        exit_requested = true;
      }
    }
  }

  // temporary storage for any exceptions thrown by scripts
  utl::ThreadException exception;
  // Execute script
  if (!script.empty() && !exit_requested) {
    try {
      main_window->getScriptWidget()->executeCommand(
          QString::fromStdString(script));
    } catch (const std::runtime_error& /* e */) {
      exception.capture();
    }
  }

  bool do_exec = interactive && !exception.hasException() && !exit_requested;
  // check if hide was called by script
  if (gui->isContinueAfterClose()) {
    do_exec = false;
  }

  if (do_exec) {
    exit_code = QApplication::exec();
  }

  // cleanup
  open_road->getDb()->removeObserver(main_window);

  if (!exception.hasException()) {
    // don't save anything if exception occured
    gui->clearRestoreStateCommands();
    // save restore state commands
    for (const auto& cmd : main_window->getRestoreTclCommands()) {
      gui->addRestoreStateCommand(cmd);
    }
  }

  main_window->exit();

  // delete main window and set to nullptr
  delete main_window;
  main_window = nullptr;
  application = nullptr;

  resetConversions();

  // rethow exception, if one happened after cleanup of main_window
  exception.rethrow();

  debugPrint(open_road->getLogger(),
             utl::GUI,
             "init",
             1,
             "Exit state: interactive ({}), isContinueAfterClose ({}), "
             "exit_requested ({}), exit_code ({})",
             interactive,
             gui->isContinueAfterClose(),
             exit_requested,
             exit_code);

  const bool do_exit = !gui->isContinueAfterClose() && exit_requested;
  if (interactive && do_exit) {
    // if exiting, go ahead and exit with gui return code.
    exit(exit_code);
  }

  return exit_code;
}

void Selected::highlight(Painter& painter,
                         const Painter::Color& pen,
                         int pen_width,
                         const Painter::Color& brush,
                         const Painter::Brush& brush_style) const
{
  painter.setPen(pen, true, pen_width);
  painter.setBrush(brush, brush_style);

  descriptor_->highlight(object_, painter);
}

Descriptor::Properties Selected::getProperties() const
{
  Descriptor::Properties props = descriptor_->getProperties(object_);
  props.insert(props.begin(), {"Name", getName()});
  props.insert(props.begin(), {"Type", getTypeName()});
  odb::Rect bbox;
  if (getBBox(bbox)) {
    props.push_back({"BBox", bbox});
    // convenience; the user may want to know the dimensions
    props.push_back(
        {"BBox Width, Height",
         std::string("(") + Descriptor::Property::convert_dbu(bbox.dx(), false)
             + ", " + Descriptor::Property::convert_dbu(bbox.dy(), false)
             + ")"});
  }

  return props;
}

Descriptor::Actions Selected::getActions() const
{
  auto actions = descriptor_->getActions(object_);

  odb::Rect bbox;
  if (getBBox(bbox)) {
    actions.push_back({"Zoom to", [this, bbox]() -> Selected {
                         auto gui = Gui::get();
                         gui->zoomTo(bbox);
                         return *this;
                       }});
  }

  return actions;
}

std::string Descriptor::Property::toString(const std::any& value)
{
  if (auto v = std::any_cast<Selected>(&value)) {
    if (*v) {
      return v->getName();
    }
  } else if (auto v = std::any_cast<const char*>(&value)) {
    return *v;
  } else if (auto v = std::any_cast<const std::string>(&value)) {
    return *v;
  } else if (auto v = std::any_cast<int>(&value)) {
    return std::to_string(*v);
  } else if (auto v = std::any_cast<unsigned int>(&value)) {
    return std::to_string(*v);
  } else if (auto v = std::any_cast<double>(&value)) {
    return QString::number(*v).toStdString();
  } else if (auto v = std::any_cast<float>(&value)) {
    return QString::number(*v).toStdString();
  } else if (auto v = std::any_cast<bool>(&value)) {
    return *v ? "True" : "False";
  } else if (auto v = std::any_cast<odb::Rect>(&value)) {
    std::string text = "(";
    text += convert_dbu(v->xMin(), false) + ", ";
    text += convert_dbu(v->yMin(), false) + "), (";
    text += convert_dbu(v->xMax(), false) + ", ";
    text += convert_dbu(v->yMax(), false) + ")";
    return text;
  } else if (auto v = std::any_cast<odb::Point>(&value)) {
    std::string text = fmt::format(
        "({},{})", convert_dbu(v->x(), false), convert_dbu(v->y(), false));
    return text;
  }

  return "<unknown>";
}

// Tcl files encoded into strings.
extern const char* gui_tcl_inits[];

extern "C" {
extern int Gui_Init(Tcl_Interp* interp);
}

void initGui(Tcl_Interp* interp,
             odb::dbDatabase* db,
             sta::dbSta* sta,
             utl::Logger* logger)
{
  // Define swig TCL commands.
  Gui_Init(interp);
  utl::evalTclInit(interp, gui::gui_tcl_inits);

  // ensure gui is made
  auto* gui = gui::Gui::get();
  gui->init(db, sta, logger);
}

}  // namespace gui<|MERGE_RESOLUTION|>--- conflicted
+++ resolved
@@ -1358,13 +1358,10 @@
   main_window->exit();
 }
 
-<<<<<<< HEAD
 void Gui::showGui(Interpreter interpreter,
                   const std::string& cmds,
-                  bool interactive)
-=======
-void Gui::showGui(const std::string& cmds, bool interactive, bool load_settings)
->>>>>>> 5ba88495
+                  bool interactive,
+                  bool load_settings)
 {
   if (enabled()) {
     logger_->warn(utl::GUI, 8, "GUI already active.");
@@ -1375,11 +1372,13 @@
   // passing in cmd_argc and cmd_argv to meet Qt application requirement for
   // arguments nullptr for tcl interp to indicate nothing to setup and commands
   // and interactive setting
-<<<<<<< HEAD
-  startGui(cmd_argc, cmd_argv, interpreter, nullptr, cmds, interactive);
-=======
-  startGui(cmd_argc, cmd_argv, nullptr, cmds, interactive, load_settings);
->>>>>>> 5ba88495
+  startGui(cmd_argc,
+           cmd_argv,
+           interpreter,
+           nullptr,
+           cmds,
+           interactive,
+           load_settings);
 }
 
 void Gui::minimize()
@@ -1660,11 +1659,10 @@
     interp = open_road->tclInterp();
   }
 
-<<<<<<< HEAD
   auto post_or_init = [&]() {
     // init remainder of GUI, to be called immediately after OpenRoad is
     // guaranteed to be initialized.
-    main_window->init(open_road->getSta());
+    main_window->init(open_road->getSta(), open_road->getDocsPath());
     // announce design created to ensure GUI gets setup
     main_window->postReadDb(main_window->getDb());
   };
@@ -1681,17 +1679,6 @@
       main_window->getScriptWidget()->setupPython(post_or_init);
       break;
   }
-=======
-  // pass in tcl interp to script widget and ensure OpenRoad gets initialized
-  main_window->getScriptWidget()->setupTcl(
-      interp, interactive, init_openroad, [&]() {
-        // init remainder of GUI, to be called immediately after OpenRoad is
-        // guaranteed to be initialized.
-        main_window->init(open_road->getSta(), open_road->getDocsPath());
-        // announce design created to ensure GUI gets setup
-        main_window->postReadDb(main_window->getDb());
-      });
->>>>>>> 5ba88495
 
   // Exit the app if someone chooses exit from the menu in the window
   QObject::connect(main_window, &MainWindow::exit, &app, &QApplication::quit);

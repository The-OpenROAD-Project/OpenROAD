--- conflicted
+++ resolved
@@ -3,13 +3,8 @@
 
 #pragma once
 
-<<<<<<< HEAD
-#include <tcl.h>
-
 #include <string>
 
-=======
->>>>>>> 299433bf
 #include "db_sta/dbSta.hh"
 #include "gtest/gtest.h"
 #include "odb/db.h"

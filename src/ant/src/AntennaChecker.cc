// BSD 3-Clause License
//
// Copyright (c) 2020, MICL, DD-Lab, University of Michigan
// All rights reserved.
//
// Redistribution and use in source and binary forms, with or without
// modification, are permitted provided that the following conditions are met:
//
// * Redistributions of source code must retain the above copyright notice, this
//   list of conditions and the following disclaimer.
//
// * Redistributions in binary form must reproduce the above copyright notice,
//   this list of conditions and the following disclaimer in the documentation
//   and/or other materials provided with the distribution.
//
// * Neither the name of the copyright holder nor the names of its
//   contributors may be used to endorse or promote products derived from
//   this software without specific prior written permission.
//
// THIS SOFTWARE IS PROVIDED BY THE COPYRIGHT HOLDERS AND CONTRIBUTORS "AS IS"
// AND ANY EXPRESS OR IMPLIED WARRANTIES, INCLUDING, BUT NOT LIMITED TO, THE
// IMPLIED WARRANTIES OF MERCHANTABILITY AND FITNESS FOR A PARTICULAR PURPOSE
// ARE DISCLAIMED. IN NO EVENT SHALL THE COPYRIGHT HOLDER OR CONTRIBUTORS BE
// LIABLE FOR ANY DIRECT, INDIRECT, INCIDENTAL, SPECIAL, EXEMPLARY, OR
// CONSEQUENTIAL DAMAGES (INCLUDING, BUT NOT LIMITED TO, PROCUREMENT OF
// SUBSTITUTE GOODS OR SERVICES; LOSS OF USE, DATA, OR PROFITS; OR BUSINESS
// INTERRUPTION) HOWEVER CAUSED AND ON ANY THEORY OF LIABILITY, WHETHER IN
// CONTRACT, STRICT LIABILITY, OR TORT (INCLUDING NEGLIGENCE OR OTHERWISE)
// ARISING IN ANY WAY OUT OF THE USE OF THIS SOFTWARE, EVEN IF ADVISED OF THE
// POSSIBILITY OF SUCH DAMAGE.

#include "ant/AntennaChecker.hh"

#include <omp.h>
#include <tcl.h>

#include <boost/pending/disjoint_sets.hpp>
#include <cstdio>
#include <cstring>
#include <fstream>
#include <iostream>
#include <queue>
#include <unordered_map>
#include <unordered_set>
#include <utility>

#include "Polygon.hh"
#include "odb/db.h"
#include "odb/dbShape.h"
#include "odb/dbTypes.h"
#include "utl/Logger.h"

namespace ant {

using utl::ANT;

// Abbreviations Index:
//   `PAR`: Partial Area Ratio
//   `CAR`: Cumulative Area Ratio
//   `Area`: Gate Area
//   `S. Area`: Side Diffusion Area
//   `C. Area`: Cumulative Gate Area
//   `C. S. Area`: Cumulative Side (Diffusion) Area

struct AntennaModel
{
  odb::dbTechLayer* layer;

  double metal_factor;
  double diff_metal_factor;

  double cut_factor;
  double diff_cut_factor;

  double side_metal_factor;
  double diff_side_metal_factor;

  double minus_diff_factor;
  double plus_diff_factor;
  double diff_metal_reduce_factor;
};

extern "C" {
extern int Ant_Init(Tcl_Interp* interp);
}

AntennaChecker::AntennaChecker() = default;
AntennaChecker::~AntennaChecker() = default;

void AntennaChecker::init(odb::dbDatabase* db,
                          GlobalRouteSource* global_route_source,
                          utl::Logger* logger)
{
  db_ = db;
  global_route_source_ = global_route_source;
  logger_ = logger;
}

void AntennaChecker::initAntennaRules()
{
  block_ = db_->getChip()->getBlock();
  odb::dbTech* tech = db_->getTech();
  // initialize nets_to_report_ with all nets to avoid issues with
  // multithreading
  if (net_to_report_.empty()) {
    for (odb::dbNet* net : block_->getNets()) {
      if (!net->isSpecial()) {
        net_to_report_[net];
      }
    }
  }

  if (!layer_info_.empty()) {
    return;
  }

  for (odb::dbTechLayer* tech_layer : tech->getLayers()) {
    double metal_factor = 1.0;
    double diff_metal_factor = 1.0;

    double cut_factor = 1.0;
    double diff_cut_factor = 1.0;

    double side_metal_factor = 1.0;
    double diff_side_metal_factor = 1.0;

    double minus_diff_factor = 0.0;
    double plus_diff_factor = 0.0;
    double diff_metal_reduce_factor = 1.0;

    if (tech_layer->hasDefaultAntennaRule()) {
      const odb::dbTechLayerAntennaRule* antenna_rule
          = tech_layer->getDefaultAntennaRule();

      if (antenna_rule->isAreaFactorDiffUseOnly()) {
        diff_metal_factor = antenna_rule->getAreaFactor();

        diff_cut_factor = antenna_rule->getAreaFactor();
      } else {
        metal_factor = antenna_rule->getAreaFactor();
        diff_metal_factor = antenna_rule->getAreaFactor();

        cut_factor = antenna_rule->getAreaFactor();
        diff_cut_factor = antenna_rule->getAreaFactor();
      }
      if (antenna_rule->isSideAreaFactorDiffUseOnly()) {
        diff_side_metal_factor = antenna_rule->getSideAreaFactor();
      } else {
        side_metal_factor = antenna_rule->getSideAreaFactor();
        diff_side_metal_factor = antenna_rule->getSideAreaFactor();
      }

      minus_diff_factor = antenna_rule->getAreaMinusDiffFactor();
      plus_diff_factor = antenna_rule->getGatePlusDiffFactor();

      const double PSR_ratio = antenna_rule->getPSR();
      const odb::dbTechLayerAntennaRule::pwl_pair diffPSR
          = antenna_rule->getDiffPSR();

      uint wire_thickness_dbu = 0;
      tech_layer->getThickness(wire_thickness_dbu);

      const odb::dbTechLayerType layerType = tech_layer->getType();

      // If there is a SIDE area antenna rule, then make sure thickness exists.
      if ((PSR_ratio != 0 || !diffPSR.indices.empty())
          && layerType == odb::dbTechLayerType::ROUTING
          && wire_thickness_dbu == 0) {
        logger_->warn(ANT,
                      13,
                      "No THICKNESS is provided for layer {}.  Checks on this "
                      "layer will not be correct.",
                      tech_layer->getConstName());
      }
    }

    AntennaModel layer_antenna = {tech_layer,
                                  metal_factor,
                                  diff_metal_factor,
                                  cut_factor,
                                  diff_cut_factor,
                                  side_metal_factor,
                                  diff_side_metal_factor,
                                  minus_diff_factor,
                                  plus_diff_factor,
                                  diff_metal_reduce_factor};
    layer_info_[tech_layer] = layer_antenna;
  }
}

double AntennaChecker::gateArea(odb::dbMTerm* mterm)
{
  double max_gate_area = 0;
  if (mterm->hasDefaultAntennaModel()) {
    odb::dbTechAntennaPinModel* pin_model = mterm->getDefaultAntennaModel();
    std::vector<std::pair<double, odb::dbTechLayer*>> gate_areas;
    pin_model->getGateArea(gate_areas);

    for (const auto& [gate_area, layer] : gate_areas) {
      max_gate_area = std::max(max_gate_area, gate_area);
    }
  }
  return max_gate_area;
}

double AntennaChecker::getPwlFactor(
    odb::dbTechLayerAntennaRule::pwl_pair pwl_info,
    double ref_value,
    double default_value)
{
  if (!pwl_info.indices.empty()) {
    if (pwl_info.indices.size() == 1) {
      return pwl_info.ratios[0];
    }
    double pwl_info_index1 = pwl_info.indices[0];
    double pwl_info_ratio1 = pwl_info.ratios[0];
    double slope = 1.0;
    for (int i = 0; i < pwl_info.indices.size(); i++) {
      double pwl_info_index2 = pwl_info.indices[i];
      double pwl_info_ratio2 = pwl_info.ratios[i];
      slope = (pwl_info_ratio2 - pwl_info_ratio1)
              / (pwl_info_index2 - pwl_info_index1);

      if (ref_value >= pwl_info_index1 && ref_value < pwl_info_index2) {
        return pwl_info_ratio1 + (ref_value - pwl_info_index1) * slope;
      }
      pwl_info_index1 = pwl_info_index2;
      pwl_info_ratio1 = pwl_info_ratio2;
    }
    return pwl_info_ratio1 + (ref_value - pwl_info_index1) * slope;
  }
  return default_value;
}

void AntennaChecker::saveGates(odb::dbNet* db_net,
                               LayerToGraphNodes& node_by_layer_map,
                               const int node_count)
{
  std::unordered_map<PinType, std::vector<int>, PinTypeHash> pin_nbrs;
  std::vector<int> ids;
  // iterate all instance pins
  for (odb::dbITerm* iterm : db_net->getITerms()) {
    odb::dbMTerm* mterm = iterm->getMTerm();
    std::string pin_name = fmt::format("  {}/{} ({})",
                                       iterm->getInst()->getConstName(),
                                       mterm->getConstName(),
                                       mterm->getMaster()->getConstName());
    PinType pin = PinType(std::move(pin_name), iterm);
    odb::dbInst* inst = iterm->getInst();
    const odb::dbTransform transform = inst->getTransform();
    for (odb::dbMPin* mterm : mterm->getMPins()) {
      for (odb::dbBox* box : mterm->getGeometry()) {
        odb::dbTechLayer* tech_layer = box->getTechLayer();
        if (tech_layer->getType() != odb::dbTechLayerType::ROUTING) {
          continue;
        }
        // get lower and upper layer
        odb::dbTechLayer* upper_layer = tech_layer->getUpperLayer();
        odb::dbTechLayer* lower_layer = tech_layer->getLowerLayer();

        odb::Rect pin_rect = box->getBox();
        transform.apply(pin_rect);
        // convert rect -> polygon
        Polygon pin_pol = rectToPolygon(pin_rect);
        // if has wire on same layer connect to pin
        ids = findNodesWithIntersection(node_by_layer_map[tech_layer], pin_pol);
        for (const int& index : ids) {
          pin_nbrs[pin].push_back(node_by_layer_map[tech_layer][index]->id);
        }
        // if has via on upper layer connected to pin
        if (upper_layer) {
          ids = findNodesWithIntersection(node_by_layer_map[upper_layer],
                                          pin_pol);
          for (const int& index : ids) {
            pin_nbrs[pin].push_back(node_by_layer_map[upper_layer][index]->id);
          }
        }
        // if has via on lower layer connected to pin
        if (lower_layer) {
          ids = findNodesWithIntersection(node_by_layer_map[lower_layer],
                                          pin_pol);
          for (const int& index : ids) {
            pin_nbrs[pin].push_back(node_by_layer_map[lower_layer][index]->id);
          }
        }
      }
    }
  }
  // run DSU from min_layer to max_layer
  std::vector<int> dsu_parent(node_count);
  std::vector<int> dsu_size(node_count);
  for (int i = 0; i < node_count; i++) {
    dsu_size[i] = 1;
    dsu_parent[i] = i;
  }

  boost::disjoint_sets<int*, int*> dsu(&dsu_size[0], &dsu_parent[0]);

  odb::dbTech* tech = db_->getTech();
  odb::dbTechLayer* iter = tech->findRoutingLayer(1);
  odb::dbTechLayer* lower_layer;
  while (iter) {
    // iterate each node of this layer to union set
    for (auto& node_it : node_by_layer_map[iter]) {
      int id_u = node_it->id;
      // if has lower layer
      lower_layer = iter->getLowerLayer();
      if (lower_layer) {
        // get lower neighbors and union
        for (const int& lower_it : node_it->low_adj) {
          int id_v = node_by_layer_map[lower_layer][lower_it]->id;
          // if they are on different sets then union
          if (dsu.find_set(id_u) != dsu.find_set(id_v)) {
            dsu.union_set(id_u, id_v);
          }
        }
      }
    }
    for (auto& node_it : node_by_layer_map[iter]) {
      int id_u = node_it->id;
      // check gates in same set (first Nodes x gates)
      for (const auto& gate_it : pin_nbrs) {
        for (const int& nbr_id : gate_it.second) {
          if (dsu.find_set(id_u) == dsu.find_set(nbr_id)) {
            node_it->gates.insert(gate_it.first);
            break;
          }
        }
      }
    }
    iter = iter->getUpperLayer();
  }
}

bool AntennaChecker::isValidGate(odb::dbMTerm* mterm)
{
  return mterm->getIoType() == odb::dbIoType::INPUT && gateArea(mterm) > 0.0;
}

void AntennaChecker::calculateWirePar(odb::dbTechLayer* tech_layer,
                                      NodeInfo& info)
{
  // get info from layer map
  const double diff_metal_factor = layer_info_[tech_layer].diff_metal_factor;
  const double diff_side_metal_factor
      = layer_info_[tech_layer].diff_side_metal_factor;
  const double minus_diff_factor = layer_info_[tech_layer].minus_diff_factor;
  const double plus_diff_factor = layer_info_[tech_layer].plus_diff_factor;

  const double metal_factor = layer_info_[tech_layer].metal_factor;
  const double side_metal_factor = layer_info_[tech_layer].side_metal_factor;

  double diff_metal_reduce_factor = 1.0;
  if (tech_layer->hasDefaultAntennaRule()) {
    const odb::dbTechLayerAntennaRule* antenna_rule
        = tech_layer->getDefaultAntennaRule();
    diff_metal_reduce_factor = getPwlFactor(
        antenna_rule->getAreaDiffReduce(), info.iterm_diff_area, 1.0);
  }

  if (info.iterm_diff_area != 0) {
    // Calculate PAR
    info.PAR = (diff_metal_factor * info.area) / info.iterm_gate_area;
    info.PSR = (diff_side_metal_factor * info.side_area) / info.iterm_gate_area;

    // Calculate PSR
    info.diff_PAR
        = (diff_metal_factor * info.area * diff_metal_reduce_factor
           - minus_diff_factor * info.iterm_diff_area)
          / (info.iterm_gate_area + plus_diff_factor * info.iterm_diff_area);
    info.diff_PSR
        = (diff_side_metal_factor * info.side_area * diff_metal_reduce_factor
           - minus_diff_factor * info.iterm_diff_area)
          / (info.iterm_gate_area + plus_diff_factor * info.iterm_diff_area);
  } else {
    // Calculate PAR
    info.PAR = (metal_factor * info.area) / info.iterm_gate_area;
    info.PSR = (side_metal_factor * info.side_area) / info.iterm_gate_area;

    // Calculate PSR
    info.diff_PAR = (metal_factor * info.area * diff_metal_reduce_factor)
                    / info.iterm_gate_area;
    info.diff_PSR
        = (side_metal_factor * info.side_area * diff_metal_reduce_factor)
          / info.iterm_gate_area;
  }
}

void AntennaChecker::calculateViaPar(odb::dbTechLayer* tech_layer,
                                     NodeInfo& info)
{
  // get info from layer map
  const double diff_cut_factor = layer_info_[tech_layer].diff_cut_factor;
  const double minus_diff_factor = layer_info_[tech_layer].minus_diff_factor;
  const double plus_diff_factor = layer_info_[tech_layer].plus_diff_factor;
  const double cut_factor = layer_info_[tech_layer].cut_factor;

  double diff_metal_reduce_factor = 1.0;
  if (tech_layer->hasDefaultAntennaRule()) {
    const odb::dbTechLayerAntennaRule* antenna_rule
        = tech_layer->getDefaultAntennaRule();
    diff_metal_reduce_factor = getPwlFactor(
        antenna_rule->getAreaDiffReduce(), info.iterm_diff_area, 1.0);
  }

  if (info.iterm_diff_area != 0) {
    // Calculate PAR
    info.PAR = (diff_cut_factor * info.area) / info.iterm_gate_area;
    // Calculate diff_PAR
    info.diff_PAR
        = (diff_cut_factor * info.area * diff_metal_reduce_factor
           - minus_diff_factor * info.iterm_diff_area)
          / (info.iterm_gate_area + plus_diff_factor * info.iterm_diff_area);
  } else {
    // Calculate PAR
    info.PAR = (cut_factor * info.area) / info.iterm_gate_area;
    // Calculate diff_PAR
    info.diff_PAR = (cut_factor * info.area * diff_metal_reduce_factor)
                    / info.iterm_gate_area;
  }
}

void AntennaChecker::calculateAreas(const LayerToGraphNodes& node_by_layer_map,
                                    GateToLayerToNodeInfo& gate_info)
{
  for (const auto& it : node_by_layer_map) {
    for (const auto& node_it : it.second) {
      NodeInfo info;
      double area = gtl::area(node_it->pol);
      // convert from dbu^2 to microns^2
      area = block_->dbuToMicrons(area);
      area = block_->dbuToMicrons(area);
      info.area = area;
      int gates_count = 0;
      std::vector<odb::dbITerm*> iterms;
      for (const auto& gate : node_it->gates) {
        if (!gate.isITerm) {
          continue;
        }

        if (isValidGate(gate.iterm->getMTerm())) {
          info.iterms.push_back(gate.iterm);
        }
        info.iterm_gate_area += gateArea(gate.iterm->getMTerm());
        info.iterm_diff_area += diffArea(gate.iterm->getMTerm());
        gates_count++;
      }
      if (gates_count == 0) {
        continue;
      }

      if (it.first->getRoutingLevel() != 0) {
        // Calculate side area of wire
        uint wire_thickness_dbu = 0;
        it.first->getThickness(wire_thickness_dbu);
        double wire_thickness = block_->dbuToMicrons(wire_thickness_dbu);
        info.side_area = block_->dbuToMicrons(gtl::perimeter(node_it->pol)
                                              * wire_thickness);
      }
      // put values on struct
      for (const auto& gate : node_it->gates) {
        if (!gate.isITerm) {
          continue;
        }
        if (!isValidGate(gate.iterm->getMTerm())) {
          continue;
        }
        // check if has another node with gate in the layer, then merge area
        if (gate_info[gate.iterm].find(it.first)
            != gate_info[gate.iterm].end()) {
          gate_info[gate.iterm][it.first] += info;
        } else {
          gate_info[gate.iterm][it.first] = info;
        }
      }
    }
  }
}

// calculate PAR and PSR of wires and vias
void AntennaChecker::calculatePAR(GateToLayerToNodeInfo& gate_info)
{
  for (auto& gate_it : gate_info) {
    for (auto& layer_it : gate_it.second) {
      NodeInfo& gate_info = layer_it.second;
      odb::dbTechLayer* tech_layer = layer_it.first;
      NodeInfo info;
      if (tech_layer->getRoutingLevel() == 0) {
        calculateViaPar(tech_layer, gate_info);
      } else {
        calculateWirePar(tech_layer, gate_info);
      }
    }
  }
}

// calculate CAR and CSR of wires and vias
void AntennaChecker::calculateCAR(GateToLayerToNodeInfo& gate_info)
{
  for (auto& [gate, layer_to_node_info] : gate_info) {
    NodeInfo sumWire, sumVia;
    // iterate from first_layer -> last layer, cumulate sum for wires and vias
    odb::dbTech* tech = db_->getTech();
    odb::dbTechLayer* iter_layer = tech->findRoutingLayer(1);
    while (iter_layer) {
      if (layer_to_node_info.find(iter_layer) != layer_to_node_info.end()) {
        NodeInfo& node_info = layer_to_node_info[iter_layer];
        if (iter_layer->getRoutingLevel() == 0) {
          sumVia += node_info;
          node_info.CAR += sumVia.PAR;
          node_info.CSR += sumVia.PSR;
          node_info.diff_CAR += sumVia.diff_PAR;
          node_info.diff_CSR += sumVia.diff_PSR;
        } else {
          sumWire += node_info;
          node_info.CAR += sumWire.PAR;
          node_info.CSR += sumWire.PSR;
          node_info.diff_CAR += sumWire.diff_PAR;
          node_info.diff_CSR += sumWire.diff_PSR;
        }
      }
      iter_layer = iter_layer->getUpperLayer();
    }
  }
}

bool AntennaChecker::checkPAR(odb::dbNet* db_net,
                              odb::dbTechLayer* tech_layer,
                              NodeInfo& info,
                              const float ratio_margin,
                              bool verbose,
                              bool report)
{
  // get rules
  const odb::dbTechLayerAntennaRule* antenna_rule
      = tech_layer->getDefaultAntennaRule();
  double PAR_ratio = antenna_rule->getPAR();
  odb::dbTechLayerAntennaRule::pwl_pair diffPAR = antenna_rule->getDiffPAR();
  double diff_PAR_PWL_ratio = getPwlFactor(diffPAR, info.iterm_diff_area, 0.0);
  bool violation = false;

  // apply ratio_margin
  PAR_ratio *= (1.0 - ratio_margin / 100.0);
  diff_PAR_PWL_ratio *= (1.0 - ratio_margin / 100.0);

  // check PAR or diff_PAR
  if (PAR_ratio != 0) {
    violation = info.PAR > PAR_ratio;
    info.ratio_PAR = std::max(info.ratio_PAR, info.PAR/PAR_ratio);
    if (report) {
      std::string par_report = fmt::format(
          "      Partial area ratio: {:7.2f}\n      Required ratio: "
          "{:7.2f} "
          "(Gate area) {}",
          info.PAR,
          PAR_ratio,
          violation ? "(VIOLATED)" : "");
      net_to_report_.at(db_net).report += par_report + "\n";
    }
  } else {
    if (diff_PAR_PWL_ratio != 0) {
      violation = info.diff_PAR > diff_PAR_PWL_ratio;
      info.ratio_PAR = std::max(info.ratio_PAR, info.diff_PAR/diff_PAR_PWL_ratio);
    }
    if (report) {
      std::string diff_par_report = fmt::format(
          "      Partial area ratio: {:7.2f}\n      Required ratio: "
          "{:7.2f} "
          "(Gate area) {}",
          info.diff_PAR,
          diff_PAR_PWL_ratio,
          violation ? "(VIOLATED)" : "");
      net_to_report_.at(db_net).report += diff_par_report + "\n";
    }
  }
  return violation;
}

bool AntennaChecker::checkPSR(odb::dbNet* db_net,
                              odb::dbTechLayer* tech_layer,
                              NodeInfo& info,
                              const float ratio_margin,
                              bool verbose,
                              bool report)
{
  // get rules
  const odb::dbTechLayerAntennaRule* antenna_rule
      = tech_layer->getDefaultAntennaRule();
  double PSR_ratio = antenna_rule->getPSR();
  const odb::dbTechLayerAntennaRule::pwl_pair diffPSR
      = antenna_rule->getDiffPSR();
  double diff_PSR_PWL_ratio = getPwlFactor(diffPSR, info.iterm_diff_area, 0.0);
  bool violation = false;

  // apply ratio_margin
  PSR_ratio *= (1.0 - ratio_margin / 100.0);
  diff_PSR_PWL_ratio *= (1.0 - ratio_margin / 100.0);

  // check PSR or diff_PSR
  if (PSR_ratio != 0) {
    violation = info.PSR > PSR_ratio;
    info.ratio_PSR = std::max(info.ratio_PSR, info.PSR/PSR_ratio);
    if (report) {
      std::string psr_report = fmt::format(
          "      Partial area ratio: {:7.2f}\n      Required ratio: "
          "{:7.2f} "
          "(Side area) {}",
          info.PSR,
          PSR_ratio,
          violation ? "(VIOLATED)" : "");
      net_to_report_.at(db_net).report += psr_report + "\n";
    }
  } else {
    if (diff_PSR_PWL_ratio != 0) {
      violation = info.diff_PSR > diff_PSR_PWL_ratio;
      info.ratio_PSR = std::max(info.ratio_PSR, info.diff_PSR/diff_PSR_PWL_ratio);
    }
    if (report) {
      std::string diff_psr_report = fmt::format(
          "      Partial area ratio: {:7.2f}\n      Required ratio: "
          "{:7.2f} "
          "(Side area) {}",
          info.diff_PSR,
          diff_PSR_PWL_ratio,
          violation ? "(VIOLATED)" : "");
      net_to_report_.at(db_net).report += diff_psr_report + "\n";
    }
  }
  return violation;
}

bool AntennaChecker::checkCAR(odb::dbNet* db_net,
                              odb::dbTechLayer* tech_layer,
                              const NodeInfo& info,
                              bool verbose,
                              bool report)
{
  // get rules
  const odb::dbTechLayerAntennaRule* antenna_rule
      = tech_layer->getDefaultAntennaRule();
  const double CAR_ratio = antenna_rule->getCAR();
  const odb::dbTechLayerAntennaRule::pwl_pair diffCAR
      = antenna_rule->getDiffCAR();
  const double diff_CAR_PWL_ratio
      = getPwlFactor(diffCAR, info.iterm_diff_area, 0);
  bool violation = false;

  // check CAR or diff_CAR
  if (CAR_ratio != 0) {
    violation = info.CAR > CAR_ratio;
    if (report) {
      std::string car_report = fmt::format(
          "      Cumulative area ratio: {:7.2f}\n      Required ratio: "
          "{:7.2f} "
          "(Cumulative area) {}",
          info.CAR,
          CAR_ratio,
          violation ? "(VIOLATED)" : "");
      net_to_report_.at(db_net).report += car_report + "\n";
    }
  } else {
    if (diff_CAR_PWL_ratio != 0) {
      violation = info.diff_CAR > diff_CAR_PWL_ratio;
    }
    if (report) {
      std::string diff_car_report = fmt::format(
          "      Cumulative area ratio: {:7.2f}\n      Required ratio: "
          "{:7.2f} "
          "(Cumulative area) {}",
          info.diff_CAR,
          diff_CAR_PWL_ratio,
          violation ? "(VIOLATED)" : "");
      net_to_report_.at(db_net).report += diff_car_report + "\n";
    }
  }
  return violation;
}

bool AntennaChecker::checkCSR(odb::dbNet* db_net,
                              odb::dbTechLayer* tech_layer,
                              const NodeInfo& info,
                              bool verbose,
                              bool report)
{
  // get rules
  const odb::dbTechLayerAntennaRule* antenna_rule
      = tech_layer->getDefaultAntennaRule();
  const double CSR_ratio = antenna_rule->getCSR();
  const odb::dbTechLayerAntennaRule::pwl_pair diffCSR
      = antenna_rule->getDiffCSR();
  const double diff_CSR_PWL_ratio
      = getPwlFactor(diffCSR, info.iterm_diff_area, 0);
  bool violation = false;

  // check CSR or diff_CSR
  if (CSR_ratio != 0) {
    violation = info.CSR > CSR_ratio;
    if (report) {
      std::string csr_report = fmt::format(
          "      Cumulative area ratio: {:7.2f}\n      Required ratio: "
          "{:7.2f} "
          "(Cumulative side area) {}",
          info.CSR,
          CSR_ratio,
          violation ? "(VIOLATED)" : "");
      net_to_report_.at(db_net).report += csr_report + "\n";
    }
  } else {
    if (diff_CSR_PWL_ratio != 0) {
      violation = info.diff_CSR > diff_CSR_PWL_ratio;
    }
    if (report) {
      std::string diff_csr_report = fmt::format(
          "      Cumulative area ratio: {:7.2f}\n      Required ratio: "
          "{:7.2f} "
          "(Cumulative side area) {}",
          info.diff_CSR,
          diff_CSR_PWL_ratio,
          violation ? "(VIOLATED)" : "");
      net_to_report_.at(db_net).report += diff_csr_report + "\n";
    }
  }
  return violation;
}

bool AntennaChecker::checkRatioViolations(odb::dbNet* db_net,
                                          odb::dbTechLayer* layer,
                                          NodeInfo& node_info,
                                          const float ratio_margin,
                                          bool verbose,
                                          bool report)
{
  bool node_has_violation
      = checkPAR(db_net, layer, node_info, ratio_margin, verbose, report)
        || checkCAR(db_net, layer, node_info, verbose, report);
  if (layer->getRoutingLevel() != 0) {
    bool psr_violation
        = checkPSR(db_net, layer, node_info, ratio_margin, verbose, report);
    bool csr_violation = checkCSR(db_net, layer, node_info, verbose, report);
    node_has_violation = node_has_violation || psr_violation || csr_violation;
  }

  return node_has_violation;
}

void AntennaChecker::writeReport(std::ofstream& report_file, bool verbose)
{
  for (const auto& [net, violation_report] : net_to_report_) {
    if (verbose || violation_report.violated) {
      report_file << violation_report.report;
    }
  }
}

void AntennaChecker::printReport()
{
  for (const auto& [net, violation_report] : net_to_report_) {
    if (violation_report.violated) {
      logger_->report("{}", violation_report.report);
    }
  }
}

int AntennaChecker::checkGates(odb::dbNet* db_net,
                               bool verbose,
                               bool report_if_no_violation,
                               std::ofstream& report_file,
                               odb::dbMTerm* diode_mterm,
                               float ratio_margin,
                               GateToLayerToNodeInfo& gate_info,
                               Violations& antenna_violations)
{
  int pin_violation_count = 0;

  GateToViolationLayers gates_with_violations;

  std::string net_name = fmt::format("Net: {}", db_net->getConstName());
  net_to_report_.at(db_net).report += net_name + "\n";

  for (auto& [node, layer_to_node] : gate_info) {
    bool pin_has_violation = false;

    odb::dbMTerm* mterm = node->getMTerm();
    std::string pin_name = fmt::format("  Pin:   {}/{} ({})",
                                       node->getInst()->getConstName(),
                                       mterm->getConstName(),
                                       mterm->getMaster()->getConstName());
    net_to_report_.at(db_net).report += pin_name + "\n";

    for (auto& [layer, node_info] : layer_to_node) {
      if (layer->hasDefaultAntennaRule()) {
        std::string layer_name
            = fmt::format("    Layer: {}", layer->getConstName());
        net_to_report_.at(db_net).report += layer_name + "\n";

        bool node_has_violation = checkRatioViolations(
            db_net, layer, node_info, ratio_margin, verbose, true);

        net_to_report_.at(db_net).report += "\n";
        if (node_has_violation) {
          pin_has_violation = true;
          gates_with_violations[node].insert(layer);
          net_to_report_.at(db_net).violated = true;
        }
      }
    }
    if (pin_has_violation) {
      pin_violation_count++;
    }
    net_to_report_.at(db_net).report += "\n";
  }

  std::unordered_map<odb::dbTechLayer*, std::unordered_set<odb::dbITerm*>>
      pin_added;
  // if checkGates is used by repair antennas
  if (pin_violation_count > 0) {
    for (const auto& [gate, violation_layers] : gates_with_violations) {
      for (odb::dbTechLayer* layer : violation_layers) {
        // when repair antenna is running, calculate number of diodes
        if (pin_added[layer].find(gate) == pin_added[layer].end()) {
          double diode_diff_area = 0.0;
          if (diode_mterm) {
            diode_diff_area = diffArea(diode_mterm);
          }
          NodeInfo violation_info = gate_info[gate][layer];
          std::vector<odb::dbITerm*> gates = violation_info.iterms;
          odb::dbTechLayer* violation_layer = layer;
          int diode_count_per_gate = 0;
          // check violations only PAR & PSR
          bool par_violation = checkPAR(db_net,
                                        violation_layer,
                                        violation_info,
                                        ratio_margin,
                                        false,
                                        false);
          bool psr_violation = checkPSR(db_net,
                                        violation_layer,
                                        violation_info,
                                        ratio_margin,
                                        false,
                                        false);
          bool violated = par_violation || psr_violation;
          double ratio = 1.0;
	  if (violated) {
            ratio = std::max(violation_info.ratio_PAR, violation_info.ratio_PSR);
	  }
	  // while it has violation, increase iterm_diff_area
          if (diode_mterm) {
            while (par_violation || psr_violation) {
              // increasing iterm_diff_area and count
              violation_info.iterm_diff_area += diode_diff_area * gates.size();
              diode_count_per_gate++;
              // re-calculate info only PAR & PSR
              calculateWirePar(violation_layer, violation_info);
              // re-check violations only PAR & PSR
              par_violation = checkPAR(db_net,
                                       violation_layer,
                                       violation_info,
                                       ratio_margin,
                                       false,
                                       false);
              psr_violation = checkPSR(db_net,
                                       violation_layer,
                                       violation_info,
                                       ratio_margin,
                                       false,
                                       false);
              if (diode_count_per_gate > max_diode_count_per_gate) {
                debugPrint(logger_,
                           ANT,
                           "check_gates",
                           1,
                           "Net {} requires more than {} diodes per gate to "
                           "repair violations.",
                           db_net->getConstName(),
                           max_diode_count_per_gate);
                break;
              }
            }
          }
          pin_added[violation_layer].insert(gate);
          std::vector<odb::dbITerm*> gates_for_diode_insertion;
          gates_for_diode_insertion.push_back(gate);
          // save antenna violation
          if (violated) {
<<<<<<< HEAD
            antenna_violations.push_back(
                {layer->getRoutingLevel(), gates, diode_count_per_gate, ratio});
=======
            antenna_violations.push_back({layer->getRoutingLevel(),
                                          gates_for_diode_insertion,
                                          diode_count_per_gate});
>>>>>>> 9c48043f
          }

          bool car_violation
              = checkCAR(db_net, violation_layer, violation_info, false, false);
          bool csr_violation
              = checkCSR(db_net, violation_layer, violation_info, false, false);

          // naive approach for cumulative area violations. here, all the pins
          // of the net are included, and placing one diode per pin is not the
          // best approach. as a first implementation, insert one diode per net.
          // TODO: implement a proper approach for CAR violations
          if (car_violation || csr_violation) {
            gates_for_diode_insertion.clear();
            for (auto gate : gates) {
              odb::dbMaster* gate_master = gate->getMTerm()->getMaster();
              if (gate_master->getType()
                  != odb::dbMasterType::CORE_ANTENNACELL) {
                gates_for_diode_insertion.push_back(gate);
              }
            }
            antenna_violations.push_back({layer->getRoutingLevel(),
                                          std::move(gates_for_diode_insertion),
                                          1, 1.0});
          }
        }
      }
    }
  }
  return pin_violation_count;
}

void AntennaChecker::buildLayerMaps(odb::dbNet* db_net,
                                    LayerToGraphNodes& node_by_layer_map)
{
  odb::dbWire* wires = db_net->getWire();

  std::unordered_map<odb::dbTechLayer*, PolygonSet> set_by_layer;

  wiresToPolygonSetMap(wires, set_by_layer);
  avoidPinIntersection(db_net, set_by_layer);

  int node_count = 0;
  for (const auto& layer_it : set_by_layer) {
    for (const auto& pol_it : layer_it.second) {
      bool isVia = layer_it.first->getRoutingLevel() == 0;
      node_by_layer_map[layer_it.first].push_back(
          std::make_unique<GraphNode>(node_count, isVia, pol_it));
      node_count++;
    }
  }

  // set connections between Polygons ( wire -> via -> wire)
  std::vector<int> upper_index, lower_index;
  for (const auto& layer_it : set_by_layer) {
    // iterate only via layers
    if (layer_it.first->getRoutingLevel() == 0) {
      int via_index = 0;
      for (const auto& via_it : layer_it.second) {
        lower_index = findNodesWithIntersection(
            node_by_layer_map[layer_it.first->getLowerLayer()], via_it);
        upper_index = findNodesWithIntersection(
            node_by_layer_map[layer_it.first->getUpperLayer()], via_it);

        if (upper_index.size() <= 2) {
          // connect upper -> via
          for (int& up_index : upper_index) {
            node_by_layer_map[layer_it.first->getUpperLayer()][up_index]
                ->low_adj.push_back(via_index);
          }
        } else if (upper_index.size() > 2) {
          std::string log_error = fmt::format(
              "ERROR: net {} has via on {} conect with multiple wires on layer "
              "{} \n",
              db_net->getConstName(),
              layer_it.first->getName(),
              layer_it.first->getUpperLayer()->getName());
          logger_->report("{}", log_error);
        }
        if (lower_index.size() == 1) {
          // connect via -> lower
          for (int& low_index : lower_index) {
            node_by_layer_map[layer_it.first][via_index]->low_adj.push_back(
                low_index);
          }
        } else if (lower_index.size() > 2) {
          std::string log_error = fmt::format(
              "ERROR: net {} has via on {} conect with multiple wires on layer "
              "{} \n",
              db_net->getConstName(),
              layer_it.first->getName(),
              layer_it.first->getLowerLayer()->getName());
          logger_->report("{}", log_error);
        }
        via_index++;
      }
    }
  }
  saveGates(db_net, node_by_layer_map, node_count);
}

void AntennaChecker::checkNet(odb::dbNet* db_net,
                              bool verbose,
                              bool report_if_no_violation,
                              std::ofstream& report_file,
                              odb::dbMTerm* diode_mterm,
                              float ratio_margin,
                              int& net_violation_count,
                              int& pin_violation_count,
                              Violations& antenna_violations)
{
  odb::dbWire* wire = db_net->getWire();
  if (wire) {
    LayerToGraphNodes node_by_layer_map;
    GateToLayerToNodeInfo gate_info;
    buildLayerMaps(db_net, node_by_layer_map);

    calculateAreas(node_by_layer_map, gate_info);

    calculatePAR(gate_info);
    calculateCAR(gate_info);

    int pin_violations = checkGates(db_net,
                                    verbose,
                                    report_if_no_violation,
                                    report_file,
                                    diode_mterm,
                                    ratio_margin,
                                    gate_info,
                                    antenna_violations);

    if (pin_violations > 0) {
      net_violation_count++;
      pin_violation_count += pin_violations;
    }
  }
}

Violations AntennaChecker::getAntennaViolations(odb::dbNet* net,
                                                odb::dbMTerm* diode_mterm,
                                                float ratio_margin)
{
  Violations antenna_violations;
  if (net->isSpecial()) {
    return antenna_violations;
  }

  // for the case where the check_net_violation api is called directly
  if (net_to_report_.find(net) == net_to_report_.end()) {
    net_to_report_[net];
  }

  int net_violation_count, pin_violation_count;
  net_violation_count = 0;
  pin_violation_count = 0;
  std::ofstream report_file;
  checkNet(net,
           false,
           false,
           report_file,
           diode_mterm,
           ratio_margin,
           net_violation_count,
           pin_violation_count,
           antenna_violations);

  return antenna_violations;
}

int AntennaChecker::checkAntennas(odb::dbNet* net,
                                  const int num_threads,
                                  bool verbose)
{
  net_to_report_.clear();
  initAntennaRules();

  std::ofstream report_file;
  if (!report_file_name_.empty()) {
    report_file.open(report_file_name_, std::ofstream::out);
  }

  bool drt_routes = haveRoutedNets();
  bool grt_routes = false;
  if (!drt_routes) {
    grt_routes = global_route_source_->haveRoutes();
  }
  bool use_grt_routes = (grt_routes && !drt_routes);
  if (!grt_routes && !drt_routes) {
    logger_->error(ANT,
                   8,
                   "No detailed or global routing found. Run global_route or "
                   "detailed_route first.");
  }

  if (use_grt_routes) {
    global_route_source_->makeNetWires();
  }

  int net_violation_count = 0;
  int pin_violation_count = 0;

  if (net) {
    Violations antenna_violations;
    if (!net->isSpecial()) {
      checkNet(net,
               verbose,
               true,
               report_file,
               nullptr,
               0,
               net_violation_count,
               pin_violation_count,
               antenna_violations);
    } else {
      logger_->error(
          ANT, 14, "Skipped net {} because it is special.", net->getName());
    }
  } else {
    nets_.clear();
    for (odb::dbNet* net : block_->getNets()) {
      if (!net->isSpecial()) {
        nets_.push_back(net);
      }
    }
    omp_set_num_threads(num_threads);
#pragma omp parallel for schedule(dynamic) \
    reduction(+ : net_violation_count, pin_violation_count)
    for (int i = 0; i < nets_.size(); i++) {
      odb::dbNet* net = nets_[i];
      Violations antenna_violations;
      checkNet(net,
               verbose,
               false,
               report_file,
               nullptr,
               0,
               net_violation_count,
               pin_violation_count,
               antenna_violations);
    }
  }

  if (verbose) {
    printReport();
  }

  logger_->info(ANT, 2, "Found {} net violations.", net_violation_count);
  logger_->metric("antenna__violating__nets", net_violation_count);
  logger_->info(ANT, 1, "Found {} pin violations.", pin_violation_count);
  logger_->metric("antenna__violating__pins", pin_violation_count);

  if (!report_file_name_.empty()) {
    writeReport(report_file, verbose);
    report_file.close();
  }
  net_to_report_.clear();

  if (use_grt_routes) {
    global_route_source_->destroyNetWires();
  }

  net_violation_count_ = net_violation_count;
  return net_violation_count;
}

int AntennaChecker::antennaViolationCount() const
{
  return net_violation_count_;
}

bool AntennaChecker::haveRoutedNets()
{
  for (odb::dbNet* net : block_->getNets()) {
    if (!net->isSpecial() && net->getWireType() == odb::dbWireType::ROUTED
        && net->getWire()) {
      return true;
    }
  }
  return false;
}

double AntennaChecker::diffArea(odb::dbMTerm* mterm)
{
  double max_diff_area = 0.0;
  std::vector<std::pair<double, odb::dbTechLayer*>> diff_areas;
  mterm->getDiffArea(diff_areas);
  for (const auto& [area, layer] : diff_areas) {
    max_diff_area = std::max(max_diff_area, area);
  }
  return max_diff_area;
}

void AntennaChecker::setReportFileName(const char* file_name)
{
  report_file_name_ = file_name;
}

}  // namespace ant<|MERGE_RESOLUTION|>--- conflicted
+++ resolved
@@ -883,14 +883,10 @@
           gates_for_diode_insertion.push_back(gate);
           // save antenna violation
           if (violated) {
-<<<<<<< HEAD
-            antenna_violations.push_back(
-                {layer->getRoutingLevel(), gates, diode_count_per_gate, ratio});
-=======
             antenna_violations.push_back({layer->getRoutingLevel(),
                                           gates_for_diode_insertion,
-                                          diode_count_per_gate});
->>>>>>> 9c48043f
+                                          diode_count_per_gate,
+					  ratio});
           }
 
           bool car_violation

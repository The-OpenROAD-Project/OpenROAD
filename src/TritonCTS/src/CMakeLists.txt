--- conflicted
+++ resolved
@@ -56,11 +56,8 @@
     TechChar.cpp
     TritonCTS.cpp
     clustering.cpp
-<<<<<<< HEAD
     SinkAgglDriver.cpp
-=======
     LevelBalancer.cpp
->>>>>>> 9ca6e155
 )
 
 target_include_directories(TritonCTS

/////////////////////////////////////////////////////////////////////////////
//
// BSD 3-Clause License
//
// Copyright (c) 2019, University of California, San Diego.
// All rights reserved.
//
// Redistribution and use in source and binary forms, with or without
// modification, are permitted provided that the following conditions are met:
//
// * Redistributions of source code must retain the above copyright notice, this
//   list of conditions and the following disclaimer.
//
// * Redistributions in binary form must reproduce the above copyright notice,
//   this list of conditions and the following disclaimer in the documentation
//   and/or other materials provided with the distribution.
//
// * Neither the name of the copyright holder nor the names of its
//   contributors may be used to endorse or promote products derived from
//   this software without specific prior written permission.
//
// THIS SOFTWARE IS PROVIDED BY THE COPYRIGHT HOLDERS AND CONTRIBUTORS "AS IS"
// AND ANY EXPRESS OR IMPLIED WARRANTIES, INCLUDING, BUT NOT LIMITED TO, THE
// IMPLIED WARRANTIES OF MERCHANTABILITY AND FITNESS FOR A PARTICULAR PURPOSE
// ARE DISCLAIMED. IN NO EVENT SHALL THE COPYRIGHT HOLDER OR CONTRIBUTORS BE
// LIABLE FOR ANY DIRECT, INDIRECT, INCIDENTAL, SPECIAL, EXEMPLARY, OR
// CONSEQUENTIAL DAMAGES (INCLUDING, BUT NOT LIMITED TO, PROCUREMENT OF
// SUBSTITUTE GOODS OR SERVICES; LOSS OF USE, DATA, OR PROFITS; OR BUSINESS
// INTERRUPTION) HOWEVER CAUSED AND ON ANY THEORY OF LIABILITY, WHETHER IN
// CONTRACT, STRICT LIABILITY, OR TORT (INCLUDING NEGLIGENCE OR OTHERWISE)
// ARISING IN ANY WAY OUT OF THE USE OF THIS SOFTWARE, EVEN IF ADVISED OF THE
// POSSIBILITY OF SUCH DAMAGE.
//
///////////////////////////////////////////////////////////////////////////////

#include "SinkClustering.h"
#include "pdrev/pdrev.h"
#include <algorithm>
#include <cmath>
#include <fstream>
#include <iostream>
#include <map>
#include <string>
#include <tuple>
<<<<<<< HEAD
#include "utility/Logger.h"
#include "SinkAgglDriver.h"
=======
#include "utl/Logger.h"
>>>>>>> b97a1ef4

namespace cts {

using utl::CTS;

void SinkClustering::normalizePoints(float maxDiameter)
{
  double xMax = -std::numeric_limits<double>::infinity();
  double xMin = std::numeric_limits<double>::infinity();
  double yMax = -std::numeric_limits<double>::infinity();
  double yMin = std::numeric_limits<double>::infinity();
  for (const Point<double>& p : _points) {
    xMax = std::max(p.getX(), xMax);
    yMax = std::max(p.getY(), yMax);
    xMin = std::min(p.getX(), xMin);
    yMin = std::min(p.getY(), yMin);
  }

  double xSpan = xMax - xMin;
  double ySpan = yMax - yMin;
  for (Point<double>& p : _points) {
    double x = p.getX();
    double xNorm = (x - xMin) / xSpan;
    double y = p.getY();
    double yNorm = (y - yMin) / ySpan;
    p = Point<double>(xNorm, yNorm);
  }
  _maxInternalDiameter = maxDiameter / std::min(xSpan, ySpan);
  _capPerUnit = _options->getCapPerSqr() * _scaleFactor * std::min(xSpan, ySpan);
}

void SinkClustering::computeAllThetas()
{
  for (unsigned idx = 0; idx < _points.size(); ++idx) {
    const Point<double>& p = _points[idx];
    double theta = computeTheta(p.getX(), p.getY());
    _thetaIndexVector.emplace_back(theta, idx);
  }
}

void SinkClustering::sortPoints()
{
  std::sort(_thetaIndexVector.begin(), _thetaIndexVector.end());
}

double SinkClustering::computeTheta(double x, double y) const
{
  if (isOne(x) && isOne(y)) {
    return 0.5;
  }

  unsigned quad = numVertex(std::min(unsigned(2.0 * x), (unsigned) 1),
                            std::min(unsigned(2.0 * y), (unsigned) 1));

  double t = computeTheta(2 * std::fabs(x - 0.5), 2 * std::fabs(y - 0.5));

  if (quad % 2 == 1) {
    t = 1 - t;
  }

  double integral;
  double fractal = std::modf((quad + t) / 4.0 + 7.0 / 8.0, &integral);
  return fractal;
}

unsigned SinkClustering::numVertex(unsigned x, unsigned y) const
{
  if ((x == 0) && (y == 0)) {
    return 0;
  } else if ((x == 0) && (y == 1)) {
    return 1;
  } else if ((x == 1) && (y == 1)) {
    return 2;
  } else if ((x == 1) && (y == 0)) {
    return 3;
  }

  _logger->error(CTS, 58, "Invalid parameters in {}", __func__ );

  // avoid warn message
  return 4;
}

void SinkClustering::findBestMatching()
{
  std::vector<Matching> matching0;
  std::vector<Matching> matching1;
  double matchingCost0 = 0.0;
  double matchingCost1 = 0.0;

  for (unsigned i = 0; i < _thetaIndexVector.size() - 1; ++i) {
    unsigned idx0 = _thetaIndexVector[i].second;
    unsigned idx1 = _thetaIndexVector[i + 1].second;
    Point<double>& p0 = _points[idx0];
    Point<double>& p1 = _points[idx1];

    double cost = p0.computeDist(p1);
    if (i % 2 == 0) {
      matching0.emplace_back(idx0, idx1);
      matchingCost0 += cost;
    } else {
      matching1.emplace_back(idx0, idx1);
      matchingCost1 += cost;
    }
  }

  // Cost 1 needs to sum the distance from first to last
  // element
  unsigned idx0 = _thetaIndexVector.front().second;
  unsigned idx1 = _thetaIndexVector.back().second;
  matching1.emplace_back(idx0, idx1);
  Point<double>& p0 = _points[idx0];
  Point<double>& p1 = _points[idx1];
  matchingCost1 += p0.computeDist(p1);

  _logger->info(CTS, 88, "Matching0 size: {}.", matching0.size());
  _logger->info(CTS, 89, "Matching1 size: {}.", matching1.size());
  if (matchingCost0 < matchingCost1) {
    _matchings = matching0;
  } else {
    _matchings = matching1;
  }
}


void SinkClustering::runAgglomerative(unsigned groupSize, float maxDiameter, cts::DBU scaleFactor)
{
  _scaleFactor = scaleFactor;
  normalizePoints(maxDiameter);
  computeAllThetas();
  sortPoints();

  float THRESHOLD_MAX_POINTS = 25000;
  int numberPoints = _points.size();

  int initnclusters = ceil((float)numberPoints/THRESHOLD_MAX_POINTS);
  int maxClusterSize = ceil((float)numberPoints/initnclusters);

  std::vector<std::vector<unsigned>> thetaSolution;


  int currentIndex = 0;
  
  for(unsigned i=0; i<_thetaIndexVector.size(); ++i){

    if(thetaSolution.size() == 0){
      std::vector<unsigned> indexesVector;
      thetaSolution.push_back(indexesVector);
      currentIndex = 0;
    }
    unsigned idx = _thetaIndexVector[i].second;
    if(thetaSolution[currentIndex].size() < maxClusterSize){
      thetaSolution[currentIndex].push_back(idx);
    }
    else{
      std::vector<unsigned> indexesVector;
      thetaSolution.push_back(indexesVector);
      currentIndex++;
    }
  }

  SinkAgglClustering agglClus;

  std::vector<std::vector<unsigned>> clusterSolution;
  std::vector<unsigned> pointsToCluster;

  for(unsigned clusterCounter=0; clusterCounter<thetaSolution.size(); ++clusterCounter){

    // Empty Vector
    pointsToCluster.clear();

    // Agglomerative for each cluster..
    for(unsigned pointCounter=0; pointCounter<thetaSolution[clusterCounter].size(); ++pointCounter){
      pointsToCluster.push_back(thetaSolution[clusterCounter][pointCounter]);
    }

    // Keep Running Till All Cluster Size <= GroupSize and Cluster Diameter <= _maxDiameter
    while(true)
    {

      int npoints = pointsToCluster.size();
      int clusMethod = HCLUSTMETHODCOMPLETE;
      // distance computation
      double* distMatrix = new double[(npoints*(npoints-1))/2];
      unsigned k = 0;
      for(unsigned i = 0; i < npoints; ++i){
        Point<double>& point = _points[pointsToCluster[i]];
        for (unsigned j = i+1; j < npoints; ++j){
          Point<double>& p = _points[pointsToCluster[j]];
          distMatrix[k] = p.computeDist(point);
          ++k;
        }
      }

      int* merge = new int[2*(npoints-1)];
      double* height = new double[npoints-1];

      int runInt = agglClus.hclustFast(npoints, distMatrix, clusMethod, merge, height);

      delete[] distMatrix;

      int* labels = new int[npoints];
      // cutreeK(npoints, merge, 2, labels);
      agglClus.cutreeCdist(npoints, merge, height, _maxInternalDiameter, labels);
      delete[] height;
      delete[] merge;

      std::vector<std::vector<unsigned>> tempClusterSolution;

      int nclusters = 0;
      for (unsigned i = 0; i < npoints; i++){
        nclusters = std::max(nclusters, labels[i]);
      }
      ++nclusters;

      for (unsigned i = 0; i< nclusters; i++){
        std::vector<unsigned> indexesVector;
        tempClusterSolution.push_back(indexesVector);
      }

      for (unsigned i = 0; i<npoints; i++){
        tempClusterSolution[labels[i]].push_back(pointsToCluster[i]);
      }

      // clear
      pointsToCluster.clear();



      for (unsigned i = 0; i< nclusters; ++i){
        // Add to Solution
        if(tempClusterSolution[i].size() <= groupSize) {
          std::vector<unsigned> indexesVector;
          clusterSolution.push_back(indexesVector);
          for(unsigned j=0; j<tempClusterSolution[i].size(); ++j){
            int clusterIndex = clusterSolution.size()-1;
            clusterSolution[clusterIndex].push_back(tempClusterSolution[i][j]);
          }
        }
        // Else Again Cluster
        else{
          for(unsigned j=0; j<tempClusterSolution[i].size(); ++j){
            pointsToCluster.push_back(tempClusterSolution[i][j]);
          }
        }
      }

      if(pointsToCluster.size() == npoints){
        for (unsigned i = 0; i< nclusters; ++i){
          std::vector<unsigned> indexesVector;
          clusterSolution.push_back(indexesVector);
          for(unsigned j=0; j<tempClusterSolution[i].size(); ++j){
            int clusterIndex = clusterSolution.size()-1;
            clusterSolution[clusterIndex].push_back(tempClusterSolution[i][j]);
          }
        }
        break;  
      }

      if(pointsToCluster.size()==0){
        break;
      }

    } // end while

  }
  
  unsigned bigCluster = 0;
  int maxSizeCluster = 0;
  unsigned l = 0;
  while(l<clusterSolution.size()){

    if(clusterSolution[l].size() > groupSize){
      maxSizeCluster = std::max(maxSizeCluster, (int)(clusterSolution[l].size()));
      bigCluster++;

      int npoints = clusterSolution[l].size();
      int clusMethod = HCLUSTMETHODCOMPLETE;
      // distance computation
      double* distMatrix = new double[(npoints*(npoints-1))/2];
      unsigned k = 0;
      for(unsigned i = 0; i < npoints; ++i){
        Point<double>& point = _points[clusterSolution[l][i]];
        for (unsigned j = i+1; j < npoints; ++j){
          Point<double>& p = _points[clusterSolution[l][j]];
          distMatrix[k] = p.computeDist(point);
          ++k;
        }
      }

      int* merge = new int[2*(npoints-1)];
      double* height = new double[npoints-1];

      int runInt = agglClus.hclustFast(npoints, distMatrix, clusMethod, merge, height);

      delete[] distMatrix;
      delete[] height;
      
      int* labels = new int[npoints];

      int initNewclusters = ceil((float)npoints/groupSize);

      agglClus.cutreeK(npoints, merge, initNewclusters, labels);
      // cutreeCdist(npoints, merge, height, _maxInternalDiameter, labels);

      int numberClusters = 0;
      for (unsigned i = 0; i < npoints; i++){
        numberClusters = std::max(numberClusters, labels[i]);
      }
      ++numberClusters;

      // assert(numberClusters==initNewclusters);

      std::vector<std::vector<unsigned>> tempSolution;

      for (unsigned i = 0; i< numberClusters; i++){
        std::vector<unsigned> indexesVector;
        tempSolution.push_back(indexesVector);
      }

      for (unsigned i = 0; i<npoints; i++){
        tempSolution[labels[i]].push_back(clusterSolution[l][i]);
      }

      clusterSolution[l].clear();
      clusterSolution[l] = tempSolution[0];
      for (unsigned i = 1; i< numberClusters; i++){
        clusterSolution.push_back(tempSolution[i]);
      }
    }
    else{
      ++l;
    }
  }

  _bestSolution = clusterSolution;

}

void SinkClustering::run()
{
  normalizePoints();
  computeAllThetas();
  sortPoints();
  findBestMatching();
  if (_logger->debugCheck(CTS, "Stree", 1))
    writePlotFile();
}

void SinkClustering::run(unsigned groupSize, float maxDiameter, cts::DBU scaleFactor)
{

  if(_options->isAgglomerativeEnabled()){
    runAgglomerative(groupSize, maxDiameter, scaleFactor);
  }
  else{
    // Default
    _scaleFactor = scaleFactor;

    normalizePoints(maxDiameter);
    computeAllThetas();
    sortPoints();
    findBestMatching(groupSize);
    if (_logger->debugCheck(CTS, "Stree", 1))
      writePlotFile(groupSize);

  }
}

void SinkClustering::writePlotFile()
{
  std::ofstream file("plot.py");
  file << "import numpy as np\n";
  file << "import matplotlib.pyplot as plt\n";
  file << "import matplotlib.path as mpath\n";
  file << "import matplotlib.lines as mlines\n";
  file << "import matplotlib.patches as mpatches\n";
  file << "from matplotlib.collections import PatchCollection\n\n";

  for (unsigned idx = 0; idx < _thetaIndexVector.size() - 1; idx += 2) {
    unsigned idx0 = _thetaIndexVector[idx].second;
    unsigned idx1 = _thetaIndexVector[idx + 1].second;
    Point<double>& p0 = _points[idx0];
    Point<double>& p1 = _points[idx1];
    file << "plt.scatter(" << p0.getX() << ", " << p0.getY() << ")\n";
    file << "plt.scatter(" << p1.getX() << ", " << p1.getY() << ")\n";
    file << "plt.plot([" << p0.getX() << ", " << p1.getX() << "], ["
         << p0.getY() << ", " << p1.getY() << "])\n";
  }

  file << "plt.show()\n";
  file.close();
}

void SinkClustering::findBestMatching(unsigned groupSize)
{
  // Counts how many clusters are in each solution.
  std::vector<unsigned> clusters(groupSize, 0);
  // Keeps track of the total cost of each solution.
  std::vector<double> costs(groupSize, 0);
  std::vector<double> previousCosts(groupSize, 0);
  // Has the points for each cluster of each solution.
  std::vector<std::vector<std::vector<Point<double>>>> solutionPoints;
  // Has the points index for each cluster of each solution.
  // example: solutionsPointsIdx[solutionId][clusterIdx][pointIdx]
  std::vector<std::vector<std::vector<unsigned>>> solutionPointsIdx;
  // Has the sink indexes for each cluster of each solution.
  std::vector<std::vector<std::vector<unsigned>>> solutions;

  if (_useMaxCapLimit) {
    debugPrint(_logger, CTS, "Stree", 1, "Clustering with max cap limit of {:.3e}", _options->getSinkBufferMaxCap());
  }
  // Iterates over the theta vector.
  for (unsigned i = 0; i < _thetaIndexVector.size(); ++i) {
    // The - groupSize is because each solution will start on a different index.
    // There is groupSize solutions.
    for (unsigned j = 0; j < groupSize; ++j) {
      if (!((i + j) >= _thetaIndexVector.size())) {
        // Add vectors in case they are no allocated yet.
        if (solutions.size() < (j + 1)) {
          std::vector<std::vector<unsigned>> clusterIndexes;
          solutions.push_back(clusterIndexes);
          std::vector<std::vector<Point<double>>> clusterPoints;
          solutionPoints.push_back(clusterPoints);
          std::vector<std::vector<unsigned>> clusterPointsIdx;
          solutionPointsIdx.push_back(clusterPointsIdx);
        }
        if (solutions[j].size() < (clusters[j] + 1)) {
          std::vector<unsigned> indexesVector;
          solutions[j].push_back(indexesVector);
          std::vector<Point<double>> pointsVector;
          solutionPoints[j].push_back(pointsVector);
          std::vector<unsigned> idxVector;
          solutionPointsIdx[j].push_back(idxVector);
        }
        // Get the current point
        unsigned idx = _thetaIndexVector[i + j].second;
        Point<double>& p = _points[idx];
        double distanceCost = 0;
        double capCost = _pointsCap[idx];
        unsigned pointIdx = 0;
        // Check the distance from the current point to others in the cluster,
        // if there are any.
        for (Point<double> comparisonPoint : solutionPoints[j][clusters[j]]) {
          double cost = p.computeDist(comparisonPoint);
          if (_useMaxCapLimit) {
            capCost += cost*_capPerUnit + _pointsCap[solutionPointsIdx[j][clusters[j]][pointIdx]];
          }
          pointIdx++;
          if (cost > distanceCost) {
            distanceCost = cost;
          }
        }
        // If the cluster size is higher than groupSize,
        // or the distance is higher than _maxInternalDiameter
        //-> start another cluster and save the cost of the current one.
        if (isLimitExceeded(solutionPoints[j][clusters[j]].size(), distanceCost, capCost, groupSize)) {
          debugPrint(_logger, CTS, "Stree", 4, "Created cluster of size {}, dia {:.3}, cap {:.3e}",
                       solutionPoints[j][clusters[j]].size(), distanceCost, capCost);
          // The cost is computed as the highest cost found on the current
          // cluster
          if (previousCosts[j] == 0) {
            previousCosts[j] = _maxInternalDiameter;
          }
          costs[j] += previousCosts[j];
          // A new cluster is defined
          clusters[j] = clusters[j] + 1;
          // The cost was already saved, so the same structure can be used for
          // the next cluster.
          previousCosts[j] = 0;
        } else {
          // Node will be a part of the current cluster, thus, save the highest
          // cost.
          if (distanceCost > previousCosts[j]) {
            previousCosts[j] = distanceCost;
          }
        }
        // Add vectors in case they are no allocated yet. (Depends if a new
        // cluster was defined above)
        if (solutions[j].size() < (clusters[j] + 1)) {
          std::vector<unsigned> indexesVector;
          solutions[j].push_back(indexesVector);
          std::vector<Point<double>> pointsVector;
          solutionPoints[j].push_back(pointsVector);
          std::vector<unsigned> idxVector;
          solutionPointsIdx[j].push_back(idxVector);
        }
        // Save the current Point in it's respective cluster. (Depends if a new
        // cluster was defined above)
        solutionPoints[j][clusters[j]].push_back(p);
        solutionPointsIdx[j][clusters[j]].push_back(idx);
        solutions[j][clusters[j]].push_back(idx);
      }
    }
  }

  // Same computation as above, however, only for the first groupSize Points.
  for (unsigned i = 0; i < groupSize; ++i) {
    // This is because every solution after the first one skips a Point (starts
    // one late).
    for (unsigned j = (i + 1); j < groupSize; ++j) {
      if (solutions[j].size() < (clusters[j] + 1)) {
        std::vector<unsigned> indexesVector;
        solutions[j].push_back(indexesVector);
        std::vector<Point<double>> pointsVector;
        solutionPoints[j].push_back(pointsVector);
        std::vector<unsigned> idxVector;
        solutionPointsIdx[j].push_back(idxVector);
      }
      // Thus here we will assign the Points missing from those solutions.
      unsigned idx = _thetaIndexVector[i].second;
      Point<double>& p = _points[idx];
      unsigned pointIdx = 0;
      double distanceCost = 0;
      double capCost = _pointsCap[idx];
      for (Point<double> comparisonPoint : solutionPoints[j][clusters[j]]) {
        double cost = p.computeDist(comparisonPoint);
        if (_useMaxCapLimit) {
          capCost += cost*_capPerUnit + _pointsCap[solutionPointsIdx[j][clusters[j]][pointIdx]];
        }
        pointIdx++;
        if (cost > distanceCost) {
          distanceCost = cost;
        }
      }

      if (isLimitExceeded(solutionPoints[j][clusters[j]].size(), distanceCost, capCost, groupSize)) {
        debugPrint(_logger, CTS, "Stree", 4, "Created cluster of size {}, dia {:.3}, cap {:.3e}",
                     solutionPoints[j][clusters[j]].size(), distanceCost, capCost);
        if (previousCosts[j] == 0) {
          previousCosts[j] = _maxInternalDiameter;
        }
        costs[j] += previousCosts[j];
        clusters[j] = clusters[j] + 1;
        previousCosts[j] = 0;
      } else {
        if (distanceCost > previousCosts[j]) {
          previousCosts[j] = distanceCost;
        }
      }
      if (solutions[j].size() < (clusters[j] + 1)) {
        std::vector<unsigned> indexesVector;
        solutions[j].push_back(indexesVector);
        std::vector<Point<double>> pointsVector;
        solutionPoints[j].push_back(pointsVector);
        std::vector<unsigned> idxVector;
        solutionPointsIdx[j].push_back(idxVector);
      }
      solutionPoints[j][clusters[j]].push_back(p);
      solutionPointsIdx[j][clusters[j]].push_back(idx);
      solutions[j][clusters[j]].push_back(idx);
    }
  }

  unsigned bestSolution = 0;
  double bestSolutionCost = costs[0];

  // Find the solution with minimum cost.
  for (unsigned j = 1; j < groupSize; ++j) {
    if (costs[j] < bestSolutionCost) {
      bestSolution = j;
      bestSolutionCost = costs[j];
    }
  }
  debugPrint(_logger, CTS, "Stree", 2, "Best solution cost = {:.3}", bestSolutionCost);
  // Save the solution for the Tree Builder.
  _bestSolution = solutions[bestSolution];
}

bool SinkClustering::isLimitExceeded(unsigned size, double cost, double capCost, unsigned sizeLimit)
{
  if (_useMaxCapLimit) {
    return (capCost > _options->getSinkBufferMaxCap());
  } else {
    return (size >= sizeLimit || cost > _maxInternalDiameter);
  }
}

void SinkClustering::writePlotFile(unsigned groupSize)
{
  std::ofstream file("plot_clustering.py");
  file << "import numpy as np\n";
  file << "import matplotlib.pyplot as plt\n";
  file << "import matplotlib.path as mpath\n";
  file << "import matplotlib.lines as mlines\n";
  file << "import matplotlib.patches as mpatches\n";
  file << "from matplotlib.collections import PatchCollection\n\n";
  std::vector<std::string> colors;
  colors.push_back("tab:blue");
  colors.push_back("tab:orange");
  colors.push_back("tab:green");
  colors.push_back("tab:red");
  colors.push_back("tab:purple");
  colors.push_back("tab:brown");
  colors.push_back("tab:pink");
  colors.push_back("tab:gray");
  colors.push_back("tab:olive");
  colors.push_back("tab:cyan");

  unsigned clusterCounter = 0;
  double totalWL = 0;
  for (std::vector<unsigned> clusters : _bestSolution) {
    unsigned color = clusterCounter % colors.size();
    std::vector<Point<double>> clusterNodes;
    for (unsigned idx : clusters) {
      Point<double>& point = _points[idx];
      clusterNodes.emplace_back(_points[idx]);
      file << "plt.scatter(" << point.getX() << ", " << point.getY() << ", c=\""
           << colors[color] << "\")\n";
    }
    double wl = getWireLength(clusterNodes);
    totalWL += wl;
    clusterCounter++;
  }
  _logger->report("Total cluster WL = {:.3} for {} clusters.", totalWL, clusterCounter);
  file << "plt.show()\n";
  file.close();
}

double SinkClustering::getWireLength(std::vector<Point<double>> points)
{
  std::unique_ptr<PD::PdRev> pd(new PD::PdRev(_logger));
  std::vector<unsigned> vecX;
  std::vector<unsigned> vecY;
  double driverX = 0;
  double driverY = 0;
  for (auto point: points) {
    driverX += point.getX();
    driverY += point.getY();
  }
  driverX /= points.size();
  driverY /= points.size();
  vecX.emplace_back(driverX * _options->getDbUnits());
  vecY.emplace_back(driverY * _options->getDbUnits());

  for (auto point: points) {
    vecX.emplace_back(point.getX() * _options->getDbUnits());
    vecY.emplace_back(point.getY() * _options->getDbUnits());
  }
  pd->setAlphaPDII(0.8);
  pd->addNet(points.size() + 1, vecX, vecY);
  pd->runPDII();
  PD::Tree pdTree = pd->translateTree(0);
  unsigned wl=0;
  for (int i = 0; i < 2 * pdTree.deg - 2; i++) {
    int x1 = (PD::DTYPE) pdTree.branch[i].x;
    int y1 = (PD::DTYPE) pdTree.branch[i].y;
    int n = pdTree.branch[i].n;
    int x2 = (PD::DTYPE) pdTree.branch[n].x;
    int y2 = (PD::DTYPE) pdTree.branch[n].y;

    wl += std::abs(x1 - x2) + std::abs(y1 - y2);
  }
  return wl/double(_options->getDbUnits());
}
}  // namespace cts<|MERGE_RESOLUTION|>--- conflicted
+++ resolved
@@ -42,12 +42,8 @@
 #include <map>
 #include <string>
 #include <tuple>
-<<<<<<< HEAD
-#include "utility/Logger.h"
+#include "utl/Logger.h"
 #include "SinkAgglDriver.h"
-=======
-#include "utl/Logger.h"
->>>>>>> b97a1ef4
 
 namespace cts {
 

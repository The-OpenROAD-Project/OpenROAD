# SPDX-License-Identifier: BSD-3-Clause
# Copyright (c) 2022-2025, The OpenROAD Authors

load("@rules_cc//cc:cc_library.bzl", "cc_library")
load("@rules_cc//cc:cc_test.bzl", "cc_test")

package(features = ["layering_check"])

cc_library(
    name = "test_helpers",
    hdrs = ["cpp/HelperCallBack.h"],
    deps = ["//src/dst"],
)

cc_test(
    name = "dst_balancer_test",
    srcs = [
        "cpp/TestBalancer.cc",
    ],
    features = ["-layering_check"],  # TODO: includes private headers
    includes = [
        "../src",
    ],
    linkstatic = True,  # TODO: remove once deps define all symbols
    deps = [
        ":test_helpers",
        "//src/dst",
<<<<<<< HEAD
        "@googletest//:gtest",
        "@googletest//:gtest_main",
    ],
=======
        "//src/utl",
        "@boost.asio",
        "@boost.bind",
        "@boost.test",
    ] + select({
        "@platforms//os:macos": ["@boost.thread//:thread_mac"],
        "//conditions:default": ["@boost.thread//:thread_posix"],
    }),
>>>>>>> 299433bf
)

cc_test(
    name = "dst_distributed_test",
    srcs = [
        "cpp/TestDistributed.cc",
    ],
    includes = [
        "../src",
    ],
    linkstatic = True,  # TODO: remove once deps define all symbols
    deps = [
        ":test_helpers",
        "//src/dst",
<<<<<<< HEAD
        "@googletest//:gtest",
        "@googletest//:gtest_main",
    ],
=======
        "//src/utl",
        "@boost.asio",
        "@boost.bind",
        "@boost.test",
    ] + select({
        "@platforms//os:macos": ["@boost.thread//:thread_mac"],
        "//conditions:default": ["@boost.thread//:thread_posix"],
    }),
>>>>>>> 299433bf
)

cc_test(
    name = "dst_worker_test",
    srcs = [
        "cpp/TestWorker.cc",
    ],
    features = ["-layering_check"],  # TODO: includes private headers
    includes = [
        "../src",
    ],
    linkstatic = True,  # TODO: remove once deps define all symbols
    deps = [
        ":test_helpers",
        "//src/dst",
<<<<<<< HEAD
        "@googletest//:gtest",
        "@googletest//:gtest_main",
    ],
=======
        "//src/utl",
        "@boost.asio",
        "@boost.bind",
        "@boost.system",
        "@boost.test",
    ] + select({
        "@platforms//os:macos": ["@boost.thread//:thread_mac"],
        "//conditions:default": ["@boost.thread//:thread_posix"],
    }),
>>>>>>> 299433bf
)<|MERGE_RESOLUTION|>--- conflicted
+++ resolved
@@ -25,20 +25,15 @@
     deps = [
         ":test_helpers",
         "//src/dst",
-<<<<<<< HEAD
-        "@googletest//:gtest",
-        "@googletest//:gtest_main",
-    ],
-=======
         "//src/utl",
         "@boost.asio",
         "@boost.bind",
-        "@boost.test",
+        "@googletest//:gtest",
+        "@googletest//:gtest_main",
     ] + select({
         "@platforms//os:macos": ["@boost.thread//:thread_mac"],
         "//conditions:default": ["@boost.thread//:thread_posix"],
     }),
->>>>>>> 299433bf
 )
 
 cc_test(
@@ -53,20 +48,15 @@
     deps = [
         ":test_helpers",
         "//src/dst",
-<<<<<<< HEAD
-        "@googletest//:gtest",
-        "@googletest//:gtest_main",
-    ],
-=======
         "//src/utl",
         "@boost.asio",
         "@boost.bind",
-        "@boost.test",
+        "@googletest//:gtest",
+        "@googletest//:gtest_main",
     ] + select({
         "@platforms//os:macos": ["@boost.thread//:thread_mac"],
         "//conditions:default": ["@boost.thread//:thread_posix"],
     }),
->>>>>>> 299433bf
 )
 
 cc_test(
@@ -82,19 +72,14 @@
     deps = [
         ":test_helpers",
         "//src/dst",
-<<<<<<< HEAD
-        "@googletest//:gtest",
-        "@googletest//:gtest_main",
-    ],
-=======
         "//src/utl",
         "@boost.asio",
         "@boost.bind",
         "@boost.system",
-        "@boost.test",
+        "@googletest//:gtest",
+        "@googletest//:gtest_main",
     ] + select({
         "@platforms//os:macos": ["@boost.thread//:thread_mac"],
         "//conditions:default": ["@boost.thread//:thread_posix"],
     }),
->>>>>>> 299433bf
 )
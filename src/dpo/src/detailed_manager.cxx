///////////////////////////////////////////////////////////////////////////////
// BSD 3-Clause License
//
// Copyright (c) 2021, Andrew Kennings
// All rights reserved.
//
// Redistribution and use in source and binary forms, with or without
// modification, are permitted provided that the following conditions are met:
//
// * Redistributions of source code must retain the above copyright notice, this
//   list of conditions and the following disclaimer.
//
// * Redistributions in binary form must reproduce the above copyright notice,
//   this list of conditions and the following disclaimer in the documentation
//   and/or other materials provided with the distribution.
//
// * Neither the name of the copyright holder nor the names of its
//   contributors may be used to endorse or promote products derived from
//   this software without specific prior written permission.
//
// THIS SOFTWARE IS PROVIDED BY THE COPYRIGHT HOLDERS AND CONTRIBUTORS "AS IS"
// AND ANY EXPRESS OR IMPLIED WARRANTIES, INCLUDING, BUT NOT LIMITED TO, THE
// IMPLIED WARRANTIES OF MERCHANTABILITY AND FITNESS FOR A PARTICULAR PURPOSE
// ARE DISCLAIMED. IN NO EVENT SHALL THE COPYRIGHT HOLDER OR CONTRIBUTORS BE
// LIABLE FOR ANY DIRECT, INDIRECT, INCIDENTAL, SPECIAL, EXEMPLARY, OR
// CONSEQUENTIAL DAMAGES (INCLUDING, BUT NOT LIMITED TO, PROCUREMENT OF
// SUBSTITUTE GOODS OR SERVICES; LOSS OF USE, DATA, OR PROFITS; OR BUSINESS
// INTERRUPTION) HOWEVER CAUSED AND ON ANY THEORY OF LIABILITY, WHETHER IN
// CONTRACT, STRICT LIABILITY, OR TORT (INCLUDING NEGLIGENCE OR OTHERWISE)
// ARISING IN ANY WAY OUT OF THE USE OF THIS SOFTWARE, EVEN IF ADVISED OF THE
// POSSIBILITY OF SUCH DAMAGE.

////////////////////////////////////////////////////////////////////////////////
////////////////////////////////////////////////////////////////////////////////

////////////////////////////////////////////////////////////////////////////////
// Includes.
////////////////////////////////////////////////////////////////////////////////
#include "detailed_manager.h"
#include <stdio.h>
#include <stdlib.h>
#include <algorithm>
#include <boost/format.hpp>
#include <boost/tokenizer.hpp>
#include <cmath>
#include <iostream>
#include <set>
#include <stack>
#include <utility>
#include "detailed_orient.h"
#include "detailed_segment.h"
#include "plotgnu.h"
#include "utility.h"
#include "utl/Logger.h"

using utl::DPO;

namespace dpo {

////////////////////////////////////////////////////////////////////////////////
// Classes.
////////////////////////////////////////////////////////////////////////////////

////////////////////////////////////////////////////////////////////////////////
////////////////////////////////////////////////////////////////////////////////
DetailedMgr::DetailedMgr(Architecture* arch, Network* network,
                         RoutingParams* rt)
    : m_arch(arch), m_network(network), m_rt(rt), m_logger(0), m_rng(0) {
  m_singleRowHeight = m_arch->getRow(0)->getHeight();
  m_numSingleHeightRows = m_arch->getNumRows();

  // For random numbers...
  m_rng = new Placer_RNG;
  m_rng->seed(static_cast<unsigned>(1));

  // For limiting displacement...
  int limit = std::max(m_arch->getWidth(), m_arch->getHeight())<<1;
  m_maxDispX = limit;
  m_maxDispY = limit;

  // Utilization...
  m_targetUt = 1.0;
  m_targetMaxMovement = 0.0;

  // For generating a move list...
  m_moveLimit = 10;
  m_nMoved = 0;
  m_curLeft.resize(m_moveLimit);
  m_curBottom.resize(m_moveLimit);
  m_newLeft.resize(m_moveLimit);
  m_newBottom.resize(m_moveLimit);
  m_curOri.resize(m_moveLimit);
  m_newOri.resize(m_moveLimit);
  m_curSeg.resize(m_moveLimit);
  m_newSeg.resize(m_moveLimit);
  m_movedNodes.resize(m_moveLimit);
  for (size_t i = 0; i < m_moveLimit; i++) {
    m_curSeg[i] = std::vector<int>();
    m_newSeg[i] = std::vector<int>();
  }

  // The purpose of this reverse map is to be able to remove the cell from
  // all segments that it has been placed into.  It only works (i.e., is
  // only up-to-date) if you use the proper routines to add and remove cells
  // to and from segments.
  m_reverseCellToSegs.resize(m_network->getNumNodes() );
  for (size_t i = 0; i < m_reverseCellToSegs.size(); i++) {
    m_reverseCellToSegs[i] = std::vector<DetailedSeg*>();
  }

  recordOriginalPositions();
}

////////////////////////////////////////////////////////////////////////////////
////////////////////////////////////////////////////////////////////////////////
DetailedMgr::~DetailedMgr() {
  m_blockages.clear();

  m_segsInRow.clear();

  for (int i = 0; i < m_segments.size(); i++) {
    delete m_segments[i];
  }
  m_segments.clear();

  if (m_rng != 0) {
    delete m_rng;
  }
}

////////////////////////////////////////////////////////////////////////////////
////////////////////////////////////////////////////////////////////////////////
void DetailedMgr::setSeed(int seed) {
  m_logger->info(DPO, 401, "Setting random seed to {:d}.", seed);
  m_rng->seed(static_cast<unsigned>(seed));
}

////////////////////////////////////////////////////////////////////////////////
////////////////////////////////////////////////////////////////////////////////
void DetailedMgr::setMaxDisplacement(int x, int y) {
  int limit = std::max(m_arch->getWidth(), m_arch->getHeight())<<1;
  if (x != 0) {
    m_maxDispX = x*m_arch->getRow(0)->getHeight();
  }
  m_maxDispX = std::min(m_maxDispX, limit);
  if (y != 0) {
    m_maxDispY = y*m_arch->getRow(0)->getHeight();
  }
  m_maxDispY = std::min(m_maxDispY, limit);

  m_logger->info(DPO, 402, "Setting maximum displacement {:d} {:d} to "
    "{:d} {:d} units.", x, y, m_maxDispX, m_maxDispY);
}

////////////////////////////////////////////////////////////////////////////////
////////////////////////////////////////////////////////////////////////////////
void DetailedMgr::internalError( std::string msg )
{
    m_logger->error(DPO, 400, "Detailed improvement internal error: {:s}.", msg.c_str());
    exit(-1);
}

////////////////////////////////////////////////////////////////////////////////
////////////////////////////////////////////////////////////////////////////////
void DetailedMgr::findBlockages(bool includeRouteBlockages) {
  // Blockages come from filler, from fixed nodes (possibly with shapes) and
  // from larger macros which are now considered fixed...

  m_blockages.clear();

  // Determine the single height segments and blockages.
  m_blockages.resize(m_numSingleHeightRows);
  for (int i = 0; i < m_blockages.size(); i++) {
    m_blockages[i] = std::vector<std::pair<double, double> >();
  }

  for (int i = 0; i < m_fixedCells.size(); i++) {
    Node* nd = m_fixedCells[i];

    int xmin = std::max(m_arch->getMinX(), nd->getLeft());
    int xmax = std::min(m_arch->getMaxX(), nd->getRight());
    int ymin = std::max(m_arch->getMinY(), nd->getBottom());
    int ymax = std::min(m_arch->getMaxY(), nd->getTop());

    // HACK!  So a fixed cell might split a row into multiple
    // segments.  However, I don't take into account the
    // spacing or padding requirements of this cell!  This
    // means I could get an error later on.
    //
    // I don't think this is guaranteed to fix the problem,
    // but I suppose I can grab spacing/padding between this
    // cell and "no other cell" on either the left or the
    // right.  This might solve the problem since it will
    // make the blockage wider.
    xmin -= m_arch->getCellSpacing(0, nd);
    xmax += m_arch->getCellSpacing(nd, 0);

    for (int r = 0; r < m_numSingleHeightRows; r++) {
      int yb = m_arch->getRow(r)->getBottom();
      int yt = m_arch->getRow(r)->getTop();

      if (!(ymin >= yt || ymax <= yb)) {
        m_blockages[r].push_back(std::pair<double, double>(xmin, xmax));
      }
    }
  }

  if (includeRouteBlockages && m_rt != 0) {
    // Turn M1 and M2 routing blockages into placement blockages.  The idea
    // here is to be quite conservative and prevent the possibility of pin
    // access problems.  We *ONLY* consider routing obstacles to be placement
    // obstacles if they overlap with an *ENTIRE* site.

    for (int layer = 0; layer <= 1 && layer < m_rt->m_num_layers; layer++) {
      std::vector<Rectangle>& rects = m_rt->m_layerBlockages[layer];
      for (int b = 0; b < rects.size(); b++) {
        double xmin = rects[b].xmin();
        double xmax = rects[b].xmax();
        double ymin = rects[b].ymin();
        double ymax = rects[b].ymax();

        for (int r = 0; r < m_numSingleHeightRows; r++) {
          double lb = m_arch->getMinY() + r * m_singleRowHeight;
          double ub = lb + m_singleRowHeight;

          if (ymax >= ub && ymin <= lb) {
            // Blockage overlaps with the entire row span in the Y-dir...
            // Sites are possibly completely covered!

<<<<<<< HEAD
              double originX = m_arch->getRow(r)->getLeft();
              double siteSpacing = m_arch->getRow(r)->getSiteSpacing();
=======
            double originX = m_arch->getRow(r)->getLeft();
            double siteSpacing = m_arch->getRow(r)->getSiteSpacing();
>>>>>>> 6f2a893b

            int i0 = (int)std::floor((xmin - originX) / siteSpacing);
            int i1 = (int)std::floor((xmax - originX) / siteSpacing);
            if (originX + i1 * siteSpacing != xmax) ++i1;

            if (i1 > i0) {
              m_blockages[r].push_back(std::pair<double, double>(
                  originX + i0 * siteSpacing, originX + i1 * siteSpacing));
            }
          }
        }
      }
    }
  }

  // Sort blockages and merge.
  for (int r = 0; r < m_numSingleHeightRows; r++) {
    if (m_blockages[r].size() == 0) {
      continue;
    }

    std::sort(m_blockages[r].begin(), m_blockages[r].end(), compareBlockages());

    std::stack<std::pair<double, double> > s;
    s.push(m_blockages[r][0]);
    for (int i = 1; i < m_blockages[r].size(); i++) {
      std::pair<double, double> top = s.top();  // copy.
      if (top.second < m_blockages[r][i].first) {
        s.push(m_blockages[r][i]);  // new interval.
      } else {
        if (top.second < m_blockages[r][i].second) {
          top.second = m_blockages[r][i].second;  // extend interval.
        }
        s.pop();      // remove old.
        s.push(top);  // expanded interval.
      }
    }

    m_blockages[r].erase(m_blockages[r].begin(), m_blockages[r].end());
    while (!s.empty()) {
      std::pair<double, double> temp = s.top();  // copy.
      m_blockages[r].push_back(temp);
      s.pop();
    }

    // Intervals need to be sorted, but they are currently in reverse order. Can
    // either resort or reverse.
    std::sort(m_blockages[r].begin(), m_blockages[r].end(),
              compareBlockages());  // Sort to get them left to right.
  }
}

////////////////////////////////////////////////////////////////////////////////
////////////////////////////////////////////////////////////////////////////////
void DetailedMgr::findSegments() {
  // Create the segments into which movable cells are placed.  I do make
  // segment ends line up with sites and that segments don't extend off
  // the chip.

  m_logger->info(DPO, 322, "Image ({:d}, {:d}) - ({:d}, {:d})",
                m_arch->getMinX(), m_arch->getMinY(), 
                m_arch->getMaxX(), m_arch->getMaxY());

  for (int i = 0; i < m_segments.size(); i++) {
    delete m_segments[i];
  }
  m_segments.erase(m_segments.begin(), m_segments.end());

  int numSegments = 0;
  m_segsInRow.resize(m_numSingleHeightRows);
  for (int r = 0; r < m_numSingleHeightRows; r++) {
    int lx = m_arch->getRow(r)->getLeft();
    int rx = m_arch->getRow(r)->getRight();

    m_segsInRow[r] = std::vector<DetailedSeg*>();

    int n = (int)m_blockages[r].size();
    if (n == 0) {
      // Entire row free.

      int x1 = std::max(m_arch->getMinX(), lx);
      int x2 = std::min(m_arch->getMaxX(), rx);

      if (x2 > x1) {
        DetailedSeg* segment = new DetailedSeg();
        segment->setSegId(numSegments);
        segment->setRowId(r);
        segment->setMinX(x1);
        segment->setMaxX(x2);

        m_segsInRow[r].push_back(segment);
        m_segments.push_back(segment);

        ++numSegments;
      }
    } else {
      // Divide row.
      if (m_blockages[r][0].first > std::max(m_arch->getMinX(), lx)) {
        int x1 = std::max(m_arch->getMinX(), lx);
        int x2 = std::min(std::min(m_arch->getMaxX(), rx), 
                          (int)std::floor(m_blockages[r][0].first));

        if (x2 > x1) {
          DetailedSeg* segment = new DetailedSeg();
          segment->setSegId(numSegments);
          segment->setRowId(r);
          segment->setMinX(x1);
          segment->setMaxX(x2);

          m_segsInRow[r].push_back(segment);
          m_segments.push_back(segment);

          ++numSegments;
        }
      }
      for (int i = 1; i < n; i++) {
        if (m_blockages[r][i].first > m_blockages[r][i-1].second) {
          int x1 = std::max(std::max(m_arch->getMinX(), lx), 
                            (int)std::ceil(m_blockages[r][i-1].second));
          int x2 = std::min(std::min(m_arch->getMaxX(), rx), 
                            (int)std::floor(m_blockages[r][i].first));

          if (x2 > x1) {
            DetailedSeg* segment = new DetailedSeg();
            segment->setSegId(numSegments);
            segment->setRowId(r);
            segment->setMinX(x1);
            segment->setMaxX(x2);

            m_segsInRow[r].push_back(segment);
            m_segments.push_back(segment);

            ++numSegments;
          }
        }
      }
      if (m_blockages[r][n-1].second < std::min(m_arch->getMaxX(), rx)) {
        int x1 = std::min(std::min(m_arch->getMaxX(), rx),
                          std::max(std::max(m_arch->getMinX(), lx),
                                   (int)std::ceil(m_blockages[r][n-1].second)));
        int x2 = std::min(m_arch->getMaxX(), rx);

        if (x2 > x1) {
          DetailedSeg* segment = new DetailedSeg();
          segment->setSegId(numSegments);
          segment->setRowId(r);
          segment->setMinX(x1);
          segment->setMaxX(x2);

          m_segsInRow[r].push_back(segment);
          m_segments.push_back(segment);

          ++numSegments;
        }
      }
    }
  }

  // Here, we need to slice up the segments to account for regions.
  std::vector<std::vector<std::pair<double, double> > > intervals;
  for (int reg = 1; reg < m_arch->getNumRegions(); reg++) {
    Architecture::Region* regPtr = m_arch->getRegion(reg);

    findRegionIntervals(regPtr->getId(), intervals);

    int split = 0;

    for (int r = 0; r < m_numSingleHeightRows; r++) {
      int n = (int)intervals[r].size();
      if (n == 0) {
        continue;
      }

      // Since the intervals do not overlap, I think the following is fine:
      // Pick an interval and pick a segment.  If the interval and segment
      // do not overlap, do nothing.  If the segment and the interval do
      // overlap, then there are cases.  Let <sl,sr> be the span of the
      // segment.  Let <il,ir> be the span of the interval.  Then:
      //
      // Case 1: il <= sl && ir >= sr: The interval entirely overlaps the
      //         segment.  So, we can simply change the segment's region
      //         type.
      // Case 2: il  > sl && ir >= sr: The segment needs to be split into
      //         two segments.  The left segment remains retains it's
      //         original type while the right segment is new and assigned
      //         to the region type.
      // Case 3: il <= sl && ir  < sr: Switch the meaning of left and right
      //         per case 2.
      // Case 4: il  > sl && ir  < sr: The original segment needs to be
      //         split into 2 with the original region type.  A new segment
      //         needs to be created with the new region type.

      for (size_t i = 0; i < intervals[r].size(); i++) {
        double il = intervals[r][i].first;
        double ir = intervals[r][i].second;
        for (size_t s = 0; s < m_segsInRow[r].size(); s++) {
          DetailedSeg* segPtr = m_segsInRow[r][s];

          int sl = segPtr->getMinX();
          int sr = segPtr->getMaxX();

          // Check for no overlap.
          if (ir <= sl) continue;
          if (il >= sr) continue;

          // Case 1:
          if (il <= sl && ir >= sr) {
            segPtr->setRegId(reg);
          }
          // Case 2:
          else if (il > sl && ir >= sr) {
            ++split;

            segPtr->setMaxX((int)std::floor(il));

            DetailedSeg* newPtr = new DetailedSeg();
            newPtr->setSegId(numSegments);
            newPtr->setRowId(r);
            newPtr->setRegId(reg);
            newPtr->setMinX((int)std::ceil(il));
            newPtr->setMaxX(sr);

            m_segsInRow[r].push_back(newPtr);
            m_segments.push_back(newPtr);

            ++numSegments;
          }
          // Case 3:
          else if (ir < sr && il <= sl) {
            ++split;

            segPtr->setMinX((int)std::ceil(ir));

            DetailedSeg* newPtr = new DetailedSeg();
            newPtr->setSegId(numSegments);
            newPtr->setRowId(r);
            newPtr->setRegId(reg);
            newPtr->setMinX(sl);
            newPtr->setMaxX((int)std::floor(ir));

            m_segsInRow[r].push_back(newPtr);
            m_segments.push_back(newPtr);

            ++numSegments;
          }
          // Case 4:
          else if (il > sl && ir < sr) {
            ++split;
            ++split;

            segPtr->setMaxX((int)std::floor(il));

            DetailedSeg* newPtr = new DetailedSeg();
            newPtr->setSegId(numSegments);
            newPtr->setRowId(r);
            newPtr->setRegId(reg);
            newPtr->setMinX((int)std::ceil(il));
            newPtr->setMaxX((int)std::floor(ir));

            m_segsInRow[r].push_back(newPtr);
            m_segments.push_back(newPtr);

            ++numSegments;

            newPtr = new DetailedSeg();
            newPtr->setSegId(numSegments);
            newPtr->setRowId(r);
            newPtr->setRegId(segPtr->getRegId());
            newPtr->setMinX((int)std::ceil(ir));
            newPtr->setMaxX(sr);

            m_segsInRow[r].push_back(newPtr);
            m_segments.push_back(newPtr);

            ++numSegments;
          } else {
            internalError("Unexpected problem while constructing segments");
          }
        }
      }
    }
  }

  // Make sure segment boundaries line up with sites.
  for (int s = 0; s < m_segments.size(); s++) {
    int rowId = m_segments[s]->getRowId();

<<<<<<< HEAD
    double originX = m_arch->getRow(rowId)->getLeft();
    double siteSpacing = m_arch->getRow(rowId)->getSiteSpacing();
=======
    int originX = m_arch->getRow(rowId)->getLeft();
    int siteSpacing = m_arch->getRow(rowId)->getSiteSpacing();
>>>>>>> 6f2a893b

    int ix;

    ix = (int)((m_segments[s]->getMinX() - originX) / siteSpacing);
    if (originX + ix * siteSpacing < m_segments[s]->getMinX()) ++ix;

    if (originX + ix * siteSpacing != m_segments[s]->getMinX())
      m_segments[s]->setMinX(originX + ix * siteSpacing);

    ix = (int)((m_segments[s]->getMaxX() - originX) / siteSpacing);
    if (originX + ix * siteSpacing != m_segments[s]->getMaxX())
      m_segments[s]->setMaxX(originX + ix * siteSpacing);
  }

  // Create the structure for cells in segments.
  m_cellsInSeg.clear();
  m_cellsInSeg.resize(m_segments.size());
  for (size_t i = 0; i < m_cellsInSeg.size(); i++) {
    m_cellsInSeg[i] = std::vector<Node*>();
  }
}

////////////////////////////////////////////////////////////////////////////////
////////////////////////////////////////////////////////////////////////////////
DetailedSeg* DetailedMgr::findClosestSegment(Node* nd) {
  // Find the closest segment for the cell which is wide enough to
  // accommodate the cell.

  // Guess at the closest row.  Assumes rows are stacked.
  int row = m_arch->find_closest_row(nd->getBottom());

  double hori;
  double vert;
  double dist1 = std::numeric_limits<double>::max();
  double dist2 = std::numeric_limits<double>::max();
  DetailedSeg* best1 = 0;  // closest segment...
  // closest segment which is wide enough to accomodate the cell...
  DetailedSeg* best2 = 0; 

  // Segments in the current row...
  for (int k = 0; k < m_segsInRow[row].size(); k++) {
    DetailedSeg* curr = m_segsInRow[row][k];

    // Updated for regions.
    if (nd->getRegionId() != curr->getRegId()) {
      continue;
    }

    // Work with left edge.
    int x1 = curr->getMinX();
    int x2 = curr->getMaxX() - nd->getWidth();
    int xx = std::max(x1, std::min(x2, nd->getLeft()));

    hori = std::max(0, std::abs(xx - nd->getLeft()));
    vert = 0.0;

    bool closer1 = (hori + vert < dist1) ? true : false;
    bool closer2 = (hori + vert < dist2) ? true : false;
    bool fits =
        (nd->getWidth() <= (curr->getMaxX() - curr->getMinX())) ? true : false;

    // Keep track of the closest segment.
    if (best1 == 0 || (best1 != 0 && closer1)) {
      best1 = curr;
      dist1 = hori + vert;
    }
    // Keep track of the closest segment which is wide enough to accomodate the
    // cell.
    if (fits && (best2 == 0 || (best2 != 0 && closer2))) {
      best2 = curr;
      dist2 = hori + vert;
    }
  }

  // Consider rows above and below the current row.
  for (int offset = 1; offset <= m_numSingleHeightRows; offset++) {
    int below = row - offset;
    vert = offset * m_singleRowHeight;

    if (below >= 0) {
      // Consider the row if we could improve on either of the best segments we
      // are recording.
      if ((vert <= dist1 || vert <= dist2)) {
        for (int k = 0; k < m_segsInRow[below].size(); k++) {
          DetailedSeg* curr = m_segsInRow[below][k];

          // Updated for regions.
          if (nd->getRegionId() != curr->getRegId()) {
            continue;
          }

          // Work with left edge.
          int x1 = curr->getMinX();
          int x2 = curr->getMaxX() - nd->getWidth();
          int xx = std::max(x1, std::min(x2, nd->getLeft()));

          hori = std::max(0, std::abs(xx - nd->getLeft()));

          bool closer1 = (hori + vert < dist1) ? true : false;
          bool closer2 = (hori + vert < dist2) ? true : false;
          bool fits =
              (nd->getWidth() <= (curr->getMaxX() - curr->getMinX())) ? true : false;

          // Keep track of the closest segment.
          if (best1 == 0 || (best1 != 0 && closer1)) {
            best1 = curr;
            dist1 = hori + vert;
          }
          // Keep track of the closest segment which is wide enough to
          // accomodate the cell.
          if (fits && (best2 == 0 || (best2 != 0 && closer2))) {
            best2 = curr;
            dist2 = hori + vert;
          }
        }
      }
    }

    int above = row + offset;
    vert = offset * m_singleRowHeight;

    if (above <= m_numSingleHeightRows - 1) {
      // Consider the row if we could improve on either of the best segments we
      // are recording.
      if ((vert <= dist1 || vert <= dist2)) {
        for (int k = 0; k < m_segsInRow[above].size(); k++) {
          DetailedSeg* curr = m_segsInRow[above][k];

          // Updated for regions.
          if (nd->getRegionId() != curr->getRegId()) {
            continue;
          }

          // Work with left edge.
          int x1 = curr->getMinX();
          int x2 = curr->getMaxX() - nd->getWidth();
          int xx = std::max(x1, std::min(x2, nd->getLeft()));

          hori = std::max(0, std::abs(xx - nd->getLeft()));

          bool closer1 = (hori + vert < dist1) ? true : false;
          bool closer2 = (hori + vert < dist2) ? true : false;
          bool fits =
              (nd->getWidth() <= (curr->getMaxX() - curr->getMinX())) ? true : false;

          // Keep track of the closest segment.
          if (best1 == 0 || (best1 != 0 && closer1)) {
            best1 = curr;
            dist1 = hori + vert;
          }
          // Keep track of the closest segment which is wide enough to
          // accomodate the cell.
          if (fits && (best2 == 0 || (best2 != 0 && closer2))) {
            best2 = curr;
            dist2 = hori + vert;
          }
        }
      }
    }
  }

  return (best2) ? best2 : best1;
}

////////////////////////////////////////////////////////////////////////////////
////////////////////////////////////////////////////////////////////////////////
void DetailedMgr::findClosestSpanOfSegmentsDfs(
    Node* ndi, DetailedSeg* segPtr, double xmin, double xmax, int bot, int top,
    std::vector<DetailedSeg*>& stack,
    std::vector<std::vector<DetailedSeg*> >& candidates

) {
  stack.push_back(segPtr);
  int rowId = segPtr->getRowId();

  if (rowId < top) {
    ++rowId;
    for (size_t s = 0; s < m_segsInRow[rowId].size(); s++) {
      segPtr = m_segsInRow[rowId][s];
      double overlap =
          std::min(xmax, (double)segPtr->getMaxX()) - std::max(xmin, (double)segPtr->getMinX());

      if (overlap >= 1.0e-3) {
        // Must find the reduced X-interval.
        double xl = std::max(xmin, (double)segPtr->getMinX());
        double xr = std::min(xmax, (double)segPtr->getMaxX());
        findClosestSpanOfSegmentsDfs(ndi, segPtr, xl, xr, bot, top, stack,
                                     candidates);
      }
    }
  } else {
    // Reaching this point should imply that we have a consecutive set of
    // segments which is potentially valid for placing the cell.
    int spanned = top - bot + 1;
    if (stack.size() != spanned) {
      internalError( "Multi-height cell spans an incorrect number of segments" );
    }
    candidates.push_back(stack);
  }
  stack.pop_back();
}

////////////////////////////////////////////////////////////////////////////////
////////////////////////////////////////////////////////////////////////////////
bool DetailedMgr::findClosestSpanOfSegments(
    Node* nd, std::vector<DetailedSeg*>& segments) {
  // Intended for multi-height cells...  Finds the number of rows the cell
  // spans and then attempts to find a vector of segments (in different
  // rows) into which the cell can be assigned.

  int spanned = m_arch->getCellHeightInRows(nd);
  if(spanned <= 1) {
    return false;
  }

  double disp1 = std::numeric_limits<double>::max();
  double disp2 = std::numeric_limits<double>::max();

  std::vector<std::vector<DetailedSeg*> > candidates;
  std::vector<DetailedSeg*> stack;

  std::vector<DetailedSeg*> best1;  // closest.
  std::vector<DetailedSeg*> best2;  // closest that fits.

  // The efficiency of this is not good.  The information about overlapping
  // segments for multi-height cells could easily be precomputed for efficiency.
  bool flip = false;
  for (int r = 0; r < m_arch->getNumRows(); r++) {
    // XXX: NEW! Check power compatibility of this cell with the row.  A
    // call to this routine will check both the bottom and the top rows
    // for power compatibility.
    if (!m_arch->power_compatible(nd, m_arch->getRow(r), flip)) {
      continue;
    }

    // Scan the segments in this row and look for segments in the required
    // number of rows above and below that result in non-zero interval.
    int b = r;
    int t = r + spanned - 1;
    if (t >= m_arch->getRows().size()) {
      continue;
    }

    for (size_t sb = 0; sb < m_segsInRow[b].size(); sb++) {
      DetailedSeg* segPtr = m_segsInRow[b][sb];

      candidates.clear();
      stack.clear();

      findClosestSpanOfSegmentsDfs(nd, segPtr, segPtr->getMinX(), segPtr->getMaxX(),
                                   b, t, stack, candidates);
      if (candidates.size() == 0) {
        continue;
      }

      // Evaluate the candidate segments.  Determine the distance of the bottom
      // of the node to the bottom of the first segment.  Determine the overlap
      // in the interval in the X-direction and determine the required distance.

      for (size_t i = 0; i < candidates.size(); i++) {
        // NEW: All of the segments must have the same region ID and that region
        // ID must be the same as the region ID of the cell.  If not, then we
        // are going to violate a fence region constraint.
        bool regionsOkay = true;
        for (size_t j = 0; j < candidates[i].size(); j++) {
          DetailedSeg* segPtr = candidates[i][j];
          if (segPtr->getRegId() != nd->getRegionId()) {
            regionsOkay = false;
          }
        }

        // XXX: Should region constraints be hard or soft?  If hard, there is
        // more change for failure!
        if (!regionsOkay) {
          continue;
        }

        DetailedSeg* segPtr = candidates[i][0];

        int xmin = segPtr->getMinX();
        int xmax = segPtr->getMaxX();
        for (size_t j = 0; j < candidates[i].size(); j++) {
          segPtr = candidates[i][j];
          xmin = std::max(xmin, segPtr->getMinX());
          xmax = std::min(xmax, segPtr->getMaxX());
        }
        int width = xmax-xmin;

        // Work with bottom edge.
        double ymin = m_arch->getRow(segPtr->getRowId())->getBottom();
        double dy = std::fabs(nd->getBottom() - ymin);

        // Still work with cell center.
        double ww = std::min(nd->getWidth(), width);
        double lx = xmin+0.5*ww;
        double rx = xmax-0.5*ww;
        double xc = nd->getLeft()+0.5*nd->getWidth();
        double xx = std::max(lx, std::min(rx, xc));
        double dx = std::fabs(xc - xx);

        if (best1.size() == 0 || (dx + dy < disp1)) {
          if (1) {
            best1 = candidates[i];
            disp1 = dx + dy;
          }
        }
        if (best2.size() == 0 || (dx + dy < disp2)) {
          if (nd->getWidth() <= width + 1.0e-3) {
            best2 = candidates[i];
            disp2 = dx + dy;
          }
        }
      }
    }
  }

  segments.erase(segments.begin(), segments.end());
  if (best2.size() != 0) {
    segments = best2;
    return true;
  }
  if (best1.size() != 0) {
    segments = best1;
    return true;
  }

  return false;
}

////////////////////////////////////////////////////////////////////////////////
////////////////////////////////////////////////////////////////////////////////
void DetailedMgr::assignCellsToSegments(std::vector<Node*>& nodesToConsider) {
  // For the provided list of cells which are assumed movable, assign those
  // cells to segments.
  //
  // XXX: Multi height cells are assigned to multiple rows!  In other words,
  // a cell can exist in multiple rows.

  // Assign cells to segments.
  int nAssigned = 0;
  double movementX = 0.;
  double movementY = 0.;
  for (int i = 0; i < nodesToConsider.size(); i++) {
    Node* nd = nodesToConsider[i];

    int nRowsSpanned = m_arch->getCellHeightInRows(nd);

    if (nRowsSpanned == 1) {
      // Single height.
      DetailedSeg* segPtr = findClosestSegment(nd);
      if (segPtr == 0) {
        internalError("Unable to assign single height cell to segment" );
      }

      int rowId = segPtr->getRowId();
      int segId = segPtr->getSegId();

      // Add to segment.
      addCellToSegment(nd, segId);
      ++nAssigned;

      // Move the cell's position into the segment.  Use left edge.
      int x1 = segPtr->getMinX();
      int x2 = segPtr->getMaxX() - nd->getWidth();
      int xx = std::max(x1, std::min(x2, nd->getLeft()));
      int yy = m_arch->getRow(rowId)->getBottom();

      movementX += std::abs(nd->getLeft() - xx);
      movementY += std::abs(nd->getBottom() - yy);

      nd->setLeft(xx);
      nd->setBottom(yy);
    } else {
      // Multi height.
      std::vector<DetailedSeg*> segments;
      if (!findClosestSpanOfSegments(nd, segments)) {
        internalError("Unable to assign multi-height cell to segment" );
      } else {
        if (segments.size() != nRowsSpanned) {
          internalError("Unable to assign multi-height cell to segment" );
        }
        // NB: adding a cell to a segment does _not_ change its position.
        DetailedSeg* segPtr = segments[0];
        int xmin = segPtr->getMinX();
        int xmax = segPtr->getMaxX();
        for (size_t s = 0; s < segments.size(); s++) {
          segPtr = segments[s];
          xmin = std::max(xmin, segPtr->getMinX());
          xmax = std::min(xmax, segPtr->getMaxX());
          addCellToSegment(nd, segments[s]->getSegId());
        }
        ++nAssigned;

        segPtr = segments[0];
        int rowId = segPtr->getRowId();

        // Work with left edge and bottom edge.
        int x1 = xmin;
        int x2 = xmax-nd->getWidth();
        int xx = std::max(x1, std::min(x2, nd->getLeft()));
        int yy = m_arch->getRow(rowId)->getBottom();

        movementX += std::abs(nd->getLeft() - xx);
        movementY += std::abs(nd->getBottom() - yy);

        nd->setLeft(xx);
        nd->setBottom(yy);
      }
    }
  }
  m_logger->info(DPO, 310,
                 "Assigned {:d} cells into segments.  Movement in X-direction "
                 "is {:f}, movement in Y-direction is {:f}.",
                 nAssigned, movementX, movementY);
}

////////////////////////////////////////////////////////////////////////////////
////////////////////////////////////////////////////////////////////////////////
void DetailedMgr::removeCellFromSegment(Node* nd, int seg) {
  // Removing a node from a segment means a few things...  It means: 1) removing
  // it from the cell list for the segment; 2) removing its width from the
  // segment utilization; 3) updating the required gaps between cells in the
  // segment.

  int width = (int)std::ceil(nd->getWidth());

  std::vector<Node*>::iterator it =
      std::find(m_cellsInSeg[seg].begin(), m_cellsInSeg[seg].end(), nd);
  if (m_cellsInSeg[seg].end() == it) {
    // Should not happen.
    internalError("Cell not found in expected segment" );
  }

  // Remove this segment from the reverse map.
  std::vector<DetailedSeg*>::iterator its =
      std::find(m_reverseCellToSegs[nd->getId()].begin(),
                m_reverseCellToSegs[nd->getId()].end(), m_segments[seg]);
  if (m_reverseCellToSegs[nd->getId()].end() == its) {
    // Should not happen.
    internalError("Cannot find segment for cell" );
  }
  m_reverseCellToSegs[nd->getId()].erase(its);

  m_cellsInSeg[seg].erase(it);                // Removes the cell...
  m_segments[seg]->remUtil(width);   // Removes the utilization...
}

////////////////////////////////////////////////////////////////////////////////
////////////////////////////////////////////////////////////////////////////////
void DetailedMgr::addCellToSegment(Node* nd, int seg) {
  // Adding a node to a segment means a few things...  It means:
  // 1) adding it to the SORTED cell list for the segment;
  // 2) adding its width to the segment utilization;
  // 3) adding the required gaps between cells in the segment.

  // Need to figure out where the cell goes in the sorted list...

  double x = nd->getLeft()+0.5*nd->getWidth();
  int width = (int)std::ceil(nd->getWidth());
  std::vector<Node*>::iterator it =
      std::lower_bound(m_cellsInSeg[seg].begin(), m_cellsInSeg[seg].end(),
                       x, compareNodesX());
  if (it == m_cellsInSeg[seg].end()) {
    // Cell is at the end of the segment.
    m_cellsInSeg[seg].push_back(nd);            // Add the cell...
    m_segments[seg]->addUtil(width);  // Adds the utilization...
  } else {
    m_cellsInSeg[seg].insert(it, nd);           // Adds the cell...
    m_segments[seg]->addUtil(width);  // Adds the utilization...
  }

  std::vector<DetailedSeg*>::iterator its =
      std::find(m_reverseCellToSegs[nd->getId()].begin(),
                m_reverseCellToSegs[nd->getId()].end(), m_segments[seg]);
  if (m_reverseCellToSegs[nd->getId()].end() != its) {
    internalError("Segment already present in cell to segment map");
  }
  int spanned = m_arch->getCellHeightInRows(nd);
  if (m_reverseCellToSegs[nd->getId()].size() >= spanned) {
    internalError("Cell to segment map incorrectly sized");
  }
  m_reverseCellToSegs[nd->getId()].push_back(m_segments[seg]);
}

////////////////////////////////////////////////////////////////////////////////
////////////////////////////////////////////////////////////////////////////////
void DetailedMgr::recordOriginalPositions() {
  m_origBottom.resize(m_network->getNumNodes());
  m_origLeft.resize(m_network->getNumNodes());
  for (int i = 0; i < m_network->getNumNodes() ; i++) {
    Node* nd = m_network->getNode(i);
    m_origBottom[nd->getId()] = nd->getBottom();
    m_origLeft[nd->getId()] = nd->getLeft();
  }
}

////////////////////////////////////////////////////////////////////////////////
////////////////////////////////////////////////////////////////////////////////
void DetailedMgr::restoreOriginalPositions() {
  for (int i = 0; i < m_network->getNumNodes() ; i++) {
    Node* nd = m_network->getNode(i);
    nd->setBottom(m_origBottom[nd->getId()]);
    nd->setLeft(m_origLeft[nd->getId()]);
  }
}

////////////////////////////////////////////////////////////////////////////////
////////////////////////////////////////////////////////////////////////////////
double DetailedMgr::measureMaximumDisplacement(
    double& maxX, double& maxY, 
    int& violatedX, int& violatedY) {
  // Measure some things about displacement from original
  // positions.
  maxX = 0.;
  maxY = 0.;
  violatedX = 0;
  violatedY = 0;

  double maxL1 = 0.;
  for (int i = 0; i < m_network->getNumNodes() ; i++) {
    Node* nd = m_network->getNode(i);
    if (nd->isTerminal() || nd->isTerminalNI() || nd->isFixed()) {
      continue;
    }

    double dy = std::fabs(nd->getBottom()-m_origBottom[nd->getId()]);
    double dx = std::fabs(nd->getLeft()-m_origLeft[nd->getId()]);
    maxL1 = std::max(maxL1,dx+dy);
    maxX = std::max(maxX,std::ceil(dx));
    maxY = std::max(maxY,std::ceil(dy));
    if (dx > (double)m_maxDispX) {
      ++violatedX;
    }
    if (dy > (double)m_maxDispY) {
      ++violatedY;
    }
  }
  return maxL1;
}

////////////////////////////////////////////////////////////////////////////////
////////////////////////////////////////////////////////////////////////////////
void DetailedMgr::setupObstaclesForDrc() {
  // Setup rectangular obstacles for short and pin access checks.  Do only as
  // rectangles per row and per layer.  I had used rtrees, but it wasn't working
  // any better.
  double xmin, xmax, ymin, ymax;

  m_obstacles.resize(m_arch->getRows().size());

  for (int row_id = 0; row_id < m_arch->getRows().size(); row_id++) {
    m_obstacles[row_id].resize(m_rt->m_num_layers);

    double originX = m_arch->getRow(row_id)->getLeft();
    double siteSpacing = m_arch->getRow(row_id)->getSiteSpacing();
    int numSites = m_arch->getRow(row_id)->getNumSites();

    // Blockages relevant to this row...
    for (int layer_id = 0; layer_id < m_rt->m_num_layers; layer_id++) {
      m_obstacles[row_id][layer_id].clear();

      std::vector<Rectangle>& rects = m_rt->m_layerBlockages[layer_id];
      for (int b = 0; b < rects.size(); b++) {
        // Extract obstacles which interfere with this row only.
        xmin = originX;
        xmax = originX + numSites * siteSpacing;
        ymin = m_arch->getRow(row_id)->getBottom();
        ymax = m_arch->getRow(row_id)->getTop();

        if (rects[b].xmax() <= xmin) continue;
        if (rects[b].xmin() >= xmax) continue;
        if (rects[b].ymax() <= ymin) continue;
        if (rects[b].ymin() >= ymax) continue;

        m_obstacles[row_id][layer_id].push_back(rects[b]);
      }
    }
  }
}

////////////////////////////////////////////////////////////////////////////////
////////////////////////////////////////////////////////////////////////////////
void DetailedMgr::collectSingleHeightCells() {
  // Routine to collect only the movable single height cells.
  //
  // XXX: This code also shifts cells to ensure that they are within the
  // placement area.  It also lines the cell up with its bottom row by
  // assuming rows are stacked continuously one on top of the other which
  // may or may not be a correct assumption.
  // Do I need to do any of this really?????????????????????????????????

  m_singleHeightCells.erase(m_singleHeightCells.begin(),
                            m_singleHeightCells.end());
  m_singleRowHeight = m_arch->getRow(0)->getHeight();
  m_numSingleHeightRows = m_arch->getNumRows();

  for (int i = 0; i < m_network->getNumNodes() ; i++) {
    Node* nd = m_network->getNode(i);
  
    if (nd->isTerminal() || nd->isTerminalNI() || nd->isFixed()) {
      continue;
    }
    if (m_arch->isMultiHeightCell(nd)) {
      continue;
    }

    m_singleHeightCells.push_back(nd);
  }
  m_logger->info(DPO, 318, "Collected {:d} single height cells.", 
                 m_singleHeightCells.size());
}

////////////////////////////////////////////////////////////////////////////////
////////////////////////////////////////////////////////////////////////////////
void DetailedMgr::collectMultiHeightCells() {
  // Routine to collect only the movable multi height cells.
  //
  // XXX: This code also shifts cells to ensure that they are within the
  // placement area.  It also lines the cell up with its bottom row by
  // assuming rows are stacked continuously one on top of the other which
  // may or may not be a correct assumption.
  // Do I need to do any of this really?????????????????????????????????

  m_multiHeightCells.erase(m_multiHeightCells.begin(),
                           m_multiHeightCells.end());
  // Just in case...  Make the matrix for holding multi-height cells at
  // least large enough to hold single height cells (although we don't
  // even bothering storing such cells in this matrix).
  m_multiHeightCells.resize(2);
  for (size_t i = 0; i < m_multiHeightCells.size(); i++) {
    m_multiHeightCells[i] = std::vector<Node*>();
  }
  m_singleRowHeight = m_arch->getRow(0)->getHeight();
  m_numSingleHeightRows = m_arch->getNumRows();

  int m_numMultiHeightCells = 0;
  for (int i = 0; i < m_network->getNumNodes() ; i++) {
    Node* nd = m_network->getNode(i);

    if (nd->isTerminal() || nd->isTerminalNI() || nd->isFixed() || m_arch->isSingleHeightCell(nd)) {
      continue;
    }

    int nRowsSpanned = m_arch->getCellHeightInRows(nd);

    if (nRowsSpanned >= m_multiHeightCells.size()) {
      m_multiHeightCells.resize(nRowsSpanned + 1, std::vector<Node*>());
    }
    m_multiHeightCells[nRowsSpanned].push_back(nd);
    ++m_numMultiHeightCells;
  }
  for (size_t i = 0; i < m_multiHeightCells.size(); i++) {
    if (m_multiHeightCells[i].size() == 0) {
      continue;
    }
    m_logger->info(DPO, 319, "Collected {:d} multi-height cells spanning {:d} rows.", 
        m_multiHeightCells[i].size(), i);
  }
}

////////////////////////////////////////////////////////////////////////////////
////////////////////////////////////////////////////////////////////////////////
void DetailedMgr::collectFixedCells() {
  // Fixed cells are used only to create blockages which, in turn, are used to
  // create obstacles.  Obstacles are then used to create the segments into
  // which cells can be placed.
  //
  // AAK: 01-dec-2021.  I noticed an error with respect to bookshelf format
  // and the handling of TERMINAL_NI cells.  One can place movable cells on
  // top of these sorts of terminals.  Therefore, they should NOT be considered
  // as fixed, at least with respect to creating blockages.

  m_fixedCells.erase(m_fixedCells.begin(), m_fixedCells.end());

  // Insert fixed items, shapes AND macrocells.
  for (int i = 0; i < m_network->getNumNodes() ; i++) {
    Node* nd = m_network->getNode(i);

    if (!nd->isFixed()) {
      // Not fixed, so skip.
      continue;
    }

    if (nd->isTerminalNI()) {
      // Skip these since we can place over them.
      continue;
    }

    // If a cell is fixed, but defined by shapes,
    // then skip it.  We _will_ encounter the 
    // shapes at some point.
    if (nd->isDefinedByShapes()) {
      continue;
    }

    m_fixedCells.push_back(nd);
  }

  m_logger->info(DPO, 320, "Collected {:d} fixed cells (excluded terminal_NI).", m_fixedCells.size());
}

////////////////////////////////////////////////////////////////////////////////
////////////////////////////////////////////////////////////////////////////////
void DetailedMgr::collectWideCells() {
  // This is sort of a hack.  Some standard cells might be extremely wide and
  // based on how we set up segments (e.g., to take into account blockages of
  // different sorts), we might not be able to find a segment wide enough to
  // accomodate the cell.  In this case, we will not be able to resolve a bunch
  // of problems.
  //
  // My current solution is to (1) detect such cells; (2) recreate the segments
  // without blockages; (3) insert the wide cells into segments; (4) fix the
  // wide cells; (5) recreate the entire problem with the wide cells considered
  // as fixed.

  m_wideCells.erase(m_wideCells.begin(), m_wideCells.end());
  for (int s = 0; s < m_segments.size(); s++) {
    DetailedSeg* curr = m_segments[s];

    std::vector<Node*>& nodes = m_cellsInSeg[s];
    for (int k = 0; k < nodes.size(); k++) {
      Node* ndi = nodes[k];
      if (ndi->getWidth() > curr->getMaxX() - curr->getMinX()) {
        m_wideCells.push_back(ndi);
      }
    }
  }
  m_logger->info(DPO, 321, "Collected {:d} wide cells.", m_wideCells.size());
}

////////////////////////////////////////////////////////////////////////////////
////////////////////////////////////////////////////////////////////////////////
<<<<<<< HEAD
void DetailedMgr::removeOverlapMinimumShift() {
  // XXX: UPDATE TO ACCOMMODATE MULTI-HEIGHT CELLS.  Likely requires using the
  // bottom of the cell instead of the center of the cell.  Need to assign a
  // cell to multiple segments.

  // double disp_limit = 0.98 * GET_PARAM_FLOAT( PLACER_MAX_DISPLACEMENT );
  double disp_limit = 1.0e8;

  // Simple heuristic to remove overlap amoung cells in all segments.  If we
  // cannot satisfy gap requirements, we will ignore the gaps.  If the cells
  // are just too wide, we will end up with overlap.
  //
  // We will print some warnings about different sorts of failures.

  int nWidthFails = 0;
  int nDispFails = 0;
  int nGapFails = 0;

  std::vector<double> llx;
  std::vector<double> tmp;
  std::vector<double> wid;

  std::vector<double> tarr;
  std::vector<double> treq;
  double x;
  for (int s = 0; s < m_segments.size(); s++) {
    DetailedSeg* segment = m_segments[s];

    std::vector<Node*>& nodes = m_cellsInSeg[segment->getSegId()];
    if (nodes.size() == 0) {
      continue;
    }

    std::sort(nodes.begin(), nodes.end(), compareNodesX());

    double util = 0.;
    for (int j = 0; j < nodes.size(); j++) {
      util += nodes[j]->getWidth();
    }

    double gapu = 0.;
    for (int j = 1; j < nodes.size(); j++) {
      gapu += m_arch->getCellSpacing(nodes[j - 1], nodes[j - 0]);
    }

    segment->m_util = util;
    segment->m_gapu = gapu;

    int rowId = segment->getRowId();

    double originX = m_arch->getRow(rowId)->getLeft();
    double siteSpacing = m_arch->getRow(rowId)->getSiteSpacing();

    llx.resize(nodes.size());
    tmp.resize(nodes.size());
    wid.resize(nodes.size());

    double space = segment->getMaxX() - segment->getMinX();

    for (int i = 0; i < nodes.size(); i++) {
      Node* nd = nodes[i];
      wid[i] = nd->getWidth();
    }
    // XXX: Adjust cell widths to satisfy gap constraints.  But, we prefer to
    // violate gap constraints rather than having cell overlap.  So, if an
    // increase in width will violate the available space, then simply skip the
    // width increment.
    bool failedToSatisfyGaps = false;
    for (int i = 1; i < nodes.size(); i++) {
      Node* ndl = nodes[i - 1];
      Node* ndr = nodes[i - 0];

      double gap = m_arch->getCellSpacing(ndl, ndr);
      // 'util' is the total amount of cell width (including any gaps included
      // so far...).  'gap' is the next amount of width to be included.  Skip
      // the gap if we are going to violate the space limit.
      if (gap != 0.0) {
        if (util + gap <= space) {
          wid[i - 1] += gap;
          util += gap;
        } else {
          failedToSatisfyGaps = true;
        }
      }
    }

    if (failedToSatisfyGaps) {
      ++nGapFails;
    }
    double cell_width = 0.;
    for (int i = 0; i < nodes.size(); i++) {
      cell_width += wid[i];
    }

    if (cell_width > space) {
      // Scale... now things should fit, but will overlap...
      double scale = space / cell_width;
      for (int i = 0; i < nodes.size(); i++) {
        wid[i] *= scale;
      }

      ++nWidthFails;
    }
    for (int i = 0; i < nodes.size(); i++) {
      Node* nd = nodes[i];
      llx[i] = ((int)(((nd->getX() - 0.5 * nd->getWidth()) - originX) /
                      siteSpacing)) *
                   siteSpacing +
               originX;
    }

    // Determine the leftmost and rightmost location for the edge of the cell
    // while trying to satisfy the displacement limits.  If we discover that we
    // cannot satisfy the limits, then ignore the limits and shift as little as
    // possible to remove the overlap. If we cannot satisfy the limits, then
    // it's a problem we must figure out how to address later.  Note that we
    // might have already violated the displacement limit in the Y-direction in
    // which case then "game is already over".

    tarr.resize(nodes.size());
    treq.resize(nodes.size());

    x = segment->getMinX();
    for (int i = 0; i < nodes.size(); i++) {
      Node* ndi = nodes[i];

      double limit =
          std::max(0.0, disp_limit - std::fabs(ndi->getY() - getOrigY(ndi)));
      double pos = (getOrigX(ndi) - 0.5 * ndi->getWidth()) - limit;
      pos = std::max(pos, segment->getMinX());

      long int ix = (long int)((pos - originX) / siteSpacing);
      if (originX + ix * siteSpacing < pos) ++ix;
      if (originX + ix * siteSpacing != pos) pos = originX + ix * siteSpacing;

      tarr[i] = std::max(x, pos);
      x = tarr[i] + wid[i];
    }
    x = segment->getMaxX();
    for (int i = nodes.size() - 1; i >= 0; i--) {
      Node* ndi = nodes[i];

      double limit =
          std::max(0.0, disp_limit - std::fabs(ndi->getY() - getOrigY(ndi)));
      double pos = (getOrigX(ndi) + 0.5 * ndi->getWidth()) + limit;
      pos = std::min(pos, x);

      long int ix = (long int)((pos - originX) / siteSpacing);

      if (originX + ix * siteSpacing != pos) pos = originX + ix * siteSpacing;

      treq[i] = std::min(x, pos);
      x = treq[i] - wid[i];
    }

    // For each node, if treq[i]-tarr[i] >= wid[i], then the cell will fit.  If
    // not, we cannot satisfy the displacement limit, so just shift for minimum
    // movement.
    bool okay_disp = true;
    for (int i = 0; i < nodes.size(); i++) {
      if (treq[i] - tarr[i] < wid[i]) {
        okay_disp = false;
      }
    }

    if (okay_disp) {
      // Do the shifting while observing the limits...
      x = segment->getMaxX();
      for (int i = nodes.size() - 1; i >= 0; i--) {
        // Node cannot go beyond (x-wid[i]), prefers to be at llx[i], but cannot
        // be below tarr[i].
        x = std::min(x, treq[i]);
        llx[i] = std::max(tarr[i], std::min(x - wid[i], llx[i]));
        x = llx[i];
      }
    } else {
      // Do the shifting to minimize movement from current location...

      // The leftmost position for each cell.
      x = segment->getMinX();
      for (int i = 0; i < nodes.size(); i++) {
        tmp[i] = x;
        x += wid[i];
      }
      //  The rightmost position for each cell.
      x = segment->getMaxX();
      for (int i = nodes.size() - 1; i >= 0; i--) {
        // Node cannot be beyond (x-wid[i]), prefers to be at llx[i], but cannot
        // be below tmp[i].
        llx[i] = std::max(tmp[i], std::min(x - wid[i], llx[i]));
        x = llx[i];
      }
    }

    for (int i = 0; i < nodes.size(); i++) {
      Node* ndi = nodes[i];

      ndi->setX(llx[i] + 0.5 * ndi->getWidth());

      double dx = ndi->getX() - getOrigX(ndi);
      double dy = ndi->getY() - getOrigY(ndi);
      double limit = std::fabs(dx) + std::fabs(dy);
      if (limit > disp_limit) {
        ++nDispFails;
      }
    }
  }

  return;
}

////////////////////////////////////////////////////////////////////////////////
////////////////////////////////////////////////////////////////////////////////
=======
>>>>>>> 6f2a893b
void DetailedMgr::cleanup() {
  // Various cleanups.
  for (int i = 0; i < m_wideCells.size(); i++) {
    Node* ndi = m_wideCells[i];
    ndi->setFixed(NodeFixed_NOT_FIXED);
  }
}

////////////////////////////////////////////////////////////////////////////////
////////////////////////////////////////////////////////////////////////////////
int DetailedMgr::checkOverlapInSegments() {
  // Scan segments and check if adjacent cells overlap.  Do not 
  // consider spacing or padding in this check.

  std::vector<Node*> temp;
  temp.reserve(m_network->getNumNodes() );

  int err_n = 0;
  // The following is for some printing if we need help finding a bug.
  // I don't want to print all the potential errors since that could
  // be too overwhelming.
  for (int s = 0; s < m_segments.size(); s++) {
    int xmin = m_segments[s]->getMinX();
    int xmax = m_segments[s]->getMaxX();

    // To be safe, gather cells in each segment and re-sort them.
    temp.erase(temp.begin(), temp.end());
    for (int j = 0; j < m_cellsInSeg[s].size(); j++) {
      Node* ndj = m_cellsInSeg[s][j];
      temp.push_back(ndj);
    }
    std::sort(temp.begin(), temp.end(), compareNodesX());

    for (int j = 1; j < temp.size(); j++) {
      Node* ndi = temp[j-1];
      Node* ndj = temp[j];

      int ri = ndi->getRight();
      int lj = ndj->getLeft();

      if (ri > lj) {
        // Overlap.
        err_n++;
      }
    }
    for (int j = 0; j < temp.size(); j++) {
      Node* ndi = temp[j];
      if (ndi->getLeft() < xmin || ndi->getRight() > xmax) {
        // Out of range.
        err_n++;
      }
    }
  }

  m_logger->info(DPO, 311, "Found {:d} overlaps between adjacent cells.",
                 err_n);
  return err_n;
}

////////////////////////////////////////////////////////////////////////////////
////////////////////////////////////////////////////////////////////////////////
int DetailedMgr::checkEdgeSpacingInSegments() {
  // Check for spacing violations according to the spacing table.  Note
  // that there might not be a spacing table in which case we will
  // return no errors.  I should also check for padding errors although
  // we might not have any paddings either! :).

  std::vector<Node*> temp;
  temp.reserve(m_network->getNumNodes() );

  int dummyPadding = 0;
  int rightPadding = 0;
  int leftPadding = 0;

  int err_n = 0;
  int err_p = 0;
  for (int s = 0; s < m_segments.size(); s++) {

    // To be safe, gather cells in each segment and re-sort them.
    temp.erase(temp.begin(), temp.end());
    for (int j = 0; j < m_cellsInSeg[s].size(); j++) {
      Node* ndj = m_cellsInSeg[s][j];
      temp.push_back(ndj);
    }
    std::sort(temp.begin(), temp.end(), compareNodesL());

    for (int j = 1; j < temp.size(); j++) {
      Node* ndl = temp[j - 1];
      Node* ndr = temp[j];

      double rlx_l = ndl->getRight();
      double llx_r = ndr->getLeft();

      double gap = llx_r - rlx_l;

      double spacing = m_arch->getCellSpacingUsingTable(ndl->getRightEdgeType(),
                                                        ndr->getLeftEdgeType());

      m_arch->getCellPadding(ndl, dummyPadding, rightPadding);
      m_arch->getCellPadding(ndr, leftPadding, dummyPadding);
      int padding = leftPadding + rightPadding;

      if (!(gap >= spacing - 1.0e-3)) {
        ++err_n;
      }
      if (!(gap >= padding - 1.0e-3)) {
        ++err_p;
      }
    }
  }

  m_logger->info(
      DPO, 312,
      "Found {:d} edge spacing violations and {:d} padding violations.", err_n,
      err_p);

  return err_n + err_p;
}

////////////////////////////////////////////////////////////////////////////////
////////////////////////////////////////////////////////////////////////////////
int DetailedMgr::checkRegionAssignment() {
  // Check cells are assigned (within) their proper regions.  This is sort
  // of a hack/cheat.  We assume that we have set up the segments correctly
  // and that all cells are in segments.  Multi-height cells can be in
  // multiple segments.
  //
  // Therefore, if we scan the segments and the cells have a region ID that
  // matches the region ID for the segment, the cell must be within its
  // region.  Note: This is not true if the cell is somehow outside of its
  // assigned segments.  However, that issue would be caught when checking
  // the segments themselves.

  std::vector<Node*> temp;
  temp.reserve(m_network->getNumNodes() );

  int err_n = 0;
  for (int s = 0; s < m_segments.size(); s++) {

    // To be safe, gather cells in each segment and re-sort them.
    temp.erase(temp.begin(), temp.end());
    for (int j = 0; j < m_cellsInSeg[s].size(); j++) {
      Node* ndj = m_cellsInSeg[s][j];
      temp.push_back(ndj);
    }
    std::sort(temp.begin(), temp.end(), compareNodesL());

    for (int j = 0; j < temp.size(); j++) {
      Node* ndi = temp[j];
      if (ndi->getRegionId() != m_segments[s]->getRegId()) {
        ++err_n;
      }
    }
  }

  m_logger->info(DPO, 313, "Found {:d} cells in wrong regions.", err_n);

  return err_n;
}
////////////////////////////////////////////////////////////////////////////////
////////////////////////////////////////////////////////////////////////////////
int DetailedMgr::checkSiteAlignment() {
  // Ensure that the left edge of each cell is aligned with a site.  We only
  // consider cells that are within segments.
  int err_n = 0;

  double singleRowHeight = getSingleRowHeight();
  int nCellsInSegments = 0;
  int nCellsNotInSegments = 0;
  for (int i = 0; i < m_network->getNumNodes() ; i++) {
    Node* nd = m_network->getNode(i); 

    if (nd->isTerminal() || nd->isTerminalNI() || nd->isFixed()) {
      continue;
    }

    double xl = nd->getLeft();
    double yb = nd->getBottom();

    // Determine the spanned rows. XXX: Is this strictly correct?  It
    // assumes rows are continuous and that the bottom row lines up
    // with the bottom of the architecture.
    int rb = (int)((yb - m_arch->getMinY()) / singleRowHeight);
    int spanned = (int)((nd->getHeight() / singleRowHeight) + 0.5);
    int rt = rb + spanned - 1;

    if (m_reverseCellToSegs[nd->getId()].size() == 0) {
      ++nCellsNotInSegments;
      continue;
    } else if (m_reverseCellToSegs[nd->getId()].size() != spanned) {
      internalError( "Reverse cell map incorrectly sized." );
    }
    ++nCellsInSegments;

    if (rb < 0 || rt >= m_arch->getRows().size()) {
      // Either off the top of the bottom of the chip, so this is not
      // exactly an alignment problem, but still a problem so count it.
      ++err_n;
    }
    rb = std::max(rb, 0);
    rt = std::min(rt, (int)m_arch->getRows().size() - 1);

    for (int r = rb; r <= rt; r++) {
<<<<<<< HEAD
      double siteSpacing = m_arch->getRow(r)->getSiteSpacing();
      double originX = m_arch->getRow(r)->getLeft();
=======
      double originX = m_arch->getRow(r)->getLeft();
      double siteSpacing = m_arch->getRow(r)->getSiteSpacing();
>>>>>>> 6f2a893b

      // XXX: Should I check the site to the left and right to avoid rounding
      // errors???
      int sid = (int)(((xl - originX) / siteSpacing) + 0.5);
      double xt = originX + sid * siteSpacing;
      if (std::fabs(xl - xt) > 1.0e-3) {
        ++err_n;
      }
    }
  }
  m_logger->info(DPO, 314, "Found {:d} site alignment problems.", err_n);
  return err_n;
}

////////////////////////////////////////////////////////////////////////////////
////////////////////////////////////////////////////////////////////////////////
int DetailedMgr::checkRowAlignment() {
  // Ensure that the bottom of each cell is aligned with a row.
  int err_n = 0;

  for (int i = 0; i < m_network->getNumNodes() ; i++) {
    Node* nd = m_network->getNode(i);

    if (nd->isTerminal() || nd->isTerminalNI() || nd->isFixed()) {
      continue;
    }

    int rb = m_arch->find_closest_row(nd->getBottom());
    int rt = rb + m_arch->getCellHeightInRows(nd)-1;
    if (rb < 0 || rt >= m_arch->getRows().size()) {
      // Apparently, off the bottom or top of hte chip.
      ++err_n;
      continue;
    }
    else {
      int ymin = m_arch->getRow(rb)->getBottom();
      int ymax = m_arch->getRow(rt)->getTop();
      if (std::abs(nd->getBottom() - ymin) != 0 || std::abs(nd->getTop() - ymax) != 0) {
        ++err_n;
      }
    }
  }
  m_logger->info(DPO, 315, "Found {:d} row alignment problems.", err_n);
  return err_n;
}

////////////////////////////////////////////////////////////////////////////////
////////////////////////////////////////////////////////////////////////////////
double DetailedMgr::getCellSpacing(Node* ndl, Node* ndr,
                                   bool checkPinsOnCells) {
  // Compute any required spacing between cells.  This could be from an edge
  // type rule, or due to adjacent pins on the cells.  Checking pins on cells is
  // more time consuming.

  if (ndl == 0 || ndr == 0) {
    return 0.0;
  }
  double spacing1 = m_arch->getCellSpacing(ndl, ndl);
  if (!checkPinsOnCells) {
    return spacing1;
  }
  double spacing2 = 0.0;
  {
    Pin* pinl = 0;
    Pin* pinr = 0;

    // Right-most pin on the left cell.
    for (int i = 0; i < ndl->getPins().size(); i++) {
      Pin* pin = ndl->getPins()[i];
      if (pinl == 0 || pin->getOffsetX() > pinl->getOffsetX()) {
        pinl = pin;
      }
    }

    // Left-most pin on the right cell.
    for (int i = 0; i < ndr->getPins().size(); i++) {
      Pin* pin = ndr->getPins()[i];
      if (pinr == 0 || pin->getOffsetX() < pinr->getOffsetX()) {
        pinr = pin;
      }
    }
    // If pins on the same layer, do something.
    if (pinl != 0 && pinr != 0 && pinl->getPinLayer() == pinr->getPinLayer()) {
      // Determine the spacing requirements between these two pins.   Then,
      // translate this into a spacing requirement between the two cells.  XXX:
      // Since it is implicit that the cells are in the same row, we can
      // determine the widest pin and the parallel run length without knowing
      // the actual location of the cells...  At least I think so...

      double xmin1 = pinl->getOffsetX() - 0.5 * pinl->getPinWidth();
      double xmax1 = pinl->getOffsetX() + 0.5 * pinl->getPinWidth();
      double ymin1 = pinl->getOffsetY() - 0.5 * pinl->getPinHeight();
      double ymax1 = pinl->getOffsetY() + 0.5 * pinl->getPinHeight();

      double xmin2 = pinr->getOffsetX() - 0.5 * pinr->getPinWidth();
      double xmax2 = pinr->getOffsetX() + 0.5 * pinr->getPinWidth();
      double ymin2 = pinr->getOffsetY() - 0.5 * pinr->getPinHeight();
      double ymax2 = pinr->getOffsetY() + 0.5 * pinr->getPinHeight();

      double ww = std::max(std::min(ymax1 - ymin1, xmax1 - xmin1),
                           std::min(ymax2 - ymin2, xmax2 - xmin2));
      double py =
          std::max(0.0, std::min(ymax1, ymax2) - std::max(ymin1, ymin2));

      spacing2 = m_rt->get_spacing(pinl->getPinLayer(), ww, py);
      double gapl = (+0.5 * ndl->getWidth()) - xmax1;
      double gapr = xmin2 - (-0.5 * ndr->getWidth());
      spacing2 = std::max(0.0, spacing2 - gapl - gapr);

      if (spacing2 > spacing1) {
        // The spacing requirement due to the routing layer is larger than the
        // spacing requirement due to the edge constraint.  Interesting.
        ;
      }
    }
  }
  return std::max(spacing1, spacing2);
}

////////////////////////////////////////////////////////////////////////////////
////////////////////////////////////////////////////////////////////////////////
void DetailedMgr::getSpaceAroundCell(int seg, int ix, double& space,
                                     double& larger, int limit) {
  // XXX: UPDATE TO ACCOMMODATE MULTI-HEIGHT CELLS.  Likely requires using the
  // bottom of the cell instead of the center of the cell.  Need to assign a
  // cell to multiple segments.

  Node* ndi = m_cellsInSeg[seg][ix];
  Node* ndj = 0;
  Node* ndk = 0;

  int n = (int)m_cellsInSeg[seg].size();
  double xmin = m_segments[seg]->getMinX();
  double xmax = m_segments[seg]->getMaxX();

  // Space to the immediate left and right of the cell.
  double space_left = 0;
  if (ix == 0) {
    space_left += (ndi->getLeft()) - xmin;
  } else {
    --ix;
    ndj = m_cellsInSeg[seg][ix];

    space_left += (ndi->getLeft()) -
                  (ndj->getRight());
    ++ix;
  }

  double space_right = 0;
  if (ix == n - 1) {
    space_right += xmax - (ndi->getRight());
  } else {
    ++ix;
    ndj = m_cellsInSeg[seg][ix];
    space_right += (ndj->getLeft()) -
                   (ndi->getRight());
  }
  space = space_left + space_right;

  // Space three cells 'limit' cells to the left and 'limit' cells to the right.
  if (ix < limit) {
    ndj = m_cellsInSeg[seg][0];
    larger = ndj->getLeft() - xmin;
  } else {
    larger = 0;
  }
  for (int j = std::max(0, ix - limit); j <= std::min(n - 1, ix + limit); j++) {
    ndj = m_cellsInSeg[seg][j];
    if (j < n - 1) {
      ndk = m_cellsInSeg[seg][j + 1];
      larger += (ndk->getLeft()) -
                (ndj->getRight());
    } else {
      larger += xmax - (ndj->getRight());
    }
  }
}

////////////////////////////////////////////////////////////////////////////////
////////////////////////////////////////////////////////////////////////////////
void DetailedMgr::getSpaceAroundCell(int seg, int ix, double& space_left,
                                     double& space_right, double& large_left,
                                     double& large_right, int limit) {
  // XXX: UPDATE TO ACCOMMODATE MULTI-HEIGHT CELLS.  Likely requires using the
  // bottom of the cell instead of the center of the cell.  Need to assign a
  // cell to multiple segments.

  Node* ndi = m_cellsInSeg[seg][ix];
  Node* ndj = 0;
  Node* ndk = 0;

  int n = (int)m_cellsInSeg[seg].size();
  double xmin = m_segments[seg]->getMinX();
  double xmax = m_segments[seg]->getMaxX();

  // Space to the immediate left and right of the cell.
  space_left = 0;
  if (ix == 0) {
    space_left += (ndi->getLeft()) - xmin;
  } else {
    --ix;
    ndj = m_cellsInSeg[seg][ix];
    space_left += (ndi->getLeft()) -
                  (ndj->getRight());
    ++ix;
  }

  space_right = 0;
  if (ix == n - 1) {
    space_right += xmax - (ndi->getRight());
  } else {
    ++ix;
    ndj = m_cellsInSeg[seg][ix];
    space_right += (ndj->getLeft()) -
                   (ndi->getRight());
  }
  // Space three cells 'limit' cells to the left and 'limit' cells to the right.
  large_left = 0;
  if (ix < limit) {
    ndj = m_cellsInSeg[seg][0];
    large_left = ndj->getLeft() - xmin;
  }
  for (int j = std::max(0, ix - limit); j < ix; j++) {
    ndj = m_cellsInSeg[seg][j];
    ndk = m_cellsInSeg[seg][j + 1];
    large_left += (ndk->getLeft()) -
                  (ndj->getRight());
  }
  large_right = 0;
  for (int j = ix; j <= std::min(n - 1, ix + limit); j++) {
    ndj = m_cellsInSeg[seg][j];
    if (j < n - 1) {
      ndk = m_cellsInSeg[seg][j + 1];
      large_right += (ndk->getLeft()) -
                     (ndj->getRight());
    } else {
      large_right += xmax - (ndj->getRight());
    }
  }
}

////////////////////////////////////////////////////////////////////////////////
////////////////////////////////////////////////////////////////////////////////
void DetailedMgr::findRegionIntervals(
    int regId,
    std::vector<std::vector<std::pair<double, double> > >& intervals) {
  // Find intervals within each row that are spanned by the specified region.
  // We ignore the default region 0, since it is "everywhere".

  if (regId < 1 || regId >= m_arch->getRegions().size() ||
      m_arch->getRegion(regId)->getId() != regId) {
    internalError("Improper region id");
  }
  Architecture::Region* regPtr = m_arch->getRegion(regId);

  // Initialize.
  intervals.clear();
  intervals.resize(m_numSingleHeightRows);
  for (int i = 0; i < intervals.size(); i++) {
    intervals[i] = std::vector<std::pair<double, double> >();
  }

<<<<<<< HEAD
  Architecture::Region* regPtr = m_arch->getRegion(regId);
  if (regPtr->getId() != regId) {
    std::cout << "Error." << std::endl;
    exit(-1);
  }

  // Look at the rectangles within the region.
  for (const Rectangle& rect : regPtr->getRects()) {
=======
  // Look at the rectangles within the region.
  for (int b = 0; b < regPtr->getNumRects(); b++) {
    const Rectangle_i& rect = regPtr->getRect(b);

>>>>>>> 6f2a893b
    double xmin = rect.xmin();
    double xmax = rect.xmax();
    double ymin = rect.ymin();
    double ymax = rect.ymax();

    for (int r = 0; r < m_numSingleHeightRows; r++) {
      double lb = m_arch->getMinY() + r * m_singleRowHeight;
      double ub = lb + m_singleRowHeight;

      if (ymax >= ub && ymin <= lb) {
        // Blockage overlaps with the entire row span in the Y-dir... Sites
        // are possibly completely covered!

        double originX = m_arch->getRow(r)->getLeft();
        double siteSpacing = m_arch->getRow(r)->getSiteSpacing();

        int i0 = (int)std::floor((xmin - originX) / siteSpacing);
        int i1 = (int)std::floor((xmax - originX) / siteSpacing);
        if (originX + i1 * siteSpacing != xmax) ++i1;

        if (i1 > i0) {
          intervals[r].push_back(std::pair<double, double>(
              originX + i0 * siteSpacing, originX + i1 * siteSpacing));
        }
      }
    }
  }

  // Sort intervals and merge.  We merge, since the region might have been
  // defined with rectangles that touch (so it is "wrong" to create an
  // artificial boundary).
  for (int r = 0; r < m_numSingleHeightRows; r++) {
    if (intervals[r].size() == 0) {
      continue;
    }

    // Sort to get intervals left to right.
    std::sort(intervals[r].begin(), intervals[r].end(), compareBlockages());

    std::stack<std::pair<double, double> > s;
    s.push(intervals[r][0]);
    for (int i = 1; i < intervals[r].size(); i++) {
      std::pair<double, double> top = s.top();  // copy.
      if (top.second < intervals[r][i].first) {
        s.push(intervals[r][i]);  // new interval.
      } else {
        if (top.second < intervals[r][i].second) {
          top.second = intervals[r][i].second;  // extend interval.
        }
        s.pop();      // remove old.
        s.push(top);  // expanded interval.
      }
    }

    intervals[r].erase(intervals[r].begin(), intervals[r].end());
    while (!s.empty()) {
      std::pair<double, double> temp = s.top();  // copy.
      intervals[r].push_back(temp);
      s.pop();
    }

    // Sort to get them left to right.
    std::sort(intervals[r].begin(), intervals[r].end(), compareBlockages());
  }
}

////////////////////////////////////////////////////////////////////////////////
////////////////////////////////////////////////////////////////////////////////
/*
void DetailedMgr::removeSegmentOverlapSingle(int regId) {
  // Loops over the segments.  Finds intervals of single height cells and
  // attempts to do a min shift to remove overlap.

  for (size_t s = 0; s < this->m_segments.size(); s++) {
    DetailedSeg* segPtr = this->m_segments[s];

    if (!(segPtr->getRegId() == regId || regId == -1)) {
      continue;
    }

    int segId = segPtr->getSegId();
    int rowId = segPtr->getRowId();

    int right = segPtr->getMaxX();
    int left = segPtr->getMinX();

    std::vector<Node*> nodes;
    for (size_t n = 0; n < this->m_cellsInSeg[segId].size(); n++) {
      Node* ndi = this->m_cellsInSeg[segId][n];

      int spanned = m_arch->getCellHeightInRows(ndi);
      if (spanned == 1) {
        ndi->setBottom(m_arch->getRow(rowId)->getBottom());
      }

      if (spanned == 1) {
        nodes.push_back(ndi);
      } else {
        // Multi-height.
        if (nodes.size() == 0) {
          left = ndi->getRight();
        } else {
          right = ndi->getLeft();
          // solve.
          removeSegmentOverlapSingleInner(nodes, left, right, rowId);
          // prepare for next.
          nodes.erase(nodes.begin(), nodes.end());
          left = ndi->getRight();
          right = segPtr->getMaxX();
        }
      }
    }
    if (nodes.size() != 0) {
      // solve.
      removeSegmentOverlapSingleInner(nodes, left, right, rowId);
    }
  }
}

////////////////////////////////////////////////////////////////////////////////
////////////////////////////////////////////////////////////////////////////////
void DetailedMgr::removeSegmentOverlapSingleInner(std::vector<Node*>& nodes_in,
                                                  int xmin, int xmax,
                                                  int rowId) {
  // Quickly remove overlap between a range of cells in a segment.  Try to
  // satisfy gaps and try to align with sites.

  std::vector<Node*> nodes = nodes_in;
  std::stable_sort(nodes.begin(), nodes.end(), compareNodesX());

  std::vector<double> llx;
  std::vector<double> tmp;
  std::vector<double> wid;

  llx.resize(nodes.size());
  tmp.resize(nodes.size());
  wid.resize(nodes.size());

  double x;
  double originX = m_arch->getRow(rowId)->getLeft();
  double siteSpacing = m_arch->getRow(rowId)->getSiteSpacing();
  int ix;

  double space = xmax - xmin;
  double util = 0.;

  for (int k = 0; k < nodes.size(); k++) {
    util += nodes[k]->getWidth();
  }

  // Get width for each cell.
  for (int i = 0; i < nodes.size(); i++) {
    Node* nd = nodes[i];
    wid[i] = nd->getWidth();
  }

  // Try to get site alignment.  Adjust the left and right into which
  // we are placing cells.  If we don't need to shrink cells, then I
  // think this should work.
  {
    double tot = 0;
    for (int i = 0; i < nodes.size(); i++) {
      tot += wid[i];
    }
    if (space > tot) {
      // Try to fix the left boundary.
      ix = (int)(((xmin)-originX) / siteSpacing);
      if (originX + ix * siteSpacing < xmin) ++ix;
      x = originX + ix * siteSpacing;
      if (xmax - x >= tot + 1.0e-3 && std::fabs(xmin - x) > 1.0e-3) {
        xmin = x;
      }
      space = xmax - xmin;
    }
    if (space > tot) {
      // Try to fix the right boundary.
      ix = (int)(((xmax)-originX) / siteSpacing);
      if (originX + ix * siteSpacing > xmax) --ix;
      x = originX + ix * siteSpacing;
      if (x - xmin >= tot + 1.0e-3 && std::fabs(xmax - x) > 1.0e-3) {
        xmax = x;
      }
      space = xmax - xmin;
    }
  }

  // Try to include the necessary gap as long as we don't exceed the
  // available space.
  for (int i = 1; i < nodes.size(); i++) {
    Node* ndl = nodes[i - 1];
    Node* ndr = nodes[i - 0];

    double gap = m_arch->getCellSpacing(ndl, ndr);
    if (gap != 0.0) {
      if (util + gap <= space) {
        wid[i - 1] += gap;
        util += gap;
      }
    }
  }

  double cell_width = 0.;
  for (int i = 0; i < nodes.size(); i++) {
    cell_width += wid[i];
  }
  if (cell_width > space) {
    // Scale... now things should fit, but will overlap...
    double scale = space / cell_width;
    for (int i = 0; i < nodes.size(); i++) {
      wid[i] *= scale;
    }
  }

  // The position for the left edge of each cell; this position will be
  // site aligned.
  for (int i = 0; i < nodes.size(); i++) {
    Node* nd = nodes[i];
    ix = (int)(((nd->getLeft()) - originX) / siteSpacing);
    llx[i] = originX + ix * siteSpacing;
  }
  // The leftmost position for the left edge of each cell.  Should also
  // be site aligned unless we had to shrink cell widths to make things
  // fit (which means overlap anyway).
  // ix = (int)(((xmin) - originX)/siteSpacing);
  // if( originX + ix*siteSpacing < xmin )
  //    ++ix;
  // x = originX + ix * siteSpacing;
  x = xmin;
  for (int i = 0; i < nodes.size(); i++) {
    tmp[i] = x;
    x += wid[i];
  }

  // The rightmost position for the left edge of each cell.  Should also
  // be site aligned unless we had to shrink cell widths to make things
  // fit (which means overlap anyway).
  // ix = (int)(((xmax) - originX)/siteSpacing);
  // if( originX + ix*siteSpacing > xmax )
  //    --ix;
  // x = originX + ix * siteSpacing;
  x = xmax;
  for (int i = (int)nodes.size() - 1; i >= 0; i--) {
    llx[i] = std::max(tmp[i], std::min(x - wid[i], llx[i]));
    x = llx[i];  // Update rightmost position.
  }
  for (int i = 0; i < nodes.size(); i++) {
    nodes[i]->setLeft(llx[i]);
  }
}
*/

////////////////////////////////////////////////////////////////////////////////
////////////////////////////////////////////////////////////////////////////////
void DetailedMgr::resortSegments() {
  // Resort the nodes in the segments.  This might be required if we did
  // something to move cells around and broke the ordering.
  for (size_t i = 0; i < m_segments.size(); i++) {
    DetailedSeg* segPtr = m_segments[i];
    resortSegment(segPtr);
  }
}

////////////////////////////////////////////////////////////////////////////////
////////////////////////////////////////////////////////////////////////////////
void DetailedMgr::resortSegment(DetailedSeg* segPtr) {
  int segId = segPtr->getSegId();
  std::stable_sort(m_cellsInSeg[segId].begin(), m_cellsInSeg[segId].end(),
                   compareNodesX());
  segPtr->setUtil(0.0);
  for (size_t n = 0; n < m_cellsInSeg[segId].size(); n++) {
    Node* ndi = m_cellsInSeg[segId][n];
    int width = (int)std::ceil(ndi->getWidth());
    segPtr->addUtil(width);
  }
}

////////////////////////////////////////////////////////////////////////////////
////////////////////////////////////////////////////////////////////////////////
void DetailedMgr::removeAllCellsFromSegments() {
  // This routine removes _ALL_ cells from all segments.  It clears all
  // reverse maps and so forth.  Basically, it leaves things as if the
  // segments have all been created, but nothing has been inserted.
  for (size_t i = 0; i < m_segments.size(); i++) {
    DetailedSeg* segPtr = m_segments[i];
    int segId = segPtr->getSegId();
    m_cellsInSeg[segId].erase(m_cellsInSeg[segId].begin(),
                              m_cellsInSeg[segId].end());
    segPtr->setUtil(0.0);
  }
  for (size_t i = 0; i < m_reverseCellToSegs.size(); i++) {
    m_reverseCellToSegs[i].erase(m_reverseCellToSegs[i].begin(),
                                 m_reverseCellToSegs[i].end());
  }
}

////////////////////////////////////////////////////////////////////////////////
////////////////////////////////////////////////////////////////////////////////
<<<<<<< HEAD
struct compare_node_segment_x {
  bool operator()(Node*& s, double i) const { return s->getX() < i; }
  bool operator()(double i, Node*& s) const { return i < s->getX(); }
};

////////////////////////////////////////////////////////////////////////////////
////////////////////////////////////////////////////////////////////////////////
bool DetailedMgr::alignPos(Node* ndi, double& xi, double xl, double xr) {
  // Given a cell with a target, determine a close site aligned position
  // such that the cell falls entirely within [xl,xr].

  double originX = m_arch->getRow(0)->getLeft();
  double siteSpacing = m_arch->getRow(0)->getSiteSpacing();
=======
bool DetailedMgr::alignPos(Node* ndi, int& xi, int xl, int xr) {
  // Given a cell with a target location, xi, determine a 
  // site-aligned position such that the cell falls 
  // within the interval [xl,xr].
  //
  // This routine works with the left edge of the cell.
>>>>>>> 6f2a893b

  int originX = m_arch->getRow(0)->getLeft();
  int siteSpacing = m_arch->getRow(0)->getSiteSpacing();
  int w = ndi->getWidth();

  xr -= w;  // [xl,xr] is now range for left edge of cell.

  // Left edge of cell within [xl,xr] closest to target.
  int xp = std::max(xl, std::min(xr, xi));

  int ix = (xp - originX) / siteSpacing;
  xp = originX + ix * siteSpacing;  // Left edge aligned.

  if (xp < xl) {
    xp += siteSpacing;
  } else if (xp > xr) {
    xp -= siteSpacing;
  }

  if (xp < xl || xp > xr) {
    // Left edge out of range so cell will also be out of range.
    return false;
  }

  // Set new target.
  xi = xp;
  return true;
}

////////////////////////////////////////////////////////////////////////////////
////////////////////////////////////////////////////////////////////////////////
bool DetailedMgr::shift(std::vector<Node*>& cells, 
                        std::vector<int>& targetLeft,
                        std::vector<int>& posLeft,
                        int leftLimit, int rightLimit,
                        int segId, int rowId) {
  // Shift a set of ordered cells given target positions.
  // The final site-aligned positions are returned.  Only 
  // works for a vector of single height cells.

  // Note: The segment id is not really required.  The 
  // segment id is only required to be able to get the 
  // origin and site spacing to align cells.

  int originX = m_arch->getRow(rowId)->getLeft();
  int siteSpacing = m_arch->getRow(rowId)->getSiteSpacing();
  int siteWidth = m_arch->getRow(rowId)->getSiteWidth();

  // Number of cells.
  int ncells = (int)cells.size();

  // Sites within the provided range.
  int i0 = (int)((leftLimit - originX) / siteSpacing);
  if (originX + i0 * siteSpacing < leftLimit) {
    ++i0;
  }
  int i1 = (int)((rightLimit - originX) / siteSpacing);
  if (originX + i1 * siteSpacing + siteWidth >= rightLimit) {
    --i1;
  }
  int nsites = i1 - i0 + 1;
  int ii, jj;

  // Get cell widths while accounting for spacing/padding.  We
  // ignore spacing/padding at the ends (should adjust left
  // and right edges prior to calling).  Convert spacing into
  // number of sites.
  // Change cell widths to be in terms of number of sites.
  std::vector<int> swid;
  swid.resize(ncells);
  std::fill(swid.begin(), swid.end(), 0);
  int rsites = 0;
  for (int i = 0; i < ncells; i++) {
    Node* ndi = cells[i];
    double width = ndi->getWidth();
    if (i != ncells-1) {
      width += m_arch->getCellSpacing(ndi, cells[i+1]);
    }
    swid[i] = (int)std::ceil(width / siteSpacing); 
    rsites += swid[i];
  }
  if (rsites > nsites) {
    return false;
  }

  // Determine leftmost and rightmost site for each cell.
  std::vector<int> site_l, site_r;
  site_l.resize(ncells);
  site_r.resize(ncells);
  int k = i0;
  for (int i = 0; i < ncells; i++) {
    site_l[i] = k;
    k += swid[i];
  }
  k = i1 + 1;
  for (int i = ncells - 1; i >= 0; i--) {
    site_r[i] = k - swid[i];
    k = site_r[i];
    if (site_r[i] < site_l[i]) {
      return false;
    }
  }

  // Create tables.
  std::vector<std::vector<std::pair<int, int> > > prev;
  std::vector<std::vector<double> > tcost;
  std::vector<std::vector<double> > cost;
  tcost.resize(nsites + 1);
  prev.resize(nsites + 1);
  cost.resize(nsites + 1);
  for (size_t i = 0; i <= nsites; i++) {
    tcost[i].resize(ncells + 1);
    prev[i].resize(ncells + 1);
    cost[i].resize(ncells + 1);

    std::fill(tcost[i].begin(), tcost[i].end(),
              std::numeric_limits<double>::max());
    std::fill(prev[i].begin(), prev[i].end(), std::make_pair(-1, -1));
    std::fill(cost[i].begin(), cost[i].end(), 0.0);
  }

  // Fill in costs of cells to sites.
  for (int j = 1; j <= ncells; j++) {
    // Skip invalid sites.
    for (int i = 1; i <= nsites; i++) {
      // Cell will cover real sites from [site_id,site_id+width-1].

      int site_id = i0 + i - 1;
      if (site_id < site_l[j - 1] || site_id > site_r[j - 1]) {
        continue;
      }

      // Figure out cell position if cell aligned to current site.
      double x = originX + site_id * siteSpacing;
      cost[i][j] = std::fabs(x - targetLeft[j - 1]);
    }
  }

  // Fill in total costs.
  tcost[0][0] = 0.;
  for (int j = 1; j <= ncells; j++) {
    // Width info; for indexing.
    int prev_wid = (j - 1 == 0) ? 1 : swid[j - 2];
    int curr_wid = swid[j - 1];

    for (int i = 1; i <= nsites; i++) {
      // Current site is site_id and covers [site_id,site_id+width-1].
      int site_id = i0 + i - 1;

      // Cost if site skipped.
      ii = i - 1;
      jj = j;
      {
        double c = tcost[ii][jj];
        if (c < tcost[i][j]) {
          tcost[i][j] = c;
          prev[i][j] = std::make_pair(ii, jj);
        }
      }

      // Cost if site used; avoid if invalid (too far left or right).
      ii = i - prev_wid;
      jj = j - 1;
      if (!(ii < 0 || site_id + curr_wid - 1 > i1)) {
        double c = tcost[ii][jj] + cost[i][j];
        if (c < tcost[i][j]) {
          tcost[i][j] = c;
          prev[i][j] = std::make_pair(ii, jj);
        }
      }
    }
  }

  // Test.
  {
    bool okay = false;
    std::pair<int, int> curr = std::make_pair(nsites, ncells);
    while (curr.first != -1 && curr.second != -1) {
      if (curr.first == 0 && curr.second == 0) {
        okay = true;
      }
      curr = prev[curr.first][curr.second];
    }
    if (!okay) {
      // Odd.  Should not fail.
      return false;
    }
  }

  // Determine placement.
  {
    std::pair<int, int> curr = std::make_pair(nsites, ncells);
    while (curr.first != -1 && curr.second != -1) {
      if (curr.first == 0 && curr.second == 0) {
        break;
      }
      int curr_i = curr.first;   // Site.
      int curr_j = curr.second;  // Cell.

      if (curr_j != prev[curr_i][curr_j].second) {
        // We've placed the cell at the site.
        int ix = i0 + curr_i - 1;
        posLeft[curr_j - 1] = originX + ix * siteSpacing;
      }

      curr = prev[curr_i][curr_j];
    }
  }
  return true;
}

////////////////////////////////////////////////////////////////////////////////
////////////////////////////////////////////////////////////////////////////////
bool DetailedMgr::shiftRightHelper(Node *ndi, int xj, int sj, Node* ndr)
{
  // Helper routine for shifting single height cells in a specified
  // segment to the right.
  // 
  // We assume cell "ndi" is going to be positioned (left edge) at
  // "xj" within segment "sj".  The cell "ndr" is the cell which is
  // to the immediate right of "ndi" after the insertion.
  //
  // We will attempt to push cells starting at "ndr" to the right to
  // maintain no overlap, satisfy spacing, etc.

  std::vector<Node*>::iterator it = 
            std::find(m_cellsInSeg[sj].begin(), m_cellsInSeg[sj].end(), ndr);
  if (m_cellsInSeg[sj].end() == it) {
    // Error.
    return false;
  }
  int ix = (int)(it - m_cellsInSeg[sj].begin());
  int n = (int)m_cellsInSeg[sj].size() - 1;

  if (sj == -1) {
    // Huh?
    return false;
  }
  int rj = m_segments[sj]->getRowId();
  int originX = m_arch->getRow(rj)->getLeft();
  int siteSpacing = m_arch->getRow(rj)->getSiteSpacing();

  // Shift single height cells to the right until we encounter some 
  // sort of problem.
  while ((ix <= n) && 
         (ndr->getLeft() < xj+ndi->getWidth()+m_arch->getCellSpacing(ndi, ndr))) {

    if (m_arch->getCellHeightInRows(ndr) != 1) {
      return false;
    }

    // Determine a proper site-aligned position for cell ndr.
    xj += ndi->getWidth();
    xj += m_arch->getCellSpacing(ndi, ndr);

    int site = (xj - originX) / siteSpacing;

    int sx = originX + site * siteSpacing;
    if (xj != sx) {
      // Might need to go another site to the right.
      if (xj > sx) {
        sx += siteSpacing;
      }
      if (xj != sx) {
        if (xj < sx) {
          xj = sx;
        }
      }
    }

    // Build the move list.
    if (!addToMoveList(ndr, ndr->getLeft(), ndr->getBottom(), sj, xj, ndr->getBottom(), sj)) {
      return false;
    }

    // Fail if we shift off end of segment.
    if (xj + ndr->getWidth() + m_arch->getCellSpacing(ndr, 0) > m_segments[sj]->getMaxX()) {
      return false;
    }

    if (ix == n) {
      // We shifted down to the last cell... Everything must be okay!
      break;
    }

    ndi = ndr;
    ndr = m_cellsInSeg[sj][++ix];
  }
  return true;
}

////////////////////////////////////////////////////////////////////////////////
////////////////////////////////////////////////////////////////////////////////
bool DetailedMgr::shiftLeftHelper(Node *ndi, int xj, int sj, Node* ndl) {
  // Helper routine for shifting single height cells in a specified
  // segment to the left.
  // 
  // We assume cell "ndi" is going to be positioned (left edge) at
  // "xj" within segment "sj".  The cell "ndl" is the cell which is
  // to the immediate left of "ndi" after the insertion.
  //
  // We will attempt to push cells starting at "ndl" to the left to
  // maintain no overlap, satisfy spacing, etc.

  // Need the index of "ndl".
  std::vector<Node*>::iterator it =
            std::find(m_cellsInSeg[sj].begin(), m_cellsInSeg[sj].end(), ndl);
  if (m_cellsInSeg[sj].end() == it) {
    return false;
  }
<<<<<<< HEAD
  if (ndi->getRegionId() != m_segments[sj]->getRegId()) {
    // Region compatibility.
    return false;
=======
  int ix = (int)(it - m_cellsInSeg[sj].begin());
  int n = 0;

  int rj = m_segments[sj]->getRowId();
  int originX = m_arch->getRow(rj)->getLeft();
  int siteSpacing = m_arch->getRow(rj)->getSiteSpacing();

  // Shift single height cells to the left until we encounter some 
  // sort of problem.
  while ((ix >= n) && 
         (ndl->getRight() + m_arch->getCellSpacing(ndl, ndi) > xj)) {

    if (m_arch->getCellHeightInRows(ndl) != 1) {
      return false;
    }

    // Determine a proper site-aligned position for cell ndl.
    xj -= m_arch->getCellSpacing(ndl, ndi);
    xj -= ndl->getWidth();

    int site = (xj - originX) / siteSpacing;

    int sx = originX + site * siteSpacing;
    if (xj != sx) {
      if (xj > sx) {
        xj = sx;
      }
    }

    // Build the move list.
    if (!addToMoveList(ndl, ndl->getLeft(), ndl->getBottom(), sj, xj, ndl->getBottom(), sj)) {
      return false;
    }

    // Fail if we shift off the end of a segment.
    if (xj - m_arch->getCellSpacing(0, ndl) < m_segments[sj]->getMinX()) {
      return false;
    }
    if (ix == n) {
      // We shifted down to the last cell... Everything must be okay!
      break;
    }

    ndi = ndl;
    ndl = m_cellsInSeg[sj][--ix];
  }
  return true;
}

////////////////////////////////////////////////////////////////////////////////
////////////////////////////////////////////////////////////////////////////////
bool DetailedMgr::tryMove(Node* ndi, 
                           int xi, int yi, int si, 
                           int xj, int yj, int sj) {
  // Based on the input, call an appropriate routine to try
  // and generate a move.
  if (m_arch->getCellHeightInRows(ndi) == 1) {
    // Single height cell.
    if (si != sj) {
      // Different segment.
      if (tryMove1(ndi, xi, yi, si, xj, yj, sj)) {
        return true;
      }
    }
    else {
      // Same segment.
      if (tryMove2(ndi, xi, yi, si, xj, yj, sj)) {
        return true;
      }
    }
  }
  else {
    // Currently only a single, simple routine for trying to move
    // a multi-height cell.
    if (tryMove3(ndi, xi, yi, si, xj, yj, sj)) {
      return true;
    }
>>>>>>> 6f2a893b
  }
  return false;
}

////////////////////////////////////////////////////////////////////////////////
////////////////////////////////////////////////////////////////////////////////
bool DetailedMgr::trySwap(Node* ndi, 
                          int xi, int yi, int si, 
                          int xj, int yj, int sj) {
  if (trySwap1(ndi, xi, yi, si, xj, yj, sj)) {
    return true;
  }
  return false;
}

////////////////////////////////////////////////////////////////////////////////
////////////////////////////////////////////////////////////////////////////////
bool DetailedMgr::tryMove1(Node* ndi, 
                           int xi, int yi, int si, 
                           int xj, int yj, int sj) {
  // Try to move a single height cell to a new position in another segment.
  // Positions are understood to be positions for the left, bottom corner
  // of the cell.

  // Clear the move list.
  clearMoveList();

  // Reasons to fail.  Same or bogus segment, wrong region, or
  // not single height cell.
  int spanned = m_arch->getCellHeightInRows(ndi);
  if (sj == si || sj == -1 || 
      ndi->getRegionId() != m_segments[sj]->getRegId() ||
      spanned != 1) {
    return false;
  }

<<<<<<< HEAD
  double util, gapu, width, change;
  double x1, x2;
  int ix, n, site_id;
  double originX = m_arch->getRow(rj)->getLeft();
  double siteSpacing = m_arch->getRow(rj)->getSiteSpacing();
  std::vector<Node*>::iterator it;
=======
  int rj = m_segments[sj]->getRowId();
  if (std::abs(yj-m_arch->getRow(rj)->getBottom()) != 0) {
    // Weird.
    yj = m_arch->getRow(rj)->getBottom();
  }

>>>>>>> 6f2a893b

  // Find the cells to the left and to the right of the target location.
  Node* ndr = 0;
  Node* ndl = 0;
  if (m_cellsInSeg[sj].size() != 0) {
    std::vector<Node*>::iterator it = 
        std::lower_bound(m_cellsInSeg[sj].begin(), m_cellsInSeg[sj].end(), xj,
                         DetailedMgr::compareNodesX());

    if (it == m_cellsInSeg[sj].end()) {
      // Nothing to the right of the target position.  But, there must be
      // something to the left since we know the segment is not empty.
      ndl = m_cellsInSeg[sj].back();
    } else {
      ndr = *it;
      if (it != m_cellsInSeg[sj].begin()) {
        --it;
        ndl = *it;
      }
    }
  }

  // What we do depends on if there are cells to the left or right.
  if (ndl == 0 && ndr == 0) {
    // No left or right cell implies an empty segment.
    DetailedSeg* segPtr = m_segments[sj];

    // Reject if not enough space.
    int required = ndi->getWidth() + 
                   m_arch->getCellSpacing(0, ndi) + 
                   m_arch->getCellSpacing(ndi, 0);
    if (required + segPtr->getUtil() > segPtr->getWidth()) {
      return false;
    }
      
    int lx = segPtr->getMinX() + m_arch->getCellSpacing(0, ndi);
    int rx = segPtr->getMaxX() - m_arch->getCellSpacing(ndi, 0);
    if (!alignPos(ndi, xj, lx, rx)) {
      return false;
    }
    // Build the move list.
    if (!addToMoveList(ndi, ndi->getLeft(), ndi->getBottom(), si, xj, yj, sj)) {
      return false;
    }
    return true;
  } 
  else if (ndl != 0 && ndr == 0) {
    // End of segment, cells to the left.
    DetailedSeg* segPtr = m_segments[sj];

    // Reject if not enough space.
    int required = ndi->getWidth() + 
                   m_arch->getCellSpacing(ndl, ndi) + 
                   m_arch->getCellSpacing(ndi, 0);
    if (required + segPtr->getUtil() > segPtr->getWidth()) {
      return false;
    }

    int lx = ndl->getRight() + m_arch->getCellSpacing(ndl,ndi);
    int rx = m_segments[sj]->getMaxX() - m_arch->getCellSpacing(ndi,0);
    if (!alignPos(ndi, xj, lx, rx)) {
      return false;
    }

    // Build the move list.
    if (!addToMoveList(ndi, ndi->getLeft(), ndi->getBottom(), si, xj, yj, sj)) {
      return false;
    }
    // Shift cells left if required.
    if (!shiftLeftHelper(ndi, xj, sj, ndl)) {
      return false;
    }
    return true;
  } 
  else if (ndl == 0 && ndr != 0) {
    // End of segment, cells to the left.
    DetailedSeg* segPtr = m_segments[sj];

    // Reject if not enough space.
    int required = ndi->getWidth() + 
                   m_arch->getCellSpacing(0, ndi) + 
                   m_arch->getCellSpacing(ndi, ndr);
    if (required + segPtr->getUtil() > segPtr->getWidth()) {
      return false;
    }

    int lx = segPtr->getMinX() + m_arch->getCellSpacing(0, ndi);;
    int rx = ndr->getLeft() - m_arch->getCellSpacing(ndi, ndr);
    if (!alignPos(ndi, xj, lx, rx)) {
      return false;
    }

    // Build the move list.
    if (!addToMoveList(ndi, ndi->getLeft(), ndi->getBottom(), si, xj, yj, sj)) {
      return false;
    }
    // Shift cells right if required.
    if (!shiftRightHelper(ndi, xj, sj, ndr)) {
      return false;
    }
    return true;
  } else if (ndl != 0 && ndr != 0) {
    // In between two cells.
    DetailedSeg* segPtr = m_segments[sj];

    // Reject if not enough space.
    int required = ndi->getWidth() +
                   m_arch->getCellSpacing(ndl, ndi) + 
                   m_arch->getCellSpacing(ndi, ndr) -
                   m_arch->getCellSpacing(ndl, ndr);
    if (required + segPtr->getUtil() > segPtr->getWidth()) {
      return false;
    }

    int lx = ndl->getRight() + m_arch->getCellSpacing(ndl, ndi);
    int rx = ndr->getLeft() - m_arch->getCellSpacing(ndi, ndr);
    if (!alignPos(ndi, xj, lx, rx)) {
      return false;
    }

    // Build the move list.
    if (!addToMoveList(ndi, ndi->getLeft(), ndi->getBottom(), si, xj, yj, sj)) {
      return false;
    }
    // Shift cells right if required.
    if (!shiftRightHelper(ndi, xj, sj, ndr)) {
      return false;
    }
    // Shift cells left if necessary.
    if (!shiftLeftHelper(ndi, xj, sj, ndl)) {
      return false;
    }
    return true;
  }

  return false;
}

////////////////////////////////////////////////////////////////////////////////
////////////////////////////////////////////////////////////////////////////////
bool DetailedMgr::tryMove2(Node* ndi, 
                           int xi, int yi, int si, 
                           int xj, int yj, int sj) {
  // Very simple move within the same segment.

  // Nothing to move.
  clearMoveList();

  // Reasons to fail.  Different or bogus segment, wrong region, or
  // not single height cell.
  int spanned = m_arch->getCellHeightInRows(ndi);
  if (sj != si || sj == -1 || 
      ndi->getRegionId() != m_segments[sj]->getRegId() ||
      spanned != 1) {
    return false;
  }

  int rj = m_segments[sj]->getRowId();
  if (std::abs(yj-m_arch->getRow(rj)->getBottom()) != 0) {
    // Weird.
    yj = m_arch->getRow(rj)->getBottom();
  }

  int n = (int)m_cellsInSeg[si].size() - 1;

  // Find closest cell to the right of the target location.  It's fine
  // to get "ndi" since we are just attempting a move to a new 
  // location.
  Node* ndj = nullptr;
  int ix_j = -1;
  if (m_cellsInSeg[sj].size() != 0) {
    std::vector<Node*>::iterator it_j =
            std::lower_bound(m_cellsInSeg[sj].begin(), m_cellsInSeg[sj].end(), 
                             xj, DetailedMgr::compareNodesX());

    if (it_j == m_cellsInSeg[sj].end()) {
      ndj = m_cellsInSeg[sj].back();
      ix_j = (int)m_cellsInSeg[sj].size() - 1;
    } else {
      ndj = *it_j;
      ix_j = (int)(it_j - m_cellsInSeg[sj].begin());
    }
  }
  // We should find something...  At least "ndi"!
  if (ix_j == -1 || ndj == nullptr) {
    return false;
  }

  // Note that it is fine if ndj is the same as ndi; we are just trying
  // to move to a new position adjacent to some block.
  Node* prev = (ix_j == 0) ? nullptr : m_cellsInSeg[sj][ix_j-1];
  Node* next = (ix_j == n) ? nullptr : m_cellsInSeg[sj][ix_j+1];

  // Try to the left of ndj, then to the right.
  int lx, rx;
  DetailedSeg* segPtr = m_segments[sj];

  // Try left.
  if (prev) {
    lx = prev->getRight() + m_arch->getCellSpacing(prev, ndi);
  }
  else {
    lx = segPtr->getMinX() + m_arch->getCellSpacing(0, ndi);
  }
  rx = ndj->getLeft() - m_arch->getCellSpacing(ndi, ndj);
  if (ndi->getWidth() <= rx - lx) {
    if (!alignPos(ndi, xj, lx, rx)) {
      return false;
    }
    if (!addToMoveList(ndi, ndi->getLeft(), ndi->getBottom(), si, xj, yj, sj)) {
      return false;
    }
    return true;
  }

  // Try right.
  lx = ndj->getRight() + m_arch->getCellSpacing(ndj, ndi);
  if (next) {
    rx = next->getLeft() - m_arch->getCellSpacing(ndi, next);
  }
  else {
    rx = segPtr->getMaxX() - m_arch->getCellSpacing(ndi, 0);
  }
  if (ndi->getWidth() <= rx - lx) {
    if (!alignPos(ndi, xj, lx, rx)) {
      return false;
    }
    if (!addToMoveList(ndi, ndi->getLeft(), ndi->getBottom(), si, xj, yj, sj)) {
      return false;
    }
    return true;
  }
  return false;
}

////////////////////////////////////////////////////////////////////////////////
////////////////////////////////////////////////////////////////////////////////
bool DetailedMgr::tryMove3(Node* ndi, 
                           int xi, int yi, int si, 
                           int xj, int yj, int sj) {
  clearMoveList();

  // Code to try and move a multi-height cell to another location.  Simple
  // in that it only looks for gaps.


  // Ensure multi-height, although I think this code should work for single
  // height cells too.
  int spanned = m_arch->getCellHeightInRows(ndi);
  if (spanned <= 1 || spanned != m_reverseCellToSegs[ndi->getId()].size()) {
    return false;
  }

  // Turn the target location into a set of rows.  The target position
  // in the y-direction should be the target position for the bottom
  // of the cell which should also correspond to the row in which the
  // segment is found.
  int rb = m_segments[sj]->getRowId();
  if (std::abs(yj-m_arch->getRow(rb)->getBottom()) != 0) {
    // Weird.
    yj = m_arch->getRow(rb)->getBottom();
  }
  while (rb + spanned >= m_arch->getRows().size()) {
    --rb;
  }
  // We might need to adjust the target position if we needed to move
  // the rows "down"...
  yj = m_arch->getRow(rb)->getBottom();
  int rt = rb + spanned - 1;  // Cell would occupy rows [rb,rt].

  bool flip = false;
  if (!m_arch->power_compatible(ndi, m_arch->getRow(rb), flip)) {
    return false;
  }

  // Next find the segments based on the targeted x location.  We might be
  // outside of our region or there could be a blockage.  So, we need a flag.
  std::vector<int> segs;
  for (int r = rb; r <= rt; r++) {
    bool gotSeg = false;
    for (int s = 0; s < m_segsInRow[r].size() && !gotSeg; s++) {
      DetailedSeg* segPtr = m_segsInRow[r][s];
      if (segPtr->getRegId() == ndi->getRegionId()) {
        if (xj >= segPtr->getMinX() && xj <= segPtr->getMaxX()) {
          gotSeg = true;
          segs.push_back(segPtr->getSegId());
        }
      }
    }
    if (!gotSeg) {
      break;
    }
  }
  // Extra check.
  if (segs.size() != spanned) {
    return false;
  }


  // So, the goal is to try and move the cell into the segments contained within
  // the "segs" vector.  Determine if there is space.  To do this, we loop over
  // the segments and look for the cell to the right of the target location.  We
  // then grab the cell to the left.  We can determine if the the gap is large
  // enough.
  int xmin = std::numeric_limits<int>::lowest();
  int xmax = std::numeric_limits<int>::max();
  for (size_t s = 0; s < segs.size(); s++) {
    DetailedSeg* segPtr = m_segments[segs[s]];

    int segId = m_segments[segs[s]]->getSegId();
    Node* left = nullptr;
    Node* rite = nullptr;

    if (m_cellsInSeg[segId].size() != 0) {
      std::vector<Node*>::iterator it_j = 
             std::lower_bound(m_cellsInSeg[segId].begin(),
                              m_cellsInSeg[segId].end(), xj,
                              DetailedMgr::compareNodesX());
      if (it_j == m_cellsInSeg[segId].end()) {
        // Nothing to the right; the last cell in the row will be on the left.
        left = m_cellsInSeg[segId].back();

        // If the cell on the left turns out to be the current cell, then we
        // can assume this cell is not there and look to the left "one cell
        // more".
        if (left == ndi) {
          if (it_j != m_cellsInSeg[segId].begin()) {
            --it_j;
            left = *it_j;
            ++it_j;
          } else {
            left = nullptr;
          }
        }
      } else {
        rite = *it_j;
        if (it_j != m_cellsInSeg[segId].begin()) {
          --it_j;
          left = *it_j;
          if (left == ndi) {
            if (it_j != m_cellsInSeg[segId].begin()) {
              --it_j;
              left = *it_j;
              ++it_j;
            } else {
              left = nullptr;
            }
          }
          ++it_j;
        }
      }
    }

    // If the left or the right cells are the same as the current cell, then
    // we aren't moving.
    if (ndi == left || ndi == rite) {
      return false;
    }

    int lx = (left == nullptr) ? segPtr->getMinX() : left->getRight();
    int rx = (rite == nullptr) ? segPtr->getMaxX() : rite->getLeft();
    if (left != nullptr) lx += m_arch->getCellSpacing(left, ndi);
    if (rite != nullptr) rx -= m_arch->getCellSpacing(ndi, rite);

    if (ndi->getWidth() <= rx - lx) {
      // The cell will fit without moving the left and right cell.
      xmin = std::max(xmin, lx);
      xmax = std::min(xmax, rx);
    } else {
      // The cell will not fit in between the left and right cell
      // in this segment.  So, we cannot faciliate the single move.
      return false;
    }
  }

  // Here, we can fit.
  if (ndi->getWidth() <= xmax - xmin) {
    if (!alignPos(ndi, xj, xmin, xmax)) {
      return false;
    }

    std::vector<int> old_segs;
    old_segs.reserve(m_reverseCellToSegs[ndi->getId()].size());
    for (size_t i = 0; i < m_reverseCellToSegs[ndi->getId()].size(); i++) {
      old_segs.push_back(
          m_reverseCellToSegs[ndi->getId()][i]->getSegId());
    }
    
    if (!addToMoveList(ndi, 
                       ndi->getLeft(), ndi->getBottom(), old_segs, 
                       xj, m_arch->getRow(rb)->getBottom(), segs)) {
      return false;
    }
    return true;
  } 
  return false;
}

////////////////////////////////////////////////////////////////////////////////
////////////////////////////////////////////////////////////////////////////////
bool DetailedMgr::trySwap1(Node* ndi,
                           int xi, int yi, int si,
                           int xj, int yj, int sj) {
  // Tries to swap cell "ndi" with another cell, "ndj", which it finds
  // near the target.  No cell shifting is involved; only the two cells
  // are considered.  So, it is a very simple swap.  It also only works
  // for single height cells.

  clearMoveList();

  Node* ndj = 0;
  if (m_cellsInSeg[sj].size() != 0) {
    std::vector<Node*>::iterator it_j = 
            std::lower_bound(m_cellsInSeg[sj].begin(), m_cellsInSeg[sj].end(),
                             xj, DetailedMgr::compareNodesX());
    if (it_j == m_cellsInSeg[sj].end()) {
      ndj = m_cellsInSeg[sj].back();
    } else {
      ndj = *it_j;
    }
  }
  if (ndj == ndi || ndj == 0) {
    return false;
  }
  if (m_arch->getCellHeightInRows(ndi) != 1 ||
      m_arch->getCellHeightInRows(ndj) != 1) {
    return false;
  }

  // Determine the indices of the cells in their respective 
  // segments.  Determine if cells are adjacent.
  std::vector<Node*>::iterator it_i = 
        std::find(m_cellsInSeg[si].begin(), m_cellsInSeg[si].end(), ndi);
  int ix_i = (int)(it_i - m_cellsInSeg[si].begin());

  std::vector<Node*>::iterator it_j = 
        std::find(m_cellsInSeg[sj].begin(), m_cellsInSeg[sj].end(), ndj);
  int ix_j = (int)(it_j - m_cellsInSeg[sj].begin());

  bool adjacent = ((si == sj) && (ix_i + 1 == ix_j || ix_j + 1 == ix_i)) 
                ? true 
                : false;

  Node* prev;
  Node* next;
  int n;
  int lx, rx;
  if (!adjacent) {
    // Determine if "ndi" can fit into the gap created
    // by removing "ndj" and visa-versa.
    n = (int)m_cellsInSeg[si].size() - 1;
    next = (ix_i == n) ? nullptr : m_cellsInSeg[si][ix_i+1];
    prev = (ix_i == 0) ? nullptr : m_cellsInSeg[si][ix_i-1];
    rx = m_segments[si]->getMaxX();
    if (next) {
      rx = next->getLeft();
    }
    rx -= m_arch->getCellSpacing(ndj, next);

    lx = m_segments[si]->getMinX();
    if (prev) {
      lx = prev->getRight();
    }
    lx += m_arch->getCellSpacing(prev, ndj);

    if (ndj->getWidth() > (rx - lx)) {
      // Cell "ndj" will not fit into gap created by removing "ndi".
      return false;
    }

    // Determine aligned position for "ndj" in spot created by
    // removing "ndi".
    if (!alignPos(ndj, xi, lx, rx)) {
      return false;
    }

    n = (int)m_cellsInSeg[sj].size() - 1;
    next = (ix_j == n) ? nullptr : m_cellsInSeg[sj][ix_j+1];
    prev = (ix_j == 0) ? nullptr : m_cellsInSeg[sj][ix_j-1];
    rx = m_segments[sj]->getMaxX();
    if (next) {
      rx = next->getLeft();
    }
    rx -= m_arch->getCellSpacing(ndi, next);

    lx = m_segments[sj]->getMinX();
    if (prev) {
      lx = prev->getRight();
    }
    lx += m_arch->getCellSpacing(prev, ndi);

    if (ndi->getWidth() > (rx - lx)) {
      // Cell "ndi" will not fit into gap created by removing "ndj".
      return false;
    }

    // Determine aligned position for "ndi" in spot created by
    // removing "ndj".
    if (!alignPos(ndi, xj, lx, rx)) {
      return false;
    }

    // Build move list.
    if (!addToMoveList(ndi, ndi->getLeft(), ndi->getBottom(), si, xj, ndj->getBottom(), sj)) {
      return false;
    }
    if (!addToMoveList(ndj, ndj->getLeft(), ndj->getBottom(), sj, xi, ndi->getBottom(), si)) {
      return false;
    }
    return true;
  }
  else {
    // Same row and adjacent.
    if (ix_i + 1 == ix_j) {
      // cell "ndi" is left of cell "ndj".
      n = (int)m_cellsInSeg[sj].size() - 1;
      next = (ix_j == n) ? nullptr : m_cellsInSeg[sj][ix_j+1];
      prev = (ix_i == 0) ? nullptr : m_cellsInSeg[si][ix_i-1];

      rx = m_segments[sj]->getMaxX();
      if (next) {
        rx = next->getLeft();
      }
      rx -= m_arch->getCellSpacing(ndi, next);

      lx = m_segments[si]->getMinX();
      if (prev) {
        lx = prev->getRight();
      }
      lx += m_arch->getCellSpacing(prev, ndj);

      if (ndj->getWidth() + ndi->getWidth() + m_arch->getCellSpacing(ndj, ndi) > (rx - lx)) {
        return false;
      }

      // Shift...
      std::vector<Node*> cells;
      std::vector<int> targetLeft;
      std::vector<int> posLeft;
      cells.push_back(ndj);
      targetLeft.push_back(xi);
      posLeft.push_back(0);
      cells.push_back(ndi);
      targetLeft.push_back(xj);
      posLeft.push_back(0);
      int ri = m_segments[si]->getRowId();
      if (!shift(cells, targetLeft, posLeft, lx, rx, si, ri)) {
        return false;
      }
      xi = posLeft[0];
      xj = posLeft[1];
    } 
    else if (ix_j + 1 == ix_i) {
      // cell "ndj" is left of cell "ndi".
      n = (int)m_cellsInSeg[si].size() - 1;
      next = (ix_i == n) ? nullptr : m_cellsInSeg[si][ix_i+1];
      prev = (ix_j == 0) ? nullptr : m_cellsInSeg[sj][ix_j-1];

      rx = m_segments[si]->getMaxX();
      if (next) {
        rx = next->getLeft();
      }
      rx -= m_arch->getCellSpacing(ndj, next);

      lx = m_segments[sj]->getMinX();
      if (prev) {
        lx = prev->getRight();
      }
      lx += m_arch->getCellSpacing(prev, ndi);

      if (ndi->getWidth() + ndj->getWidth() + m_arch->getCellSpacing(ndi, ndj) > (rx - lx)) {
        return false;
      }

      // Shift...
      std::vector<Node*> cells;
      std::vector<int> targetLeft;
      std::vector<int> posLeft;
      cells.push_back(ndi);
      targetLeft.push_back(xj);
      posLeft.push_back(0);
      cells.push_back(ndj);
      targetLeft.push_back(xi);
      posLeft.push_back(0);
      int ri = m_segments[si]->getRowId();
      if (!shift(cells, targetLeft, posLeft, lx, rx, si, ri)) {
        return false;
      }
      xj = posLeft[0];
      xi = posLeft[1];
    } else {
      // Shouldn't get here.
      return false;
    }

    // Build move list.
    if (!addToMoveList(ndi, ndi->getLeft(), ndi->getBottom(), si, xj, ndj->getBottom(), sj)) {
      return false;
    }
    if (!addToMoveList(ndj, ndj->getLeft(), ndj->getBottom(), sj, xi, ndi->getBottom(), si)) {
      return false; 
    }
    return true;
  }
  return false;
}

////////////////////////////////////////////////////////////////////////////////
////////////////////////////////////////////////////////////////////////////////
void DetailedMgr::clearMoveList() {
  m_nMoved = 0;
}

////////////////////////////////////////////////////////////////////////////////
////////////////////////////////////////////////////////////////////////////////
bool DetailedMgr::addToMoveList(Node *ndi, 
        int curLeft,
        int curBottom,
        int curSeg,
        int newLeft,
        int newBottom,
        int newSeg) {
  // Limit maximum number of cells that can move at once.
  if (m_nMoved >= m_moveLimit) {
    return false;
  }

  // Easy to observe displacement limit if using the 
  // manager to compose a move list.  We can check
  // only here whether or not a cell will violate its
  // displacement limit.
  double dy = std::fabs(newBottom - ndi->getOrigBottom());
  double dx = std::fabs(newLeft - ndi->getOrigLeft());
  if ((int)std::ceil(dx) > m_maxDispX ||
      (int)std::ceil(dy) > m_maxDispY) {
    return false;
  }

  m_movedNodes[m_nMoved] = ndi;
  m_curLeft[m_nMoved] = curLeft;
  m_curBottom[m_nMoved] = curBottom;
  m_curSeg[m_nMoved].clear();
  m_curSeg[m_nMoved].push_back(curSeg);
  m_newLeft[m_nMoved] = newLeft;
  m_newBottom[m_nMoved] = newBottom;
  m_newSeg[m_nMoved].clear();
  m_newSeg[m_nMoved].push_back(newSeg);
  ++m_nMoved;
  return true;
}

////////////////////////////////////////////////////////////////////////////////
////////////////////////////////////////////////////////////////////////////////
bool DetailedMgr::addToMoveList(Node *ndi, 
        int curLeft,
        int curBottom,
        std::vector<int>& curSegs,
        int newLeft,
        int newBottom,
        std::vector<int>& newSegs) {
  // Most number of cells that can move.
  if (m_nMoved >= m_moveLimit) {
    return false;
  }

  m_movedNodes[m_nMoved] = ndi;
  m_curLeft[m_nMoved] = curLeft;
  m_curBottom[m_nMoved] = curBottom;
  m_curSeg[m_nMoved] = curSegs;
  m_newLeft[m_nMoved] = newLeft;
  m_newBottom[m_nMoved] = newBottom;
  m_newSeg[m_nMoved] = newSegs;
  ++m_nMoved;
  return true;
}

////////////////////////////////////////////////////////////////////////////////
////////////////////////////////////////////////////////////////////////////////
void DetailedMgr::acceptMove() {
  // Moves stored list of cells.  XXX: Only single height cells.

  for (int i = 0; i < m_nMoved; i++) {
    Node* ndi = m_movedNodes[i];

    // Remove node from current segment.
    for (size_t s = 0; s < m_curSeg[i].size(); s++) {
      this->removeCellFromSegment(ndi, m_curSeg[i][s]);
    }

    // Update position and orientation.
    ndi->setLeft(m_newLeft[i]);
    ndi->setBottom(m_newBottom[i]);
    // XXX: Need to do the orientiation.
    ;

    // Insert into new segment.
    for (size_t s = 0; s < m_newSeg[i].size(); s++) {
      this->addCellToSegment(ndi, m_newSeg[i][s]);
    }
  }
}

////////////////////////////////////////////////////////////////////////////////
////////////////////////////////////////////////////////////////////////////////
void DetailedMgr::rejectMove() {
  clearMoveList();
}

}  // namespace dpo<|MERGE_RESOLUTION|>--- conflicted
+++ resolved
@@ -80,7 +80,6 @@
 
   // Utilization...
   m_targetUt = 1.0;
-  m_targetMaxMovement = 0.0;
 
   // For generating a move list...
   m_moveLimit = 10;
@@ -227,13 +226,8 @@
             // Blockage overlaps with the entire row span in the Y-dir...
             // Sites are possibly completely covered!
 
-<<<<<<< HEAD
-              double originX = m_arch->getRow(r)->getLeft();
-              double siteSpacing = m_arch->getRow(r)->getSiteSpacing();
-=======
             double originX = m_arch->getRow(r)->getLeft();
             double siteSpacing = m_arch->getRow(r)->getSiteSpacing();
->>>>>>> 6f2a893b
 
             int i0 = (int)std::floor((xmin - originX) / siteSpacing);
             int i1 = (int)std::floor((xmax - originX) / siteSpacing);
@@ -521,13 +515,8 @@
   for (int s = 0; s < m_segments.size(); s++) {
     int rowId = m_segments[s]->getRowId();
 
-<<<<<<< HEAD
-    double originX = m_arch->getRow(rowId)->getLeft();
-    double siteSpacing = m_arch->getRow(rowId)->getSiteSpacing();
-=======
     int originX = m_arch->getRow(rowId)->getLeft();
     int siteSpacing = m_arch->getRow(rowId)->getSiteSpacing();
->>>>>>> 6f2a893b
 
     int ix;
 
@@ -1260,222 +1249,6 @@
 
 ////////////////////////////////////////////////////////////////////////////////
 ////////////////////////////////////////////////////////////////////////////////
-<<<<<<< HEAD
-void DetailedMgr::removeOverlapMinimumShift() {
-  // XXX: UPDATE TO ACCOMMODATE MULTI-HEIGHT CELLS.  Likely requires using the
-  // bottom of the cell instead of the center of the cell.  Need to assign a
-  // cell to multiple segments.
-
-  // double disp_limit = 0.98 * GET_PARAM_FLOAT( PLACER_MAX_DISPLACEMENT );
-  double disp_limit = 1.0e8;
-
-  // Simple heuristic to remove overlap amoung cells in all segments.  If we
-  // cannot satisfy gap requirements, we will ignore the gaps.  If the cells
-  // are just too wide, we will end up with overlap.
-  //
-  // We will print some warnings about different sorts of failures.
-
-  int nWidthFails = 0;
-  int nDispFails = 0;
-  int nGapFails = 0;
-
-  std::vector<double> llx;
-  std::vector<double> tmp;
-  std::vector<double> wid;
-
-  std::vector<double> tarr;
-  std::vector<double> treq;
-  double x;
-  for (int s = 0; s < m_segments.size(); s++) {
-    DetailedSeg* segment = m_segments[s];
-
-    std::vector<Node*>& nodes = m_cellsInSeg[segment->getSegId()];
-    if (nodes.size() == 0) {
-      continue;
-    }
-
-    std::sort(nodes.begin(), nodes.end(), compareNodesX());
-
-    double util = 0.;
-    for (int j = 0; j < nodes.size(); j++) {
-      util += nodes[j]->getWidth();
-    }
-
-    double gapu = 0.;
-    for (int j = 1; j < nodes.size(); j++) {
-      gapu += m_arch->getCellSpacing(nodes[j - 1], nodes[j - 0]);
-    }
-
-    segment->m_util = util;
-    segment->m_gapu = gapu;
-
-    int rowId = segment->getRowId();
-
-    double originX = m_arch->getRow(rowId)->getLeft();
-    double siteSpacing = m_arch->getRow(rowId)->getSiteSpacing();
-
-    llx.resize(nodes.size());
-    tmp.resize(nodes.size());
-    wid.resize(nodes.size());
-
-    double space = segment->getMaxX() - segment->getMinX();
-
-    for (int i = 0; i < nodes.size(); i++) {
-      Node* nd = nodes[i];
-      wid[i] = nd->getWidth();
-    }
-    // XXX: Adjust cell widths to satisfy gap constraints.  But, we prefer to
-    // violate gap constraints rather than having cell overlap.  So, if an
-    // increase in width will violate the available space, then simply skip the
-    // width increment.
-    bool failedToSatisfyGaps = false;
-    for (int i = 1; i < nodes.size(); i++) {
-      Node* ndl = nodes[i - 1];
-      Node* ndr = nodes[i - 0];
-
-      double gap = m_arch->getCellSpacing(ndl, ndr);
-      // 'util' is the total amount of cell width (including any gaps included
-      // so far...).  'gap' is the next amount of width to be included.  Skip
-      // the gap if we are going to violate the space limit.
-      if (gap != 0.0) {
-        if (util + gap <= space) {
-          wid[i - 1] += gap;
-          util += gap;
-        } else {
-          failedToSatisfyGaps = true;
-        }
-      }
-    }
-
-    if (failedToSatisfyGaps) {
-      ++nGapFails;
-    }
-    double cell_width = 0.;
-    for (int i = 0; i < nodes.size(); i++) {
-      cell_width += wid[i];
-    }
-
-    if (cell_width > space) {
-      // Scale... now things should fit, but will overlap...
-      double scale = space / cell_width;
-      for (int i = 0; i < nodes.size(); i++) {
-        wid[i] *= scale;
-      }
-
-      ++nWidthFails;
-    }
-    for (int i = 0; i < nodes.size(); i++) {
-      Node* nd = nodes[i];
-      llx[i] = ((int)(((nd->getX() - 0.5 * nd->getWidth()) - originX) /
-                      siteSpacing)) *
-                   siteSpacing +
-               originX;
-    }
-
-    // Determine the leftmost and rightmost location for the edge of the cell
-    // while trying to satisfy the displacement limits.  If we discover that we
-    // cannot satisfy the limits, then ignore the limits and shift as little as
-    // possible to remove the overlap. If we cannot satisfy the limits, then
-    // it's a problem we must figure out how to address later.  Note that we
-    // might have already violated the displacement limit in the Y-direction in
-    // which case then "game is already over".
-
-    tarr.resize(nodes.size());
-    treq.resize(nodes.size());
-
-    x = segment->getMinX();
-    for (int i = 0; i < nodes.size(); i++) {
-      Node* ndi = nodes[i];
-
-      double limit =
-          std::max(0.0, disp_limit - std::fabs(ndi->getY() - getOrigY(ndi)));
-      double pos = (getOrigX(ndi) - 0.5 * ndi->getWidth()) - limit;
-      pos = std::max(pos, segment->getMinX());
-
-      long int ix = (long int)((pos - originX) / siteSpacing);
-      if (originX + ix * siteSpacing < pos) ++ix;
-      if (originX + ix * siteSpacing != pos) pos = originX + ix * siteSpacing;
-
-      tarr[i] = std::max(x, pos);
-      x = tarr[i] + wid[i];
-    }
-    x = segment->getMaxX();
-    for (int i = nodes.size() - 1; i >= 0; i--) {
-      Node* ndi = nodes[i];
-
-      double limit =
-          std::max(0.0, disp_limit - std::fabs(ndi->getY() - getOrigY(ndi)));
-      double pos = (getOrigX(ndi) + 0.5 * ndi->getWidth()) + limit;
-      pos = std::min(pos, x);
-
-      long int ix = (long int)((pos - originX) / siteSpacing);
-
-      if (originX + ix * siteSpacing != pos) pos = originX + ix * siteSpacing;
-
-      treq[i] = std::min(x, pos);
-      x = treq[i] - wid[i];
-    }
-
-    // For each node, if treq[i]-tarr[i] >= wid[i], then the cell will fit.  If
-    // not, we cannot satisfy the displacement limit, so just shift for minimum
-    // movement.
-    bool okay_disp = true;
-    for (int i = 0; i < nodes.size(); i++) {
-      if (treq[i] - tarr[i] < wid[i]) {
-        okay_disp = false;
-      }
-    }
-
-    if (okay_disp) {
-      // Do the shifting while observing the limits...
-      x = segment->getMaxX();
-      for (int i = nodes.size() - 1; i >= 0; i--) {
-        // Node cannot go beyond (x-wid[i]), prefers to be at llx[i], but cannot
-        // be below tarr[i].
-        x = std::min(x, treq[i]);
-        llx[i] = std::max(tarr[i], std::min(x - wid[i], llx[i]));
-        x = llx[i];
-      }
-    } else {
-      // Do the shifting to minimize movement from current location...
-
-      // The leftmost position for each cell.
-      x = segment->getMinX();
-      for (int i = 0; i < nodes.size(); i++) {
-        tmp[i] = x;
-        x += wid[i];
-      }
-      //  The rightmost position for each cell.
-      x = segment->getMaxX();
-      for (int i = nodes.size() - 1; i >= 0; i--) {
-        // Node cannot be beyond (x-wid[i]), prefers to be at llx[i], but cannot
-        // be below tmp[i].
-        llx[i] = std::max(tmp[i], std::min(x - wid[i], llx[i]));
-        x = llx[i];
-      }
-    }
-
-    for (int i = 0; i < nodes.size(); i++) {
-      Node* ndi = nodes[i];
-
-      ndi->setX(llx[i] + 0.5 * ndi->getWidth());
-
-      double dx = ndi->getX() - getOrigX(ndi);
-      double dy = ndi->getY() - getOrigY(ndi);
-      double limit = std::fabs(dx) + std::fabs(dy);
-      if (limit > disp_limit) {
-        ++nDispFails;
-      }
-    }
-  }
-
-  return;
-}
-
-////////////////////////////////////////////////////////////////////////////////
-////////////////////////////////////////////////////////////////////////////////
-=======
->>>>>>> 6f2a893b
 void DetailedMgr::cleanup() {
   // Various cleanups.
   for (int i = 0; i < m_wideCells.size(); i++) {
@@ -1679,13 +1452,8 @@
     rt = std::min(rt, (int)m_arch->getRows().size() - 1);
 
     for (int r = rb; r <= rt; r++) {
-<<<<<<< HEAD
-      double siteSpacing = m_arch->getRow(r)->getSiteSpacing();
-      double originX = m_arch->getRow(r)->getLeft();
-=======
       double originX = m_arch->getRow(r)->getLeft();
       double siteSpacing = m_arch->getRow(r)->getSiteSpacing();
->>>>>>> 6f2a893b
 
       // XXX: Should I check the site to the left and right to avoid rounding
       // errors???
@@ -1948,21 +1716,8 @@
     intervals[i] = std::vector<std::pair<double, double> >();
   }
 
-<<<<<<< HEAD
-  Architecture::Region* regPtr = m_arch->getRegion(regId);
-  if (regPtr->getId() != regId) {
-    std::cout << "Error." << std::endl;
-    exit(-1);
-  }
-
   // Look at the rectangles within the region.
-  for (const Rectangle& rect : regPtr->getRects()) {
-=======
-  // Look at the rectangles within the region.
-  for (int b = 0; b < regPtr->getNumRects(); b++) {
-    const Rectangle_i& rect = regPtr->getRect(b);
-
->>>>>>> 6f2a893b
+  for (const Rectangle_i& rect : regPtr->getRects()) {
     double xmin = rect.xmin();
     double xmax = rect.xmax();
     double ymin = rect.ymin();
@@ -2260,28 +2015,12 @@
 
 ////////////////////////////////////////////////////////////////////////////////
 ////////////////////////////////////////////////////////////////////////////////
-<<<<<<< HEAD
-struct compare_node_segment_x {
-  bool operator()(Node*& s, double i) const { return s->getX() < i; }
-  bool operator()(double i, Node*& s) const { return i < s->getX(); }
-};
-
-////////////////////////////////////////////////////////////////////////////////
-////////////////////////////////////////////////////////////////////////////////
-bool DetailedMgr::alignPos(Node* ndi, double& xi, double xl, double xr) {
-  // Given a cell with a target, determine a close site aligned position
-  // such that the cell falls entirely within [xl,xr].
-
-  double originX = m_arch->getRow(0)->getLeft();
-  double siteSpacing = m_arch->getRow(0)->getSiteSpacing();
-=======
 bool DetailedMgr::alignPos(Node* ndi, int& xi, int xl, int xr) {
   // Given a cell with a target location, xi, determine a 
   // site-aligned position such that the cell falls 
   // within the interval [xl,xr].
   //
   // This routine works with the left edge of the cell.
->>>>>>> 6f2a893b
 
   int originX = m_arch->getRow(0)->getLeft();
   int siteSpacing = m_arch->getRow(0)->getSiteSpacing();
@@ -2516,10 +2255,6 @@
   int ix = (int)(it - m_cellsInSeg[sj].begin());
   int n = (int)m_cellsInSeg[sj].size() - 1;
 
-  if (sj == -1) {
-    // Huh?
-    return false;
-  }
   int rj = m_segments[sj]->getRowId();
   int originX = m_arch->getRow(rj)->getLeft();
   int siteSpacing = m_arch->getRow(rj)->getSiteSpacing();
@@ -2592,11 +2327,6 @@
   if (m_cellsInSeg[sj].end() == it) {
     return false;
   }
-<<<<<<< HEAD
-  if (ndi->getRegionId() != m_segments[sj]->getRegId()) {
-    // Region compatibility.
-    return false;
-=======
   int ix = (int)(it - m_cellsInSeg[sj].begin());
   int n = 0;
 
@@ -2674,7 +2404,6 @@
     if (tryMove3(ndi, xi, yi, si, xj, yj, sj)) {
       return true;
     }
->>>>>>> 6f2a893b
   }
   return false;
 }
@@ -2711,21 +2440,11 @@
     return false;
   }
 
-<<<<<<< HEAD
-  double util, gapu, width, change;
-  double x1, x2;
-  int ix, n, site_id;
-  double originX = m_arch->getRow(rj)->getLeft();
-  double siteSpacing = m_arch->getRow(rj)->getSiteSpacing();
-  std::vector<Node*>::iterator it;
-=======
   int rj = m_segments[sj]->getRowId();
   if (std::abs(yj-m_arch->getRow(rj)->getBottom()) != 0) {
     // Weird.
     yj = m_arch->getRow(rj)->getBottom();
   }
-
->>>>>>> 6f2a893b
 
   // Find the cells to the left and to the right of the target location.
   Node* ndr = 0;

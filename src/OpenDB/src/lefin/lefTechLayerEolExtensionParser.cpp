--- conflicted
+++ resolved
@@ -97,14 +97,9 @@
          >> +EXTENSION_ENTRY >> lit(";"));
   auto first = s.begin();
   auto last = s.end();
-<<<<<<< HEAD
-  bool valid = qi::phrase_parse(first, last, EOLEXTENSIONSPACING, space)  && (first == last);
-  if(!valid)
-=======
   bool valid = qi::phrase_parse(first, last, EOLEXTENSIONSPACING, space)
                && first == last;
   if (!valid)
->>>>>>> f24a9924
     odb::dbTechLayerEolExtensionRule::destroy(rule);
   return valid;
 }

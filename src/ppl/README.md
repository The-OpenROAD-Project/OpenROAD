--- conflicted
+++ resolved
@@ -9,54 +9,12 @@
 
 ## Commands
 
-<<<<<<< HEAD
 ```{note}
 - Parameters in square brackets `[-param param]` are optional.
 - Parameters without square brackets `-param2 param2` are required.
 ```
 
 ### Define Pin Shape Pattern
-=======
-### Place All Pins
-
-Use the following command to perform pin placement:
-
-```
-place_pins [-hor_layers <h_layers>]
-           [-ver_layers <v_layers>]
-           [-random_seed <seed>]
-           [-exclude <interval>]
-           [-random]
-           [-group_pins <pins>]
-           [-corner_avoidance <length>]
-           [-min_distance <distance>]
-           [-min_distance_in_tracks]
-           [-annealing]
-```
-
--   `-hor_layers` (mandatory). Specify the layers to create the metal shapes
-    of pins placed in horizontal tracks. Can be a single layer or a list
-    of layer names.
--   `-ver_layers` (mandatory). Specify the layers to create the metal
-    shapes of pins placed in vertical tracks. Can be a single layer or a
-    list of layer names.
--   `-random_seed`. Specify the seed for random operations.
--   `-exclude`. Specify an interval in one of the four edges of the die
-    boundary where pins cannot be placed. Can be used multiple times.
-    The interval is defined in microns.
--   `-random`. When this flag is enabled, the pin placement is random.
--   `-group_pins`. Specify a list of pins to be placed together on the
-    die boundary.
--   `-corner_avoidance distance`. Specify the distance (in microns) from
-    each corner within which pin placement should be avoided.
--   `-min_distance distance`. Specify the minimum distance between pins on
-    the die boundary.  This distance can be in microns (default) or in number of tracks
-    between each pin.
--   `-min_distance_in_tracks`. Flag that allows setting the min distance in
-    number of tracks instead of microns.
--   `-annealing`. Flag that enables the Simulated Annealing solver to perform
-    the pin placement.
->>>>>>> bfd0102d
 
 The `define_pin_shape_pattern` command defines a pin placement grid on the
 specified layer. This grid has positions inside the die area, not only at

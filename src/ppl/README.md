--- conflicted
+++ resolved
@@ -22,19 +22,11 @@
 
 ```tcl
 define_pin_shape_pattern 
-<<<<<<< HEAD
     [-layer layer]
     [-x_step x_step]
     [-y_step y_step]
     [-region {llx lly urx ury} | *]
     [-size {width height}]
-=======
-    -layer layer
-    -x_step x_step
-    -y_step y_step
-    -region {llx lly urx ury}
-    -size {width height}
->>>>>>> 4464b1c8
     [-pin_keepout dist]
 ```
 

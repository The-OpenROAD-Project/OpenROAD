VERSION 5.8 ;
DIVIDERCHAR "/" ;
BUSBITCHARS "[]" ;
DESIGN gcd ;
UNITS DISTANCE MICRONS 2000 ;
DIEAREA ( 0 0 ) ( 200260 201600 ) ;
TRACKS X 190 DO 527 STEP 380 LAYER metal1 ;
TRACKS Y 140 DO 720 STEP 280 LAYER metal1 ;
TRACKS X 190 DO 527 STEP 380 LAYER metal2 ;
TRACKS Y 140 DO 720 STEP 280 LAYER metal2 ;
TRACKS X 190 DO 527 STEP 380 LAYER metal3 ;
TRACKS Y 140 DO 720 STEP 280 LAYER metal3 ;
TRACKS X 190 DO 358 STEP 560 LAYER metal4 ;
TRACKS Y 140 DO 360 STEP 560 LAYER metal4 ;
TRACKS X 190 DO 358 STEP 560 LAYER metal5 ;
TRACKS Y 140 DO 360 STEP 560 LAYER metal5 ;
TRACKS X 190 DO 358 STEP 560 LAYER metal6 ;
TRACKS Y 140 DO 360 STEP 560 LAYER metal6 ;
TRACKS X 190 DO 126 STEP 1600 LAYER metal7 ;
TRACKS Y 140 DO 126 STEP 1600 LAYER metal7 ;
TRACKS X 190 DO 126 STEP 1600 LAYER metal8 ;
TRACKS Y 140 DO 126 STEP 1600 LAYER metal8 ;
TRACKS X 190 DO 63 STEP 3200 LAYER metal9 ;
TRACKS Y 140 DO 63 STEP 3200 LAYER metal9 ;
TRACKS X 190 DO 63 STEP 3200 LAYER metal10 ;
TRACKS Y 140 DO 63 STEP 3200 LAYER metal10 ;
COMPONENTS 88 ;
    - _858_ DFF_X1 + PLACED ( 54340 106400 ) FS ;
    - _859_ DFF_X1 + PLACED ( 55100 117600 ) FS ;
    - _860_ DFF_X1 + PLACED ( 74100 112000 ) FS ;
    - _861_ DFF_X1 + PLACED ( 148200 131600 ) N ;
    - _862_ DFF_X1 + PLACED ( 84740 131600 ) N ;
    - _863_ DFF_X1 + PLACED ( 100700 148400 ) N ;
    - _864_ DFF_X1 + PLACED ( 128060 145600 ) FS ;
    - _865_ DFF_X1 + PLACED ( 149720 75600 ) N ;
    - _866_ DFF_X1 + PLACED ( 152000 117600 ) FS ;
    - _867_ DFF_X1 + PLACED ( 132240 70000 ) N ;
    - _868_ DFF_X1 + PLACED ( 130720 123200 ) FS ;
    - _869_ DFF_X1 + PLACED ( 49780 92400 ) N ;
    - _870_ DFF_X1 + PLACED ( 54720 72800 ) FS ;
    - _871_ DFF_X1 + PLACED ( 58140 64400 ) N ;
    - _872_ DFF_X1 + PLACED ( 119700 64400 ) N ;
    - _873_ DFF_X1 + PLACED ( 114380 44800 ) FS ;
    - _874_ DFF_X1 + PLACED ( 86640 30800 ) N ;
    - _875_ DFF_X1 + PLACED ( 73340 36400 ) N ;
    - _876_ DFF_X1 + PLACED ( 107160 89600 ) FS ;
    - _877_ DFF_X1 + PLACED ( 135280 131600 ) N ;
    - _878_ DFF_X1 + PLACED ( 85120 123200 ) FS ;
    - _879_ DFF_X1 + PLACED ( 104120 142800 ) N ;
    - _880_ DFF_X1 + PLACED ( 119700 137200 ) N ;
    - _881_ DFF_X1 + PLACED ( 150100 84000 ) FS ;
    - _882_ DFF_X1 + PLACED ( 154660 106400 ) FS ;
    - _883_ DFF_X1 + PLACED ( 124260 84000 ) FS ;
    - _884_ DFF_X1 + PLACED ( 134520 114800 ) N ;
    - _885_ DFF_X1 + PLACED ( 62700 98000 ) N ;
    - _886_ DFF_X1 + PLACED ( 50920 84000 ) FS ;
    - _887_ DFF_X1 + PLACED ( 69920 58800 ) N ;
    - _888_ DFF_X1 + PLACED ( 109060 70000 ) N ;
    - _889_ DFF_X1 + PLACED ( 113620 53200 ) N ;
    - _890_ DFF_X1 + PLACED ( 100700 30800 ) N ;
    - _891_ DFF_X1 + PLACED ( 69540 50400 ) FS ;
    - _892_ DFF_X1 + PLACED ( 103360 75600 ) N ;
    - buffer1 BUF_X4 + PLACED ( 165300 176400 ) N ;
    - buffer10 BUF_X4 + PLACED ( 170240 22400 ) FS ;
    - buffer11 BUF_X4 + PLACED ( 175180 126000 ) N ;
    - buffer12 BUF_X4 + PLACED ( 30400 22400 ) FS ;
    - buffer13 BUF_X4 + PLACED ( 139840 176400 ) N ;
    - buffer14 BUF_X4 + PLACED ( 66120 176400 ) N ;
    - buffer15 BUF_X4 + PLACED ( 175180 81200 ) N ;
    - buffer16 BUF_X4 + PLACED ( 155800 176400 ) N ;
    - buffer17 BUF_X4 + PLACED ( 25460 176400 ) N ;
    - buffer18 BUF_X4 + PLACED ( 43700 22400 ) FS ;
    - buffer19 BUF_X4 + PLACED ( 147820 22400 ) FS ;
    - buffer2 BUF_X4 + PLACED ( 35720 176400 ) N ;
    - buffer20 BUF_X4 + PLACED ( 175180 170800 ) N ;
    - buffer21 BUF_X4 + PLACED ( 104120 22400 ) FS ;
    - buffer22 BUF_X4 + PLACED ( 125400 176400 ) N ;
    - buffer23 BUF_X4 + PLACED ( 20520 72800 ) FS ;
    - buffer24 BUF_X4 + PLACED ( 30400 176400 ) N ;
    - buffer25 BUF_X4 + PLACED ( 175180 156800 ) FS ;
    - buffer26 BUF_X4 + PLACED ( 20520 58800 ) N ;
    - buffer27 BUF_X4 + PLACED ( 175180 28000 ) FS ;
    - buffer28 BUF_X4 + PLACED ( 175180 112000 ) FS ;
    - buffer29 BUF_X4 + PLACED ( 20520 173600 ) FS ;
    - buffer3 BUF_X4 + PLACED ( 88540 22400 ) FS ;
    - buffer30 BUF_X4 + PLACED ( 150860 176400 ) N ;
    - buffer31 BUF_X4 + PLACED ( 74100 22400 ) FS ;
    - buffer32 BUF_X4 + PLACED ( 175180 140000 ) FS ;
    - buffer33 BUF_X4 + PLACED ( 170240 176400 ) N ;
    - buffer34 BUF_X4 + PLACED ( 20520 103600 ) N ;
    - buffer35 BUF_X4 + PLACED ( 20520 176400 ) N ;
    - buffer36 BUF_X4 + PLACED ( 20520 22400 ) FS ;
    - buffer37 BUF_X4 + PLACED ( 20520 25200 ) N ;
    - buffer38 BUF_X4 + PLACED ( 133380 22400 ) FS ;
    - buffer39 BUF_X4 + PLACED ( 175180 22400 ) FS ;
    - buffer4 BUF_X4 + PLACED ( 20520 28000 ) FS ;
    - buffer40 BUF_X4 + PLACED ( 175180 25200 ) N ;
    - buffer41 BUF_X4 + PLACED ( 175180 67200 ) FS ;
    - buffer42 BUF_X4 + PLACED ( 20520 89600 ) FS ;
    - buffer43 BUF_X4 + PLACED ( 118560 22400 ) FS ;
    - buffer44 BUF_X4 + PLACED ( 20520 117600 ) FS ;
    - buffer45 BUF_X4 + PLACED ( 175180 176400 ) N ;
    - buffer46 BUF_X4 + PLACED ( 20520 44800 ) FS ;
    - buffer47 BUF_X4 + PLACED ( 175180 36400 ) N ;
    - buffer48 BUF_X4 + PLACED ( 25460 22400 ) FS ;
    - buffer49 BUF_X4 + PLACED ( 163400 22400 ) FS ;
    - buffer5 BUF_X4 + PLACED ( 110960 176400 ) N ;
    - buffer50 BUF_X4 + PLACED ( 20520 134400 ) FS ;
    - buffer51 BUF_X4 + PLACED ( 20520 148400 ) N ;
    - buffer52 BUF_X4 + PLACED ( 20520 162400 ) FS ;
    - buffer53 BUF_X4 + PLACED ( 175180 53200 ) N ;
    - buffer6 BUF_X4 + PLACED ( 59280 22400 ) FS ;
    - buffer7 BUF_X4 + PLACED ( 51680 176400 ) N ;
    - buffer8 BUF_X4 + PLACED ( 175180 95200 ) FS ;
    - buffer9 BUF_X4 + PLACED ( 80560 176400 ) N ;
END COMPONENTS
PINS 54 ;
    - clk + NET clk + DIRECTION INPUT + USE SIGNAL
      + PORT
        + LAYER metal2 ( -70 -70 ) ( 70 70 )
        + PLACED ( 81130 70 ) N ;
    - req_msg[0] + NET req_msg[0] + DIRECTION INPUT + USE SIGNAL
      + PORT
        + LAYER metal2 ( -70 -70 ) ( 70 70 )
<<<<<<< HEAD
        + PLACED ( 40850 70 ) N ;
    - req_msg[10] + NET req_msg[10] + DIRECTION INPUT + USE SIGNAL
      + PORT
        + LAYER metal2 ( -70 -70 ) ( 70 70 )
        + PLACED ( 44650 70 ) N ;
=======
        + PLACED ( 73150 70 ) N ;
    - req_msg[10] + NET req_msg[10] + DIRECTION INPUT + USE SIGNAL
      + PORT
        + LAYER metal2 ( -70 -70 ) ( 70 70 )
        + PLACED ( 76950 70 ) N ;
>>>>>>> 273ff136
    - req_msg[11] + NET req_msg[11] + DIRECTION INPUT + USE SIGNAL
      + PORT
        + LAYER metal2 ( -70 -70 ) ( 70 70 )
        + PLACED ( 103170 70 ) N ;
    - req_msg[12] + NET req_msg[12] + DIRECTION INPUT + USE SIGNAL
      + PORT
        + LAYER metal3 ( -70 -70 ) ( 70 70 )
        + PLACED ( 200190 172060 ) N ;
    - req_msg[13] + NET req_msg[13] + DIRECTION INPUT + USE SIGNAL
      + PORT
        + LAYER metal2 ( -70 -70 ) ( 70 70 )
        + PLACED ( 148390 70 ) N ;
    - req_msg[14] + NET req_msg[14] + DIRECTION INPUT + USE SIGNAL
      + PORT
        + LAYER metal2 ( -70 -70 ) ( 70 70 )
        + PLACED ( 45030 70 ) N ;
    - req_msg[15] + NET req_msg[15] + DIRECTION INPUT + USE SIGNAL
      + PORT
        + LAYER metal2 ( -70 -70 ) ( 70 70 )
        + PLACED ( 25650 201530 ) N ;
    - req_msg[16] + NET req_msg[16] + DIRECTION INPUT + USE SIGNAL
      + PORT
        + LAYER metal2 ( -70 -70 ) ( 70 70 )
        + PLACED ( 156750 201530 ) N ;
    - req_msg[17] + NET req_msg[17] + DIRECTION INPUT + USE SIGNAL
      + PORT
        + LAYER metal3 ( -70 -70 ) ( 70 70 )
        + PLACED ( 200190 82460 ) N ;
    - req_msg[18] + NET req_msg[18] + DIRECTION INPUT + USE SIGNAL
      + PORT
        + LAYER metal2 ( -70 -70 ) ( 70 70 )
        + PLACED ( 65930 201530 ) N ;
    - req_msg[19] + NET req_msg[19] + DIRECTION INPUT + USE SIGNAL
      + PORT
        + LAYER metal2 ( -70 -70 ) ( 70 70 )
        + PLACED ( 141550 201530 ) N ;
    - req_msg[1] + NET req_msg[1] + DIRECTION INPUT + USE SIGNAL
      + PORT
        + LAYER metal2 ( -70 -70 ) ( 70 70 )
<<<<<<< HEAD
        + PLACED ( 41230 70 ) N ;
=======
        + PLACED ( 73530 70 ) N ;
>>>>>>> 273ff136
    - req_msg[20] + NET req_msg[20] + DIRECTION INPUT + USE SIGNAL
      + PORT
        + LAYER metal2 ( -70 -70 ) ( 70 70 )
        + PLACED ( 31730 70 ) N ;
    - req_msg[21] + NET req_msg[21] + DIRECTION INPUT + USE SIGNAL
      + PORT
        + LAYER metal3 ( -70 -70 ) ( 70 70 )
        + PLACED ( 200190 126700 ) N ;
    - req_msg[22] + NET req_msg[22] + DIRECTION INPUT + USE SIGNAL
      + PORT
        + LAYER metal2 ( -70 -70 ) ( 70 70 )
        + PLACED ( 170430 70 ) N ;
    - req_msg[23] + NET req_msg[23] + DIRECTION INPUT + USE SIGNAL
      + PORT
        + LAYER metal2 ( -70 -70 ) ( 70 70 )
        + PLACED ( 82270 201530 ) N ;
    - req_msg[24] + NET req_msg[24] + DIRECTION INPUT + USE SIGNAL
      + PORT
        + LAYER metal3 ( -70 -70 ) ( 70 70 )
        + PLACED ( 200190 97300 ) N ;
    - req_msg[25] + NET req_msg[25] + DIRECTION INPUT + USE SIGNAL
      + PORT
        + LAYER metal2 ( -70 -70 ) ( 70 70 )
        + PLACED ( 51490 201530 ) N ;
    - req_msg[26] + NET req_msg[26] + DIRECTION INPUT + USE SIGNAL
      + PORT
        + LAYER metal2 ( -70 -70 ) ( 70 70 )
        + PLACED ( 59470 70 ) N ;
    - req_msg[27] + NET req_msg[27] + DIRECTION INPUT + USE SIGNAL
      + PORT
        + LAYER metal2 ( -70 -70 ) ( 70 70 )
        + PLACED ( 110770 201530 ) N ;
    - req_msg[28] + NET req_msg[28] + DIRECTION INPUT + USE SIGNAL
      + PORT
        + LAYER metal3 ( -70 -70 ) ( 70 70 )
        + PLACED ( 70 28980 ) N ;
    - req_msg[29] + NET req_msg[29] + DIRECTION INPUT + USE SIGNAL
      + PORT
        + LAYER metal2 ( -70 -70 ) ( 70 70 )
        + PLACED ( 88730 70 ) N ;
    - req_msg[2] + NET req_msg[2] + DIRECTION INPUT + USE SIGNAL
      + PORT
        + LAYER metal2 ( -70 -70 ) ( 70 70 )
<<<<<<< HEAD
        + PLACED ( 41610 70 ) N ;
=======
        + PLACED ( 73910 70 ) N ;
>>>>>>> 273ff136
    - req_msg[30] + NET req_msg[30] + DIRECTION INPUT + USE SIGNAL
      + PORT
        + LAYER metal2 ( -70 -70 ) ( 70 70 )
        + PLACED ( 34770 201530 ) N ;
    - req_msg[31] + NET req_msg[31] + DIRECTION INPUT + USE SIGNAL
      + PORT
        + LAYER metal2 ( -70 -70 ) ( 70 70 )
        + PLACED ( 165490 201530 ) N ;
    - req_msg[3] + NET req_msg[3] + DIRECTION INPUT + USE SIGNAL
      + PORT
        + LAYER metal2 ( -70 -70 ) ( 70 70 )
<<<<<<< HEAD
        + PLACED ( 41990 70 ) N ;
    - req_msg[4] + NET req_msg[4] + DIRECTION INPUT + USE SIGNAL
      + PORT
        + LAYER metal2 ( -70 -70 ) ( 70 70 )
        + PLACED ( 42370 70 ) N ;
    - req_msg[5] + NET req_msg[5] + DIRECTION INPUT + USE SIGNAL
      + PORT
        + LAYER metal2 ( -70 -70 ) ( 70 70 )
        + PLACED ( 42750 70 ) N ;
    - req_msg[6] + NET req_msg[6] + DIRECTION INPUT + USE SIGNAL
      + PORT
        + LAYER metal2 ( -70 -70 ) ( 70 70 )
        + PLACED ( 43130 70 ) N ;
    - req_msg[7] + NET req_msg[7] + DIRECTION INPUT + USE SIGNAL
      + PORT
        + LAYER metal2 ( -70 -70 ) ( 70 70 )
        + PLACED ( 43510 70 ) N ;
    - req_msg[8] + NET req_msg[8] + DIRECTION INPUT + USE SIGNAL
      + PORT
        + LAYER metal2 ( -70 -70 ) ( 70 70 )
        + PLACED ( 43890 70 ) N ;
    - req_msg[9] + NET req_msg[9] + DIRECTION INPUT + USE SIGNAL
      + PORT
        + LAYER metal2 ( -70 -70 ) ( 70 70 )
        + PLACED ( 44270 70 ) N ;
=======
        + PLACED ( 74290 70 ) N ;
    - req_msg[4] + NET req_msg[4] + DIRECTION INPUT + USE SIGNAL
      + PORT
        + LAYER metal2 ( -70 -70 ) ( 70 70 )
        + PLACED ( 74670 70 ) N ;
    - req_msg[5] + NET req_msg[5] + DIRECTION INPUT + USE SIGNAL
      + PORT
        + LAYER metal2 ( -70 -70 ) ( 70 70 )
        + PLACED ( 75050 70 ) N ;
    - req_msg[6] + NET req_msg[6] + DIRECTION INPUT + USE SIGNAL
      + PORT
        + LAYER metal2 ( -70 -70 ) ( 70 70 )
        + PLACED ( 75430 70 ) N ;
    - req_msg[7] + NET req_msg[7] + DIRECTION INPUT + USE SIGNAL
      + PORT
        + LAYER metal2 ( -70 -70 ) ( 70 70 )
        + PLACED ( 75810 70 ) N ;
    - req_msg[8] + NET req_msg[8] + DIRECTION INPUT + USE SIGNAL
      + PORT
        + LAYER metal2 ( -70 -70 ) ( 70 70 )
        + PLACED ( 76190 70 ) N ;
    - req_msg[9] + NET req_msg[9] + DIRECTION INPUT + USE SIGNAL
      + PORT
        + LAYER metal2 ( -70 -70 ) ( 70 70 )
        + PLACED ( 76570 70 ) N ;
>>>>>>> 273ff136
    - req_rdy + NET req_rdy + DIRECTION OUTPUT + USE SIGNAL
      + PORT
        + LAYER metal3 ( -70 -70 ) ( 70 70 )
        + PLACED ( 70 24220 ) N ;
    - req_val + NET req_val + DIRECTION INPUT + USE SIGNAL
      + PORT
        + LAYER metal2 ( -70 -70 ) ( 70 70 )
        + PLACED ( 170050 201530 ) N ;
    - reset + NET reset + DIRECTION INPUT + USE SIGNAL
      + PORT
        + LAYER metal3 ( -70 -70 ) ( 70 70 )
        + PLACED ( 70 104860 ) N ;
    - resp_msg[0] + NET resp_msg[0] + DIRECTION OUTPUT + USE SIGNAL
      + PORT
        + LAYER metal2 ( -70 -70 ) ( 70 70 )
<<<<<<< HEAD
        + PLACED ( 40850 201530 ) N ;
    - resp_msg[10] + NET resp_msg[10] + DIRECTION OUTPUT + USE SIGNAL
      + PORT
        + LAYER metal2 ( -70 -70 ) ( 70 70 )
        + PLACED ( 44650 201530 ) N ;
=======
        + PLACED ( 73150 201530 ) N ;
    - resp_msg[10] + NET resp_msg[10] + DIRECTION OUTPUT + USE SIGNAL
      + PORT
        + LAYER metal2 ( -70 -70 ) ( 70 70 )
        + PLACED ( 76950 201530 ) N ;
>>>>>>> 273ff136
    - resp_msg[11] + NET resp_msg[11] + DIRECTION OUTPUT + USE SIGNAL
      + PORT
        + LAYER metal3 ( -70 -70 ) ( 70 70 )
        + PLACED ( 200190 70700 ) N ;
    - resp_msg[12] + NET resp_msg[12] + DIRECTION OUTPUT + USE SIGNAL
      + PORT
        + LAYER metal3 ( -70 -70 ) ( 70 70 )
        + PLACED ( 200190 26460 ) N ;
    - resp_msg[13] + NET resp_msg[13] + DIRECTION OUTPUT + USE SIGNAL
      + PORT
        + LAYER metal3 ( -70 -70 ) ( 70 70 )
        + PLACED ( 200190 23100 ) N ;
    - resp_msg[14] + NET resp_msg[14] + DIRECTION OUTPUT + USE SIGNAL
      + PORT
        + LAYER metal2 ( -70 -70 ) ( 70 70 )
        + PLACED ( 134710 70 ) N ;
    - resp_msg[15] + NET resp_msg[15] + DIRECTION OUTPUT + USE SIGNAL
      + PORT
        + LAYER metal3 ( -70 -70 ) ( 70 70 )
        + PLACED ( 70 26180 ) N ;
    - resp_msg[1] + NET resp_msg[1] + DIRECTION OUTPUT + USE SIGNAL
      + PORT
        + LAYER metal2 ( -70 -70 ) ( 70 70 )
<<<<<<< HEAD
        + PLACED ( 41230 201530 ) N ;
    - resp_msg[2] + NET resp_msg[2] + DIRECTION OUTPUT + USE SIGNAL
      + PORT
        + LAYER metal2 ( -70 -70 ) ( 70 70 )
        + PLACED ( 41610 201530 ) N ;
    - resp_msg[3] + NET resp_msg[3] + DIRECTION OUTPUT + USE SIGNAL
      + PORT
        + LAYER metal2 ( -70 -70 ) ( 70 70 )
        + PLACED ( 41990 201530 ) N ;
    - resp_msg[4] + NET resp_msg[4] + DIRECTION OUTPUT + USE SIGNAL
      + PORT
        + LAYER metal2 ( -70 -70 ) ( 70 70 )
        + PLACED ( 42370 201530 ) N ;
    - resp_msg[5] + NET resp_msg[5] + DIRECTION OUTPUT + USE SIGNAL
      + PORT
        + LAYER metal2 ( -70 -70 ) ( 70 70 )
        + PLACED ( 42750 201530 ) N ;
    - resp_msg[6] + NET resp_msg[6] + DIRECTION OUTPUT + USE SIGNAL
      + PORT
        + LAYER metal2 ( -70 -70 ) ( 70 70 )
        + PLACED ( 43130 201530 ) N ;
    - resp_msg[7] + NET resp_msg[7] + DIRECTION OUTPUT + USE SIGNAL
      + PORT
        + LAYER metal2 ( -70 -70 ) ( 70 70 )
        + PLACED ( 43510 201530 ) N ;
    - resp_msg[8] + NET resp_msg[8] + DIRECTION OUTPUT + USE SIGNAL
      + PORT
        + LAYER metal2 ( -70 -70 ) ( 70 70 )
        + PLACED ( 43890 201530 ) N ;
    - resp_msg[9] + NET resp_msg[9] + DIRECTION OUTPUT + USE SIGNAL
      + PORT
        + LAYER metal2 ( -70 -70 ) ( 70 70 )
        + PLACED ( 44270 201530 ) N ;
=======
        + PLACED ( 73530 201530 ) N ;
    - resp_msg[2] + NET resp_msg[2] + DIRECTION OUTPUT + USE SIGNAL
      + PORT
        + LAYER metal2 ( -70 -70 ) ( 70 70 )
        + PLACED ( 73910 201530 ) N ;
    - resp_msg[3] + NET resp_msg[3] + DIRECTION OUTPUT + USE SIGNAL
      + PORT
        + LAYER metal2 ( -70 -70 ) ( 70 70 )
        + PLACED ( 74290 201530 ) N ;
    - resp_msg[4] + NET resp_msg[4] + DIRECTION OUTPUT + USE SIGNAL
      + PORT
        + LAYER metal2 ( -70 -70 ) ( 70 70 )
        + PLACED ( 74670 201530 ) N ;
    - resp_msg[5] + NET resp_msg[5] + DIRECTION OUTPUT + USE SIGNAL
      + PORT
        + LAYER metal2 ( -70 -70 ) ( 70 70 )
        + PLACED ( 75050 201530 ) N ;
    - resp_msg[6] + NET resp_msg[6] + DIRECTION OUTPUT + USE SIGNAL
      + PORT
        + LAYER metal2 ( -70 -70 ) ( 70 70 )
        + PLACED ( 75430 201530 ) N ;
    - resp_msg[7] + NET resp_msg[7] + DIRECTION OUTPUT + USE SIGNAL
      + PORT
        + LAYER metal2 ( -70 -70 ) ( 70 70 )
        + PLACED ( 75810 201530 ) N ;
    - resp_msg[8] + NET resp_msg[8] + DIRECTION OUTPUT + USE SIGNAL
      + PORT
        + LAYER metal2 ( -70 -70 ) ( 70 70 )
        + PLACED ( 76190 201530 ) N ;
    - resp_msg[9] + NET resp_msg[9] + DIRECTION OUTPUT + USE SIGNAL
      + PORT
        + LAYER metal2 ( -70 -70 ) ( 70 70 )
        + PLACED ( 76570 201530 ) N ;
>>>>>>> 273ff136
    - resp_rdy + NET resp_rdy + DIRECTION INPUT + USE SIGNAL
      + PORT
        + LAYER metal3 ( -70 -70 ) ( 70 70 )
        + PLACED ( 70 177660 ) N ;
    - resp_val + NET resp_val + DIRECTION OUTPUT + USE SIGNAL
      + PORT
        + LAYER metal3 ( -70 -70 ) ( 70 70 )
        + PLACED ( 200190 54740 ) N ;
END PINS
NETS 54 ;
    - clk ( PIN clk ) ( _858_ CK ) ( _859_ CK ) ( _860_ CK ) ( _861_ CK ) ( _862_ CK ) ( _863_ CK )
      ( _864_ CK ) ( _865_ CK ) ( _866_ CK ) ( _867_ CK ) ( _868_ CK ) ( _869_ CK ) ( _870_ CK ) ( _871_ CK )
      ( _872_ CK ) ( _873_ CK ) ( _874_ CK ) ( _875_ CK ) ( _876_ CK ) ( _877_ CK ) ( _878_ CK ) ( _879_ CK )
      ( _880_ CK ) ( _881_ CK ) ( _882_ CK ) ( _883_ CK ) ( _884_ CK ) ( _885_ CK ) ( _886_ CK ) ( _887_ CK )
      ( _888_ CK ) ( _889_ CK ) ( _890_ CK ) ( _891_ CK ) ( _892_ CK ) + USE SIGNAL ;
    - req_msg[0] ( PIN req_msg[0] ) ( buffer32 A ) + USE SIGNAL ;
    - req_msg[10] ( PIN req_msg[10] ) ( buffer22 A ) + USE SIGNAL ;
    - req_msg[11] ( PIN req_msg[11] ) ( buffer21 A ) + USE SIGNAL ;
    - req_msg[12] ( PIN req_msg[12] ) ( buffer20 A ) + USE SIGNAL ;
    - req_msg[13] ( PIN req_msg[13] ) ( buffer19 A ) + USE SIGNAL ;
    - req_msg[14] ( PIN req_msg[14] ) ( buffer18 A ) + USE SIGNAL ;
    - req_msg[15] ( PIN req_msg[15] ) ( buffer17 A ) + USE SIGNAL ;
    - req_msg[16] ( PIN req_msg[16] ) ( buffer16 A ) + USE SIGNAL ;
    - req_msg[17] ( PIN req_msg[17] ) ( buffer15 A ) + USE SIGNAL ;
    - req_msg[18] ( PIN req_msg[18] ) ( buffer14 A ) + USE SIGNAL ;
    - req_msg[19] ( PIN req_msg[19] ) ( buffer13 A ) + USE SIGNAL ;
    - req_msg[1] ( PIN req_msg[1] ) ( buffer31 A ) + USE SIGNAL ;
    - req_msg[20] ( PIN req_msg[20] ) ( buffer12 A ) + USE SIGNAL ;
    - req_msg[21] ( PIN req_msg[21] ) ( buffer11 A ) + USE SIGNAL ;
    - req_msg[22] ( PIN req_msg[22] ) ( buffer10 A ) + USE SIGNAL ;
    - req_msg[23] ( PIN req_msg[23] ) ( buffer9 A ) + USE SIGNAL ;
    - req_msg[24] ( PIN req_msg[24] ) ( buffer8 A ) + USE SIGNAL ;
    - req_msg[25] ( PIN req_msg[25] ) ( buffer7 A ) + USE SIGNAL ;
    - req_msg[26] ( PIN req_msg[26] ) ( buffer6 A ) + USE SIGNAL ;
    - req_msg[27] ( PIN req_msg[27] ) ( buffer5 A ) + USE SIGNAL ;
    - req_msg[28] ( PIN req_msg[28] ) ( buffer4 A ) + USE SIGNAL ;
    - req_msg[29] ( PIN req_msg[29] ) ( buffer3 A ) + USE SIGNAL ;
    - req_msg[2] ( PIN req_msg[2] ) ( buffer30 A ) + USE SIGNAL ;
    - req_msg[30] ( PIN req_msg[30] ) ( buffer2 A ) + USE SIGNAL ;
    - req_msg[31] ( PIN req_msg[31] ) ( buffer1 A ) + USE SIGNAL ;
    - req_msg[3] ( PIN req_msg[3] ) ( buffer29 A ) + USE SIGNAL ;
    - req_msg[4] ( PIN req_msg[4] ) ( buffer28 A ) + USE SIGNAL ;
    - req_msg[5] ( PIN req_msg[5] ) ( buffer27 A ) + USE SIGNAL ;
    - req_msg[6] ( PIN req_msg[6] ) ( buffer26 A ) + USE SIGNAL ;
    - req_msg[7] ( PIN req_msg[7] ) ( buffer25 A ) + USE SIGNAL ;
    - req_msg[8] ( PIN req_msg[8] ) ( buffer24 A ) + USE SIGNAL ;
    - req_msg[9] ( PIN req_msg[9] ) ( buffer23 A ) + USE SIGNAL ;
    - req_rdy ( PIN req_rdy ) ( buffer36 Z ) + USE SIGNAL ;
    - req_val ( PIN req_val ) ( buffer33 A ) + USE SIGNAL ;
    - reset ( PIN reset ) ( buffer34 A ) + USE SIGNAL ;
    - resp_msg[0] ( PIN resp_msg[0] ) ( buffer52 Z ) + USE SIGNAL ;
    - resp_msg[10] ( PIN resp_msg[10] ) ( buffer42 Z ) + USE SIGNAL ;
    - resp_msg[11] ( PIN resp_msg[11] ) ( buffer41 Z ) + USE SIGNAL ;
    - resp_msg[12] ( PIN resp_msg[12] ) ( buffer40 Z ) + USE SIGNAL ;
    - resp_msg[13] ( PIN resp_msg[13] ) ( buffer39 Z ) + USE SIGNAL ;
    - resp_msg[14] ( PIN resp_msg[14] ) ( buffer38 Z ) + USE SIGNAL ;
    - resp_msg[15] ( PIN resp_msg[15] ) ( buffer37 Z ) + USE SIGNAL ;
    - resp_msg[1] ( PIN resp_msg[1] ) ( buffer51 Z ) + USE SIGNAL ;
    - resp_msg[2] ( PIN resp_msg[2] ) ( buffer50 Z ) + USE SIGNAL ;
    - resp_msg[3] ( PIN resp_msg[3] ) ( buffer49 Z ) + USE SIGNAL ;
    - resp_msg[4] ( PIN resp_msg[4] ) ( buffer48 Z ) + USE SIGNAL ;
    - resp_msg[5] ( PIN resp_msg[5] ) ( buffer47 Z ) + USE SIGNAL ;
    - resp_msg[6] ( PIN resp_msg[6] ) ( buffer46 Z ) + USE SIGNAL ;
    - resp_msg[7] ( PIN resp_msg[7] ) ( buffer45 Z ) + USE SIGNAL ;
    - resp_msg[8] ( PIN resp_msg[8] ) ( buffer44 Z ) + USE SIGNAL ;
    - resp_msg[9] ( PIN resp_msg[9] ) ( buffer43 Z ) + USE SIGNAL ;
    - resp_rdy ( PIN resp_rdy ) ( buffer35 A ) + USE SIGNAL ;
    - resp_val ( PIN resp_val ) ( buffer53 Z ) + USE SIGNAL ;
END NETS
END DESIGN<|MERGE_RESOLUTION|>--- conflicted
+++ resolved
@@ -122,19 +122,11 @@
     - req_msg[0] + NET req_msg[0] + DIRECTION INPUT + USE SIGNAL
       + PORT
         + LAYER metal2 ( -70 -70 ) ( 70 70 )
-<<<<<<< HEAD
-        + PLACED ( 40850 70 ) N ;
-    - req_msg[10] + NET req_msg[10] + DIRECTION INPUT + USE SIGNAL
-      + PORT
-        + LAYER metal2 ( -70 -70 ) ( 70 70 )
-        + PLACED ( 44650 70 ) N ;
-=======
         + PLACED ( 73150 70 ) N ;
     - req_msg[10] + NET req_msg[10] + DIRECTION INPUT + USE SIGNAL
       + PORT
         + LAYER metal2 ( -70 -70 ) ( 70 70 )
         + PLACED ( 76950 70 ) N ;
->>>>>>> 273ff136
     - req_msg[11] + NET req_msg[11] + DIRECTION INPUT + USE SIGNAL
       + PORT
         + LAYER metal2 ( -70 -70 ) ( 70 70 )
@@ -174,11 +166,7 @@
     - req_msg[1] + NET req_msg[1] + DIRECTION INPUT + USE SIGNAL
       + PORT
         + LAYER metal2 ( -70 -70 ) ( 70 70 )
-<<<<<<< HEAD
-        + PLACED ( 41230 70 ) N ;
-=======
         + PLACED ( 73530 70 ) N ;
->>>>>>> 273ff136
     - req_msg[20] + NET req_msg[20] + DIRECTION INPUT + USE SIGNAL
       + PORT
         + LAYER metal2 ( -70 -70 ) ( 70 70 )
@@ -222,11 +210,7 @@
     - req_msg[2] + NET req_msg[2] + DIRECTION INPUT + USE SIGNAL
       + PORT
         + LAYER metal2 ( -70 -70 ) ( 70 70 )
-<<<<<<< HEAD
-        + PLACED ( 41610 70 ) N ;
-=======
         + PLACED ( 73910 70 ) N ;
->>>>>>> 273ff136
     - req_msg[30] + NET req_msg[30] + DIRECTION INPUT + USE SIGNAL
       + PORT
         + LAYER metal2 ( -70 -70 ) ( 70 70 )
@@ -238,33 +222,6 @@
     - req_msg[3] + NET req_msg[3] + DIRECTION INPUT + USE SIGNAL
       + PORT
         + LAYER metal2 ( -70 -70 ) ( 70 70 )
-<<<<<<< HEAD
-        + PLACED ( 41990 70 ) N ;
-    - req_msg[4] + NET req_msg[4] + DIRECTION INPUT + USE SIGNAL
-      + PORT
-        + LAYER metal2 ( -70 -70 ) ( 70 70 )
-        + PLACED ( 42370 70 ) N ;
-    - req_msg[5] + NET req_msg[5] + DIRECTION INPUT + USE SIGNAL
-      + PORT
-        + LAYER metal2 ( -70 -70 ) ( 70 70 )
-        + PLACED ( 42750 70 ) N ;
-    - req_msg[6] + NET req_msg[6] + DIRECTION INPUT + USE SIGNAL
-      + PORT
-        + LAYER metal2 ( -70 -70 ) ( 70 70 )
-        + PLACED ( 43130 70 ) N ;
-    - req_msg[7] + NET req_msg[7] + DIRECTION INPUT + USE SIGNAL
-      + PORT
-        + LAYER metal2 ( -70 -70 ) ( 70 70 )
-        + PLACED ( 43510 70 ) N ;
-    - req_msg[8] + NET req_msg[8] + DIRECTION INPUT + USE SIGNAL
-      + PORT
-        + LAYER metal2 ( -70 -70 ) ( 70 70 )
-        + PLACED ( 43890 70 ) N ;
-    - req_msg[9] + NET req_msg[9] + DIRECTION INPUT + USE SIGNAL
-      + PORT
-        + LAYER metal2 ( -70 -70 ) ( 70 70 )
-        + PLACED ( 44270 70 ) N ;
-=======
         + PLACED ( 74290 70 ) N ;
     - req_msg[4] + NET req_msg[4] + DIRECTION INPUT + USE SIGNAL
       + PORT
@@ -290,7 +247,6 @@
       + PORT
         + LAYER metal2 ( -70 -70 ) ( 70 70 )
         + PLACED ( 76570 70 ) N ;
->>>>>>> 273ff136
     - req_rdy + NET req_rdy + DIRECTION OUTPUT + USE SIGNAL
       + PORT
         + LAYER metal3 ( -70 -70 ) ( 70 70 )
@@ -306,19 +262,11 @@
     - resp_msg[0] + NET resp_msg[0] + DIRECTION OUTPUT + USE SIGNAL
       + PORT
         + LAYER metal2 ( -70 -70 ) ( 70 70 )
-<<<<<<< HEAD
-        + PLACED ( 40850 201530 ) N ;
-    - resp_msg[10] + NET resp_msg[10] + DIRECTION OUTPUT + USE SIGNAL
-      + PORT
-        + LAYER metal2 ( -70 -70 ) ( 70 70 )
-        + PLACED ( 44650 201530 ) N ;
-=======
         + PLACED ( 73150 201530 ) N ;
     - resp_msg[10] + NET resp_msg[10] + DIRECTION OUTPUT + USE SIGNAL
       + PORT
         + LAYER metal2 ( -70 -70 ) ( 70 70 )
         + PLACED ( 76950 201530 ) N ;
->>>>>>> 273ff136
     - resp_msg[11] + NET resp_msg[11] + DIRECTION OUTPUT + USE SIGNAL
       + PORT
         + LAYER metal3 ( -70 -70 ) ( 70 70 )
@@ -342,41 +290,6 @@
     - resp_msg[1] + NET resp_msg[1] + DIRECTION OUTPUT + USE SIGNAL
       + PORT
         + LAYER metal2 ( -70 -70 ) ( 70 70 )
-<<<<<<< HEAD
-        + PLACED ( 41230 201530 ) N ;
-    - resp_msg[2] + NET resp_msg[2] + DIRECTION OUTPUT + USE SIGNAL
-      + PORT
-        + LAYER metal2 ( -70 -70 ) ( 70 70 )
-        + PLACED ( 41610 201530 ) N ;
-    - resp_msg[3] + NET resp_msg[3] + DIRECTION OUTPUT + USE SIGNAL
-      + PORT
-        + LAYER metal2 ( -70 -70 ) ( 70 70 )
-        + PLACED ( 41990 201530 ) N ;
-    - resp_msg[4] + NET resp_msg[4] + DIRECTION OUTPUT + USE SIGNAL
-      + PORT
-        + LAYER metal2 ( -70 -70 ) ( 70 70 )
-        + PLACED ( 42370 201530 ) N ;
-    - resp_msg[5] + NET resp_msg[5] + DIRECTION OUTPUT + USE SIGNAL
-      + PORT
-        + LAYER metal2 ( -70 -70 ) ( 70 70 )
-        + PLACED ( 42750 201530 ) N ;
-    - resp_msg[6] + NET resp_msg[6] + DIRECTION OUTPUT + USE SIGNAL
-      + PORT
-        + LAYER metal2 ( -70 -70 ) ( 70 70 )
-        + PLACED ( 43130 201530 ) N ;
-    - resp_msg[7] + NET resp_msg[7] + DIRECTION OUTPUT + USE SIGNAL
-      + PORT
-        + LAYER metal2 ( -70 -70 ) ( 70 70 )
-        + PLACED ( 43510 201530 ) N ;
-    - resp_msg[8] + NET resp_msg[8] + DIRECTION OUTPUT + USE SIGNAL
-      + PORT
-        + LAYER metal2 ( -70 -70 ) ( 70 70 )
-        + PLACED ( 43890 201530 ) N ;
-    - resp_msg[9] + NET resp_msg[9] + DIRECTION OUTPUT + USE SIGNAL
-      + PORT
-        + LAYER metal2 ( -70 -70 ) ( 70 70 )
-        + PLACED ( 44270 201530 ) N ;
-=======
         + PLACED ( 73530 201530 ) N ;
     - resp_msg[2] + NET resp_msg[2] + DIRECTION OUTPUT + USE SIGNAL
       + PORT
@@ -410,7 +323,6 @@
       + PORT
         + LAYER metal2 ( -70 -70 ) ( 70 70 )
         + PLACED ( 76570 201530 ) N ;
->>>>>>> 273ff136
     - resp_rdy + NET resp_rdy + DIRECTION INPUT + USE SIGNAL
       + PORT
         + LAYER metal3 ( -70 -70 ) ( 70 70 )

[INFO ODB-0222] Reading LEF file: Nangate45/Nangate45.lef
[INFO ODB-0223]     Created 22 technology layers
[INFO ODB-0224]     Created 27 technology vias
[INFO ODB-0225]     Created 135 library cells
[INFO ODB-0226] Finished LEF file:  Nangate45/Nangate45.lef
[INFO ODB-0128] Design: gcd
[INFO ODB-0130]     Created 54 pins.
[INFO ODB-0131]     Created 88 components and 422 component-terminals.
[INFO ODB-0133]     Created 54 nets and 88 connections.
[INFO PPL-0044] Pin group: [ req_msg[0] req_msg[1] req_msg[2] req_msg[3] req_msg[4] req_msg[5] req_msg[6] req_msg[7] req_msg[8] req_msg[9] req_msg[10] ]
[INFO PPL-0080] Mirroring pins resp_msg[0] and req_msg[0].
[INFO PPL-0080] Mirroring pins resp_msg[1] and req_msg[1].
[INFO PPL-0080] Mirroring pins resp_msg[2] and req_msg[2].
[INFO PPL-0080] Mirroring pins resp_msg[3] and req_msg[3].
[INFO PPL-0080] Mirroring pins resp_msg[4] and req_msg[4].
[INFO PPL-0080] Mirroring pins resp_msg[5] and req_msg[5].
[INFO PPL-0080] Mirroring pins resp_msg[6] and req_msg[6].
[INFO PPL-0080] Mirroring pins resp_msg[7] and req_msg[7].
[INFO PPL-0080] Mirroring pins resp_msg[8] and req_msg[8].
[INFO PPL-0080] Mirroring pins resp_msg[9] and req_msg[9].
[INFO PPL-0080] Mirroring pins resp_msg[10] and req_msg[10].
Found 0 macro blocks.
[INFO PPL-0001] Number of slots          2494
[INFO PPL-0002] Number of I/O            54
[INFO PPL-0003] Number of I/O w/sink     54
[INFO PPL-0004] Number of I/O w/o sink   0
<<<<<<< HEAD
[INFO PPL-0012] I/O nets HPWL: 2486.48 um.
=======
[INFO PPL-0012] I/O nets HPWL: 2488.78 um.
>>>>>>> 273ff136
No differences found.<|MERGE_RESOLUTION|>--- conflicted
+++ resolved
@@ -24,9 +24,5 @@
 [INFO PPL-0002] Number of I/O            54
 [INFO PPL-0003] Number of I/O w/sink     54
 [INFO PPL-0004] Number of I/O w/o sink   0
-<<<<<<< HEAD
-[INFO PPL-0012] I/O nets HPWL: 2486.48 um.
-=======
 [INFO PPL-0012] I/O nets HPWL: 2488.78 um.
->>>>>>> 273ff136
 No differences found.
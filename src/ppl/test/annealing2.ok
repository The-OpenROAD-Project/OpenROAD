--- conflicted
+++ resolved
@@ -13,9 +13,5 @@
 [INFO PPL-0002] Number of I/O            54
 [INFO PPL-0003] Number of I/O w/sink     54
 [INFO PPL-0004] Number of I/O w/o sink   0
-<<<<<<< HEAD
-[INFO PPL-0012] I/O nets HPWL: 1960.82 um.
-=======
 [INFO PPL-0012] I/O nets HPWL: 1960.63 um.
->>>>>>> 273ff136
 No differences found.
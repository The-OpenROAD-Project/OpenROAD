VERSION 5.8 ;
DIVIDERCHAR "/" ;
BUSBITCHARS "[]" ;
DESIGN gcd ;
UNITS DISTANCE MICRONS 2000 ;
DIEAREA ( 0 0 ) ( 200260 201600 ) ;
TRACKS X 190 DO 527 STEP 380 LAYER metal1 ;
TRACKS Y 140 DO 720 STEP 280 LAYER metal1 ;
TRACKS X 190 DO 527 STEP 380 LAYER metal2 ;
TRACKS Y 140 DO 720 STEP 280 LAYER metal2 ;
TRACKS X 190 DO 527 STEP 380 LAYER metal3 ;
TRACKS Y 140 DO 720 STEP 280 LAYER metal3 ;
TRACKS X 190 DO 358 STEP 560 LAYER metal4 ;
TRACKS Y 140 DO 360 STEP 560 LAYER metal4 ;
TRACKS X 190 DO 358 STEP 560 LAYER metal5 ;
TRACKS Y 140 DO 360 STEP 560 LAYER metal5 ;
TRACKS X 190 DO 358 STEP 560 LAYER metal6 ;
TRACKS Y 140 DO 360 STEP 560 LAYER metal6 ;
TRACKS X 190 DO 126 STEP 1600 LAYER metal7 ;
TRACKS Y 140 DO 126 STEP 1600 LAYER metal7 ;
TRACKS X 190 DO 126 STEP 1600 LAYER metal8 ;
TRACKS Y 140 DO 126 STEP 1600 LAYER metal8 ;
TRACKS X 190 DO 63 STEP 3200 LAYER metal9 ;
TRACKS Y 140 DO 63 STEP 3200 LAYER metal9 ;
TRACKS X 190 DO 63 STEP 3200 LAYER metal10 ;
TRACKS Y 140 DO 63 STEP 3200 LAYER metal10 ;
COMPONENTS 88 ;
    - _858_ DFF_X1 + PLACED ( 54340 106400 ) FS ;
    - _859_ DFF_X1 + PLACED ( 55100 117600 ) FS ;
    - _860_ DFF_X1 + PLACED ( 74100 112000 ) FS ;
    - _861_ DFF_X1 + PLACED ( 148200 131600 ) N ;
    - _862_ DFF_X1 + PLACED ( 84740 131600 ) N ;
    - _863_ DFF_X1 + PLACED ( 100700 148400 ) N ;
    - _864_ DFF_X1 + PLACED ( 128060 145600 ) FS ;
    - _865_ DFF_X1 + PLACED ( 149720 75600 ) N ;
    - _866_ DFF_X1 + PLACED ( 152000 117600 ) FS ;
    - _867_ DFF_X1 + PLACED ( 132240 70000 ) N ;
    - _868_ DFF_X1 + PLACED ( 130720 123200 ) FS ;
    - _869_ DFF_X1 + PLACED ( 49780 92400 ) N ;
    - _870_ DFF_X1 + PLACED ( 54720 72800 ) FS ;
    - _871_ DFF_X1 + PLACED ( 58140 64400 ) N ;
    - _872_ DFF_X1 + PLACED ( 119700 64400 ) N ;
    - _873_ DFF_X1 + PLACED ( 114380 44800 ) FS ;
    - _874_ DFF_X1 + PLACED ( 86640 30800 ) N ;
    - _875_ DFF_X1 + PLACED ( 73340 36400 ) N ;
    - _876_ DFF_X1 + PLACED ( 107160 89600 ) FS ;
    - _877_ DFF_X1 + PLACED ( 135280 131600 ) N ;
    - _878_ DFF_X1 + PLACED ( 85120 123200 ) FS ;
    - _879_ DFF_X1 + PLACED ( 104120 142800 ) N ;
    - _880_ DFF_X1 + PLACED ( 119700 137200 ) N ;
    - _881_ DFF_X1 + PLACED ( 150100 84000 ) FS ;
    - _882_ DFF_X1 + PLACED ( 154660 106400 ) FS ;
    - _883_ DFF_X1 + PLACED ( 124260 84000 ) FS ;
    - _884_ DFF_X1 + PLACED ( 134520 114800 ) N ;
    - _885_ DFF_X1 + PLACED ( 62700 98000 ) N ;
    - _886_ DFF_X1 + PLACED ( 50920 84000 ) FS ;
    - _887_ DFF_X1 + PLACED ( 69920 58800 ) N ;
    - _888_ DFF_X1 + PLACED ( 109060 70000 ) N ;
    - _889_ DFF_X1 + PLACED ( 113620 53200 ) N ;
    - _890_ DFF_X1 + PLACED ( 100700 30800 ) N ;
    - _891_ DFF_X1 + PLACED ( 69540 50400 ) FS ;
    - _892_ DFF_X1 + PLACED ( 103360 75600 ) N ;
    - buffer1 BUF_X4 + PLACED ( 165300 176400 ) N ;
    - buffer10 BUF_X4 + PLACED ( 170240 22400 ) FS ;
    - buffer11 BUF_X4 + PLACED ( 175180 126000 ) N ;
    - buffer12 BUF_X4 + PLACED ( 30400 22400 ) FS ;
    - buffer13 BUF_X4 + PLACED ( 139840 176400 ) N ;
    - buffer14 BUF_X4 + PLACED ( 66120 176400 ) N ;
    - buffer15 BUF_X4 + PLACED ( 175180 81200 ) N ;
    - buffer16 BUF_X4 + PLACED ( 155800 176400 ) N ;
    - buffer17 BUF_X4 + PLACED ( 25460 176400 ) N ;
    - buffer18 BUF_X4 + PLACED ( 43700 22400 ) FS ;
    - buffer19 BUF_X4 + PLACED ( 147820 22400 ) FS ;
    - buffer2 BUF_X4 + PLACED ( 35720 176400 ) N ;
    - buffer20 BUF_X4 + PLACED ( 175180 170800 ) N ;
    - buffer21 BUF_X4 + PLACED ( 104120 22400 ) FS ;
    - buffer22 BUF_X4 + PLACED ( 125400 176400 ) N ;
    - buffer23 BUF_X4 + PLACED ( 20520 72800 ) FS ;
    - buffer24 BUF_X4 + PLACED ( 30400 176400 ) N ;
    - buffer25 BUF_X4 + PLACED ( 175180 156800 ) FS ;
    - buffer26 BUF_X4 + PLACED ( 20520 58800 ) N ;
    - buffer27 BUF_X4 + PLACED ( 175180 28000 ) FS ;
    - buffer28 BUF_X4 + PLACED ( 175180 112000 ) FS ;
    - buffer29 BUF_X4 + PLACED ( 20520 173600 ) FS ;
    - buffer3 BUF_X4 + PLACED ( 88540 22400 ) FS ;
    - buffer30 BUF_X4 + PLACED ( 150860 176400 ) N ;
    - buffer31 BUF_X4 + PLACED ( 74100 22400 ) FS ;
    - buffer32 BUF_X4 + PLACED ( 175180 140000 ) FS ;
    - buffer33 BUF_X4 + PLACED ( 170240 176400 ) N ;
    - buffer34 BUF_X4 + PLACED ( 20520 103600 ) N ;
    - buffer35 BUF_X4 + PLACED ( 20520 176400 ) N ;
    - buffer36 BUF_X4 + PLACED ( 20520 22400 ) FS ;
    - buffer37 BUF_X4 + PLACED ( 20520 25200 ) N ;
    - buffer38 BUF_X4 + PLACED ( 133380 22400 ) FS ;
    - buffer39 BUF_X4 + PLACED ( 175180 22400 ) FS ;
    - buffer4 BUF_X4 + PLACED ( 20520 28000 ) FS ;
    - buffer40 BUF_X4 + PLACED ( 175180 25200 ) N ;
    - buffer41 BUF_X4 + PLACED ( 175180 67200 ) FS ;
    - buffer42 BUF_X4 + PLACED ( 20520 89600 ) FS ;
    - buffer43 BUF_X4 + PLACED ( 118560 22400 ) FS ;
    - buffer44 BUF_X4 + PLACED ( 20520 117600 ) FS ;
    - buffer45 BUF_X4 + PLACED ( 175180 176400 ) N ;
    - buffer46 BUF_X4 + PLACED ( 20520 44800 ) FS ;
    - buffer47 BUF_X4 + PLACED ( 175180 36400 ) N ;
    - buffer48 BUF_X4 + PLACED ( 25460 22400 ) FS ;
    - buffer49 BUF_X4 + PLACED ( 163400 22400 ) FS ;
    - buffer5 BUF_X4 + PLACED ( 110960 176400 ) N ;
    - buffer50 BUF_X4 + PLACED ( 20520 134400 ) FS ;
    - buffer51 BUF_X4 + PLACED ( 20520 148400 ) N ;
    - buffer52 BUF_X4 + PLACED ( 20520 162400 ) FS ;
    - buffer53 BUF_X4 + PLACED ( 175180 53200 ) N ;
    - buffer6 BUF_X4 + PLACED ( 59280 22400 ) FS ;
    - buffer7 BUF_X4 + PLACED ( 51680 176400 ) N ;
    - buffer8 BUF_X4 + PLACED ( 175180 95200 ) FS ;
    - buffer9 BUF_X4 + PLACED ( 80560 176400 ) N ;
END COMPONENTS
PINS 54 ;
    - clk + NET clk + DIRECTION INPUT + USE SIGNAL
      + PORT
        + LAYER metal2 ( -70 -70 ) ( 70 70 )
<<<<<<< HEAD
        + PLACED ( 124830 70 ) N ;
    - req_msg[0] + NET req_msg[0] + DIRECTION INPUT + USE SIGNAL
      + PORT
        + LAYER metal3 ( -70 -70 ) ( 70 70 )
        + PLACED ( 70 129500 ) N ;
    - req_msg[10] + NET req_msg[10] + DIRECTION INPUT + USE SIGNAL
      + PORT
        + LAYER metal3 ( -70 -70 ) ( 70 70 )
        + PLACED ( 70 137900 ) N ;
    - req_msg[11] + NET req_msg[11] + DIRECTION INPUT + USE SIGNAL
      + PORT
        + LAYER metal3 ( -70 -70 ) ( 70 70 )
        + PLACED ( 70 138740 ) N ;
    - req_msg[12] + NET req_msg[12] + DIRECTION INPUT + USE SIGNAL
      + PORT
        + LAYER metal3 ( -70 -70 ) ( 70 70 )
        + PLACED ( 70 139580 ) N ;
    - req_msg[13] + NET req_msg[13] + DIRECTION INPUT + USE SIGNAL
      + PORT
        + LAYER metal3 ( -70 -70 ) ( 70 70 )
        + PLACED ( 70 140420 ) N ;
    - req_msg[14] + NET req_msg[14] + DIRECTION INPUT + USE SIGNAL
      + PORT
        + LAYER metal3 ( -70 -70 ) ( 70 70 )
        + PLACED ( 70 141260 ) N ;
    - req_msg[15] + NET req_msg[15] + DIRECTION INPUT + USE SIGNAL
      + PORT
        + LAYER metal3 ( -70 -70 ) ( 70 70 )
        + PLACED ( 70 142100 ) N ;
    - req_msg[16] + NET req_msg[16] + DIRECTION INPUT + USE SIGNAL
      + PORT
        + LAYER metal3 ( -70 -70 ) ( 70 70 )
        + PLACED ( 70 142940 ) N ;
    - req_msg[17] + NET req_msg[17] + DIRECTION INPUT + USE SIGNAL
      + PORT
        + LAYER metal3 ( -70 -70 ) ( 70 70 )
        + PLACED ( 70 143780 ) N ;
    - req_msg[18] + NET req_msg[18] + DIRECTION INPUT + USE SIGNAL
      + PORT
        + LAYER metal3 ( -70 -70 ) ( 70 70 )
        + PLACED ( 70 144620 ) N ;
    - req_msg[19] + NET req_msg[19] + DIRECTION INPUT + USE SIGNAL
      + PORT
        + LAYER metal3 ( -70 -70 ) ( 70 70 )
        + PLACED ( 70 145460 ) N ;
    - req_msg[1] + NET req_msg[1] + DIRECTION INPUT + USE SIGNAL
      + PORT
        + LAYER metal3 ( -70 -70 ) ( 70 70 )
        + PLACED ( 70 130340 ) N ;
    - req_msg[20] + NET req_msg[20] + DIRECTION INPUT + USE SIGNAL
      + PORT
        + LAYER metal3 ( -70 -70 ) ( 70 70 )
        + PLACED ( 70 146300 ) N ;
    - req_msg[21] + NET req_msg[21] + DIRECTION INPUT + USE SIGNAL
      + PORT
        + LAYER metal3 ( -70 -70 ) ( 70 70 )
        + PLACED ( 70 147140 ) N ;
    - req_msg[22] + NET req_msg[22] + DIRECTION INPUT + USE SIGNAL
      + PORT
        + LAYER metal3 ( -70 -70 ) ( 70 70 )
        + PLACED ( 70 147980 ) N ;
    - req_msg[23] + NET req_msg[23] + DIRECTION INPUT + USE SIGNAL
      + PORT
        + LAYER metal3 ( -70 -70 ) ( 70 70 )
        + PLACED ( 70 148820 ) N ;
    - req_msg[24] + NET req_msg[24] + DIRECTION INPUT + USE SIGNAL
      + PORT
        + LAYER metal3 ( -70 -70 ) ( 70 70 )
        + PLACED ( 70 149660 ) N ;
    - req_msg[25] + NET req_msg[25] + DIRECTION INPUT + USE SIGNAL
      + PORT
        + LAYER metal3 ( -70 -70 ) ( 70 70 )
        + PLACED ( 70 150500 ) N ;
    - req_msg[26] + NET req_msg[26] + DIRECTION INPUT + USE SIGNAL
      + PORT
        + LAYER metal3 ( -70 -70 ) ( 70 70 )
        + PLACED ( 70 151340 ) N ;
    - req_msg[27] + NET req_msg[27] + DIRECTION INPUT + USE SIGNAL
      + PORT
        + LAYER metal3 ( -70 -70 ) ( 70 70 )
        + PLACED ( 70 152180 ) N ;
    - req_msg[28] + NET req_msg[28] + DIRECTION INPUT + USE SIGNAL
      + PORT
        + LAYER metal3 ( -70 -70 ) ( 70 70 )
        + PLACED ( 70 153020 ) N ;
    - req_msg[29] + NET req_msg[29] + DIRECTION INPUT + USE SIGNAL
      + PORT
        + LAYER metal3 ( -70 -70 ) ( 70 70 )
        + PLACED ( 70 153860 ) N ;
    - req_msg[2] + NET req_msg[2] + DIRECTION INPUT + USE SIGNAL
      + PORT
        + LAYER metal3 ( -70 -70 ) ( 70 70 )
        + PLACED ( 70 131180 ) N ;
    - req_msg[30] + NET req_msg[30] + DIRECTION INPUT + USE SIGNAL
      + PORT
        + LAYER metal3 ( -70 -70 ) ( 70 70 )
        + PLACED ( 70 154700 ) N ;
    - req_msg[31] + NET req_msg[31] + DIRECTION INPUT + USE SIGNAL
      + PORT
        + LAYER metal3 ( -70 -70 ) ( 70 70 )
        + PLACED ( 70 155540 ) N ;
    - req_msg[3] + NET req_msg[3] + DIRECTION INPUT + USE SIGNAL
      + PORT
        + LAYER metal3 ( -70 -70 ) ( 70 70 )
        + PLACED ( 70 132020 ) N ;
    - req_msg[4] + NET req_msg[4] + DIRECTION INPUT + USE SIGNAL
      + PORT
        + LAYER metal3 ( -70 -70 ) ( 70 70 )
        + PLACED ( 70 132860 ) N ;
    - req_msg[5] + NET req_msg[5] + DIRECTION INPUT + USE SIGNAL
      + PORT
        + LAYER metal3 ( -70 -70 ) ( 70 70 )
        + PLACED ( 70 133700 ) N ;
    - req_msg[6] + NET req_msg[6] + DIRECTION INPUT + USE SIGNAL
      + PORT
        + LAYER metal3 ( -70 -70 ) ( 70 70 )
        + PLACED ( 70 134540 ) N ;
    - req_msg[7] + NET req_msg[7] + DIRECTION INPUT + USE SIGNAL
      + PORT
        + LAYER metal3 ( -70 -70 ) ( 70 70 )
        + PLACED ( 70 135380 ) N ;
    - req_msg[8] + NET req_msg[8] + DIRECTION INPUT + USE SIGNAL
      + PORT
        + LAYER metal3 ( -70 -70 ) ( 70 70 )
        + PLACED ( 70 136220 ) N ;
    - req_msg[9] + NET req_msg[9] + DIRECTION INPUT + USE SIGNAL
      + PORT
        + LAYER metal3 ( -70 -70 ) ( 70 70 )
        + PLACED ( 70 137060 ) N ;
=======
        + PLACED ( 79230 70 ) N ;
    - req_msg[0] + NET req_msg[0] + DIRECTION INPUT + USE SIGNAL
      + PORT
        + LAYER metal3 ( -70 -70 ) ( 70 70 )
        + PLACED ( 70 132020 ) N ;
    - req_msg[10] + NET req_msg[10] + DIRECTION INPUT + USE SIGNAL
      + PORT
        + LAYER metal3 ( -70 -70 ) ( 70 70 )
        + PLACED ( 70 140420 ) N ;
    - req_msg[11] + NET req_msg[11] + DIRECTION INPUT + USE SIGNAL
      + PORT
        + LAYER metal3 ( -70 -70 ) ( 70 70 )
        + PLACED ( 70 141260 ) N ;
    - req_msg[12] + NET req_msg[12] + DIRECTION INPUT + USE SIGNAL
      + PORT
        + LAYER metal3 ( -70 -70 ) ( 70 70 )
        + PLACED ( 70 142100 ) N ;
    - req_msg[13] + NET req_msg[13] + DIRECTION INPUT + USE SIGNAL
      + PORT
        + LAYER metal3 ( -70 -70 ) ( 70 70 )
        + PLACED ( 70 142940 ) N ;
    - req_msg[14] + NET req_msg[14] + DIRECTION INPUT + USE SIGNAL
      + PORT
        + LAYER metal3 ( -70 -70 ) ( 70 70 )
        + PLACED ( 70 143780 ) N ;
    - req_msg[15] + NET req_msg[15] + DIRECTION INPUT + USE SIGNAL
      + PORT
        + LAYER metal3 ( -70 -70 ) ( 70 70 )
        + PLACED ( 70 144620 ) N ;
    - req_msg[16] + NET req_msg[16] + DIRECTION INPUT + USE SIGNAL
      + PORT
        + LAYER metal3 ( -70 -70 ) ( 70 70 )
        + PLACED ( 70 145460 ) N ;
    - req_msg[17] + NET req_msg[17] + DIRECTION INPUT + USE SIGNAL
      + PORT
        + LAYER metal3 ( -70 -70 ) ( 70 70 )
        + PLACED ( 70 146300 ) N ;
    - req_msg[18] + NET req_msg[18] + DIRECTION INPUT + USE SIGNAL
      + PORT
        + LAYER metal3 ( -70 -70 ) ( 70 70 )
        + PLACED ( 70 147140 ) N ;
    - req_msg[19] + NET req_msg[19] + DIRECTION INPUT + USE SIGNAL
      + PORT
        + LAYER metal3 ( -70 -70 ) ( 70 70 )
        + PLACED ( 70 147980 ) N ;
    - req_msg[1] + NET req_msg[1] + DIRECTION INPUT + USE SIGNAL
      + PORT
        + LAYER metal3 ( -70 -70 ) ( 70 70 )
        + PLACED ( 70 132860 ) N ;
    - req_msg[20] + NET req_msg[20] + DIRECTION INPUT + USE SIGNAL
      + PORT
        + LAYER metal3 ( -70 -70 ) ( 70 70 )
        + PLACED ( 70 148820 ) N ;
    - req_msg[21] + NET req_msg[21] + DIRECTION INPUT + USE SIGNAL
      + PORT
        + LAYER metal3 ( -70 -70 ) ( 70 70 )
        + PLACED ( 70 149660 ) N ;
    - req_msg[22] + NET req_msg[22] + DIRECTION INPUT + USE SIGNAL
      + PORT
        + LAYER metal3 ( -70 -70 ) ( 70 70 )
        + PLACED ( 70 150500 ) N ;
    - req_msg[23] + NET req_msg[23] + DIRECTION INPUT + USE SIGNAL
      + PORT
        + LAYER metal3 ( -70 -70 ) ( 70 70 )
        + PLACED ( 70 151340 ) N ;
    - req_msg[24] + NET req_msg[24] + DIRECTION INPUT + USE SIGNAL
      + PORT
        + LAYER metal3 ( -70 -70 ) ( 70 70 )
        + PLACED ( 70 152180 ) N ;
    - req_msg[25] + NET req_msg[25] + DIRECTION INPUT + USE SIGNAL
      + PORT
        + LAYER metal3 ( -70 -70 ) ( 70 70 )
        + PLACED ( 70 153020 ) N ;
    - req_msg[26] + NET req_msg[26] + DIRECTION INPUT + USE SIGNAL
      + PORT
        + LAYER metal3 ( -70 -70 ) ( 70 70 )
        + PLACED ( 70 153860 ) N ;
    - req_msg[27] + NET req_msg[27] + DIRECTION INPUT + USE SIGNAL
      + PORT
        + LAYER metal3 ( -70 -70 ) ( 70 70 )
        + PLACED ( 70 154700 ) N ;
    - req_msg[28] + NET req_msg[28] + DIRECTION INPUT + USE SIGNAL
      + PORT
        + LAYER metal3 ( -70 -70 ) ( 70 70 )
        + PLACED ( 70 155540 ) N ;
    - req_msg[29] + NET req_msg[29] + DIRECTION INPUT + USE SIGNAL
      + PORT
        + LAYER metal3 ( -70 -70 ) ( 70 70 )
        + PLACED ( 70 156380 ) N ;
    - req_msg[2] + NET req_msg[2] + DIRECTION INPUT + USE SIGNAL
      + PORT
        + LAYER metal3 ( -70 -70 ) ( 70 70 )
        + PLACED ( 70 133700 ) N ;
    - req_msg[30] + NET req_msg[30] + DIRECTION INPUT + USE SIGNAL
      + PORT
        + LAYER metal3 ( -70 -70 ) ( 70 70 )
        + PLACED ( 70 157220 ) N ;
    - req_msg[31] + NET req_msg[31] + DIRECTION INPUT + USE SIGNAL
      + PORT
        + LAYER metal3 ( -70 -70 ) ( 70 70 )
        + PLACED ( 70 158060 ) N ;
    - req_msg[3] + NET req_msg[3] + DIRECTION INPUT + USE SIGNAL
      + PORT
        + LAYER metal3 ( -70 -70 ) ( 70 70 )
        + PLACED ( 70 134540 ) N ;
    - req_msg[4] + NET req_msg[4] + DIRECTION INPUT + USE SIGNAL
      + PORT
        + LAYER metal3 ( -70 -70 ) ( 70 70 )
        + PLACED ( 70 135380 ) N ;
    - req_msg[5] + NET req_msg[5] + DIRECTION INPUT + USE SIGNAL
      + PORT
        + LAYER metal3 ( -70 -70 ) ( 70 70 )
        + PLACED ( 70 136220 ) N ;
    - req_msg[6] + NET req_msg[6] + DIRECTION INPUT + USE SIGNAL
      + PORT
        + LAYER metal3 ( -70 -70 ) ( 70 70 )
        + PLACED ( 70 137060 ) N ;
    - req_msg[7] + NET req_msg[7] + DIRECTION INPUT + USE SIGNAL
      + PORT
        + LAYER metal3 ( -70 -70 ) ( 70 70 )
        + PLACED ( 70 137900 ) N ;
    - req_msg[8] + NET req_msg[8] + DIRECTION INPUT + USE SIGNAL
      + PORT
        + LAYER metal3 ( -70 -70 ) ( 70 70 )
        + PLACED ( 70 138740 ) N ;
    - req_msg[9] + NET req_msg[9] + DIRECTION INPUT + USE SIGNAL
      + PORT
        + LAYER metal3 ( -70 -70 ) ( 70 70 )
        + PLACED ( 70 139580 ) N ;
>>>>>>> 273ff136
    - req_rdy + NET req_rdy + DIRECTION OUTPUT + USE SIGNAL
      + PORT
        + LAYER metal3 ( -70 -70 ) ( 70 70 )
        + PLACED ( 70 23660 ) N ;
    - req_val + NET req_val + DIRECTION INPUT + USE SIGNAL
      + PORT
        + LAYER metal2 ( -70 -70 ) ( 70 70 )
        + PLACED ( 169670 201530 ) N ;
    - reset + NET reset + DIRECTION INPUT + USE SIGNAL
      + PORT
        + LAYER metal3 ( -70 -70 ) ( 70 70 )
        + PLACED ( 70 107660 ) N ;
    - resp_msg[0] + NET resp_msg[0] + DIRECTION OUTPUT + USE SIGNAL
      + PORT
        + LAYER metal3 ( -70 -70 ) ( 70 70 )
<<<<<<< HEAD
        + PLACED ( 200190 39620 ) N ;
    - resp_msg[10] + NET resp_msg[10] + DIRECTION OUTPUT + USE SIGNAL
      + PORT
        + LAYER metal3 ( -70 -70 ) ( 70 70 )
        + PLACED ( 200190 48020 ) N ;
    - resp_msg[11] + NET resp_msg[11] + DIRECTION OUTPUT + USE SIGNAL
      + PORT
        + LAYER metal3 ( -70 -70 ) ( 70 70 )
        + PLACED ( 200190 48860 ) N ;
    - resp_msg[12] + NET resp_msg[12] + DIRECTION OUTPUT + USE SIGNAL
      + PORT
        + LAYER metal3 ( -70 -70 ) ( 70 70 )
        + PLACED ( 200190 49700 ) N ;
    - resp_msg[13] + NET resp_msg[13] + DIRECTION OUTPUT + USE SIGNAL
      + PORT
        + LAYER metal3 ( -70 -70 ) ( 70 70 )
        + PLACED ( 200190 50540 ) N ;
    - resp_msg[14] + NET resp_msg[14] + DIRECTION OUTPUT + USE SIGNAL
      + PORT
        + LAYER metal3 ( -70 -70 ) ( 70 70 )
        + PLACED ( 200190 51380 ) N ;
    - resp_msg[15] + NET resp_msg[15] + DIRECTION OUTPUT + USE SIGNAL
      + PORT
        + LAYER metal3 ( -70 -70 ) ( 70 70 )
        + PLACED ( 200190 52220 ) N ;
    - resp_msg[1] + NET resp_msg[1] + DIRECTION OUTPUT + USE SIGNAL
      + PORT
        + LAYER metal3 ( -70 -70 ) ( 70 70 )
        + PLACED ( 200190 40460 ) N ;
    - resp_msg[2] + NET resp_msg[2] + DIRECTION OUTPUT + USE SIGNAL
      + PORT
        + LAYER metal3 ( -70 -70 ) ( 70 70 )
        + PLACED ( 200190 41300 ) N ;
    - resp_msg[3] + NET resp_msg[3] + DIRECTION OUTPUT + USE SIGNAL
      + PORT
        + LAYER metal3 ( -70 -70 ) ( 70 70 )
        + PLACED ( 200190 42140 ) N ;
    - resp_msg[4] + NET resp_msg[4] + DIRECTION OUTPUT + USE SIGNAL
      + PORT
        + LAYER metal3 ( -70 -70 ) ( 70 70 )
        + PLACED ( 200190 42980 ) N ;
    - resp_msg[5] + NET resp_msg[5] + DIRECTION OUTPUT + USE SIGNAL
      + PORT
        + LAYER metal3 ( -70 -70 ) ( 70 70 )
        + PLACED ( 200190 43820 ) N ;
    - resp_msg[6] + NET resp_msg[6] + DIRECTION OUTPUT + USE SIGNAL
      + PORT
        + LAYER metal3 ( -70 -70 ) ( 70 70 )
        + PLACED ( 200190 44660 ) N ;
    - resp_msg[7] + NET resp_msg[7] + DIRECTION OUTPUT + USE SIGNAL
      + PORT
        + LAYER metal3 ( -70 -70 ) ( 70 70 )
        + PLACED ( 200190 45500 ) N ;
    - resp_msg[8] + NET resp_msg[8] + DIRECTION OUTPUT + USE SIGNAL
      + PORT
        + LAYER metal3 ( -70 -70 ) ( 70 70 )
        + PLACED ( 200190 46340 ) N ;
    - resp_msg[9] + NET resp_msg[9] + DIRECTION OUTPUT + USE SIGNAL
      + PORT
        + LAYER metal3 ( -70 -70 ) ( 70 70 )
        + PLACED ( 200190 47180 ) N ;
=======
        + PLACED ( 200190 35420 ) N ;
    - resp_msg[10] + NET resp_msg[10] + DIRECTION OUTPUT + USE SIGNAL
      + PORT
        + LAYER metal3 ( -70 -70 ) ( 70 70 )
        + PLACED ( 200190 43820 ) N ;
    - resp_msg[11] + NET resp_msg[11] + DIRECTION OUTPUT + USE SIGNAL
      + PORT
        + LAYER metal3 ( -70 -70 ) ( 70 70 )
        + PLACED ( 200190 44660 ) N ;
    - resp_msg[12] + NET resp_msg[12] + DIRECTION OUTPUT + USE SIGNAL
      + PORT
        + LAYER metal3 ( -70 -70 ) ( 70 70 )
        + PLACED ( 200190 45500 ) N ;
    - resp_msg[13] + NET resp_msg[13] + DIRECTION OUTPUT + USE SIGNAL
      + PORT
        + LAYER metal3 ( -70 -70 ) ( 70 70 )
        + PLACED ( 200190 46340 ) N ;
    - resp_msg[14] + NET resp_msg[14] + DIRECTION OUTPUT + USE SIGNAL
      + PORT
        + LAYER metal3 ( -70 -70 ) ( 70 70 )
        + PLACED ( 200190 47180 ) N ;
    - resp_msg[15] + NET resp_msg[15] + DIRECTION OUTPUT + USE SIGNAL
      + PORT
        + LAYER metal3 ( -70 -70 ) ( 70 70 )
        + PLACED ( 200190 48020 ) N ;
    - resp_msg[1] + NET resp_msg[1] + DIRECTION OUTPUT + USE SIGNAL
      + PORT
        + LAYER metal3 ( -70 -70 ) ( 70 70 )
        + PLACED ( 200190 36260 ) N ;
    - resp_msg[2] + NET resp_msg[2] + DIRECTION OUTPUT + USE SIGNAL
      + PORT
        + LAYER metal3 ( -70 -70 ) ( 70 70 )
        + PLACED ( 200190 37100 ) N ;
    - resp_msg[3] + NET resp_msg[3] + DIRECTION OUTPUT + USE SIGNAL
      + PORT
        + LAYER metal3 ( -70 -70 ) ( 70 70 )
        + PLACED ( 200190 37940 ) N ;
    - resp_msg[4] + NET resp_msg[4] + DIRECTION OUTPUT + USE SIGNAL
      + PORT
        + LAYER metal3 ( -70 -70 ) ( 70 70 )
        + PLACED ( 200190 38780 ) N ;
    - resp_msg[5] + NET resp_msg[5] + DIRECTION OUTPUT + USE SIGNAL
      + PORT
        + LAYER metal3 ( -70 -70 ) ( 70 70 )
        + PLACED ( 200190 39620 ) N ;
    - resp_msg[6] + NET resp_msg[6] + DIRECTION OUTPUT + USE SIGNAL
      + PORT
        + LAYER metal3 ( -70 -70 ) ( 70 70 )
        + PLACED ( 200190 40460 ) N ;
    - resp_msg[7] + NET resp_msg[7] + DIRECTION OUTPUT + USE SIGNAL
      + PORT
        + LAYER metal3 ( -70 -70 ) ( 70 70 )
        + PLACED ( 200190 41300 ) N ;
    - resp_msg[8] + NET resp_msg[8] + DIRECTION OUTPUT + USE SIGNAL
      + PORT
        + LAYER metal3 ( -70 -70 ) ( 70 70 )
        + PLACED ( 200190 42140 ) N ;
    - resp_msg[9] + NET resp_msg[9] + DIRECTION OUTPUT + USE SIGNAL
      + PORT
        + LAYER metal3 ( -70 -70 ) ( 70 70 )
        + PLACED ( 200190 42980 ) N ;
>>>>>>> 273ff136
    - resp_rdy + NET resp_rdy + DIRECTION INPUT + USE SIGNAL
      + PORT
        + LAYER metal3 ( -70 -70 ) ( 70 70 )
        + PLACED ( 70 177380 ) N ;
    - resp_val + NET resp_val + DIRECTION OUTPUT + USE SIGNAL
      + PORT
        + LAYER metal3 ( -70 -70 ) ( 70 70 )
        + PLACED ( 200190 53060 ) N ;
END PINS
NETS 54 ;
    - clk ( PIN clk ) ( _858_ CK ) ( _859_ CK ) ( _860_ CK ) ( _861_ CK ) ( _862_ CK ) ( _863_ CK )
      ( _864_ CK ) ( _865_ CK ) ( _866_ CK ) ( _867_ CK ) ( _868_ CK ) ( _869_ CK ) ( _870_ CK ) ( _871_ CK )
      ( _872_ CK ) ( _873_ CK ) ( _874_ CK ) ( _875_ CK ) ( _876_ CK ) ( _877_ CK ) ( _878_ CK ) ( _879_ CK )
      ( _880_ CK ) ( _881_ CK ) ( _882_ CK ) ( _883_ CK ) ( _884_ CK ) ( _885_ CK ) ( _886_ CK ) ( _887_ CK )
      ( _888_ CK ) ( _889_ CK ) ( _890_ CK ) ( _891_ CK ) ( _892_ CK ) + USE SIGNAL ;
    - req_msg[0] ( PIN req_msg[0] ) ( buffer32 A ) + USE SIGNAL ;
    - req_msg[10] ( PIN req_msg[10] ) ( buffer22 A ) + USE SIGNAL ;
    - req_msg[11] ( PIN req_msg[11] ) ( buffer21 A ) + USE SIGNAL ;
    - req_msg[12] ( PIN req_msg[12] ) ( buffer20 A ) + USE SIGNAL ;
    - req_msg[13] ( PIN req_msg[13] ) ( buffer19 A ) + USE SIGNAL ;
    - req_msg[14] ( PIN req_msg[14] ) ( buffer18 A ) + USE SIGNAL ;
    - req_msg[15] ( PIN req_msg[15] ) ( buffer17 A ) + USE SIGNAL ;
    - req_msg[16] ( PIN req_msg[16] ) ( buffer16 A ) + USE SIGNAL ;
    - req_msg[17] ( PIN req_msg[17] ) ( buffer15 A ) + USE SIGNAL ;
    - req_msg[18] ( PIN req_msg[18] ) ( buffer14 A ) + USE SIGNAL ;
    - req_msg[19] ( PIN req_msg[19] ) ( buffer13 A ) + USE SIGNAL ;
    - req_msg[1] ( PIN req_msg[1] ) ( buffer31 A ) + USE SIGNAL ;
    - req_msg[20] ( PIN req_msg[20] ) ( buffer12 A ) + USE SIGNAL ;
    - req_msg[21] ( PIN req_msg[21] ) ( buffer11 A ) + USE SIGNAL ;
    - req_msg[22] ( PIN req_msg[22] ) ( buffer10 A ) + USE SIGNAL ;
    - req_msg[23] ( PIN req_msg[23] ) ( buffer9 A ) + USE SIGNAL ;
    - req_msg[24] ( PIN req_msg[24] ) ( buffer8 A ) + USE SIGNAL ;
    - req_msg[25] ( PIN req_msg[25] ) ( buffer7 A ) + USE SIGNAL ;
    - req_msg[26] ( PIN req_msg[26] ) ( buffer6 A ) + USE SIGNAL ;
    - req_msg[27] ( PIN req_msg[27] ) ( buffer5 A ) + USE SIGNAL ;
    - req_msg[28] ( PIN req_msg[28] ) ( buffer4 A ) + USE SIGNAL ;
    - req_msg[29] ( PIN req_msg[29] ) ( buffer3 A ) + USE SIGNAL ;
    - req_msg[2] ( PIN req_msg[2] ) ( buffer30 A ) + USE SIGNAL ;
    - req_msg[30] ( PIN req_msg[30] ) ( buffer2 A ) + USE SIGNAL ;
    - req_msg[31] ( PIN req_msg[31] ) ( buffer1 A ) + USE SIGNAL ;
    - req_msg[3] ( PIN req_msg[3] ) ( buffer29 A ) + USE SIGNAL ;
    - req_msg[4] ( PIN req_msg[4] ) ( buffer28 A ) + USE SIGNAL ;
    - req_msg[5] ( PIN req_msg[5] ) ( buffer27 A ) + USE SIGNAL ;
    - req_msg[6] ( PIN req_msg[6] ) ( buffer26 A ) + USE SIGNAL ;
    - req_msg[7] ( PIN req_msg[7] ) ( buffer25 A ) + USE SIGNAL ;
    - req_msg[8] ( PIN req_msg[8] ) ( buffer24 A ) + USE SIGNAL ;
    - req_msg[9] ( PIN req_msg[9] ) ( buffer23 A ) + USE SIGNAL ;
    - req_rdy ( PIN req_rdy ) ( buffer36 Z ) + USE SIGNAL ;
    - req_val ( PIN req_val ) ( buffer33 A ) + USE SIGNAL ;
    - reset ( PIN reset ) ( buffer34 A ) + USE SIGNAL ;
    - resp_msg[0] ( PIN resp_msg[0] ) ( buffer52 Z ) + USE SIGNAL ;
    - resp_msg[10] ( PIN resp_msg[10] ) ( buffer42 Z ) + USE SIGNAL ;
    - resp_msg[11] ( PIN resp_msg[11] ) ( buffer41 Z ) + USE SIGNAL ;
    - resp_msg[12] ( PIN resp_msg[12] ) ( buffer40 Z ) + USE SIGNAL ;
    - resp_msg[13] ( PIN resp_msg[13] ) ( buffer39 Z ) + USE SIGNAL ;
    - resp_msg[14] ( PIN resp_msg[14] ) ( buffer38 Z ) + USE SIGNAL ;
    - resp_msg[15] ( PIN resp_msg[15] ) ( buffer37 Z ) + USE SIGNAL ;
    - resp_msg[1] ( PIN resp_msg[1] ) ( buffer51 Z ) + USE SIGNAL ;
    - resp_msg[2] ( PIN resp_msg[2] ) ( buffer50 Z ) + USE SIGNAL ;
    - resp_msg[3] ( PIN resp_msg[3] ) ( buffer49 Z ) + USE SIGNAL ;
    - resp_msg[4] ( PIN resp_msg[4] ) ( buffer48 Z ) + USE SIGNAL ;
    - resp_msg[5] ( PIN resp_msg[5] ) ( buffer47 Z ) + USE SIGNAL ;
    - resp_msg[6] ( PIN resp_msg[6] ) ( buffer46 Z ) + USE SIGNAL ;
    - resp_msg[7] ( PIN resp_msg[7] ) ( buffer45 Z ) + USE SIGNAL ;
    - resp_msg[8] ( PIN resp_msg[8] ) ( buffer44 Z ) + USE SIGNAL ;
    - resp_msg[9] ( PIN resp_msg[9] ) ( buffer43 Z ) + USE SIGNAL ;
    - resp_rdy ( PIN resp_rdy ) ( buffer35 A ) + USE SIGNAL ;
    - resp_val ( PIN resp_val ) ( buffer53 Z ) + USE SIGNAL ;
END NETS
END DESIGN<|MERGE_RESOLUTION|>--- conflicted
+++ resolved
@@ -118,137 +118,6 @@
     - clk + NET clk + DIRECTION INPUT + USE SIGNAL
       + PORT
         + LAYER metal2 ( -70 -70 ) ( 70 70 )
-<<<<<<< HEAD
-        + PLACED ( 124830 70 ) N ;
-    - req_msg[0] + NET req_msg[0] + DIRECTION INPUT + USE SIGNAL
-      + PORT
-        + LAYER metal3 ( -70 -70 ) ( 70 70 )
-        + PLACED ( 70 129500 ) N ;
-    - req_msg[10] + NET req_msg[10] + DIRECTION INPUT + USE SIGNAL
-      + PORT
-        + LAYER metal3 ( -70 -70 ) ( 70 70 )
-        + PLACED ( 70 137900 ) N ;
-    - req_msg[11] + NET req_msg[11] + DIRECTION INPUT + USE SIGNAL
-      + PORT
-        + LAYER metal3 ( -70 -70 ) ( 70 70 )
-        + PLACED ( 70 138740 ) N ;
-    - req_msg[12] + NET req_msg[12] + DIRECTION INPUT + USE SIGNAL
-      + PORT
-        + LAYER metal3 ( -70 -70 ) ( 70 70 )
-        + PLACED ( 70 139580 ) N ;
-    - req_msg[13] + NET req_msg[13] + DIRECTION INPUT + USE SIGNAL
-      + PORT
-        + LAYER metal3 ( -70 -70 ) ( 70 70 )
-        + PLACED ( 70 140420 ) N ;
-    - req_msg[14] + NET req_msg[14] + DIRECTION INPUT + USE SIGNAL
-      + PORT
-        + LAYER metal3 ( -70 -70 ) ( 70 70 )
-        + PLACED ( 70 141260 ) N ;
-    - req_msg[15] + NET req_msg[15] + DIRECTION INPUT + USE SIGNAL
-      + PORT
-        + LAYER metal3 ( -70 -70 ) ( 70 70 )
-        + PLACED ( 70 142100 ) N ;
-    - req_msg[16] + NET req_msg[16] + DIRECTION INPUT + USE SIGNAL
-      + PORT
-        + LAYER metal3 ( -70 -70 ) ( 70 70 )
-        + PLACED ( 70 142940 ) N ;
-    - req_msg[17] + NET req_msg[17] + DIRECTION INPUT + USE SIGNAL
-      + PORT
-        + LAYER metal3 ( -70 -70 ) ( 70 70 )
-        + PLACED ( 70 143780 ) N ;
-    - req_msg[18] + NET req_msg[18] + DIRECTION INPUT + USE SIGNAL
-      + PORT
-        + LAYER metal3 ( -70 -70 ) ( 70 70 )
-        + PLACED ( 70 144620 ) N ;
-    - req_msg[19] + NET req_msg[19] + DIRECTION INPUT + USE SIGNAL
-      + PORT
-        + LAYER metal3 ( -70 -70 ) ( 70 70 )
-        + PLACED ( 70 145460 ) N ;
-    - req_msg[1] + NET req_msg[1] + DIRECTION INPUT + USE SIGNAL
-      + PORT
-        + LAYER metal3 ( -70 -70 ) ( 70 70 )
-        + PLACED ( 70 130340 ) N ;
-    - req_msg[20] + NET req_msg[20] + DIRECTION INPUT + USE SIGNAL
-      + PORT
-        + LAYER metal3 ( -70 -70 ) ( 70 70 )
-        + PLACED ( 70 146300 ) N ;
-    - req_msg[21] + NET req_msg[21] + DIRECTION INPUT + USE SIGNAL
-      + PORT
-        + LAYER metal3 ( -70 -70 ) ( 70 70 )
-        + PLACED ( 70 147140 ) N ;
-    - req_msg[22] + NET req_msg[22] + DIRECTION INPUT + USE SIGNAL
-      + PORT
-        + LAYER metal3 ( -70 -70 ) ( 70 70 )
-        + PLACED ( 70 147980 ) N ;
-    - req_msg[23] + NET req_msg[23] + DIRECTION INPUT + USE SIGNAL
-      + PORT
-        + LAYER metal3 ( -70 -70 ) ( 70 70 )
-        + PLACED ( 70 148820 ) N ;
-    - req_msg[24] + NET req_msg[24] + DIRECTION INPUT + USE SIGNAL
-      + PORT
-        + LAYER metal3 ( -70 -70 ) ( 70 70 )
-        + PLACED ( 70 149660 ) N ;
-    - req_msg[25] + NET req_msg[25] + DIRECTION INPUT + USE SIGNAL
-      + PORT
-        + LAYER metal3 ( -70 -70 ) ( 70 70 )
-        + PLACED ( 70 150500 ) N ;
-    - req_msg[26] + NET req_msg[26] + DIRECTION INPUT + USE SIGNAL
-      + PORT
-        + LAYER metal3 ( -70 -70 ) ( 70 70 )
-        + PLACED ( 70 151340 ) N ;
-    - req_msg[27] + NET req_msg[27] + DIRECTION INPUT + USE SIGNAL
-      + PORT
-        + LAYER metal3 ( -70 -70 ) ( 70 70 )
-        + PLACED ( 70 152180 ) N ;
-    - req_msg[28] + NET req_msg[28] + DIRECTION INPUT + USE SIGNAL
-      + PORT
-        + LAYER metal3 ( -70 -70 ) ( 70 70 )
-        + PLACED ( 70 153020 ) N ;
-    - req_msg[29] + NET req_msg[29] + DIRECTION INPUT + USE SIGNAL
-      + PORT
-        + LAYER metal3 ( -70 -70 ) ( 70 70 )
-        + PLACED ( 70 153860 ) N ;
-    - req_msg[2] + NET req_msg[2] + DIRECTION INPUT + USE SIGNAL
-      + PORT
-        + LAYER metal3 ( -70 -70 ) ( 70 70 )
-        + PLACED ( 70 131180 ) N ;
-    - req_msg[30] + NET req_msg[30] + DIRECTION INPUT + USE SIGNAL
-      + PORT
-        + LAYER metal3 ( -70 -70 ) ( 70 70 )
-        + PLACED ( 70 154700 ) N ;
-    - req_msg[31] + NET req_msg[31] + DIRECTION INPUT + USE SIGNAL
-      + PORT
-        + LAYER metal3 ( -70 -70 ) ( 70 70 )
-        + PLACED ( 70 155540 ) N ;
-    - req_msg[3] + NET req_msg[3] + DIRECTION INPUT + USE SIGNAL
-      + PORT
-        + LAYER metal3 ( -70 -70 ) ( 70 70 )
-        + PLACED ( 70 132020 ) N ;
-    - req_msg[4] + NET req_msg[4] + DIRECTION INPUT + USE SIGNAL
-      + PORT
-        + LAYER metal3 ( -70 -70 ) ( 70 70 )
-        + PLACED ( 70 132860 ) N ;
-    - req_msg[5] + NET req_msg[5] + DIRECTION INPUT + USE SIGNAL
-      + PORT
-        + LAYER metal3 ( -70 -70 ) ( 70 70 )
-        + PLACED ( 70 133700 ) N ;
-    - req_msg[6] + NET req_msg[6] + DIRECTION INPUT + USE SIGNAL
-      + PORT
-        + LAYER metal3 ( -70 -70 ) ( 70 70 )
-        + PLACED ( 70 134540 ) N ;
-    - req_msg[7] + NET req_msg[7] + DIRECTION INPUT + USE SIGNAL
-      + PORT
-        + LAYER metal3 ( -70 -70 ) ( 70 70 )
-        + PLACED ( 70 135380 ) N ;
-    - req_msg[8] + NET req_msg[8] + DIRECTION INPUT + USE SIGNAL
-      + PORT
-        + LAYER metal3 ( -70 -70 ) ( 70 70 )
-        + PLACED ( 70 136220 ) N ;
-    - req_msg[9] + NET req_msg[9] + DIRECTION INPUT + USE SIGNAL
-      + PORT
-        + LAYER metal3 ( -70 -70 ) ( 70 70 )
-        + PLACED ( 70 137060 ) N ;
-=======
         + PLACED ( 79230 70 ) N ;
     - req_msg[0] + NET req_msg[0] + DIRECTION INPUT + USE SIGNAL
       + PORT
@@ -378,7 +247,6 @@
       + PORT
         + LAYER metal3 ( -70 -70 ) ( 70 70 )
         + PLACED ( 70 139580 ) N ;
->>>>>>> 273ff136
     - req_rdy + NET req_rdy + DIRECTION OUTPUT + USE SIGNAL
       + PORT
         + LAYER metal3 ( -70 -70 ) ( 70 70 )
@@ -394,69 +262,6 @@
     - resp_msg[0] + NET resp_msg[0] + DIRECTION OUTPUT + USE SIGNAL
       + PORT
         + LAYER metal3 ( -70 -70 ) ( 70 70 )
-<<<<<<< HEAD
-        + PLACED ( 200190 39620 ) N ;
-    - resp_msg[10] + NET resp_msg[10] + DIRECTION OUTPUT + USE SIGNAL
-      + PORT
-        + LAYER metal3 ( -70 -70 ) ( 70 70 )
-        + PLACED ( 200190 48020 ) N ;
-    - resp_msg[11] + NET resp_msg[11] + DIRECTION OUTPUT + USE SIGNAL
-      + PORT
-        + LAYER metal3 ( -70 -70 ) ( 70 70 )
-        + PLACED ( 200190 48860 ) N ;
-    - resp_msg[12] + NET resp_msg[12] + DIRECTION OUTPUT + USE SIGNAL
-      + PORT
-        + LAYER metal3 ( -70 -70 ) ( 70 70 )
-        + PLACED ( 200190 49700 ) N ;
-    - resp_msg[13] + NET resp_msg[13] + DIRECTION OUTPUT + USE SIGNAL
-      + PORT
-        + LAYER metal3 ( -70 -70 ) ( 70 70 )
-        + PLACED ( 200190 50540 ) N ;
-    - resp_msg[14] + NET resp_msg[14] + DIRECTION OUTPUT + USE SIGNAL
-      + PORT
-        + LAYER metal3 ( -70 -70 ) ( 70 70 )
-        + PLACED ( 200190 51380 ) N ;
-    - resp_msg[15] + NET resp_msg[15] + DIRECTION OUTPUT + USE SIGNAL
-      + PORT
-        + LAYER metal3 ( -70 -70 ) ( 70 70 )
-        + PLACED ( 200190 52220 ) N ;
-    - resp_msg[1] + NET resp_msg[1] + DIRECTION OUTPUT + USE SIGNAL
-      + PORT
-        + LAYER metal3 ( -70 -70 ) ( 70 70 )
-        + PLACED ( 200190 40460 ) N ;
-    - resp_msg[2] + NET resp_msg[2] + DIRECTION OUTPUT + USE SIGNAL
-      + PORT
-        + LAYER metal3 ( -70 -70 ) ( 70 70 )
-        + PLACED ( 200190 41300 ) N ;
-    - resp_msg[3] + NET resp_msg[3] + DIRECTION OUTPUT + USE SIGNAL
-      + PORT
-        + LAYER metal3 ( -70 -70 ) ( 70 70 )
-        + PLACED ( 200190 42140 ) N ;
-    - resp_msg[4] + NET resp_msg[4] + DIRECTION OUTPUT + USE SIGNAL
-      + PORT
-        + LAYER metal3 ( -70 -70 ) ( 70 70 )
-        + PLACED ( 200190 42980 ) N ;
-    - resp_msg[5] + NET resp_msg[5] + DIRECTION OUTPUT + USE SIGNAL
-      + PORT
-        + LAYER metal3 ( -70 -70 ) ( 70 70 )
-        + PLACED ( 200190 43820 ) N ;
-    - resp_msg[6] + NET resp_msg[6] + DIRECTION OUTPUT + USE SIGNAL
-      + PORT
-        + LAYER metal3 ( -70 -70 ) ( 70 70 )
-        + PLACED ( 200190 44660 ) N ;
-    - resp_msg[7] + NET resp_msg[7] + DIRECTION OUTPUT + USE SIGNAL
-      + PORT
-        + LAYER metal3 ( -70 -70 ) ( 70 70 )
-        + PLACED ( 200190 45500 ) N ;
-    - resp_msg[8] + NET resp_msg[8] + DIRECTION OUTPUT + USE SIGNAL
-      + PORT
-        + LAYER metal3 ( -70 -70 ) ( 70 70 )
-        + PLACED ( 200190 46340 ) N ;
-    - resp_msg[9] + NET resp_msg[9] + DIRECTION OUTPUT + USE SIGNAL
-      + PORT
-        + LAYER metal3 ( -70 -70 ) ( 70 70 )
-        + PLACED ( 200190 47180 ) N ;
-=======
         + PLACED ( 200190 35420 ) N ;
     - resp_msg[10] + NET resp_msg[10] + DIRECTION OUTPUT + USE SIGNAL
       + PORT
@@ -518,7 +323,6 @@
       + PORT
         + LAYER metal3 ( -70 -70 ) ( 70 70 )
         + PLACED ( 200190 42980 ) N ;
->>>>>>> 273ff136
     - resp_rdy + NET resp_rdy + DIRECTION INPUT + USE SIGNAL
       + PORT
         + LAYER metal3 ( -70 -70 ) ( 70 70 )

[INFO ODB-0222] Reading LEF file: sky130hs/sky130hs.tlef
[INFO ODB-0223]     Created 13 technology layers
[INFO ODB-0224]     Created 25 technology vias
[INFO ODB-0226] Finished LEF file:  sky130hs/sky130hs.tlef
[INFO ODB-0222] Reading LEF file: sky130hs/sky130hs_std_cell.lef
[INFO ODB-0225]     Created 390 library cells
[INFO ODB-0226] Finished LEF file:  sky130hs/sky130hs_std_cell.lef
[INFO ODB-0128] Design: hi_fanout
[INFO ODB-0130]     Created 1 pins.
[INFO ODB-0131]     Created 21 components and 146 component-terminals.
[INFO ODB-0132]     Created 2 special nets and 0 connections.
[INFO ODB-0133]     Created 2 nets and 41 connections.
[INFO CTS-0049] Characterization buffer is: sky130_fd_sc_hs__clkbuf_1.
[INFO CTS-0039] Number of created patterns = 12240.
[INFO CTS-0084] Compiling LUT.
Min. len    Max. len    Min. cap    Max. cap    Min. slew   Max. slew
2           8           1           41          1           12          
[WARNING CTS-0043] 1632 wires are pure wire and no slew degradation.
TritonCTS forced slew degradation on these wires.
[INFO CTS-0046]     Number of wire segments: 12216.
[INFO CTS-0047]     Number of keys in characterization LUT: 1504.
[INFO CTS-0048]     Actual min input cap: 2.
[INFO CTS-0007] Net "clk1" found for clock "clk1".
[INFO CTS-0010]  Clock net "clk1" has 20 sinks.
[INFO CTS-0008] TritonCTS found 1 clock nets.
[INFO CTS-0097] Characterization used 1 buffer(s) types.
[INFO CTS-0027] Generating H-Tree topology for net clk1.
[INFO CTS-0028]  Total number of sinks: 20.
[INFO CTS-0030]  Number of static layers: 0.
[INFO CTS-0020]  Wire segment unit: 16000  dbu (16 um).
[INFO CTS-0023]  Original sink region: [(315, 1540), (600315, 801540)].
[INFO CTS-0024]  Normalized sink region: [(0.0196875, 0.09625), (37.5197, 50.0962)].
[INFO CTS-0025]     Width:  37.5000.
[INFO CTS-0026]     Height: 50.0000.
 Level 1
    Direction: Vertical
    Sinks per sub-region: 10
    Sub-region size: 37.5000 X 25.0000
[INFO CTS-0034]     Segment length (rounded): 12.
    Key: 326 inSlew: 1 inCap: 2 outSlew: 2 load: 1 length: 8 delay: 12
      location: 0.25 buffer: sky130_fd_sc_hs__clkbuf_1
    Key: 38 inSlew: 1 inCap: 2 outSlew: 1 load: 1 length: 4 delay: 8
      location: 0.5 buffer: sky130_fd_sc_hs__clkbuf_1
[INFO CTS-0032]  Stop criterion found. Max number of sinks is 15.
[INFO CTS-0035]  Number of sinks covered: 20.
[INFO CTS-0018]     Created 5 clock buffers.
[INFO CTS-0012]     Minimum number of buffers in the clock path: 3.
[INFO CTS-0013]     Maximum number of buffers in the clock path: 3.
[INFO CTS-0015]     Created 5 clock nets.
[INFO CTS-0016]     Fanout distribution for the current clock = 10:2..
[INFO CTS-0017]     Max level of the clock tree: 1.
[INFO CTS-0098] Clock net "clk1"
[INFO CTS-0099]  Sinks 20
[INFO CTS-0100]  Leaf buffers 0
[INFO CTS-0101]  Average sink wire length 1220.98 um
[INFO CTS-0102]  Path depth 3 - 3
max slew

Pin                                    Limit    Slew   Slack
------------------------------------------------------------
<<<<<<< HEAD
r11/CLK                                 1.00    2.78   -1.78 (VIOLATED)
r8/CLK                                  1.00    2.78   -1.78 (VIOLATED)
=======
r11/CLK                                 1.00    2.88   -1.88 (VIOLATED)
>>>>>>> 42717f50

max capacitance

Pin                                    Limit     Cap   Slack
------------------------------------------------------------
<<<<<<< HEAD
clkbuf_1_0_1_clk1/X                     0.15    0.42   -0.27 (VIOLATED)
=======
clkbuf_1_0_1_clk1/X                     0.15    0.43   -0.28 (VIOLATED)
>>>>>>> 42717f50
<|MERGE_RESOLUTION|>--- conflicted
+++ resolved
@@ -58,19 +58,10 @@
 
 Pin                                    Limit    Slew   Slack
 ------------------------------------------------------------
-<<<<<<< HEAD
-r11/CLK                                 1.00    2.78   -1.78 (VIOLATED)
-r8/CLK                                  1.00    2.78   -1.78 (VIOLATED)
-=======
-r11/CLK                                 1.00    2.88   -1.88 (VIOLATED)
->>>>>>> 42717f50
+r11/CLK                                 1.00    2.77   -1.77 (VIOLATED)
 
 max capacitance
 
 Pin                                    Limit     Cap   Slack
 ------------------------------------------------------------
-<<<<<<< HEAD
 clkbuf_1_0_1_clk1/X                     0.15    0.42   -0.27 (VIOLATED)
-=======
-clkbuf_1_0_1_clk1/X                     0.15    0.43   -0.28 (VIOLATED)
->>>>>>> 42717f50

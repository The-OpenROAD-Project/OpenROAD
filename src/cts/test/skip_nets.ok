--- conflicted
+++ resolved
@@ -149,26 +149,16 @@
 [INFO CTS-0102]  Path depth 2 - 2
 [INFO CTS-0207]  Leaf load cells 18
 [INFO CTS-0033] Balancing latency for clock clk
-<<<<<<< HEAD
-[DEBUG CTS-insertion delay] new delay buffer delaybuf_0_clk is inserted at (100434 178107)
-[DEBUG CTS-insertion delay] new delay buffer delaybuf_1_clk is inserted at (100868 156355)
-[DEBUG CTS-insertion delay] new delay buffer delaybuf_2_clk is inserted at (101302 134603)
-[DEBUG CTS-insertion delay] new delay buffer delaybuf_3_clk is inserted at (101737 112851)
-[DEBUG CTS-insertion delay] new delay buffer delaybuf_4_clk is inserted at (102171 91099)
-[DEBUG CTS-insertion delay] new delay buffer delaybuf_5_clk is inserted at (102605 69347)
-[INFO CTS-0036]  inserted 6 delay buffers
-[INFO CTS-0037] Total number of delay buffers: 6
-=======
 [DEBUG CTS-insertion delay] new delay buffer delaybuf_0_clk is inserted at (53554 164304)
 [DEBUG CTS-insertion delay] new delay buffer delaybuf_1_clk is inserted at (53513 162428)
 [DEBUG CTS-insertion delay] new delay buffer delaybuf_2_clk is inserted at (53472 160552)
 [DEBUG CTS-insertion delay] new delay buffer delaybuf_3_clk is inserted at (53431 158676)
-[DEBUG CTS-insertion delay] new delay buffer delaybuf_4_clk is inserted at (100434 178107)
-[DEBUG CTS-insertion delay] new delay buffer delaybuf_5_clk is inserted at (100868 156355)
-[DEBUG CTS-insertion delay] new delay buffer delaybuf_6_clk is inserted at (101302 134603)
-[DEBUG CTS-insertion delay] new delay buffer delaybuf_7_clk is inserted at (101737 112851)
-[DEBUG CTS-insertion delay] new delay buffer delaybuf_8_clk is inserted at (102171 91099)
-[DEBUG CTS-insertion delay] new delay buffer delaybuf_9_clk is inserted at (102605 69347)
-[INFO CTS-0036]  inserted 10 delay buffers
-[INFO CTS-0037] Total number of delay buffers: 10
->>>>>>> 8b193f48
+[DEBUG CTS-insertion delay] new delay buffer delaybuf_4_clk is inserted at (100380 180826)
+[DEBUG CTS-insertion delay] new delay buffer delaybuf_5_clk is inserted at (100760 161793)
+[DEBUG CTS-insertion delay] new delay buffer delaybuf_6_clk is inserted at (101140 142760)
+[DEBUG CTS-insertion delay] new delay buffer delaybuf_7_clk is inserted at (101520 123727)
+[DEBUG CTS-insertion delay] new delay buffer delaybuf_8_clk is inserted at (101900 104694)
+[DEBUG CTS-insertion delay] new delay buffer delaybuf_9_clk is inserted at (102280 85661)
+[DEBUG CTS-insertion delay] new delay buffer delaybuf_10_clk is inserted at (102660 66628)
+[INFO CTS-0036]  inserted 11 delay buffers
+[INFO CTS-0037] Total number of delay buffers: 11
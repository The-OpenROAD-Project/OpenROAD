--- conflicted
+++ resolved
@@ -122,11 +122,7 @@
 delta HPWL                    1 %
 
 Clock clk
-<<<<<<< HEAD
-   1.04 source latency inst_5_4/clk ^
-=======
    1.05 source latency inst_5_4/clk ^
->>>>>>> b6426128
   -1.16 target latency inst_6_4/clk ^
    0.00 CRPR
 --------------

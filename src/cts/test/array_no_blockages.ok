[INFO ODB-0227] LEF file: Nangate45/Nangate45_tech.lef, created 22 layers, 27 vias
[INFO ODB-0227] LEF file: Nangate45/Nangate45_stdcell.lef, created 135 library cells
[INFO ODB-0227] LEF file: array_tile.lef, created 1 library cells
[INFO IFP-0001] Added 3528 rows of 26000 site FreePDK45_38x28_10R_NP_162NW_34O.
[INFO CTS-0050] Root buffer is BUF_X4.
[INFO CTS-0051] Sink buffer is BUF_X4.
[INFO CTS-0052] The following clock buffers will be used for CTS:
                    BUF_X4
[INFO CTS-0049] Characterization buffer is BUF_X4.
[INFO CTS-0007] Net "clk" found for clock "clk".
[INFO CTS-0011]  Clock net "clk" for macros has 225 sinks.
[INFO CTS-0011]  Clock net "clk_regs" for registers has 2250 sinks.
[INFO CTS-0008] TritonCTS found 2 clock nets.
[INFO CTS-0097] Characterization used 1 buffer(s) types.
[INFO CTS-0201] 225 blockages from hard placement blockages and placed macros will be used.
[INFO CTS-0027] Generating H-Tree topology for net clk.
[INFO CTS-0028]  Total number of sinks: 225.
[INFO CTS-0029]  Macro  sinks will be clustered in groups of up to 4 and with maximum cluster diameter of 600.0 um.
[INFO CTS-0030]  Number of static layers: 0.
[INFO CTS-0020]  Wire segment unit: 14000  dbu (7 um).
[INFO CTS-0204] A clustering solution was found from clustering size of 4 and clustering diameter of 600.
[INFO CTS-0205] Better solution may be possible if either -sink_clustering_size, -sink_clustering_max_diameter, or both options are omitted to enable automatic clustering.
[INFO CTS-0019]  Total number of sinks after clustering: 122.
[INFO CTS-0024]  Normalized sink region: [(1.43857, 44.2757), (661.439, 680.704)].
[INFO CTS-0025]     Width:  660.0000.
[INFO CTS-0026]     Height: 636.4286.
 Level 1
    Direction: Horizontal
    Sinks per sub-region: 61
    Sub-region size: 330.0000 X 636.4286
[INFO CTS-0034]     Segment length (rounded): 166.
 Level 2
    Direction: Vertical
    Sinks per sub-region: 31
    Sub-region size: 330.0000 X 318.2143
[INFO CTS-0034]     Segment length (rounded): 160.
 Level 3
    Direction: Horizontal
    Sinks per sub-region: 16
    Sub-region size: 165.0000 X 318.2143
[INFO CTS-0034]     Segment length (rounded): 82.
 Level 4
    Direction: Vertical
    Sinks per sub-region: 8
    Sub-region size: 165.0000 X 159.1071
[INFO CTS-0034]     Segment length (rounded): 80.
[INFO CTS-0032]  Stop criterion found. Max number of sinks is 15.
[INFO CTS-0035]  Number of sinks covered: 122.
[INFO CTS-0201] 225 blockages from hard placement blockages and placed macros will be used.
[INFO CTS-0027] Generating H-Tree topology for net clk_regs.
[INFO CTS-0028]  Total number of sinks: 2250.
[INFO CTS-0029]  Register sinks will be clustered in groups of up to 20 and with maximum cluster diameter of 100.0 um.
[INFO CTS-0030]  Number of static layers: 0.
[INFO CTS-0020]  Wire segment unit: 14000  dbu (7 um).
[INFO CTS-0204] A clustering solution was found from clustering size of 10 and clustering diameter of 100.
[INFO CTS-0205] Better solution may be possible if either -sink_clustering_size, -sink_clustering_max_diameter, or both options are omitted to enable automatic clustering.
[INFO CTS-0019]  Total number of sinks after clustering: 227.
[INFO CTS-0024]  Normalized sink region: [(189.626, 2.21643), (661.055, 670.416)].
[INFO CTS-0025]     Width:  471.4286.
[INFO CTS-0026]     Height: 668.2000.
 Level 1
    Direction: Vertical
    Sinks per sub-region: 114
    Sub-region size: 471.4286 X 334.1000
[INFO CTS-0034]     Segment length (rounded): 168.
 Level 2
    Direction: Horizontal
    Sinks per sub-region: 57
    Sub-region size: 235.7143 X 334.1000
[INFO CTS-0034]     Segment length (rounded): 118.
 Level 3
    Direction: Vertical
    Sinks per sub-region: 29
    Sub-region size: 235.7143 X 167.0500
[INFO CTS-0034]     Segment length (rounded): 84.
 Level 4
    Direction: Horizontal
    Sinks per sub-region: 15
    Sub-region size: 117.8572 X 167.0500
[INFO CTS-0034]     Segment length (rounded): 58.
 Level 5
    Direction: Vertical
    Sinks per sub-region: 8
    Sub-region size: 117.8572 X 83.5250
[INFO CTS-0034]     Segment length (rounded): 42.
[INFO CTS-0032]  Stop criterion found. Max number of sinks is 15.
[INFO CTS-0035]  Number of sinks covered: 227.
[INFO CTS-0018]     Created 190 clock buffers.
[INFO CTS-0012]     Minimum number of buffers in the clock path: 16.
[INFO CTS-0013]     Maximum number of buffers in the clock path: 17.
[INFO CTS-0015]     Created 190 clock nets.
[INFO CTS-0016]     Fanout distribution for the current clock = 2:103, 6:1, 7:6, 8:7, 9:2..
[INFO CTS-0017]     Max level of the clock tree: 4.
[INFO CTS-0018]     Created 366 clock buffers.
[INFO CTS-0012]     Minimum number of buffers in the clock path: 17.
[INFO CTS-0013]     Maximum number of buffers in the clock path: 17.
[INFO CTS-0015]     Created 366 clock nets.
[INFO CTS-0016]     Fanout distribution for the current clock = 2:1, 4:3, 5:9, 6:5, 7:4, 8:3, 9:4, 10:230..
[INFO CTS-0017]     Max level of the clock tree: 5.
[INFO CTS-0098] Clock net "clk"
[INFO CTS-0099]  Sinks 225
[INFO CTS-0100]  Leaf buffers 103
[INFO CTS-0101]  Average sink wire length 9415.86 um
[INFO CTS-0102]  Path depth 16 - 17
[INFO CTS-0207]  Leaf load cells 4
[INFO CTS-0098] Clock net "clk_regs"
[INFO CTS-0099]  Sinks 2254
[INFO CTS-0100]  Leaf buffers 227
[INFO CTS-0101]  Average sink wire length 4117.74 um
[INFO CTS-0102]  Path depth 17 - 17
[INFO CTS-0207]  Leaf load cells 4
[INFO RSZ-0058] Using max wire length 693um.
[INFO RSZ-0047] Found 38 long wires.
[INFO RSZ-0048] Inserted 112 buffers in 38 nets.
Placement Analysis
---------------------------------
<<<<<<< HEAD
total displacement       4294.0 u
average displacement        1.4 u
max displacement          146.3 u
original HPWL          190059.1 u
legalized HPWL         191096.3 u
delta HPWL                    1 %

Clock clk
   1.07 source latency inst_5_4/clk ^
  -1.18 target latency inst_6_4/clk ^
=======
total displacement       4272.4 u
average displacement        1.4 u
max displacement          141.1 u
original HPWL          190059.3 u
legalized HPWL         191027.1 u
delta HPWL                    1 %

Clock clk
   1.06 source latency inst_12_11/clk ^
  -1.20 target latency inst_13_11/clk ^
>>>>>>> 12f1f5da
   0.00 CRPR
--------------
  -0.12 setup skew
<|MERGE_RESOLUTION|>--- conflicted
+++ resolved
@@ -114,18 +114,6 @@
 [INFO RSZ-0048] Inserted 112 buffers in 38 nets.
 Placement Analysis
 ---------------------------------
-<<<<<<< HEAD
-total displacement       4294.0 u
-average displacement        1.4 u
-max displacement          146.3 u
-original HPWL          190059.1 u
-legalized HPWL         191096.3 u
-delta HPWL                    1 %
-
-Clock clk
-   1.07 source latency inst_5_4/clk ^
-  -1.18 target latency inst_6_4/clk ^
-=======
 total displacement       4272.4 u
 average displacement        1.4 u
 max displacement          141.1 u
@@ -136,7 +124,6 @@
 Clock clk
    1.06 source latency inst_12_11/clk ^
   -1.20 target latency inst_13_11/clk ^
->>>>>>> 12f1f5da
    0.00 CRPR
 --------------
   -0.12 setup skew

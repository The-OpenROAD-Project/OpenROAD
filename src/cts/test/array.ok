[INFO ODB-0227] LEF file: Nangate45/Nangate45_tech.lef, created 22 layers, 27 vias
[INFO ODB-0227] LEF file: Nangate45/Nangate45_stdcell.lef, created 135 library cells
[INFO ODB-0227] LEF file: array_tile.lef, created 1 library cells
[INFO IFP-0001] Added 3528 rows of 26000 site FreePDK45_38x28_10R_NP_162NW_34O.
[INFO ODB-0303] The initial 3528 rows (91728000 sites) were cut with 225 shapes for a total of 52263 rows (14219856 sites).
[INFO CTS-0050] Root buffer is BUF_X4.
[INFO CTS-0051] Sink buffer is BUF_X4.
[INFO CTS-0052] The following clock buffers will be used for CTS:
                    BUF_X4
[INFO CTS-0049] Characterization buffer is BUF_X4.
[INFO CTS-0007] Net "clk" found for clock "clk".
[INFO CTS-0011]  Clock net "clk" for macros has 225 sinks.
[INFO CTS-0011]  Clock net "clk_regs" for registers has 2250 sinks.
[INFO CTS-0008] TritonCTS found 2 clock nets.
[INFO CTS-0097] Characterization used 1 buffer(s) types.
[INFO CTS-0201] 225 blockages from hard placement blockages and placed macros will be used.
[INFO CTS-0027] Generating H-Tree topology for net clk.
[INFO CTS-0028]  Total number of sinks: 225.
[INFO CTS-0029]  Macro  sinks will be clustered in groups of up to 4 and with maximum cluster diameter of 600.0 um.
[INFO CTS-0030]  Number of static layers: 0.
[INFO CTS-0020]  Wire segment unit: 14000  dbu (7 um).
[INFO CTS-0204] A clustering solution was found from clustering size of 4 and clustering diameter of 600.
[INFO CTS-0205] Better solution may be possible if either -sink_clustering_size, -sink_clustering_max_diameter, or both options are omitted to enable automatic clustering.
[INFO CTS-0019]  Total number of sinks after clustering: 122.
[INFO CTS-0024]  Normalized sink region: [(1.43857, 44.2757), (661.439, 680.704)].
[INFO CTS-0025]     Width:  660.0000.
[INFO CTS-0026]     Height: 636.4286.
 Level 1
    Direction: Horizontal
    Sinks per sub-region: 61
    Sub-region size: 330.0000 X 636.4286
[INFO CTS-0034]     Segment length (rounded): 166.
 Level 2
    Direction: Vertical
    Sinks per sub-region: 31
    Sub-region size: 330.0000 X 318.2143
[INFO CTS-0034]     Segment length (rounded): 160.
 Level 3
    Direction: Horizontal
    Sinks per sub-region: 16
    Sub-region size: 165.0000 X 318.2143
[INFO CTS-0034]     Segment length (rounded): 82.
 Level 4
    Direction: Vertical
    Sinks per sub-region: 8
    Sub-region size: 165.0000 X 159.1071
[INFO CTS-0034]     Segment length (rounded): 80.
[INFO CTS-0032]  Stop criterion found. Max number of sinks is 15.
[INFO CTS-0035]  Number of sinks covered: 122.
[INFO CTS-0201] 225 blockages from hard placement blockages and placed macros will be used.
[INFO CTS-0027] Generating H-Tree topology for net clk_regs.
[INFO CTS-0028]  Total number of sinks: 2250.
[INFO CTS-0029]  Register sinks will be clustered in groups of up to 20 and with maximum cluster diameter of 100.0 um.
[INFO CTS-0030]  Number of static layers: 0.
[INFO CTS-0020]  Wire segment unit: 14000  dbu (7 um).
[INFO CTS-0204] A clustering solution was found from clustering size of 10 and clustering diameter of 100.
[INFO CTS-0205] Better solution may be possible if either -sink_clustering_size, -sink_clustering_max_diameter, or both options are omitted to enable automatic clustering.
[INFO CTS-0019]  Total number of sinks after clustering: 227.
[INFO CTS-0024]  Normalized sink region: [(189.626, 2.21643), (661.055, 670.416)].
[INFO CTS-0025]     Width:  471.4286.
[INFO CTS-0026]     Height: 668.2000.
 Level 1
    Direction: Vertical
    Sinks per sub-region: 114
    Sub-region size: 471.4286 X 334.1000
[INFO CTS-0034]     Segment length (rounded): 168.
 Level 2
    Direction: Horizontal
    Sinks per sub-region: 57
    Sub-region size: 235.7143 X 334.1000
[INFO CTS-0034]     Segment length (rounded): 118.
 Level 3
    Direction: Vertical
    Sinks per sub-region: 29
    Sub-region size: 235.7143 X 167.0500
[INFO CTS-0034]     Segment length (rounded): 84.
 Level 4
    Direction: Horizontal
    Sinks per sub-region: 15
    Sub-region size: 117.8572 X 167.0500
[INFO CTS-0034]     Segment length (rounded): 58.
 Level 5
    Direction: Vertical
    Sinks per sub-region: 8
    Sub-region size: 117.8572 X 83.5250
[INFO CTS-0034]     Segment length (rounded): 42.
[INFO CTS-0032]  Stop criterion found. Max number of sinks is 15.
[INFO CTS-0035]  Number of sinks covered: 227.
[INFO CTS-0018]     Created 190 clock buffers.
[INFO CTS-0012]     Minimum number of buffers in the clock path: 16.
[INFO CTS-0013]     Maximum number of buffers in the clock path: 17.
[INFO CTS-0015]     Created 190 clock nets.
[INFO CTS-0016]     Fanout distribution for the current clock = 2:103, 6:1, 7:6, 8:7, 9:2..
[INFO CTS-0017]     Max level of the clock tree: 4.
[INFO CTS-0018]     Created 366 clock buffers.
[INFO CTS-0012]     Minimum number of buffers in the clock path: 17.
[INFO CTS-0013]     Maximum number of buffers in the clock path: 17.
[INFO CTS-0015]     Created 366 clock nets.
[INFO CTS-0016]     Fanout distribution for the current clock = 2:1, 4:3, 5:9, 6:5, 7:4, 8:3, 9:4, 10:230..
[INFO CTS-0017]     Max level of the clock tree: 5.
[INFO CTS-0098] Clock net "clk"
[INFO CTS-0099]  Sinks 225
[INFO CTS-0100]  Leaf buffers 103
[INFO CTS-0101]  Average sink wire length 9313.40 um
[INFO CTS-0102]  Path depth 16 - 17
[INFO CTS-0207]  Leaf load cells 4
[INFO CTS-0098] Clock net "clk_regs"
[INFO CTS-0099]  Sinks 2254
[INFO CTS-0100]  Leaf buffers 227
[INFO CTS-0101]  Average sink wire length 4121.94 um
[INFO CTS-0102]  Path depth 17 - 17
[INFO CTS-0207]  Leaf load cells 4
Total number of Clock Roots: 2.
Total number of Buffers Inserted: 556.
Total number of Clock Subnets: 556.
Total number of Sinks: 2475.
Cells used:
  BUF_X4: 567
Dummys used:
  BUF_X4: 2
  INV_X1: 1
  INV_X4: 1
[INFO RSZ-0058] Using max wire length 693um.
[INFO RSZ-0047] Found 38 long wires.
[INFO RSZ-0048] Inserted 112 buffers in 38 nets.
Placement Analysis
---------------------------------
<<<<<<< HEAD
total displacement       5020.3 u
average displacement        1.6 u
max displacement          146.7 u
original HPWL          189361.4 u
legalized HPWL         190311.3 u
delta HPWL                    1 %

Clock clk
   1.10 source latency inst_5_7/clk ^
  -1.24 target latency inst_6_7/clk ^
=======
total displacement       5100.3 u
average displacement        1.6 u
max displacement          140.5 u
original HPWL          189362.3 u
legalized HPWL         190507.9 u
delta HPWL                    1 %

Clock clk
   1.05 source latency inst_12_11/clk ^
  -1.19 target latency inst_13_11/clk ^
>>>>>>> 12f1f5da
   0.00 CRPR
--------------
  -0.14 setup skew

Startpoint: inst_1_1 (rising edge-triggered flip-flop clocked by clk)
Endpoint: inst_2_1 (rising edge-triggered flip-flop clocked by clk)
Path Group: clk
Path Type: max

  Delay    Time   Description
---------------------------------------------------------
   0.00    0.00   clock clk (rise edge)
   0.00    0.00   clock source latency
   0.00    0.00 ^ clk (in)
<<<<<<< HEAD
   0.05    0.05 ^ wire9/Z (BUF_X8)
   0.05    0.10 ^ wire8/Z (BUF_X16)
   0.03    0.13 ^ wire7/Z (BUF_X16)
   0.06    0.19 ^ wire6/Z (BUF_X32)
   0.06    0.24 ^ wire5/Z (BUF_X32)
   0.06    0.30 ^ wire4/Z (BUF_X32)
   0.06    0.36 ^ wire3/Z (BUF_X32)
   0.04    0.39 ^ wire2/Z (BUF_X32)
   0.06    0.45 ^ clkbuf_0_clk/Z (BUF_X4)
   0.04    0.48 ^ delaybuf_0_clk/Z (BUF_X4)
   0.04    0.52 ^ clkbuf_1_0_0_clk/Z (BUF_X4)
   0.04    0.56 ^ clkbuf_1_0_1_clk/Z (BUF_X4)
   0.04    0.60 ^ clkbuf_1_0_2_clk/Z (BUF_X4)
   0.03    0.63 ^ clkbuf_1_0_3_clk/Z (BUF_X4)
   0.04    0.67 ^ clkbuf_1_0_4_clk/Z (BUF_X4)
   0.03    0.70 ^ clkbuf_2_0_0_clk/Z (BUF_X4)
   0.03    0.74 ^ clkbuf_2_0_1_clk/Z (BUF_X4)
   0.03    0.77 ^ clkbuf_2_0_2_clk/Z (BUF_X4)
   0.03    0.81 ^ clkbuf_2_0_3_clk/Z (BUF_X4)
   0.04    0.85 ^ clkbuf_2_0_4_clk/Z (BUF_X4)
   0.03    0.88 ^ clkbuf_3_0_0_clk/Z (BUF_X4)
   0.03    0.91 ^ clkbuf_3_0_1_clk/Z (BUF_X4)
   0.03    0.95 ^ clkbuf_3_0_2_clk/Z (BUF_X4)
   0.04    0.99 ^ clkbuf_4_0_0_clk/Z (BUF_X4)
   0.05    1.04 ^ clkbuf_4_0_1_clk/Z (BUF_X4)
   0.04    1.08 ^ wire11/Z (BUF_X8)
   0.04    1.13 ^ wire10/Z (BUF_X8)
   0.05    1.18 ^ clkbuf_leaf_0_clk/Z (BUF_X4)
   0.00    1.18 ^ inst_1_1/clk (array_tile)
   0.21    1.40 ^ inst_1_1/e_out (array_tile)
   0.00    1.40 ^ inst_2_1/w_in (array_tile)
           1.40   data arrival time
=======
   0.04    0.04 ^ wire8/Z (BUF_X8)
   0.03    0.07 ^ wire7/Z (BUF_X16)
   0.07    0.14 ^ wire6/Z (BUF_X32)
   0.06    0.20 ^ wire5/Z (BUF_X32)
   0.06    0.27 ^ wire4/Z (BUF_X32)
   0.06    0.33 ^ wire3/Z (BUF_X32)
   0.06    0.39 ^ wire2/Z (BUF_X32)
   0.07    0.47 ^ clkbuf_0_clk/Z (BUF_X4)
   0.04    0.51 ^ clkbuf_1_0_0_clk/Z (BUF_X4)
   0.04    0.54 ^ clkbuf_1_0_1_clk/Z (BUF_X4)
   0.04    0.58 ^ clkbuf_1_0_2_clk/Z (BUF_X4)
   0.03    0.61 ^ clkbuf_1_0_3_clk/Z (BUF_X4)
   0.04    0.66 ^ clkbuf_1_0_4_clk/Z (BUF_X4)
   0.03    0.69 ^ clkbuf_2_0_0_clk/Z (BUF_X4)
   0.03    0.72 ^ clkbuf_2_0_1_clk/Z (BUF_X4)
   0.03    0.76 ^ clkbuf_2_0_2_clk/Z (BUF_X4)
   0.03    0.79 ^ clkbuf_2_0_3_clk/Z (BUF_X4)
   0.04    0.83 ^ clkbuf_2_0_4_clk/Z (BUF_X4)
   0.03    0.86 ^ clkbuf_3_0_0_clk/Z (BUF_X4)
   0.03    0.90 ^ clkbuf_3_0_1_clk/Z (BUF_X4)
   0.03    0.93 ^ clkbuf_3_0_2_clk/Z (BUF_X4)
   0.04    0.97 ^ clkbuf_4_0_0_clk/Z (BUF_X4)
   0.05    1.02 ^ clkbuf_4_0_1_clk/Z (BUF_X4)
   0.04    1.07 ^ wire10/Z (BUF_X8)
   0.04    1.11 ^ max_length9/Z (BUF_X8)
   0.05    1.16 ^ clkbuf_leaf_0_clk/Z (BUF_X4)
   0.00    1.17 ^ inst_1_1/clk (array_tile)
   0.21    1.38 ^ inst_1_1/e_out (array_tile)
   0.00    1.38 ^ inst_2_1/w_in (array_tile)
           1.38   data arrival time
>>>>>>> 12f1f5da

   5.00    5.00   clock clk (rise edge)
   0.00    5.00   clock source latency
   0.00    5.00 ^ clk (in)
<<<<<<< HEAD
   0.05    5.05 ^ wire9/Z (BUF_X8)
   0.05    5.10 ^ wire8/Z (BUF_X16)
   0.03    5.13 ^ wire7/Z (BUF_X16)
   0.06    5.19 ^ wire6/Z (BUF_X32)
   0.06    5.24 ^ wire5/Z (BUF_X32)
   0.06    5.30 ^ wire4/Z (BUF_X32)
   0.06    5.36 ^ wire3/Z (BUF_X32)
   0.04    5.39 ^ wire2/Z (BUF_X32)
   0.06    5.45 ^ clkbuf_0_clk/Z (BUF_X4)
   0.04    5.48 ^ delaybuf_0_clk/Z (BUF_X4)
   0.04    5.52 ^ clkbuf_1_0_0_clk/Z (BUF_X4)
   0.04    5.56 ^ clkbuf_1_0_1_clk/Z (BUF_X4)
   0.04    5.60 ^ clkbuf_1_0_2_clk/Z (BUF_X4)
   0.03    5.63 ^ clkbuf_1_0_3_clk/Z (BUF_X4)
   0.04    5.67 ^ clkbuf_1_0_4_clk/Z (BUF_X4)
   0.03    5.70 ^ clkbuf_2_0_0_clk/Z (BUF_X4)
   0.03    5.74 ^ clkbuf_2_0_1_clk/Z (BUF_X4)
   0.03    5.77 ^ clkbuf_2_0_2_clk/Z (BUF_X4)
   0.03    5.81 ^ clkbuf_2_0_3_clk/Z (BUF_X4)
   0.04    5.85 ^ clkbuf_2_0_4_clk/Z (BUF_X4)
   0.03    5.88 ^ clkbuf_3_0_0_clk/Z (BUF_X4)
   0.03    5.91 ^ clkbuf_3_0_1_clk/Z (BUF_X4)
   0.03    5.95 ^ clkbuf_3_0_2_clk/Z (BUF_X4)
   0.04    5.99 ^ clkbuf_4_0_0_clk/Z (BUF_X4)
   0.05    6.04 ^ clkbuf_4_0_1_clk/Z (BUF_X4)
   0.04    6.08 ^ max_length13/Z (BUF_X8)
   0.04    6.11 ^ wire12/Z (BUF_X8)
   0.02    6.13 ^ inst_2_1/clk (array_tile)
   0.00    6.13   clock reconvergence pessimism
  -0.05    6.08   library setup time
           6.08   data required time
=======
   0.04    5.04 ^ wire8/Z (BUF_X8)
   0.03    5.07 ^ wire7/Z (BUF_X16)
   0.07    5.14 ^ wire6/Z (BUF_X32)
   0.06    5.20 ^ wire5/Z (BUF_X32)
   0.06    5.27 ^ wire4/Z (BUF_X32)
   0.06    5.33 ^ wire3/Z (BUF_X32)
   0.06    5.39 ^ wire2/Z (BUF_X32)
   0.07    5.47 ^ clkbuf_0_clk/Z (BUF_X4)
   0.04    5.51 ^ clkbuf_1_0_0_clk/Z (BUF_X4)
   0.04    5.54 ^ clkbuf_1_0_1_clk/Z (BUF_X4)
   0.04    5.58 ^ clkbuf_1_0_2_clk/Z (BUF_X4)
   0.03    5.61 ^ clkbuf_1_0_3_clk/Z (BUF_X4)
   0.04    5.66 ^ clkbuf_1_0_4_clk/Z (BUF_X4)
   0.03    5.69 ^ clkbuf_2_0_0_clk/Z (BUF_X4)
   0.03    5.72 ^ clkbuf_2_0_1_clk/Z (BUF_X4)
   0.03    5.76 ^ clkbuf_2_0_2_clk/Z (BUF_X4)
   0.03    5.79 ^ clkbuf_2_0_3_clk/Z (BUF_X4)
   0.04    5.83 ^ clkbuf_2_0_4_clk/Z (BUF_X4)
   0.03    5.86 ^ clkbuf_3_0_0_clk/Z (BUF_X4)
   0.03    5.90 ^ clkbuf_3_0_1_clk/Z (BUF_X4)
   0.03    5.93 ^ clkbuf_3_0_2_clk/Z (BUF_X4)
   0.04    5.97 ^ clkbuf_4_0_0_clk/Z (BUF_X4)
   0.05    6.02 ^ clkbuf_4_0_1_clk/Z (BUF_X4)
   0.04    6.06 ^ max_length12/Z (BUF_X8)
   0.04    6.09 ^ max_length11/Z (BUF_X8)
   0.02    6.12 ^ inst_2_1/clk (array_tile)
   0.00    6.12   clock reconvergence pessimism
  -0.05    6.07   library setup time
           6.07   data required time
>>>>>>> 12f1f5da
---------------------------------------------------------
           6.07   data required time
          -1.38   data arrival time
---------------------------------------------------------
           4.69   slack (MET)


Startpoint: inst_2_1 (rising edge-triggered flip-flop clocked by clk)
Endpoint: inst_3_1 (rising edge-triggered flip-flop clocked by clk)
Path Group: clk
Path Type: max

  Delay    Time   Description
---------------------------------------------------------
   0.00    0.00   clock clk (rise edge)
   0.00    0.00   clock source latency
   0.00    0.00 ^ clk (in)
<<<<<<< HEAD
   0.05    0.05 ^ wire9/Z (BUF_X8)
   0.05    0.10 ^ wire8/Z (BUF_X16)
   0.03    0.13 ^ wire7/Z (BUF_X16)
   0.06    0.19 ^ wire6/Z (BUF_X32)
   0.06    0.24 ^ wire5/Z (BUF_X32)
   0.06    0.30 ^ wire4/Z (BUF_X32)
   0.06    0.36 ^ wire3/Z (BUF_X32)
   0.04    0.39 ^ wire2/Z (BUF_X32)
   0.06    0.45 ^ clkbuf_0_clk/Z (BUF_X4)
   0.04    0.48 ^ delaybuf_0_clk/Z (BUF_X4)
   0.04    0.52 ^ clkbuf_1_0_0_clk/Z (BUF_X4)
   0.04    0.56 ^ clkbuf_1_0_1_clk/Z (BUF_X4)
   0.04    0.60 ^ clkbuf_1_0_2_clk/Z (BUF_X4)
   0.03    0.63 ^ clkbuf_1_0_3_clk/Z (BUF_X4)
   0.04    0.67 ^ clkbuf_1_0_4_clk/Z (BUF_X4)
   0.03    0.70 ^ clkbuf_2_0_0_clk/Z (BUF_X4)
   0.03    0.74 ^ clkbuf_2_0_1_clk/Z (BUF_X4)
   0.03    0.77 ^ clkbuf_2_0_2_clk/Z (BUF_X4)
   0.03    0.81 ^ clkbuf_2_0_3_clk/Z (BUF_X4)
   0.04    0.85 ^ clkbuf_2_0_4_clk/Z (BUF_X4)
   0.03    0.88 ^ clkbuf_3_0_0_clk/Z (BUF_X4)
   0.03    0.91 ^ clkbuf_3_0_1_clk/Z (BUF_X4)
   0.03    0.95 ^ clkbuf_3_0_2_clk/Z (BUF_X4)
   0.04    0.99 ^ clkbuf_4_0_0_clk/Z (BUF_X4)
   0.05    1.04 ^ clkbuf_4_0_1_clk/Z (BUF_X4)
   0.04    1.08 ^ max_length13/Z (BUF_X8)
   0.04    1.11 ^ wire12/Z (BUF_X8)
   0.02    1.13 ^ inst_2_1/clk (array_tile)
   0.21    1.35 ^ inst_2_1/e_out (array_tile)
   0.00    1.35 ^ inst_3_1/w_in (array_tile)
           1.35   data arrival time
=======
   0.04    0.04 ^ wire8/Z (BUF_X8)
   0.03    0.07 ^ wire7/Z (BUF_X16)
   0.07    0.14 ^ wire6/Z (BUF_X32)
   0.06    0.20 ^ wire5/Z (BUF_X32)
   0.06    0.27 ^ wire4/Z (BUF_X32)
   0.06    0.33 ^ wire3/Z (BUF_X32)
   0.06    0.39 ^ wire2/Z (BUF_X32)
   0.07    0.47 ^ clkbuf_0_clk/Z (BUF_X4)
   0.04    0.51 ^ clkbuf_1_0_0_clk/Z (BUF_X4)
   0.04    0.54 ^ clkbuf_1_0_1_clk/Z (BUF_X4)
   0.04    0.58 ^ clkbuf_1_0_2_clk/Z (BUF_X4)
   0.03    0.61 ^ clkbuf_1_0_3_clk/Z (BUF_X4)
   0.04    0.66 ^ clkbuf_1_0_4_clk/Z (BUF_X4)
   0.03    0.69 ^ clkbuf_2_0_0_clk/Z (BUF_X4)
   0.03    0.72 ^ clkbuf_2_0_1_clk/Z (BUF_X4)
   0.03    0.76 ^ clkbuf_2_0_2_clk/Z (BUF_X4)
   0.03    0.79 ^ clkbuf_2_0_3_clk/Z (BUF_X4)
   0.04    0.83 ^ clkbuf_2_0_4_clk/Z (BUF_X4)
   0.03    0.86 ^ clkbuf_3_0_0_clk/Z (BUF_X4)
   0.03    0.90 ^ clkbuf_3_0_1_clk/Z (BUF_X4)
   0.03    0.93 ^ clkbuf_3_0_2_clk/Z (BUF_X4)
   0.04    0.97 ^ clkbuf_4_0_0_clk/Z (BUF_X4)
   0.05    1.02 ^ clkbuf_4_0_1_clk/Z (BUF_X4)
   0.04    1.06 ^ max_length12/Z (BUF_X8)
   0.04    1.09 ^ max_length11/Z (BUF_X8)
   0.02    1.12 ^ inst_2_1/clk (array_tile)
   0.21    1.33 ^ inst_2_1/e_out (array_tile)
   0.00    1.33 ^ inst_3_1/w_in (array_tile)
           1.33   data arrival time
>>>>>>> 12f1f5da

   5.00    5.00   clock clk (rise edge)
   0.00    5.00   clock source latency
   0.00    5.00 ^ clk (in)
<<<<<<< HEAD
   0.05    5.05 ^ wire9/Z (BUF_X8)
   0.05    5.10 ^ wire8/Z (BUF_X16)
   0.03    5.13 ^ wire7/Z (BUF_X16)
   0.06    5.19 ^ wire6/Z (BUF_X32)
   0.06    5.24 ^ wire5/Z (BUF_X32)
   0.06    5.30 ^ wire4/Z (BUF_X32)
   0.06    5.36 ^ wire3/Z (BUF_X32)
   0.04    5.39 ^ wire2/Z (BUF_X32)
   0.06    5.45 ^ clkbuf_0_clk/Z (BUF_X4)
   0.04    5.48 ^ delaybuf_0_clk/Z (BUF_X4)
   0.04    5.52 ^ clkbuf_1_0_0_clk/Z (BUF_X4)
   0.04    5.56 ^ clkbuf_1_0_1_clk/Z (BUF_X4)
   0.04    5.60 ^ clkbuf_1_0_2_clk/Z (BUF_X4)
   0.03    5.63 ^ clkbuf_1_0_3_clk/Z (BUF_X4)
   0.04    5.67 ^ clkbuf_1_0_4_clk/Z (BUF_X4)
   0.03    5.70 ^ clkbuf_2_0_0_clk/Z (BUF_X4)
   0.03    5.74 ^ clkbuf_2_0_1_clk/Z (BUF_X4)
   0.03    5.77 ^ clkbuf_2_0_2_clk/Z (BUF_X4)
   0.03    5.81 ^ clkbuf_2_0_3_clk/Z (BUF_X4)
   0.04    5.85 ^ clkbuf_2_0_4_clk/Z (BUF_X4)
   0.03    5.88 ^ clkbuf_3_0_0_clk/Z (BUF_X4)
   0.03    5.91 ^ clkbuf_3_0_1_clk/Z (BUF_X4)
   0.03    5.95 ^ clkbuf_3_0_2_clk/Z (BUF_X4)
   0.04    5.99 ^ clkbuf_4_0_0_clk/Z (BUF_X4)
   0.05    6.04 ^ clkbuf_4_0_1_clk/Z (BUF_X4)
   0.04    6.08 ^ max_length13/Z (BUF_X8)
   0.05    6.13 ^ clkbuf_leaf_118_clk/Z (BUF_X4)
   0.00    6.13 ^ inst_3_1/clk (array_tile)
   0.00    6.13   clock reconvergence pessimism
  -0.05    6.08   library setup time
           6.08   data required time
=======
   0.04    5.04 ^ wire8/Z (BUF_X8)
   0.03    5.07 ^ wire7/Z (BUF_X16)
   0.07    5.14 ^ wire6/Z (BUF_X32)
   0.06    5.20 ^ wire5/Z (BUF_X32)
   0.06    5.27 ^ wire4/Z (BUF_X32)
   0.06    5.33 ^ wire3/Z (BUF_X32)
   0.06    5.39 ^ wire2/Z (BUF_X32)
   0.07    5.47 ^ clkbuf_0_clk/Z (BUF_X4)
   0.04    5.51 ^ clkbuf_1_0_0_clk/Z (BUF_X4)
   0.04    5.54 ^ clkbuf_1_0_1_clk/Z (BUF_X4)
   0.04    5.58 ^ clkbuf_1_0_2_clk/Z (BUF_X4)
   0.03    5.61 ^ clkbuf_1_0_3_clk/Z (BUF_X4)
   0.04    5.66 ^ clkbuf_1_0_4_clk/Z (BUF_X4)
   0.03    5.69 ^ clkbuf_2_0_0_clk/Z (BUF_X4)
   0.03    5.72 ^ clkbuf_2_0_1_clk/Z (BUF_X4)
   0.03    5.76 ^ clkbuf_2_0_2_clk/Z (BUF_X4)
   0.03    5.79 ^ clkbuf_2_0_3_clk/Z (BUF_X4)
   0.04    5.83 ^ clkbuf_2_0_4_clk/Z (BUF_X4)
   0.03    5.86 ^ clkbuf_3_0_0_clk/Z (BUF_X4)
   0.03    5.90 ^ clkbuf_3_0_1_clk/Z (BUF_X4)
   0.03    5.93 ^ clkbuf_3_0_2_clk/Z (BUF_X4)
   0.04    5.97 ^ clkbuf_4_0_0_clk/Z (BUF_X4)
   0.05    6.02 ^ clkbuf_4_0_1_clk/Z (BUF_X4)
   0.04    6.06 ^ max_length12/Z (BUF_X8)
   0.05    6.11 ^ clkbuf_leaf_118_clk/Z (BUF_X4)
   0.00    6.11 ^ inst_3_1/clk (array_tile)
   0.00    6.11   clock reconvergence pessimism
  -0.05    6.06   library setup time
           6.06   data required time
>>>>>>> 12f1f5da
---------------------------------------------------------
           6.06   data required time
          -1.33   data arrival time
---------------------------------------------------------
           4.73   slack (MET)

<|MERGE_RESOLUTION|>--- conflicted
+++ resolved
@@ -125,18 +125,6 @@
 [INFO RSZ-0048] Inserted 112 buffers in 38 nets.
 Placement Analysis
 ---------------------------------
-<<<<<<< HEAD
-total displacement       5020.3 u
-average displacement        1.6 u
-max displacement          146.7 u
-original HPWL          189361.4 u
-legalized HPWL         190311.3 u
-delta HPWL                    1 %
-
-Clock clk
-   1.10 source latency inst_5_7/clk ^
-  -1.24 target latency inst_6_7/clk ^
-=======
 total displacement       5100.3 u
 average displacement        1.6 u
 max displacement          140.5 u
@@ -147,7 +135,6 @@
 Clock clk
    1.05 source latency inst_12_11/clk ^
   -1.19 target latency inst_13_11/clk ^
->>>>>>> 12f1f5da
    0.00 CRPR
 --------------
   -0.14 setup skew
@@ -162,40 +149,6 @@
    0.00    0.00   clock clk (rise edge)
    0.00    0.00   clock source latency
    0.00    0.00 ^ clk (in)
-<<<<<<< HEAD
-   0.05    0.05 ^ wire9/Z (BUF_X8)
-   0.05    0.10 ^ wire8/Z (BUF_X16)
-   0.03    0.13 ^ wire7/Z (BUF_X16)
-   0.06    0.19 ^ wire6/Z (BUF_X32)
-   0.06    0.24 ^ wire5/Z (BUF_X32)
-   0.06    0.30 ^ wire4/Z (BUF_X32)
-   0.06    0.36 ^ wire3/Z (BUF_X32)
-   0.04    0.39 ^ wire2/Z (BUF_X32)
-   0.06    0.45 ^ clkbuf_0_clk/Z (BUF_X4)
-   0.04    0.48 ^ delaybuf_0_clk/Z (BUF_X4)
-   0.04    0.52 ^ clkbuf_1_0_0_clk/Z (BUF_X4)
-   0.04    0.56 ^ clkbuf_1_0_1_clk/Z (BUF_X4)
-   0.04    0.60 ^ clkbuf_1_0_2_clk/Z (BUF_X4)
-   0.03    0.63 ^ clkbuf_1_0_3_clk/Z (BUF_X4)
-   0.04    0.67 ^ clkbuf_1_0_4_clk/Z (BUF_X4)
-   0.03    0.70 ^ clkbuf_2_0_0_clk/Z (BUF_X4)
-   0.03    0.74 ^ clkbuf_2_0_1_clk/Z (BUF_X4)
-   0.03    0.77 ^ clkbuf_2_0_2_clk/Z (BUF_X4)
-   0.03    0.81 ^ clkbuf_2_0_3_clk/Z (BUF_X4)
-   0.04    0.85 ^ clkbuf_2_0_4_clk/Z (BUF_X4)
-   0.03    0.88 ^ clkbuf_3_0_0_clk/Z (BUF_X4)
-   0.03    0.91 ^ clkbuf_3_0_1_clk/Z (BUF_X4)
-   0.03    0.95 ^ clkbuf_3_0_2_clk/Z (BUF_X4)
-   0.04    0.99 ^ clkbuf_4_0_0_clk/Z (BUF_X4)
-   0.05    1.04 ^ clkbuf_4_0_1_clk/Z (BUF_X4)
-   0.04    1.08 ^ wire11/Z (BUF_X8)
-   0.04    1.13 ^ wire10/Z (BUF_X8)
-   0.05    1.18 ^ clkbuf_leaf_0_clk/Z (BUF_X4)
-   0.00    1.18 ^ inst_1_1/clk (array_tile)
-   0.21    1.40 ^ inst_1_1/e_out (array_tile)
-   0.00    1.40 ^ inst_2_1/w_in (array_tile)
-           1.40   data arrival time
-=======
    0.04    0.04 ^ wire8/Z (BUF_X8)
    0.03    0.07 ^ wire7/Z (BUF_X16)
    0.07    0.14 ^ wire6/Z (BUF_X32)
@@ -226,44 +179,10 @@
    0.21    1.38 ^ inst_1_1/e_out (array_tile)
    0.00    1.38 ^ inst_2_1/w_in (array_tile)
            1.38   data arrival time
->>>>>>> 12f1f5da
 
    5.00    5.00   clock clk (rise edge)
    0.00    5.00   clock source latency
    0.00    5.00 ^ clk (in)
-<<<<<<< HEAD
-   0.05    5.05 ^ wire9/Z (BUF_X8)
-   0.05    5.10 ^ wire8/Z (BUF_X16)
-   0.03    5.13 ^ wire7/Z (BUF_X16)
-   0.06    5.19 ^ wire6/Z (BUF_X32)
-   0.06    5.24 ^ wire5/Z (BUF_X32)
-   0.06    5.30 ^ wire4/Z (BUF_X32)
-   0.06    5.36 ^ wire3/Z (BUF_X32)
-   0.04    5.39 ^ wire2/Z (BUF_X32)
-   0.06    5.45 ^ clkbuf_0_clk/Z (BUF_X4)
-   0.04    5.48 ^ delaybuf_0_clk/Z (BUF_X4)
-   0.04    5.52 ^ clkbuf_1_0_0_clk/Z (BUF_X4)
-   0.04    5.56 ^ clkbuf_1_0_1_clk/Z (BUF_X4)
-   0.04    5.60 ^ clkbuf_1_0_2_clk/Z (BUF_X4)
-   0.03    5.63 ^ clkbuf_1_0_3_clk/Z (BUF_X4)
-   0.04    5.67 ^ clkbuf_1_0_4_clk/Z (BUF_X4)
-   0.03    5.70 ^ clkbuf_2_0_0_clk/Z (BUF_X4)
-   0.03    5.74 ^ clkbuf_2_0_1_clk/Z (BUF_X4)
-   0.03    5.77 ^ clkbuf_2_0_2_clk/Z (BUF_X4)
-   0.03    5.81 ^ clkbuf_2_0_3_clk/Z (BUF_X4)
-   0.04    5.85 ^ clkbuf_2_0_4_clk/Z (BUF_X4)
-   0.03    5.88 ^ clkbuf_3_0_0_clk/Z (BUF_X4)
-   0.03    5.91 ^ clkbuf_3_0_1_clk/Z (BUF_X4)
-   0.03    5.95 ^ clkbuf_3_0_2_clk/Z (BUF_X4)
-   0.04    5.99 ^ clkbuf_4_0_0_clk/Z (BUF_X4)
-   0.05    6.04 ^ clkbuf_4_0_1_clk/Z (BUF_X4)
-   0.04    6.08 ^ max_length13/Z (BUF_X8)
-   0.04    6.11 ^ wire12/Z (BUF_X8)
-   0.02    6.13 ^ inst_2_1/clk (array_tile)
-   0.00    6.13   clock reconvergence pessimism
-  -0.05    6.08   library setup time
-           6.08   data required time
-=======
    0.04    5.04 ^ wire8/Z (BUF_X8)
    0.03    5.07 ^ wire7/Z (BUF_X16)
    0.07    5.14 ^ wire6/Z (BUF_X32)
@@ -293,7 +212,6 @@
    0.00    6.12   clock reconvergence pessimism
   -0.05    6.07   library setup time
            6.07   data required time
->>>>>>> 12f1f5da
 ---------------------------------------------------------
            6.07   data required time
           -1.38   data arrival time
@@ -311,39 +229,6 @@
    0.00    0.00   clock clk (rise edge)
    0.00    0.00   clock source latency
    0.00    0.00 ^ clk (in)
-<<<<<<< HEAD
-   0.05    0.05 ^ wire9/Z (BUF_X8)
-   0.05    0.10 ^ wire8/Z (BUF_X16)
-   0.03    0.13 ^ wire7/Z (BUF_X16)
-   0.06    0.19 ^ wire6/Z (BUF_X32)
-   0.06    0.24 ^ wire5/Z (BUF_X32)
-   0.06    0.30 ^ wire4/Z (BUF_X32)
-   0.06    0.36 ^ wire3/Z (BUF_X32)
-   0.04    0.39 ^ wire2/Z (BUF_X32)
-   0.06    0.45 ^ clkbuf_0_clk/Z (BUF_X4)
-   0.04    0.48 ^ delaybuf_0_clk/Z (BUF_X4)
-   0.04    0.52 ^ clkbuf_1_0_0_clk/Z (BUF_X4)
-   0.04    0.56 ^ clkbuf_1_0_1_clk/Z (BUF_X4)
-   0.04    0.60 ^ clkbuf_1_0_2_clk/Z (BUF_X4)
-   0.03    0.63 ^ clkbuf_1_0_3_clk/Z (BUF_X4)
-   0.04    0.67 ^ clkbuf_1_0_4_clk/Z (BUF_X4)
-   0.03    0.70 ^ clkbuf_2_0_0_clk/Z (BUF_X4)
-   0.03    0.74 ^ clkbuf_2_0_1_clk/Z (BUF_X4)
-   0.03    0.77 ^ clkbuf_2_0_2_clk/Z (BUF_X4)
-   0.03    0.81 ^ clkbuf_2_0_3_clk/Z (BUF_X4)
-   0.04    0.85 ^ clkbuf_2_0_4_clk/Z (BUF_X4)
-   0.03    0.88 ^ clkbuf_3_0_0_clk/Z (BUF_X4)
-   0.03    0.91 ^ clkbuf_3_0_1_clk/Z (BUF_X4)
-   0.03    0.95 ^ clkbuf_3_0_2_clk/Z (BUF_X4)
-   0.04    0.99 ^ clkbuf_4_0_0_clk/Z (BUF_X4)
-   0.05    1.04 ^ clkbuf_4_0_1_clk/Z (BUF_X4)
-   0.04    1.08 ^ max_length13/Z (BUF_X8)
-   0.04    1.11 ^ wire12/Z (BUF_X8)
-   0.02    1.13 ^ inst_2_1/clk (array_tile)
-   0.21    1.35 ^ inst_2_1/e_out (array_tile)
-   0.00    1.35 ^ inst_3_1/w_in (array_tile)
-           1.35   data arrival time
-=======
    0.04    0.04 ^ wire8/Z (BUF_X8)
    0.03    0.07 ^ wire7/Z (BUF_X16)
    0.07    0.14 ^ wire6/Z (BUF_X32)
@@ -373,44 +258,10 @@
    0.21    1.33 ^ inst_2_1/e_out (array_tile)
    0.00    1.33 ^ inst_3_1/w_in (array_tile)
            1.33   data arrival time
->>>>>>> 12f1f5da
 
    5.00    5.00   clock clk (rise edge)
    0.00    5.00   clock source latency
    0.00    5.00 ^ clk (in)
-<<<<<<< HEAD
-   0.05    5.05 ^ wire9/Z (BUF_X8)
-   0.05    5.10 ^ wire8/Z (BUF_X16)
-   0.03    5.13 ^ wire7/Z (BUF_X16)
-   0.06    5.19 ^ wire6/Z (BUF_X32)
-   0.06    5.24 ^ wire5/Z (BUF_X32)
-   0.06    5.30 ^ wire4/Z (BUF_X32)
-   0.06    5.36 ^ wire3/Z (BUF_X32)
-   0.04    5.39 ^ wire2/Z (BUF_X32)
-   0.06    5.45 ^ clkbuf_0_clk/Z (BUF_X4)
-   0.04    5.48 ^ delaybuf_0_clk/Z (BUF_X4)
-   0.04    5.52 ^ clkbuf_1_0_0_clk/Z (BUF_X4)
-   0.04    5.56 ^ clkbuf_1_0_1_clk/Z (BUF_X4)
-   0.04    5.60 ^ clkbuf_1_0_2_clk/Z (BUF_X4)
-   0.03    5.63 ^ clkbuf_1_0_3_clk/Z (BUF_X4)
-   0.04    5.67 ^ clkbuf_1_0_4_clk/Z (BUF_X4)
-   0.03    5.70 ^ clkbuf_2_0_0_clk/Z (BUF_X4)
-   0.03    5.74 ^ clkbuf_2_0_1_clk/Z (BUF_X4)
-   0.03    5.77 ^ clkbuf_2_0_2_clk/Z (BUF_X4)
-   0.03    5.81 ^ clkbuf_2_0_3_clk/Z (BUF_X4)
-   0.04    5.85 ^ clkbuf_2_0_4_clk/Z (BUF_X4)
-   0.03    5.88 ^ clkbuf_3_0_0_clk/Z (BUF_X4)
-   0.03    5.91 ^ clkbuf_3_0_1_clk/Z (BUF_X4)
-   0.03    5.95 ^ clkbuf_3_0_2_clk/Z (BUF_X4)
-   0.04    5.99 ^ clkbuf_4_0_0_clk/Z (BUF_X4)
-   0.05    6.04 ^ clkbuf_4_0_1_clk/Z (BUF_X4)
-   0.04    6.08 ^ max_length13/Z (BUF_X8)
-   0.05    6.13 ^ clkbuf_leaf_118_clk/Z (BUF_X4)
-   0.00    6.13 ^ inst_3_1/clk (array_tile)
-   0.00    6.13   clock reconvergence pessimism
-  -0.05    6.08   library setup time
-           6.08   data required time
-=======
    0.04    5.04 ^ wire8/Z (BUF_X8)
    0.03    5.07 ^ wire7/Z (BUF_X16)
    0.07    5.14 ^ wire6/Z (BUF_X32)
@@ -440,7 +291,6 @@
    0.00    6.11   clock reconvergence pessimism
   -0.05    6.06   library setup time
            6.06   data required time
->>>>>>> 12f1f5da
 ---------------------------------------------------------
            6.06   data required time
           -1.33   data arrival time

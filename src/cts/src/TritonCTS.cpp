/////////////////////////////////////////////////////////////////////////////
//
// BSD 3-Clause License
//
// Copyright (c) 2019, The Regents of the University of California
// All rights reserved.
//
// Redistribution and use in source and binary forms, with or without
// modification, are permitted provided that the following conditions are met:
//
// * Redistributions of source code must retain the above copyright notice, this
//   list of conditions and the following disclaimer.
//
// * Redistributions in binary form must reproduce the above copyright notice,
//   this list of conditions and the following disclaimer in the documentation
//   and/or other materials provided with the distribution.
//
// * Neither the name of the copyright holder nor the names of its
//   contributors may be used to endorse or promote products derived from
//   this software without specific prior written permission.
//
// THIS SOFTWARE IS PROVIDED BY THE COPYRIGHT HOLDERS AND CONTRIBUTORS "AS IS"
// AND ANY EXPRESS OR IMPLIED WARRANTIES, INCLUDING, BUT NOT LIMITED TO, THE
// IMPLIED WARRANTIES OF MERCHANTABILITY AND FITNESS FOR A PARTICULAR PURPOSE
// ARE DISCLAIMED. IN NO EVENT SHALL THE COPYRIGHT HOLDER OR CONTRIBUTORS BE
// LIABLE FOR ANY DIRECT, INDIRECT, INCIDENTAL, SPECIAL, EXEMPLARY, OR
// CONSEQUENTIAL DAMAGES (INCLUDING, BUT NOT LIMITED TO, PROCUREMENT OF
// SUBSTITUTE GOODS OR SERVICES; LOSS OF USE, DATA, OR PROFITS; OR BUSINESS
// INTERRUPTION) HOWEVER CAUSED AND ON ANY THEORY OF LIABILITY, WHETHER IN
// CONTRACT, STRICT LIABILITY, OR TORT (INCLUDING NEGLIGENCE OR OTHERWISE)
// ARISING IN ANY WAY OUT OF THE USE OF THIS SOFTWARE, EVEN IF ADVISED OF THE
// POSSIBILITY OF SUCH DAMAGE.
//
///////////////////////////////////////////////////////////////////////////////

#include "cts/TritonCTS.h"

#include <cctype>
#include <chrono>
#include <ctime>
#include <fstream>
#include <iterator>
#include <unordered_set>

#include "Clock.h"
#include "CtsOptions.h"
#include "HTreeBuilder.h"
#include "LevelBalancer.h"
#include "TechChar.h"
#include "TreeBuilder.h"
#include "db_sta/dbNetwork.hh"
#include "db_sta/dbSta.hh"
#include "odb/db.h"
#include "odb/dbShape.h"
#include "ord/OpenRoad.hh"
#include "rsz/Resizer.hh"
#include "sta/Fuzzy.hh"
#include "sta/Graph.hh"
#include "sta/GraphDelayCalc.hh"
#include "sta/Liberty.hh"
#include "sta/PathAnalysisPt.hh"
#include "sta/PathEnd.hh"
#include "sta/PathExpanded.hh"
#include "sta/PatternMatch.hh"
#include "sta/Sdc.hh"
#include "utl/Logger.h"

namespace cts {

using utl::CTS;

void TritonCTS::init(utl::Logger* logger,
                     odb::dbDatabase* db,
                     sta::dbNetwork* network,
                     sta::dbSta* sta,
                     stt::SteinerTreeBuilder* st_builder,
                     rsz::Resizer* resizer)
{
  logger_ = logger;
  db_ = db;
  network_ = network;
  openSta_ = sta;
  resizer_ = resizer;

  options_ = new CtsOptions(logger_, st_builder);
  techChar_ = new TechChar(options_, db_, openSta_, resizer, network_, logger_);
  builders_ = new std::vector<TreeBuilder*>;
}

TritonCTS::~TritonCTS()
{
  delete options_;
  delete techChar_;
  delete builders_;
}

void TritonCTS::runTritonCts()
{
  setupCharacterization();
  findClockRoots();
  populateTritonCTS();
  if (builders_->empty()) {
    logger_->warn(CTS, 82, "No valid clock nets in the design.");
  } else {
    checkCharacterization();
    buildClockTrees();
    writeDataToDb();
    balanceMacroRegisterLatencies();
  }
}

void TritonCTS::addBuilder(TreeBuilder* builder)
{
  builders_->push_back(builder);
}

int TritonCTS::getBufferFanoutLimit(const std::string& bufferName)
{
  int fanout = std::numeric_limits<int>::max();
  float tempFanout;
  bool existMaxFanout;
  odb::dbMaster* bufferMaster = db_->findMaster(bufferName.c_str());
  sta::Cell* bufferCell = network_->dbToSta(bufferMaster);
  sta::Port* buffer_port = nullptr;
  for (odb::dbMTerm* mterm : bufferMaster->getMTerms()) {
    odb::dbSigType sig_type = mterm->getSigType();
    if (sig_type == odb::dbSigType::GROUND
        || sig_type == odb::dbSigType::POWER) {
      continue;
    }
    odb::dbIoType io_type = mterm->getIoType();
    if (io_type == odb::dbIoType::OUTPUT) {
      buffer_port = network_->dbToSta(mterm);
      break;
    }
  }
  if (buffer_port == nullptr) {
    return 0;
  }

  openSta_->sdc()->fanoutLimit(
      buffer_port, sta::MinMax::max(), tempFanout, existMaxFanout);
  if (existMaxFanout) {
    fanout = std::min(fanout, (int) tempFanout);
  }

  openSta_->sdc()->fanoutLimit(
      bufferCell, sta::MinMax::max(), tempFanout, existMaxFanout);
  if (existMaxFanout) {
    fanout = std::min(fanout, (int) tempFanout);
  }

  sta::LibertyPort* port = network_->libertyPort(buffer_port);
  port->fanoutLimit(sta::MinMax::max(), tempFanout, existMaxFanout);
  if (existMaxFanout) {
    fanout = std::min(fanout, (int) tempFanout);
  } else {
    port->libertyLibrary()->defaultMaxFanout(tempFanout, existMaxFanout);
    if ((existMaxFanout)) {
      fanout = std::min(fanout, (int) tempFanout);
    }
  }
  return (int) fanout;
}

void TritonCTS::setupCharacterization()
{
  // Check if CTS library is valid
  if (options_->isCtsLibrarySet()) {
    sta::Library* lib = network_->findLibrary(options_->getCtsLibrary());
    if (lib == nullptr) {
      logger_->error(CTS,
                     209,
                     "Library {} cannot be found because it is not "
                     "loaded or name is incorrect",
                     options_->getCtsLibrary());
    } else {
      logger_->info(CTS,
                    210,
                    "Clock buffers will be chosen from library {}",
                    options_->getCtsLibrary());
    }
  }

  openSta_->checkFanoutLimitPreamble();
  // Finalize root/sink buffers
  std::string rootBuffer = selectRootBuffer(rootBuffers_);
  options_->setRootBuffer(rootBuffer);
  std::string sinkBuffer = selectSinkBuffer(sinkBuffers_);
  options_->setSinkBuffer(sinkBuffer);

  int sinkMaxFanout = getBufferFanoutLimit(sinkBuffer);
  int rootMaxFanout = getBufferFanoutLimit(rootBuffer);

  if (rootMaxFanout && (options_->getNumMaxLeafSinks() > rootMaxFanout)) {
    options_->setMaxFanout(rootMaxFanout);
  }

  if (sinkMaxFanout) {
    if (options_->getSinkClusteringSize() > sinkMaxFanout) {
      options_->setSinkClusteringSize(sinkMaxFanout);
    }

    if (sinkMaxFanout < options_->getMaxFanout()) {
      options_->setMaxFanout(sinkMaxFanout);
    }
  }

  // A new characteriztion is always created.
  techChar_->create();

  // Also resets metrics everytime the setup is done
  options_->setNumSinks(0);
  options_->setNumBuffersInserted(0);
  options_->setNumClockRoots(0);
  options_->setNumClockSubnets(0);
}

void TritonCTS::checkCharacterization()
{
  std::unordered_set<std::string> visitedMasters;
  techChar_->forEachWireSegment([&](unsigned idx, const WireSegment& wireSeg) {
    for (int buf = 0; buf < wireSeg.getNumBuffers(); ++buf) {
      const std::string& master = wireSeg.getBufferMaster(buf);
      if (visitedMasters.count(master) == 0) {
        if (masterExists(master)) {
          visitedMasters.insert(master);
        } else {
          logger_->error(CTS, 81, "Buffer {} is not in the loaded DB.", master);
        }
      }
    }
  });

  logger_->info(CTS,
                97,
                "Characterization used {} buffer(s) types.",
                visitedMasters.size());
}

void TritonCTS::findClockRoots()
{
  if (!options_->getClockNets().empty()) {
    logger_->info(CTS,
                  1,
                  "Running TritonCTS with user-specified clock roots: {}.",
                  options_->getClockNets());
  }
}

void TritonCTS::buildClockTrees()
{
  for (TreeBuilder* builder : *builders_) {
    builder->setTechChar(*techChar_);
    builder->setDb(db_);
    builder->setLogger(logger_);
    builder->initBlockages();
    builder->run();
  }

  if (options_->getBalanceLevels()) {
    for (TreeBuilder* builder : *builders_) {
      if (!builder->getParent()
          && !builder->getChildren().empty()
          // don't balance levels for macro cell tree
          && builder->getTreeType() != TreeType::MacroTree) {
        LevelBalancer balancer(
            builder, options_, logger_, techChar_->getLengthUnit());
        balancer.run();
      }
    }
  }
}

void TritonCTS::initOneClockTree(odb::dbNet* driverNet,
                                 odb::dbNet* clkInputNet,
                                 const std::string& sdcClockName,
                                 TreeBuilder* parent)
{
  TreeBuilder* clockBuilder = nullptr;
  if (driverNet->isSpecial()) {
    logger_->info(
        CTS, 116, "Special net \"{}\" skipped.", driverNet->getName());
  } else {
    clockBuilder = initClock(driverNet, clkInputNet, sdcClockName, parent);
  }
  // Treat gated clocks as separate clock trees
  // TODO: include sinks from gated clocks together with other sinks and build
  // one clock tree
  visitedClockNets_.insert(driverNet);
  odb::dbITerm* driver = driverNet->getFirstOutput();
  odb::dbSet<odb::dbITerm> iterms = driverNet->getITerms();
  for (odb::dbITerm* iterm : iterms) {
    if (iterm != driver && iterm->isInputSignal()) {
      if (!isSink(iterm)) {
        odb::dbITerm* outputPin = getSingleOutput(iterm->getInst(), iterm);
        if (outputPin && outputPin->getNet()) {
          odb::dbNet* outputNet = outputPin->getNet();
          if (visitedClockNets_.find(outputNet) == visitedClockNets_.end()
              && !openSta_->sdc()->isLeafPinClock(
                  network_->dbToSta(outputPin))) {
            initOneClockTree(outputNet, clkInputNet, sdcClockName, clockBuilder);
          }
        }
      }
    }
  }
}

void TritonCTS::countSinksPostDbWrite(
    TreeBuilder* builder,
    odb::dbNet* net,
    unsigned& sinks_cnt,
    unsigned& leafSinks,
    unsigned currWireLength,
    double& sinkWireLength,
    int& minDepth,
    int& maxDepth,
    int depth,
    bool fullTree,
    const std::unordered_set<odb::dbITerm*>& sinks,
    const std::unordered_set<odb::dbInst*>& dummies)
{
  odb::dbSet<odb::dbITerm> iterms = net->getITerms();
  int driverX = 0;
  int driverY = 0;
  for (odb::dbITerm* iterm : iterms) {
    if (iterm->getIoType() != odb::dbIoType::INPUT) {
      iterm->getAvgXY(&driverX, &driverY);
      break;
    }
  }
  odb::dbSet<odb::dbBTerm> bterms = net->getBTerms();
  for (odb::dbBTerm* bterm : bterms) {
    if (bterm->getIoType() == odb::dbIoType::INPUT) {
      for (odb::dbBPin* pin : bterm->getBPins()) {
        odb::dbPlacementStatus status = pin->getPlacementStatus();
        if (status == odb::dbPlacementStatus::NONE
            || status == odb::dbPlacementStatus::UNPLACED) {
          continue;
        }
        for (odb::dbBox* box : pin->getBoxes()) {
          if (box) {
            driverX = box->xMin();
            driverY = box->yMin();
            break;
          }
        }
        break;
      }
    }
  }
  for (odb::dbITerm* iterm : iterms) {
    if (iterm->getIoType() == odb::dbIoType::INPUT) {
      std::string name = iterm->getInst()->getName();
      int receiverX, receiverY;
      iterm->getAvgXY(&receiverX, &receiverY);
      unsigned dist = abs(driverX - receiverX) + abs(driverY - receiverY);
      odb::dbInst* inst = iterm->getInst();
      bool terminate = fullTree
                           ? (sinks.find(iterm) != sinks.end())
                           : !builder->isAnyTreeBuffer(getClockFromInst(inst));
      odb::dbITerm* outputPin = iterm->getInst()->getFirstOutput();
      bool trueSink = true;
      if (outputPin && outputPin->getNet() == net) {
        // Skip feedback loop.  When input pin and output pin are
        // connected to the same net this can lead to infinite recursion. For
        // example, some designs have Q pin connected to SI pin.
        terminate = true;
        trueSink = false;
      }

      if (!terminate && inst) {
        if (inst->isBlock()) {
          // Skip non-sink macro blocks
          terminate = true;
          trueSink = false;
        } else {
          sta::Cell* masterCell = network_->dbToSta(inst->getMaster());
          if (masterCell) {
            sta::LibertyCell* libCell = network_->libertyCell(masterCell);
            if (libCell) {
              if (libCell->hasSequentials()) {
                // Skip non-sink registers
                terminate = true;
                trueSink = false;
              }
            }
          }
        }
      }

      if (!terminate) {
        // ignore dummy buffer and inverters added to balance loads
        if (outputPin && outputPin->getNet() != nullptr) {
          countSinksPostDbWrite(builder,
                                outputPin->getNet(),
                                sinks_cnt,
                                leafSinks,
                                (currWireLength + dist),
                                sinkWireLength,
                                minDepth,
                                maxDepth,
                                depth + 1,
                                fullTree,
                                sinks,
                                dummies);
        } else {
          std::string cellType = "Complex cell";
          odb::dbInst* inst = iterm->getInst();
          sta::Cell* masterCell = network_->dbToSta(inst->getMaster());
          if (masterCell) {
            sta::LibertyCell* libCell = network_->libertyCell(masterCell);
            if (libCell) {
              if (libCell->isInverter()) {
                cellType = "Inverter";
              } else if (libCell->isBuffer()) {
                cellType = "Buffer";
              }
            }
          }

          if (dummies.find(inst) == dummies.end()) {
            logger_->info(CTS,
                          121,
                          "{} '{}' has unconnected output pin.",
                          cellType,
                          name);
          }
        }
        if (builder->isLeafBuffer(getClockFromInst(iterm->getInst()))) {
          leafSinks++;
        }
      } else if (trueSink) {
        sinks_cnt++;
        double currSinkWl
            = (dist + currWireLength) / double(options_->getDbUnits());
        sinkWireLength += currSinkWl;
        if (depth > maxDepth) {
          maxDepth = depth;
        }
        if ((minDepth > 0 && depth < minDepth) || (minDepth == 0)) {
          minDepth = depth;
        }
      }
    }
  }  // ignoring block pins/feedthrus
}

ClockInst* TritonCTS::getClockFromInst(odb::dbInst* inst)
{
  return (inst2clkbuf_.find(inst) != inst2clkbuf_.end()) ? inst2clkbuf_[inst]
                                                         : nullptr;
}

void TritonCTS::writeDataToDb()
{
  std::set<odb::dbNet*> clkLeafNets;
  std::unordered_set<odb::dbInst*> clkDummies;

  for (TreeBuilder* builder : *builders_) {
    writeClockNetsToDb(builder, clkLeafNets);
    if (options_->applyNDR()) {
      writeClockNDRsToDb(clkLeafNets);
    }
    if (options_->dummyLoadEnabled()) {
      writeDummyLoadsToDb(builder->getClock(), clkDummies);
    }
  }

  for (TreeBuilder* builder : *builders_) {
    odb::dbNet* topClockNet = builder->getClock().getNetObj();
    unsigned sinkCount = 0;
    unsigned leafSinks = 0;
    double allSinkDistance = 0.0;
    int minDepth = 0;
    int maxDepth = 0;
    bool reportFullTree = !builder->getParent()
                          && !builder->getChildren().empty()
                          && options_->getBalanceLevels();

    std::unordered_set<odb::dbITerm*> sinks;
    builder->getClock().forEachSink([&sinks](const ClockInst& inst) {
      sinks.insert(inst.getDbInputPin());
    });
    if (sinks.size() < 2) {
      logger_->info(
          CTS, 124, "Clock net \"{}\"", builder->getClock().getName());
      logger_->info(CTS, 125, " Sinks {}", sinks.size());
    } else {
      countSinksPostDbWrite(builder,
                            topClockNet,
                            sinkCount,
                            leafSinks,
                            0,
                            allSinkDistance,
                            minDepth,
                            maxDepth,
                            0,
                            reportFullTree,
                            sinks,
                            clkDummies);
      logger_->info(CTS, 98, "Clock net \"{}\"", builder->getClock().getName());
      logger_->info(CTS, 99, " Sinks {}", sinkCount);
      logger_->info(CTS, 100, " Leaf buffers {}", leafSinks);
      if (sinkCount > 0) {
        double avgWL = allSinkDistance / sinkCount;
        logger_->info(CTS, 101, " Average sink wire length {:.2f} um", avgWL);
      }
      logger_->info(CTS, 102, " Path depth {} - {}", minDepth, maxDepth);
      if (options_->dummyLoadEnabled()) {
        logger_->info(CTS, 207, " Leaf load cells {}", dummyLoadIndex_);
      }
    }
  }
}

void TritonCTS::forEachBuilder(
    const std::function<void(const TreeBuilder*)>& func) const
{
  for (const TreeBuilder* builder : *builders_) {
    func(builder);
  }
}

void TritonCTS::reportCtsMetrics()
{
  std::string filename = options_->getMetricsFile();

  if (!filename.empty()) {
    std::ofstream file(filename.c_str());

    if (!file.is_open()) {
      logger_->error(
          CTS, 87, "Could not open output metric file {}.", filename.c_str());
    }

    file << "Total number of Clock Roots: " << options_->getNumClockRoots()
         << ".\n";
    file << "Total number of Buffers Inserted: "
         << options_->getNumBuffersInserted() << ".\n";
    file << "Total number of Clock Subnets: " << options_->getNumClockSubnets()
         << ".\n";
    file << "Total number of Sinks: " << options_->getNumSinks() << ".\n";
    file.close();

  } else {
    logger_->info(CTS,
                  3,
                  "Total number of Clock Roots: {}.",
                  options_->getNumClockRoots());
    logger_->info(CTS,
                  4,
                  "Total number of Buffers Inserted: {}.",
                  options_->getNumBuffersInserted());
    logger_->info(CTS,
                  5,
                  "Total number of Clock Subnets: {}.",
                  options_->getNumClockSubnets());
    logger_->info(
        CTS, 6, "Total number of Sinks: {}.", options_->getNumSinks());
  }
}

int TritonCTS::setClockNets(const char* names)
{
  odb::dbChip* chip = db_->getChip();
  odb::dbBlock* block = chip->getBlock();

  options_->setClockNets(names);
  std::stringstream ss(names);
  std::istream_iterator<std::string> begin(ss);
  std::istream_iterator<std::string> end;
  std::vector<std::string> nets(begin, end);

  std::vector<odb::dbNet*> netObjects;

  for (const std::string& name : nets) {
    odb::dbNet* net = block->findNet(name.c_str());
    bool netFound = false;
    if (net != nullptr) {
      // Since a set is unique, only the nets not found by dbSta are added.
      netObjects.push_back(net);
      netFound = true;
    } else {
      // User input was a pin, transform it into an iterm if possible
      odb::dbITerm* iterm = block->findITerm(name.c_str());
      if (iterm != nullptr) {
        net = iterm->getNet();
        if (net != nullptr) {
          // Since a set is unique, only the nets not found by dbSta are added.
          netObjects.push_back(net);
          netFound = true;
        }
      }
    }
    if (!netFound) {
      return 1;
    }
  }
  options_->setClockNetsObjs(netObjects);
  return 0;
}

void TritonCTS::setBufferList(const char* buffers)
{
  std::stringstream ss(buffers);
  std::istream_iterator<std::string> begin(ss);
  std::istream_iterator<std::string> end;
  std::vector<std::string> bufferList(begin, end);
  if (bufferList.empty()) {
    inferBufferList(bufferList);
  }
  options_->setBufferList(bufferList);
}

void TritonCTS::inferBufferList(std::vector<std::string>& buffers)
{
  sta::Vector<sta::LibertyCell*> selected_buffers;

  // first, look for buffers with "is_clock_cell: true" cell attribute
  sta::LibertyLibraryIterator* lib_iter = network_->libertyLibraryIterator();
  while (lib_iter->hasNext()) {
    sta::LibertyLibrary* lib = lib_iter->next();
    if (options_->isCtsLibrarySet()
        && strcmp(lib->name(), options_->getCtsLibrary()) != 0) {
      continue;
    }
    for (sta::LibertyCell* buffer : *lib->buffers()) {
      if (buffer->isClockCell() && isClockCellCandidate(buffer)) {
        selected_buffers.emplace_back(buffer);
        // clang-format off
        debugPrint(logger_, CTS, "buffering", 1, "{} has clock cell attribute",
                   buffer->name());
        // clang-format on
      }
    }
  }
  delete lib_iter;

  // second, look for all buffers with name CLKBUF or clkbuf
  if (selected_buffers.empty()) {
    sta::PatternMatch patternClkBuf(".*CLKBUF.*",
                                    /* is_regexp */ true,
                                    /* nocase */ true,
                                    /* Tcl_interp* */ nullptr);
    sta::LibertyLibraryIterator* lib_iter = network_->libertyLibraryIterator();
    while (lib_iter->hasNext()) {
      sta::LibertyLibrary* lib = lib_iter->next();
      if (options_->isCtsLibrarySet()
          && strcmp(lib->name(), options_->getCtsLibrary()) != 0) {
        continue;
      }
      for (sta::LibertyCell* buffer :
           lib->findLibertyCellsMatching(&patternClkBuf)) {
        if (buffer->isBuffer() && isClockCellCandidate(buffer)) {
          selected_buffers.emplace_back(buffer);
        }
      }
    }
    delete lib_iter;
  }

  // third, look for all buffers with name BUF or buf
  if (selected_buffers.empty()) {
    sta::PatternMatch patternBuf(".*BUF.*",
                                 /* is_regexp */ true,
                                 /* nocase */ true,
                                 /* Tcl_interp* */ nullptr);
    lib_iter = network_->libertyLibraryIterator();
    while (lib_iter->hasNext()) {
      sta::LibertyLibrary* lib = lib_iter->next();
      if (options_->isCtsLibrarySet()
          && strcmp(lib->name(), options_->getCtsLibrary()) != 0) {
        continue;
      }
      for (sta::LibertyCell* buffer :
           lib->findLibertyCellsMatching(&patternBuf)) {
        if (buffer->isBuffer() && isClockCellCandidate(buffer)) {
          selected_buffers.emplace_back(buffer);
        }
      }
    }
    delete lib_iter;
  }

  // abandon attributes & name patterns, just look for all buffers
  if (selected_buffers.empty()) {
    lib_iter = network_->libertyLibraryIterator();
    while (lib_iter->hasNext()) {
      sta::LibertyLibrary* lib = lib_iter->next();
      if (options_->isCtsLibrarySet()
          && strcmp(lib->name(), options_->getCtsLibrary()) != 0) {
        continue;
      }
      for (sta::LibertyCell* buffer : *lib->buffers()) {
        if (isClockCellCandidate(buffer)) {
          selected_buffers.emplace_back(buffer);
        }
      }
    }
    delete lib_iter;

    if (selected_buffers.empty()) {
      logger_->error(
          CTS,
          110,
          "No clock buffer candidates could be found from any libraries.");
    }
  }

  resizer_->setClockBuffersList(selected_buffers);

  for (sta::LibertyCell* buffer : selected_buffers) {
    buffers.emplace_back(buffer->name());
  }

  options_->setBufferListInferred(true);
  if (logger_->debugCheck(utl::CTS, "buffering", 1)) {
    for (const std::string& bufName : buffers) {
      logger_->report("{} has been inferred as clock buffer", bufName);
    }
  }
}

std::string toLowerCase(std::string str)
{
  std::transform(str.begin(), str.end(), str.begin(), [](unsigned char c) {
    return std::tolower(c);
  });
  return str;
}

bool TritonCTS::isClockCellCandidate(sta::LibertyCell* cell)
{
  return (!cell->dontUse() && !resizer_->dontUse(cell) && !cell->alwaysOn()
          && !cell->isIsolationCell() && !cell->isLevelShifter());
}

void TritonCTS::setRootBuffer(const char* buffers)
{
  std::stringstream ss(buffers);
  std::istream_iterator<std::string> begin(ss);
  std::istream_iterator<std::string> end;
  std::vector<std::string> bufferList(begin, end);
  rootBuffers_ = std::move(bufferList);
}

std::string TritonCTS::selectRootBuffer(std::vector<std::string>& buffers)
{
  // if -root_buf is not specified, choose from the buffer list
  if (buffers.empty()) {
    buffers = options_->getBufferList();
  }

  if (buffers.size() == 1) {
    return buffers.front();
  }

  options_->setRootBufferInferred(true);
  // estimate wire cap for root buffer
  // assume sink buffer needs to drive clk buffers at two far ends of chip
  // at midpoint
  //
  //  --------------
  //  |      .     |
  //  |   ===x===  |
  //  |      .     |
  //  --------------
  odb::dbBlock* block = db_->getChip()->getBlock();
  odb::Rect coreArea = block->getCoreArea();
  float sinkWireLength
      = static_cast<float>(std::max(coreArea.dx(), coreArea.dy()))
        / block->getDbUnitsPerMicron();
  sta::Corner* corner = openSta_->cmdCorner();
  float rootWireCap
      = resizer_->wireSignalCapacitance(corner) * 1e-6 * sinkWireLength / 2.0;
  std::string rootBuf = selectBestMaxCapBuffer(buffers, rootWireCap);
  return rootBuf;
}

void TritonCTS::setSinkBuffer(const char* buffers)
{
  std::stringstream ss(buffers);
  std::istream_iterator<std::string> begin(ss);
  std::istream_iterator<std::string> end;
  std::vector<std::string> bufferList(begin, end);
  sinkBuffers_ = std::move(bufferList);
}

std::string TritonCTS::selectSinkBuffer(std::vector<std::string>& buffers)
{
  // if -sink_clustering_buf is not specified, choose from the buffer list
  if (buffers.empty()) {
    buffers = options_->getBufferList();
  }

  if (buffers.size() == 1) {
    return buffers.front();
  }

  options_->setSinkBufferInferred(true);
  // estimate wire cap for sink buffer
  // assume sink buffer needs to drive clk buffers at two far ends of chip
  // to account for unknown pin caps
  //
  //  --------------
  //  |======x=====|
  //  |      .     |
  //  |----- .-----|
  //  |      .     |
  //  --------------
  odb::dbBlock* block = db_->getChip()->getBlock();
  odb::Rect coreArea = block->getCoreArea();
  float sinkWireLength
      = static_cast<float>(std::max(coreArea.dx(), coreArea.dy()))
        / block->getDbUnitsPerMicron();
  sta::Corner* corner = openSta_->cmdCorner();
  float sinkWireCap
      = resizer_->wireSignalCapacitance(corner) * 1e-6 * sinkWireLength;

  std::string sinkBuf = selectBestMaxCapBuffer(buffers, sinkWireCap);
  // clang-format off
  debugPrint(logger_, CTS, "buffering", 1, "{} has been selected as sink "
             "buffer to drive sink wire cap of {:0.2e}", sinkBuf, sinkWireCap);
  // clang-format on
  return sinkBuf;
}

// pick the smallest buffer that can drive total cap
// if no such buffer exists, pick one that has the largest max cap
std::string TritonCTS::selectBestMaxCapBuffer(
    const std::vector<std::string>& buffers,
    float totalCap)
{
  std::string bestBuf, nextBestBuf;
  float bestArea = std::numeric_limits<float>::max();
  float bestCap = 0.0;

  for (const std::string& name : buffers) {
    odb::dbMaster* master = db_->findMaster(name.c_str());
    if (master == nullptr) {
      logger_->error(
          CTS, 117, "Physical master could not be found for cell '{}'", name);
    }
    sta::Cell* masterCell = network_->dbToSta(master);
    sta::LibertyCell* libCell = network_->libertyCell(masterCell);
    if (libCell == nullptr) {
      logger_->error(
          CTS, 112, "Liberty cell could not be found for cell '{}'", name);
    }
    sta::LibertyPort *in, *out;
    libCell->bufferPorts(in, out);
    float area = libCell->area();
    float maxCap = 0.0;
    bool maxCapExists = false;
    out->capacitanceLimit(sta::MinMax::max(), maxCap, maxCapExists);
    // clang-format off
    debugPrint(logger_, CTS, "buffering", 1, "{} has cap limit:{}"
               " vs. total cap:{}, derate:{}", name,
               maxCap * options_->getSinkBufferMaxCapDerate(), totalCap,
               options_->getSinkBufferMaxCapDerate());
    // clang-format on
    if (maxCapExists
        && ((maxCap * options_->getSinkBufferMaxCapDerate()) > totalCap)
        && area < bestArea) {
      bestBuf = name;
      bestArea = area;
    }
    if (maxCap > bestCap) {
      nextBestBuf = name;
      bestCap = maxCap;
    }
  }

  if (bestBuf.empty()) {
    bestBuf = std::move(nextBestBuf);
  }

  return bestBuf;
}

// db functions

void TritonCTS::populateTritonCTS()
{
  block_ = db_->getChip()->getBlock();
  options_->setDbUnits(block_->getDbUnitsPerMicron());

  clearNumClocks();

  // Use dbSta to find all clock nets in the design.
  std::vector<std::pair<std::set<odb::dbNet*>, std::string>> clockNetsInfo;

  // Checks the user input in case there are other nets that need to be added to
  // the set.
  std::vector<odb::dbNet*> inputClkNets = options_->getClockNetsObjs();

  if (!inputClkNets.empty()) {
    std::set<odb::dbNet*> clockNets;
    for (odb::dbNet* net : inputClkNets) {
      // Since a set is unique, only the nets not found by dbSta are added.
      clockNets.insert(net);
    }
    clockNetsInfo.emplace_back(std::make_pair(clockNets, std::string("")));
  } else {
    std::set<odb::dbNet*> allClkNets;
    staClockNets_ = openSta_->findClkNets();
    sta::Sdc* sdc = openSta_->sdc();
    for (auto clk : *sdc->clocks()) {
      std::string clkName = clk->name();
      std::set<odb::dbNet*> clkNets;
      findClockRoots(clk, clkNets);
      for (auto net : clkNets) {
        if (allClkNets.find(net) != allClkNets.end()) {
          logger_->error(
              CTS, 114, "Clock {} overlaps a previous clock.", clkName);
        }
      }
      clockNetsInfo.emplace_back(std::make_pair(clkNets, clkName));
      allClkNets.insert(clkNets.begin(), clkNets.end());
    }
  }

  // Iterate over all the nets found by the user-input and dbSta
  for (const auto& clockInfo : clockNetsInfo) {
    std::set<odb::dbNet*> clockNets = clockInfo.first;
    std::string clkName = clockInfo.second;
    for (odb::dbNet* net : clockNets) {
      if (net != nullptr) {
        if (clkName.empty()) {
          logger_->info(CTS, 95, "Net \"{}\" found.", net->getName());
        } else {
          logger_->info(CTS,
                        7,
                        "Net \"{}\" found for clock \"{}\".",
                        net->getName(),
                        clkName);
        }
        // Initializes the net in TritonCTS. If the number of sinks is less than
        // 2, the net is discarded.
        if (visitedClockNets_.find(net) == visitedClockNets_.end()) {
          initOneClockTree(net, net, clkName, nullptr);
        }
      } else {
        logger_->warn(
            CTS,
            40,
            "Net was not found in the design for {}, please check. Skipping...",
            clkName);
      }
    }
  }

  if (getNumClocks() == 0) {
    logger_->warn(CTS, 83, "No clock nets have been found.");
  }

  logger_->info(CTS, 8, "TritonCTS found {} clock nets.", getNumClocks());
  options_->setNumClockRoots(getNumClocks());
}

TreeBuilder* TritonCTS::initClock(odb::dbNet* firstNet,
                                  odb::dbNet* clkInputNet,
                                  const std::string& sdcClock,
                                  TreeBuilder* parentBuilder)
{
  std::string driver;
  odb::dbITerm* iterm = firstNet->getFirstOutput();
  int xPin, yPin;
  if (iterm == nullptr) {
    odb::dbBTerm* bterm = firstNet->get1stBTerm();  // Clock pin
    if (bterm == nullptr) {
      logger_->info(
          CTS,
          122,
          "Clock net \"{}\" is skipped for CTS because it is not "
          "connected to any output instance pin or input block terminal.",
          firstNet->getName());
      return nullptr;
    }
    driver = bterm->getConstName();
    bterm->getFirstPinLocation(xPin, yPin);
  } else {
    odb::dbInst* inst = iterm->getInst();
    odb::dbMTerm* mterm = iterm->getMTerm();
    std::string driver = std::string(inst->getConstName()) + "/"
                         + std::string(mterm->getConstName());
    int xTmp, yTmp;
    computeITermPosition(iterm, xTmp, yTmp);
    xPin = xTmp;
    yPin = yTmp;
  }

  // Initialize clock net
  Clock clockNet(firstNet->getConstName(), driver, sdcClock, xPin, yPin);
  clockNet.setDriverPin(iterm);

  // Build a set of all the clock buffers' masters
  std::unordered_set<odb::dbMaster*> buffer_masters;
  for (const std::string& name : options_->getBufferList()) {
    auto master = db_->findMaster(name.c_str());
    if (master) {
      buffer_masters.insert(master);
    }
  }

  // Add the root buffer
  {
    const std::string& name = options_->getRootBuffer();
    auto master = db_->findMaster(name.c_str());
    if (master) {
      buffer_masters.insert(master);
    }
  }

  // Build a clock tree to drive macro cells with insertion delays
  // separated from registers or leaves without insertion delays
  HTreeBuilder* builder = initClockTreeForMacrosAndRegs(
      firstNet, clkInputNet, buffer_masters, clockNet, parentBuilder);
  return builder;
}

// Build a separate clock tree to pull macro cells with insertion delays
// ahead of cells without insertion delays.  If sinks consist of
// both macros and FFs, clock tree for macros is built first.  A new net and a
// new buffer are created to drive cells without insertion delays.   New
// buffer will be sized later based on macro cell insertion delays.
//
//                |----|>----[] cells with insertion delays
//       firstNet |
//            |   |----|>----[]
//            v   |
//   [root]-------|                  |---|>----[] cells without insertion
//                |
//                |----|>------------|
//                      ^        ^   |
//                      |        |   |
//               new buffer secondNet|---|>----[]
//
HTreeBuilder* TritonCTS::initClockTreeForMacrosAndRegs(
    odb::dbNet*& firstNet,
    odb::dbNet* clkInputNet,
    const std::unordered_set<odb::dbMaster*>& buffer_masters,
    Clock& clockNet,
    TreeBuilder* parentBuilder)
{
  // Separate sinks into two buckets: one with insertion delays and another
  // without
  std::vector<std::pair<odb::dbInst*, odb::dbMTerm*>> macroSinks;
  std::vector<std::pair<odb::dbInst*, odb::dbMTerm*>> registerSinks;
  if (!separateMacroRegSinks(
          firstNet, clockNet, buffer_masters, registerSinks, macroSinks)) {
    return nullptr;
  }

  if (!options_->insertionDelayEnabled() || macroSinks.empty()
      || registerSinks.empty()) {
    // There is no need for separate clock trees
    for (odb::dbITerm* iterm : firstNet->getITerms()) {
      odb::dbInst* inst = iterm->getInst();
      if (iterm->isInputSignal() && inst->isPlaced()) {
        odb::dbMTerm* mterm = iterm->getMTerm();
        std::string name = std::string(inst->getConstName()) + "/"
                           + std::string(mterm->getConstName());
        int x, y;
        computeITermPosition(iterm, x, y);
        float insDelay = computeInsertionDelay(name, inst, mterm);
        clockNet.addSink(name, x, y, iterm, getInputPinCap(iterm), insDelay);
      }
    }
    if (clockNet.getNumSinks() < 2) {
      logger_->warn(CTS,
                    41,
                    "Net \"{}\" has {} sinks. Skipping...",
                    clockNet.getName(),
                    clockNet.getNumSinks());
      return nullptr;
    }
    logger_->info(CTS,
                  10,
                  " Clock net \"{}\" has {} sinks.",
                  firstNet->getConstName(),
                  clockNet.getNumSinks());
    int totalSinks = options_->getNumSinks() + clockNet.getNumSinks();
    options_->setNumSinks(totalSinks);
    incrementNumClocks();
    clockNet.setNetObj(firstNet);
    HTreeBuilder* builder
        = new HTreeBuilder(options_, clockNet, parentBuilder, logger_, db_);
    addBuilder(builder);
    return builder;
  }

  // add macro sinks to existing firstNet
  HTreeBuilder* firstBuilder
      = addClockSinks(clockNet,
                      firstNet,
                      macroSinks,
                      dynamic_cast<HTreeBuilder*>(parentBuilder),
                      "macros");
  if (firstBuilder) {
    firstBuilder->setTreeType(TreeType::MacroTree);
    firstBuilder->setTopInputNet(clkInputNet);
  }

  // create a new net 'secondNet' to drive register sinks
  odb::dbNet* secondNet;
  std::string topBufferName;
  Clock clockNet2 = forkRegisterClockNetwork(
      clockNet, registerSinks, firstNet, secondNet, topBufferName);

  // add register sinks to secondNet
  HTreeBuilder* secondBuilder = addClockSinks(
      clockNet2,
      secondNet,
      registerSinks,
      firstBuilder ? firstBuilder : dynamic_cast<HTreeBuilder*>(parentBuilder),
      "registers");
  if (secondBuilder) {
    secondBuilder->setTreeType(TreeType::RegisterTree);
    secondBuilder->setTopBufferName(topBufferName);
    secondBuilder->setDrivingNet(firstNet);
    secondBuilder->setTopInputNet(clkInputNet);
  }

  return secondBuilder;
}

// Separate sinks into registers (no insertion delay) and macros (insertion
// delay)
bool TritonCTS::separateMacroRegSinks(
    odb::dbNet*& net,
    Clock& clockNet,
    const std::unordered_set<odb::dbMaster*>& buffer_masters,
    std::vector<std::pair<odb::dbInst*, odb::dbMTerm*>>& registerSinks,
    std::vector<std::pair<odb::dbInst*, odb::dbMTerm*>>& macroSinks)
{
  for (odb::dbITerm* iterm : net->getITerms()) {
    odb::dbInst* inst = iterm->getInst();

    if (buffer_masters.find(inst->getMaster()) != buffer_masters.end()) {
      logger_->warn(CTS,
                    105,
                    "Net \"{}\" already has clock buffer {}. Skipping...",
                    clockNet.getName(),
                    inst->getName());
      return false;
    }

    if (iterm->isInputSignal() && inst->isPlaced()) {
      odb::dbMTerm* mterm = iterm->getMTerm();
      // Treat clock gaters like macro sink
      if (hasInsertionDelay(inst, mterm) || !isSink(iterm)) {
        macroSinks.emplace_back(inst, mterm);
      } else {
        registerSinks.emplace_back(inst, mterm);
      }
    }
  }
  return true;
}

HTreeBuilder* TritonCTS::addClockSinks(
    Clock& clockNet,
    odb::dbNet* physicalNet,
    const std::vector<std::pair<odb::dbInst*, odb::dbMTerm*>>& sinks,
    HTreeBuilder* parentBuilder,
    const std::string& macrosOrRegs)
{
  for (auto elem : sinks) {
    odb::dbInst* inst = elem.first;
    odb::dbMTerm* mterm = elem.second;
    std::string name = std::string(inst->getConstName()) + "/"
                       + std::string(mterm->getConstName());
    int x, y;
    odb::dbITerm* iterm = inst->getITerm(mterm);
    computeITermPosition(iterm, x, y);
    float insDelay = computeInsertionDelay(name, inst, mterm);
    clockNet.addSink(name, x, y, iterm, getInputPinCap(iterm), insDelay);
  }
  logger_->info(CTS,
                11,
                " Clock net \"{}\" for {} has {} sinks.",
                physicalNet->getConstName(),
                macrosOrRegs,
                clockNet.getNumSinks());
  int totalSinks = options_->getNumSinks() + clockNet.getNumSinks();
  options_->setNumSinks(totalSinks);
  incrementNumClocks();
  clockNet.setNetObj(physicalNet);
  HTreeBuilder* builder
      = new HTreeBuilder(options_, clockNet, parentBuilder, logger_, db_);
  addBuilder(builder);
  return builder;
}

Clock TritonCTS::forkRegisterClockNetwork(
    Clock& clockNet,
    const std::vector<std::pair<odb::dbInst*, odb::dbMTerm*>>& registerSinks,
    odb::dbNet*& firstNet,
    odb::dbNet*& secondNet,
    std::string& topBufferName)
{
  // create a new clock net to drive register sinks
  std::string newClockName = clockNet.getName() + "_regs";
  secondNet = odb::dbNet::create(block_, newClockName.c_str());
  secondNet->setSigType(odb::dbSigType::CLOCK);

  odb::dbModule* first_net_module
      = network_->getNetDriverParentModule(network_->dbToSta(firstNet));
  odb::dbModule* second_net_module
      = network_->getNetDriverParentModule(network_->dbToSta(secondNet));
  odb::dbModule* target_module = nullptr;
  if ((first_net_module != nullptr)
      && (first_net_module == second_net_module)) {
    target_module = first_net_module;
  }

  // move register sinks from previous clock net to new clock net
  for (auto elem : registerSinks) {
    odb::dbInst* inst = elem.first;
    odb::dbMTerm* mterm = elem.second;
    odb::dbITerm* iterm = inst->getITerm(mterm);
    iterm->disconnect();
    iterm->connect(secondNet);
  }

  // create a new clock buffer
  odb::dbMaster* master = db_->findMaster(options_->getRootBuffer().c_str());
<<<<<<< HEAD
  topBufferName = "clkbuf_regs_" + std::to_string(regTreeRootBufIndex_++) + "_"
                  + clockNet.getSdcName();
  odb::dbInst* clockBuf
      = odb::dbInst::create(block_, master, topBufferName.c_str());
=======
  std::string cellName = "clkbuf_regs_0_" + clockNet.getSdcName();

  odb::dbInst* clockBuf = odb::dbInst::create(
      block_, master, cellName.c_str(), false, target_module);

>>>>>>> 2b286078
  odb::dbITerm* inputTerm = getFirstInput(clockBuf);
  odb::dbITerm* outputTerm = clockBuf->getFirstOutput();
  inputTerm->connect(firstNet);
  outputTerm->connect(secondNet);

  // place new clock buffer near center of mass for registers
  odb::Rect bbox = secondNet->getTermBBox();
  clockBuf->setSourceType(odb::dbSourceType::TIMING);
  clockBuf->setLocation(bbox.xCenter(), bbox.yCenter());
  clockBuf->setPlacementStatus(odb::dbPlacementStatus::PLACED);

  // initialize new clock net
  std::string driver = std::string(clockBuf->getConstName()) + "/"
                       + std::string(outputTerm->getMTerm()->getConstName());
  int xPin, yPin;
  computeITermPosition(outputTerm, xPin, yPin);
  Clock clockNet2(
      secondNet->getConstName(), driver, clockNet.getSdcName(), xPin, yPin);
  clockNet2.setDriverPin(outputTerm);

  return clockNet2;
}

void TritonCTS::computeITermPosition(odb::dbITerm* term, int& x, int& y) const
{
  odb::dbITermShapeItr itr;

  odb::dbShape shape;
  x = 0;
  y = 0;
  unsigned numShapes = 0;
  for (itr.begin(term); itr.next(shape);) {
    if (!shape.isVia()) {
      x += shape.xMin() + (shape.xMax() - shape.xMin()) / 2;
      y += shape.yMin() + (shape.yMax() - shape.yMin()) / 2;
      ++numShapes;
    }
  }
  if (numShapes > 0) {
    x /= numShapes;
    y /= numShapes;
  }
};

void TritonCTS::writeClockNetsToDb(TreeBuilder* builder,
                                   std::set<odb::dbNet*>& clkLeafNets)
{
  Clock& clockNet = builder->getClock();
  odb::dbNet* topClockNet = clockNet.getNetObj();
  // gets the module for the driver for the net
  odb::dbModule* top_module
      = network_->getNetDriverParentModule(network_->dbToSta(topClockNet));

  disconnectAllSinksFromNet(topClockNet);

  // re-connect top buffer that separates macros from registers
  if (builder->getTreeType() == TreeType::RegisterTree) {
    odb::dbInst* topRegBuffer
        = block_->findInst(builder->getTopBufferName().c_str());
    if (topRegBuffer) {
      odb::dbITerm* topRegBufferInputPin = getFirstInput(topRegBuffer);
      odb::dbITerm* topRegBufferOutPin = topRegBuffer->getFirstOutput();
      topRegBufferInputPin->connect(builder->getDrivingNet());
    }
  }

  createClockBuffers(clockNet, top_module);

  // connect top buffer on the clock pin
  std::string topClockInstName = "clkbuf_0_" + clockNet.getName();
  odb::dbInst* topClockInst = block_->findInst(topClockInstName.c_str());
  odb::dbITerm* topClockInstInputPin = getFirstInput(topClockInst);
  topClockInstInputPin->connect(topClockNet);
  topClockNet->setSigType(odb::dbSigType::CLOCK);

  std::map<int, odb::uint> fanoutcount;

  // create subNets
  numClkNets_ = 0;
  numFixedNets_ = 0;
  ClockSubNet* rootSubNet = nullptr;
  std::set<ClockInst*> removedSinks;
  clockNet.forEachSubNet([&](ClockSubNet& subNet) {
    bool outputPinFound = true;
    bool inputPinFound = true;
    bool leafLevelNet = subNet.isLeafLevel();
    if (("clknet_0_" + clockNet.getName()) == subNet.getName()) {
      rootSubNet = &subNet;
    }
    odb::dbNet* clkSubNet
        = odb::dbNet::create(block_, subNet.getName().c_str());

    ++numClkNets_;
    clkSubNet->setSigType(odb::dbSigType::CLOCK);

    odb::dbInst* driver = subNet.getDriver()->getDbInst();
    odb::dbITerm* driverInputPin = getFirstInput(driver);
    odb::dbNet* inputNet = driverInputPin->getNet();
    odb::dbITerm* outputPin = driver->getFirstOutput();
    if (outputPin == nullptr) {
      outputPinFound = false;
    }
    if (outputPinFound) {
      outputPin->connect(clkSubNet);
    }

    if (subNet.getNumSinks() == 0) {
      inputPinFound = false;
    }

    subNet.forEachSink([&](ClockInst* inst) {
      odb::dbITerm* inputPin = nullptr;
      if (inst->isClockBuffer()) {
        odb::dbInst* sink = inst->getDbInst();
        inputPin = getFirstInput(sink);
      } else {
        inputPin = inst->getDbInputPin();
      }
      if (inputPin == nullptr) {
        inputPinFound = false;
      } else {
        if (!inputPin->getInst()->isPlaced()) {
          inputPinFound = false;
        }
      }

      if (inputPinFound) {
        inputPin->connect(clkSubNet);
        // get module for input pin
        // resolve connection in hierarchy
        if (network_->hasHierarchy()) {
          network_->hierarchicalConnect(
              outputPin, inputPin, clkSubNet->getName().c_str());
        }
      }
    });

    if (leafLevelNet) {
      // Report fanout values only for sink nets
      if (fanoutcount.find(subNet.getNumSinks()) == fanoutcount.end()) {
        fanoutcount[subNet.getNumSinks()] = 0;
      }
      fanoutcount[subNet.getNumSinks()] = fanoutcount[subNet.getNumSinks()] + 1;
      clkLeafNets.insert(clkSubNet);
    }

    if (!inputPinFound || !outputPinFound) {
      // Net not fully connected. Removing it.
      disconnectAllPinsFromNet(clkSubNet);
      odb::dbNet::destroy(clkSubNet);
      ++numFixedNets_;
      --numClkNets_;
      odb::dbInst::destroy(driver);
      removedSinks.insert(subNet.getDriver());
      checkUpstreamConnections(inputNet);
    }
  });

  if (!rootSubNet) {
    logger_->error(
        CTS, 85, "Could not find the root of {}", clockNet.getName());
  }

  int minPath = std::numeric_limits<int>::max();
  int maxPath = std::numeric_limits<int>::min();
  rootSubNet->forEachSink([&](ClockInst* inst) {
    // skip removed sinks
    if (removedSinks.find(inst) == removedSinks.end()) {
      if (inst->isClockBuffer()) {
        std::pair<int, int> resultsForBranch
            = branchBufferCount(inst, 1, clockNet);
        if (resultsForBranch.first < minPath) {
          minPath = resultsForBranch.first;
        }
        if (resultsForBranch.second > maxPath) {
          maxPath = resultsForBranch.second;
        }
      }
    } else {
      rootSubNet->removeSinks(removedSinks);
    }
  });

  logger_->info(
      CTS, 12, "    Minimum number of buffers in the clock path: {}.", minPath);
  logger_->info(
      CTS, 13, "    Maximum number of buffers in the clock path: {}.", maxPath);

  if (numFixedNets_ > 0) {
    logger_->info(
        CTS, 14, "    {} clock nets were removed/fixed.", numFixedNets_);
  }

  logger_->info(CTS, 15, "    Created {} clock nets.", numClkNets_);
  int totalNets = options_->getNumClockSubnets() + numClkNets_;
  options_->setNumClockSubnets(totalNets);

  std::string fanout;
  for (auto const& x : fanoutcount) {
    fanout += std::to_string(x.first) + ':' + std::to_string(x.second) + ", ";
  }

  logger_->info(CTS,
                16,
                "    Fanout distribution for the current clock = {}.",
                fanout.substr(0, fanout.size() - 2) + ".");
  logger_->info(
      CTS, 17, "    Max level of the clock tree: {}.", clockNet.getMaxLevel());
}

void TritonCTS::writeClockNDRsToDb(const std::set<odb::dbNet*>& clkLeafNets)
{
  char ruleName[64];
  int ruleIndex = 0;
  odb::dbTechNonDefaultRule* clockNDR;

  // create a new non-default rule in *block* not tech
  while (ruleIndex >= 0) {
    snprintf(ruleName, 64, "CTS_NDR_%d", ruleIndex++);
    clockNDR = odb::dbTechNonDefaultRule::create(block_, ruleName);
    if (clockNDR) {
      break;
    }
  }
  assert(clockNDR != nullptr);

  // define NDR for all routing layers
  odb::dbTech* tech = db_->getTech();
  for (int i = 1; i <= tech->getRoutingLayerCount(); i++) {
    odb::dbTechLayer* layer = tech->findRoutingLayer(i);
    odb::dbTechLayerRule* layerRule = clockNDR->getLayerRule(layer);
    if (!layerRule) {
      layerRule = odb::dbTechLayerRule::create(clockNDR, layer);
    }
    assert(layerRule != nullptr);
    int defaultSpace = layer->getSpacing();
    int defaultWidth = layer->getWidth();
    layerRule->setSpacing(defaultSpace * 2);
    layerRule->setWidth(defaultWidth);
    // clang-format off
    debugPrint(logger_, CTS, "clustering", 1, "  NDR rule set to layer {} {} as "
	       "space={} width={} vs. default space={} width={}",
	       i, layer->getName(),
	       layerRule->getSpacing(), layerRule->getWidth(),
	       defaultSpace, defaultWidth);
    // clang-format on
  }

  // apply NDR to all non-leaf clock nets
  int clkNets = 0;
  for (odb::dbNet* net : block_->getNets()) {
    if (net->getSigType() == odb::dbSigType::CLOCK
        && (clkLeafNets.find(net) == clkLeafNets.end())) {
      net->setNonDefaultRule(clockNDR);
      clkNets++;
    }
  }

  logger_->info(CTS,
                202,
                "Non-default rule {} for double spacing has been applied to {} "
                "clock nets",
                ruleName,
                clkNets);
}

std::pair<int, int> TritonCTS::branchBufferCount(ClockInst* inst,
                                                 int bufCounter,
                                                 Clock& clockNet)
{
  odb::dbInst* sink = inst->getDbInst();
  odb::dbITerm* outITerm = sink->getFirstOutput();
  int minPath = std::numeric_limits<int>::max();
  int maxPath = std::numeric_limits<int>::min();
  for (odb::dbITerm* sinkITerms : outITerm->getNet()->getITerms()) {
    if (sinkITerms != outITerm) {
      ClockInst* clockInst
          = clockNet.findClockByName(sinkITerms->getInst()->getName());
      if (clockInst == nullptr) {
        int newResult = bufCounter + 1;
        if (newResult > maxPath) {
          maxPath = newResult;
        }
        if (newResult < minPath) {
          minPath = newResult;
        }
      } else {
        std::pair<int, int> newResults
            = branchBufferCount(clockInst, bufCounter + 1, clockNet);
        if (newResults.first < minPath) {
          minPath = newResults.first;
        }
        if (newResults.second > maxPath) {
          maxPath = newResults.second;
        }
      }
    }
  }
  std::pair<int, int> results(minPath, maxPath);
  return results;
}

void TritonCTS::disconnectAllSinksFromNet(odb::dbNet* net)
{
  odb::dbSet<odb::dbITerm> iterms = net->getITerms();
  for (odb::dbITerm* iterm : iterms) {
    if (iterm->getIoType() == odb::dbIoType::INPUT) {
      iterm->disconnect();
    }
  }
}

void TritonCTS::disconnectAllPinsFromNet(odb::dbNet* net)
{
  odb::dbSet<odb::dbITerm> iterms = net->getITerms();
  for (odb::dbITerm* iterm : iterms) {
    iterm->disconnect();
  }
}

void TritonCTS::checkUpstreamConnections(odb::dbNet* net)
{
  while (net->getITermCount() <= 1) {
    // Net is incomplete, only 1 pin.
    odb::dbITerm* firstITerm = net->get1stITerm();
    if (firstITerm == nullptr) {
      disconnectAllPinsFromNet(net);
      odb::dbNet::destroy(net);
      break;
    }
    odb::dbInst* bufferInst = firstITerm->getInst();
    odb::dbITerm* driverInputPin = getFirstInput(bufferInst);
    disconnectAllPinsFromNet(net);
    odb::dbNet::destroy(net);
    net = driverInputPin->getNet();
    ++numFixedNets_;
    --numClkNets_;
    odb::dbInst::destroy(bufferInst);
  }
}

void TritonCTS::createClockBuffers(Clock& clockNet, odb::dbModule* parent)
{
  unsigned numBuffers = 0;
  clockNet.forEachClockBuffer([&](ClockInst& inst) {
    odb::dbMaster* master = db_->findMaster(inst.getMaster().c_str());
    odb::dbInst* newInst = odb::dbInst::create(
        block_, master, inst.getName().c_str(), false, parent);
    newInst->setSourceType(odb::dbSourceType::TIMING);
    inst.setInstObj(newInst);
    inst2clkbuf_[newInst] = &inst;
    inst.setInputPinObj(getFirstInput(newInst));
    newInst->setLocation(inst.getX(), inst.getY());
    newInst->setPlacementStatus(odb::dbPlacementStatus::PLACED);
    ++numBuffers;
  });
  logger_->info(CTS, 18, "    Created {} clock buffers.", numBuffers);
  int totalBuffers = options_->getNumBuffersInserted() + numBuffers;
  options_->setNumBuffersInserted(totalBuffers);
}

odb::dbITerm* TritonCTS::getFirstInput(odb::dbInst* inst) const
{
  odb::dbSet<odb::dbITerm> iterms = inst->getITerms();
  for (odb::dbITerm* iterm : iterms) {
    if (iterm->isInputSignal()) {
      return iterm;
    }
  }

  return nullptr;
}

odb::dbITerm* TritonCTS::getSingleOutput(odb::dbInst* inst,
                                         odb::dbITerm* input) const
{
  odb::dbSet<odb::dbITerm> iterms = inst->getITerms();
  odb::dbITerm* output = nullptr;
  for (odb::dbITerm* iterm : iterms) {
    if (iterm != input && iterm->isOutputSignal()) {
      odb::dbNet* net = iterm->getNet();
      if (net) {
        if (staClockNets_.find(net) != staClockNets_.end()) {
          output = iterm;
          break;
        }
      }
    }
  }
  return output;
}
bool TritonCTS::masterExists(const std::string& master) const
{
  return db_->findMaster(master.c_str());
};

void TritonCTS::findClockRoots(sta::Clock* clk,
                               std::set<odb::dbNet*>& clockNets)
{
  for (const sta::Pin* pin : clk->leafPins()) {
    odb::dbITerm* instTerm;
    odb::dbBTerm* port;
    odb::dbModITerm* moditerm;
    odb::dbModBTerm* modbterm;
    network_->staToDb(pin, instTerm, port, moditerm, modbterm);
    odb::dbNet* net = instTerm ? instTerm->getNet() : port->getNet();
    clockNets.insert(net);
  }
}

float TritonCTS::getInputPinCap(odb::dbITerm* iterm)
{
  odb::dbInst* inst = iterm->getInst();
  sta::Cell* masterCell = network_->dbToSta(inst->getMaster());
  sta::LibertyCell* libertyCell = network_->libertyCell(masterCell);
  if (!libertyCell) {
    return 0.0;
  }

  sta::LibertyPort* inputPort
      = libertyCell->findLibertyPort(iterm->getMTerm()->getConstName());
  if (inputPort) {
    return inputPort->capacitance();
  }

  return 0.0;
}

bool TritonCTS::isSink(odb::dbITerm* iterm)
{
  odb::dbInst* inst = iterm->getInst();
  sta::Cell* masterCell = network_->dbToSta(inst->getMaster());
  sta::LibertyCell* libertyCell = network_->libertyCell(masterCell);
  if (!libertyCell) {
    return true;
  }

  if (inst->isBlock()) {
    return true;
  }

  sta::LibertyPort* inputPort
      = libertyCell->findLibertyPort(iterm->getMTerm()->getConstName());
  if (inputPort) {
    return inputPort->isRegClk();
  }

  return false;
}

bool TritonCTS::hasInsertionDelay(odb::dbInst* inst, odb::dbMTerm* mterm)
{
  if (options_->insertionDelayEnabled()) {
    sta::LibertyCell* libCell = network_->libertyCell(network_->dbToSta(inst));
    if (libCell) {
      sta::LibertyPort* libPort
          = libCell->findLibertyPort(mterm->getConstName());
      if (libPort) {
        const float rise = libPort->clkTreeDelay(
            0.0, sta::RiseFall::rise(), sta::MinMax::max());
        const float fall = libPort->clkTreeDelay(
            0.0, sta::RiseFall::fall(), sta::MinMax::max());

        if (rise != 0 || fall != 0) {
          return true;
        }
      }
    }
  }
  return false;
}

double TritonCTS::computeInsertionDelay(const std::string& name,
                                        odb::dbInst* inst,
                                        odb::dbMTerm* mterm)
{
  double insDelayPerMicron = 0.0;

  if (!options_->insertionDelayEnabled()) {
    return insDelayPerMicron;
  }

  sta::LibertyCell* libCell = network_->libertyCell(network_->dbToSta(inst));
  if (libCell) {
    sta::LibertyPort* libPort = libCell->findLibertyPort(mterm->getConstName());
    if (libPort) {
      const float rise = libPort->clkTreeDelay(
          0.0, sta::RiseFall::rise(), sta::MinMax::max());
      const float fall = libPort->clkTreeDelay(
          0.0, sta::RiseFall::fall(), sta::MinMax::max());

      if (rise != 0 || fall != 0) {
        // use average of max rise and max fall
        // TODO: do we need to look at min insertion delays?
        double delayPerSec = (rise + fall) / 2.0;
        // convert delay to length because HTree uses lengths
        sta::Corner* corner = openSta_->cmdCorner();
        double capPerMicron = resizer_->wireSignalCapacitance(corner) * 1e-6;
        double resPerMicron = resizer_->wireSignalResistance(corner) * 1e-6;
        if (sta::fuzzyEqual(capPerMicron, 1e-18)
            || sta::fuzzyEqual(resPerMicron, 1e-18)) {
          logger_->warn(CTS,
                        203,
                        "Insertion delay cannot be used because unit "
                        "capacitance or unit resistance is zero.  Check "
                        "layer RC settings.");
          return 0.0;
        }
        insDelayPerMicron = delayPerSec / (capPerMicron * resPerMicron);
        // clang-format off
          debugPrint(logger_, CTS, "clustering", 1, "sink {} has ins "
                     "delay={:.2e} and micron leng={:0.1f} dbUnits/um={}",
                     name, delayPerSec, insDelayPerMicron,
                     block_->getDbUnitsPerMicron());
          debugPrint(logger_, CTS, "clustering", 1, "capPerMicron={:.2e} "
                     "resPerMicron={:.2e}", capPerMicron, resPerMicron);
        // clang-format on
      }
    }
  }
  return insDelayPerMicron;
}

float getInputCap(const sta::LibertyCell* cell)
{
  sta::LibertyPort *in, *out;
  cell->bufferPorts(in, out);
  if (in != nullptr) {
    return in->capacitance();
  }
  return 0.0;
}

sta::LibertyCell* findBestDummyCell(
    const std::vector<sta::LibertyCell*>& dummyCandidates,
    float deltaCap)
{
  float minDiff = std::numeric_limits<float>::max();
  sta::LibertyCell* bestCell = nullptr;
  for (sta::LibertyCell* cell : dummyCandidates) {
    float diff = std::abs(getInputCap(cell) - deltaCap);
    if (diff < minDiff) {
      minDiff = diff;
      bestCell = cell;
    }
  }
  return bestCell;
}

void TritonCTS::writeDummyLoadsToDb(Clock& clockNet,
                                    std::unordered_set<odb::dbInst*>& dummies)
{
  // Traverse clock tree and compute ideal output caps for clock
  // buffers in the same level
  if (!computeIdealOutputCaps(clockNet)) {
    // No cap adjustment is needed
    return;
  }

  // Find suitable candidate cells for dummy loads
  std::vector<sta::LibertyCell*> dummyCandidates;
  findCandidateDummyCells(dummyCandidates);

  clockNet.forEachSubNet([&](ClockSubNet& subNet) {
    subNet.forEachSink([&](ClockInst* inst) {
      if (inst->isClockBuffer()
          && !sta::fuzzyEqual(inst->getOutputCap(),
                              inst->getIdealOutputCap())) {
        odb::dbInst* dummyInst
            = insertDummyCell(clockNet, inst, dummyCandidates);
        if (dummyInst != nullptr) {
          dummies.insert(dummyInst);
        }
      }
    });
  });

  if (logger_->debugCheck(utl::CTS, "dummy load", 1)) {
    printClockNetwork(clockNet);
  }
}

// Return true if any clock buffers need cap adjustment; false otherwise
bool TritonCTS::computeIdealOutputCaps(Clock& clockNet)
{
  bool needAdjust = false;

  // pass 1: compute actual output caps seen by each clock instance
  clockNet.forEachSubNet([&](ClockSubNet& subNet) {
    // build driver -> subNet map
    ClockInst* driver = subNet.getDriver();
    driver2subnet_[driver] = &subNet;
    float sinkCapTotal = 0.0;
    subNet.forEachSink([&](ClockInst* inst) {
      odb::dbITerm* inputPin = inst->isClockBuffer()
                                   ? getFirstInput(inst->getDbInst())
                                   : inst->getDbInputPin();
      float cap = getInputPinCap(inputPin);
      // TODO: include wire caps?
      sinkCapTotal += cap;
    });
    driver->setOutputCap(sinkCapTotal);
  });

  // pass 2: compute ideal output caps for perfectly balanced tree
  clockNet.forEachSubNet([&](const ClockSubNet& subNet) {
    ClockInst* driver = subNet.getDriver();
    float maxCap = std::numeric_limits<float>::min();
    subNet.forEachSink([&](ClockInst* inst) {
      if (inst->isClockBuffer() && inst->getOutputCap() > maxCap) {
        maxCap = inst->getOutputCap();
      }
    });
    subNet.forEachSink([&](ClockInst* inst) {
      if (inst->isClockBuffer()) {
        inst->setIdealOutputCap(maxCap);
        float cap = inst->getOutputCap();
        if (!sta::fuzzyEqual(cap, maxCap)) {
          needAdjust = true;
          // clang-format off
          debugPrint(logger_, CTS, "dummy load", 1, "{} => {} "
                     "cap:{:0.2e} idealCap:{:0.2e} delCap:{:0.2e}",
                     driver->getName(), inst->getName(), cap, maxCap,
                     maxCap-cap);
          // clang-format on
        }
      }
    });
  });

  return needAdjust;
}

// Find clock buffers and inverters to use as dummy loads
void TritonCTS::findCandidateDummyCells(
    std::vector<sta::LibertyCell*>& dummyCandidates)
{
  // Add existing buffer list
  for (const std::string& buffer : options_->getBufferList()) {
    odb::dbMaster* master = db_->findMaster(buffer.c_str());

    if (master) {
      sta::Cell* masterCell = network_->dbToSta(master);
      if (masterCell) {
        sta::LibertyCell* libCell = network_->libertyCell(masterCell);
        if (libCell) {
          dummyCandidates.emplace_back(libCell);
        }
      }
    }
  }

  // Add additional inverter cells
  // first, look for inverters with "is_clock_cell: true" cell attribute
  std::vector<sta::LibertyCell*> inverters;
  sta::LibertyLibraryIterator* lib_iter = network_->libertyLibraryIterator();
  while (lib_iter->hasNext()) {
    sta::LibertyLibrary* lib = lib_iter->next();
    for (sta::LibertyCell* inv : *lib->inverters()) {
      if (inv->isClockCell() && isClockCellCandidate(inv)) {
        inverters.emplace_back(inv);
        dummyCandidates.emplace_back(inv);
      }
    }
  }
  delete lib_iter;

  // second, look for all inverters with name CLKINV or clkinv
  if (inverters.empty()) {
    sta::PatternMatch patternClkInv("*CLKINV*",
                                    /* is_regexp */ true,
                                    /* nocase */ true,
                                    /* Tcl_interp* */ nullptr);
    lib_iter = network_->libertyLibraryIterator();
    while (lib_iter->hasNext()) {
      sta::LibertyLibrary* lib = lib_iter->next();
      for (sta::LibertyCell* inv :
           lib->findLibertyCellsMatching(&patternClkInv)) {
        if (inv->isInverter() && isClockCellCandidate(inv)) {
          inverters.emplace_back(inv);
          dummyCandidates.emplace_back(inv);
        }
      }
    }
    delete lib_iter;
  }

  // third, look for all inverters with name INV or inv
  if (inverters.empty()) {
    sta::PatternMatch patternInv("*INV*",
                                 /* is_regexp */ true,
                                 /* nocase */ true,
                                 /* Tcl_interp* */ nullptr);
    lib_iter = network_->libertyLibraryIterator();
    while (lib_iter->hasNext()) {
      sta::LibertyLibrary* lib = lib_iter->next();
      for (sta::LibertyCell* inv : lib->findLibertyCellsMatching(&patternInv)) {
        if (inv->isInverter() && isClockCellCandidate(inv)) {
          inverters.emplace_back(inv);
          dummyCandidates.emplace_back(inv);
        }
      }
    }
    delete lib_iter;
  }

  // abandon attributes & name patterns, just look for all inverters
  if (inverters.empty()) {
    lib_iter = network_->libertyLibraryIterator();
    while (lib_iter->hasNext()) {
      sta::LibertyLibrary* lib = lib_iter->next();
      for (sta::LibertyCell* inv : *lib->inverters()) {
        if (isClockCellCandidate(inv)) {
          inverters.emplace_back(inv);
          dummyCandidates.emplace_back(inv);
        }
      }
    }
    delete lib_iter;
  }

  // Sort cells in ascending order of input cap
  std::sort(dummyCandidates.begin(),
            dummyCandidates.end(),
            [](const sta::LibertyCell* cell1, const sta::LibertyCell* cell2) {
              return (getInputCap(cell1) < getInputCap(cell2));
            });

  if (logger_->debugCheck(utl::CTS, "dummy load", 1)) {
    for (const sta::LibertyCell* libCell : dummyCandidates) {
      // clang-format off
      logger_->debug(CTS, "dummy load",
                     "  {} is a dummy cell candidate with input cap={:0.3e}",
                     libCell->name(), getInputCap(libCell));
      // clang-format on
    }
  }
}

odb::dbInst* TritonCTS::insertDummyCell(
    Clock& clockNet,
    ClockInst* inst,
    const std::vector<sta::LibertyCell*>& dummyCandidates)
{
  ClockSubNet* subNet = driver2subnet_[inst];
  if (subNet->getNumSinks() == options_->getMaxFanout()) {
    return nullptr;
  }
  float deltaCap = inst->getIdealOutputCap() - inst->getOutputCap();
  sta::LibertyCell* dummyCell = findBestDummyCell(dummyCandidates, deltaCap);
  // clang-format off
  debugPrint(logger_, CTS, "dummy load", 1, "insertDummyCell {} at {}",
             inst->getName(), dummyCell->name());
  // clang-format on
  odb::dbInst* dummyInst = nullptr;
  ClockInst& dummyClock = placeDummyCell(clockNet, inst, dummyCell, dummyInst);
  if (driver2subnet_.find(inst) == driver2subnet_.end()) {
    logger_->error(
        CTS, 120, "Subnet was not found for clock buffer {}.", inst->getName());
    return nullptr;
  }
  connectDummyCell(inst, dummyInst, *subNet, dummyClock);
  return dummyInst;
}

ClockInst& TritonCTS::placeDummyCell(Clock& clockNet,
                                     const ClockInst* inst,
                                     const sta::LibertyCell* dummyCell,
                                     odb::dbInst*& dummyInst)
{
  odb::dbMaster* master = network_->staToDb(dummyCell);
  if (master == nullptr) {
    logger_->error(CTS,
                   118,
                   "No phyiscal master cell found for dummy cell {}.",
                   dummyCell->name());
  }
  std::string cellName
      = std::string("clkload") + std::to_string(dummyLoadIndex_++);
  dummyInst = odb::dbInst::create(block_, master, cellName.c_str());
  dummyInst->setSourceType(odb::dbSourceType::TIMING);
  dummyInst->setLocation(inst->getX(), inst->getY());
  dummyInst->setPlacementStatus(odb::dbPlacementStatus::PLACED);
  ClockInst& dummyClock = clockNet.addClockBuffer(
      cellName, master->getName(), inst->getX(), inst->getY());
  // clang-format off
  debugPrint(logger_, CTS, "dummy load", 1, "  placed dummy instance {} at {}",
             dummyInst->getName(), dummyInst->getLocation());
  return dummyClock;
  // clang-format on
}

void TritonCTS::connectDummyCell(const ClockInst* inst,
                                 odb::dbInst* dummyInst,
                                 ClockSubNet& subNet,
                                 ClockInst& dummyClock)
{
  odb::dbInst* sinkInst = inst->getDbInst();
  if (sinkInst == nullptr) {
    logger_->error(
        CTS, 119, "Phyiscal instance {} is not found.", inst->getName());
  }
  odb::dbITerm* iTerm = sinkInst->getFirstOutput();
  odb::dbNet* sinkNet = iTerm->getNet();
  odb::dbITerm* dummyInputPin = getFirstInput(dummyInst);
  dummyInputPin->connect(sinkNet);
  dummyClock.setInputPinObj(dummyInputPin);
  subNet.addInst(dummyClock);
}

void TritonCTS::printClockNetwork(const Clock& clockNet) const
{
  clockNet.forEachSubNet([&](const ClockSubNet& subNet) {
    ClockInst* driver = subNet.getDriver();
    logger_->report("{} has {} sinks", driver->getName(), subNet.getNumSinks());
    subNet.forEachSink([&](const ClockInst* inst) {
      logger_->report("{} -> {}", driver->getName(), inst->getName());
    });
  });
}

// Balance macro cell latencies with register latencies.
// This is needed only if special insertion delay handling
// is invoked.
void TritonCTS::balanceMacroRegisterLatencies()
{
  if (!options_->insertionDelayEnabled()) {
    return;
  }

  // Visit builders from bottom up such that latencies are adjusted near bottom
  // trees first
  openSta_->ensureGraph();
  openSta_->searchPreamble();
  openSta_->ensureClkNetwork();
  openSta_->ensureClkArrivals();
  sta::Graph* graph = openSta_->graph();
  for (auto iter = builders_->rbegin(); iter != builders_->rend(); ++iter) {
    TreeBuilder* registerBuilder = *iter;
    if (registerBuilder->getTreeType() == TreeType::RegisterTree) {
      TreeBuilder* macroBuilder = registerBuilder->getParent();
      if (macroBuilder) {
        computeAveSinkArrivals(registerBuilder, graph);
        computeAveSinkArrivals(macroBuilder, graph);
        adjustLatencies(macroBuilder, registerBuilder);
        // Update graph information after possible buffers inserted
        openSta_->updateTiming(false);
        openSta_->ensureClkNetwork();
        openSta_->ensureClkArrivals();
      }
    }
  }
}

float TritonCTS::getVertexClkArrival(sta::Vertex* sinVertex, odb::dbNet* topNet, odb::dbITerm* iterm)
{
  sta::VertexPathIterator path_iter(sinVertex, openSta_);
  float clkPathArrival = 0.0;
  int paths_accepted = 0;
  while (path_iter.hasNext()) {
    sta::Path* path = path_iter.next();

    sta::PathExpanded expand(path, openSta_);

    const sta::Clock* clock = path->clock(openSta_);
    if (clock) {
      const sta::PathRef* start = expand.startPath();

      odb::dbNet* path_start_net;
      if (start->clkEdge(openSta_)->transition() != sta::RiseFall::rise()) {
        // only populate with rising edges
        continue;
      }

      if (start->dcalcAnalysisPt(openSta_)->delayMinMax()
          != sta::MinMax::max()) {
	      continue;
        // only populate with max delay
      }

      odb::dbITerm* term;
      odb::dbBTerm* port;
      odb::dbModITerm* moditerm;
      odb::dbModBTerm* modbterm;
      network_->staToDb(start->pin(openSta_), term, port, moditerm, modbterm);
      if (term) {
        path_start_net = term->getNet();
      }
      if (port) {
        path_start_net = port->getNet();
	
      }
      if (path_start_net == topNet) {
        clkPathArrival = path->arrival(openSta_);
        paths_accepted += 1;
	      return clkPathArrival;
      }	
    }
  }
  if (paths_accepted > 1 || paths_accepted == 0) {
    
    logger_->report("Number of clock paths is not 1 for pin {}. Number of clock paths: {}",
                   iterm->getName(),
                   paths_accepted);
  }
  return clkPathArrival;
}

void TritonCTS::computeAveSinkArrivals(TreeBuilder* builder, sta::Graph* graph)
{
  Clock clock = builder->getClock();
  odb::dbNet* topInputClockNet = clock.getNetObj();
  if (builder->getTopInputNet() != nullptr) {
    topInputClockNet = builder->getTopInputNet();
  }
  // compute average input arrival at all sinks
  float sumArrivals = 0.0;
  unsigned numSinks = 0;
  clock.forEachSink([&](const ClockInst& sink) {
    odb::dbITerm* iterm = sink.getDbInputPin();
    computeSinkArrivalRecur(topInputClockNet, iterm, sumArrivals, numSinks, graph);
  });
  float aveArrival = sumArrivals / (float) numSinks;
  builder->setAveSinkArrival(aveArrival);
  debugPrint(logger_,
             CTS,
             "insertion delay",
             1,
             "{} {}: average sink arrival is {:0.3e}",
             (builder->getTreeType() == TreeType::MacroTree) ? "macro tree"
                                                             : "register tree",
             clock.getName(),
             builder->getAveSinkArrival());
}

void TritonCTS::computeSinkArrivalRecur(odb::dbNet* topClokcNet,
                                        odb::dbITerm* iterm,
                                        float& sumArrivals,
                                        unsigned& numSinks,
                                        sta::Graph* graph)
{
  if (iterm) {
    odb::dbInst* inst = iterm->getInst();
    if (inst) {
      if (isSink(iterm)) {
        // either register or macro input pin
        sta::Pin* pin = network_->dbToSta(iterm);
        if (pin) {
          sta::Vertex* drvr_vertex = graph->pinDrvrVertex(pin);
          float arrival = getVertexClkArrival(drvr_vertex, topClokcNet, iterm);

          // add insertion delay
          float insDelay = 0.0;
          sta::LibertyCell* libCell
              = network_->libertyCell(network_->dbToSta(inst));
          odb::dbMTerm* mterm = iterm->getMTerm();
          if (libCell && mterm) {
            sta::LibertyPort* libPort
                = libCell->findLibertyPort(mterm->getConstName());
            if (libPort) {
              const float rise = libPort->clkTreeDelay(
                  0.0, sta::RiseFall::rise(), sta::MinMax::max());
              const float fall = libPort->clkTreeDelay(
                  0.0, sta::RiseFall::fall(), sta::MinMax::max());

              if (rise != 0 || fall != 0) {
                insDelay = (rise + fall) / 2.0;
              }
            }
          }
          sumArrivals += (arrival + insDelay);
          numSinks++;
        }
        return;
      } else {
        // not a sink, but a clock gater
        odb::dbITerm* outTerm = inst->getFirstOutput();
        if (outTerm) {
          odb::dbNet* outNet = outTerm->getNet();
          if (outNet) {
            odb::dbSet<odb::dbITerm> iterms = outNet->getITerms();
            odb::dbSet<odb::dbITerm>::iterator iter;
            for (iter = iterms.begin(); iter != iterms.end(); ++iter) {
              odb::dbITerm* inTerm = *iter;
              if (inTerm->getIoType() == odb::dbIoType::INPUT) {
                computeSinkArrivalRecur(
                    topClokcNet, inTerm, sumArrivals, numSinks, graph);
              }
            }
          }
        }
      }
    }
  }
  return;
}

// Balance latencies between macro tree and register tree
// by adding delay buffers to one tree
void TritonCTS::adjustLatencies(TreeBuilder* macroBuilder,
                                TreeBuilder* registerBuilder)
{
  // compute top buffer delays
  computeTopBufferDelay(registerBuilder);
  computeTopBufferDelay(macroBuilder);

  float latencyDiff = macroBuilder->getAveSinkArrival()
                      - registerBuilder->getAveSinkArrival();
  int numBuffers = 0;
  TreeBuilder* builder = nullptr;
  if (latencyDiff > 0) {
    // add buffers to register tree
    numBuffers = (int) (latencyDiff / registerBuilder->getTopBufferDelay());
    builder = registerBuilder;
  } else {
    // add buffers to macro tree (not common but why not?)
    numBuffers
        = (int) (std::abs(latencyDiff) / macroBuilder->getTopBufferDelay());
    builder = macroBuilder;
  }

  // We don't want to add more delay buffers than needed because
  // wire delays are not considered.  The fewer the delay buffers, the better.
  numBuffers = numBuffers * options_->getDelayBufferDerate();
  if (numBuffers == 0) {
    // clang-format off
    debugPrint(logger_, CTS, "insertion delay", 1, "no delay buffers are needed"
               " to adjust latencies");
    // clang-format on
    return;
  }
  // clang-format off
  debugPrint(logger_, CTS, "insertion delay", 1, "{} delay buffers are needed"
             " to adjust latencies at {} tree", numBuffers,
             (builder->getTreeType() == TreeType::MacroTree)? "macro" : "register");
  // clang-format on

  // disconnect driver output
  odb::dbInst* driver = builder->getTopBuffer();
  odb::dbITerm* driverOutputTerm = driver->getFirstOutput();
  odb::dbNet* outputNet = driverOutputTerm->getNet();

  // get bbox of current load pins without driver output pin
  driverOutputTerm->disconnect();
  odb::Rect bbox = outputNet->getTermBBox();
  int destX = bbox.xCenter();
  int destY = bbox.yCenter();
  int sourceX, sourceY;
  driver->getLocation(sourceX, sourceY);
  float offsetX = (float) (destX - sourceX) / (numBuffers + 1);
  float offsetY = (float) (destY - sourceY) / (numBuffers + 1);

  double scalingFactor = techChar_->getLengthUnit();
  for (int i = 0; i < numBuffers; i++) {
    double locX = (double) (sourceX + offsetX * (i + 1)) / scalingFactor;
    double locY = (double) (sourceY + offsetY * (i + 1)) / scalingFactor;
    Point<double> bufferLoc(locX, locY);
    Point<double> legalBufferLoc
        = builder->legalizeOneBuffer(bufferLoc, options_->getRootBuffer());
    odb::dbInst* buffer
        = insertDelayBuffer(driver,
                            builder->getClock().getSdcName(),
                            legalBufferLoc.getX() * scalingFactor,
                            legalBufferLoc.getY() * scalingFactor);
    driver = buffer;
  }
  // take care of output pin connections
  // driver is now the last delay buffer
  driverOutputTerm = driver->getFirstOutput();
  driverOutputTerm->disconnect();
  driverOutputTerm->connect(outputNet);
}

void TritonCTS::computeTopBufferDelay(TreeBuilder* builder)
{
  Clock clock = builder->getClock();
  std::string topBufferName;
  if (builder->getTreeType() == TreeType::RegisterTree) {
    topBufferName = builder->getTopBufferName();
  } else {
    topBufferName = "clkbuf_0_" + clock.getName();
  }
  odb::dbInst* topBuffer = block_->findInst(topBufferName.c_str());
  if (topBuffer) {
    builder->setTopBuffer(topBuffer);
    odb::dbITerm* inputTerm = getFirstInput(topBuffer);
    odb::dbITerm* outputTerm = topBuffer->getFirstOutput();
    sta::Pin* inputPin = network_->dbToSta(inputTerm);
    sta::Pin* outputPin = network_->dbToSta(outputTerm);

    float inputArrival = openSta_->pinArrival(
        inputPin, sta::RiseFall::rise(), sta::MinMax::max());
    float outputArrival = openSta_->pinArrival(
        outputPin, sta::RiseFall::rise(), sta::MinMax::max());
    float bufferDelay = outputArrival - inputArrival;
    builder->setTopBufferDelay(bufferDelay);
    debugPrint(logger_,
               CTS,
               "insertion delay",
               1,
               "top buffer delay for {} {} is {:0.3e}",
               (builder->getTreeType() == TreeType::MacroTree)
                   ? "macro tree"
                   : "register tree",
               topBuffer->getName(),
               builder->getTopBufferDelay());
  }
}

// Create a new delay buffer and connect output pin of driver to input pin of
// new buffer. Output pin of new buffer will be connected later.
odb::dbInst* TritonCTS::insertDelayBuffer(odb::dbInst* driver,
                                          const std::string& clockName,
                                          int locX,
                                          int locY)
{
  // creat a new input net
  std::string newNetName
      = "delaynet_" + std::to_string(delayBufIndex_) + "_" + clockName;
  odb::dbNet* newNet = odb::dbNet::create(block_, newNetName.c_str());
  newNet->setSigType(odb::dbSigType::CLOCK);

  // create a new delay buffer
  std::string newBufName
      = "delaybuf_" + std::to_string(delayBufIndex_++) + "_" + clockName;
  odb::dbMaster* master = db_->findMaster(options_->getRootBuffer().c_str());
  odb::dbInst* newBuf = odb::dbInst::create(block_, master, newBufName.c_str());

  newBuf->setSourceType(odb::dbSourceType::TIMING);
  newBuf->setLocation(locX, locY);
  newBuf->setPlacementStatus(odb::dbPlacementStatus::PLACED);

  // connect driver output with new buffer input
  odb::dbITerm* driverOutTerm = driver->getFirstOutput();
  odb::dbITerm* newBufInTerm = getFirstInput(newBuf);
  driverOutTerm->disconnect();
  driverOutTerm->connect(newNet);
  newBufInTerm->connect(newNet);

  debugPrint(logger_,
             CTS,
             "insertion delay",
             1,
             "new delay buffer {} is inserted at ({} {})",
             newBuf->getName(),
             locX,
             locY);

  return newBuf;
}

}  // namespace cts<|MERGE_RESOLUTION|>--- conflicted
+++ resolved
@@ -1228,18 +1228,10 @@
 
   // create a new clock buffer
   odb::dbMaster* master = db_->findMaster(options_->getRootBuffer().c_str());
-<<<<<<< HEAD
   topBufferName = "clkbuf_regs_" + std::to_string(regTreeRootBufIndex_++) + "_"
                   + clockNet.getSdcName();
   odb::dbInst* clockBuf
-      = odb::dbInst::create(block_, master, topBufferName.c_str());
-=======
-  std::string cellName = "clkbuf_regs_0_" + clockNet.getSdcName();
-
-  odb::dbInst* clockBuf = odb::dbInst::create(
-      block_, master, cellName.c_str(), false, target_module);
-
->>>>>>> 2b286078
+      = odb::dbInst::create(block_, master, topBufferName.c_str(), false, target_module);
   odb::dbITerm* inputTerm = getFirstInput(clockBuf);
   odb::dbITerm* outputTerm = clockBuf->getFirstOutput();
   inputTerm->connect(firstNet);
@@ -1293,6 +1285,9 @@
   odb::dbModule* top_module
       = network_->getNetDriverParentModule(network_->dbToSta(topClockNet));
 
+  const std::string topRegBufferName = "clkbuf_regs_0_" + clockNet.getSdcName();
+  odb::dbInst* topRegBuffer = block_->findInst(topRegBufferName.c_str());
+
   disconnectAllSinksFromNet(topClockNet);
 
   // re-connect top buffer that separates macros from registers
@@ -1301,7 +1296,6 @@
         = block_->findInst(builder->getTopBufferName().c_str());
     if (topRegBuffer) {
       odb::dbITerm* topRegBufferInputPin = getFirstInput(topRegBuffer);
-      odb::dbITerm* topRegBufferOutPin = topRegBuffer->getFirstOutput();
       topRegBufferInputPin->connect(builder->getDrivingNet());
     }
   }
@@ -2075,40 +2069,38 @@
   openSta_->ensureGraph();
   openSta_->searchPreamble();
   openSta_->ensureClkNetwork();
-  openSta_->ensureClkArrivals();
   sta::Graph* graph = openSta_->graph();
   for (auto iter = builders_->rbegin(); iter != builders_->rend(); ++iter) {
     TreeBuilder* registerBuilder = *iter;
     if (registerBuilder->getTreeType() == TreeType::RegisterTree) {
       TreeBuilder* macroBuilder = registerBuilder->getParent();
       if (macroBuilder) {
+        // Update graph information after possible buffers inserted
+        openSta_->updateTiming(false);
         computeAveSinkArrivals(registerBuilder, graph);
         computeAveSinkArrivals(macroBuilder, graph);
         adjustLatencies(macroBuilder, registerBuilder);
-        // Update graph information after possible buffers inserted
-        openSta_->updateTiming(false);
-        openSta_->ensureClkNetwork();
-        openSta_->ensureClkArrivals();
-      }
-    }
-  }
-}
-
-float TritonCTS::getVertexClkArrival(sta::Vertex* sinVertex, odb::dbNet* topNet, odb::dbITerm* iterm)
-{
-  sta::VertexPathIterator path_iter(sinVertex, openSta_);
+      }
+    }
+  }
+}
+
+float TritonCTS::getVertexClkArrival(sta::Vertex* sinkVertex, odb::dbNet* topNet, odb::dbITerm* iterm)
+{
+
+  sta::VertexPathIterator pathIter(sinkVertex, openSta_);
   float clkPathArrival = 0.0;
-  int paths_accepted = 0;
-  while (path_iter.hasNext()) {
-    sta::Path* path = path_iter.next();
+  int pathsAccepted = 0;
+  while (pathIter.hasNext()) {
+    sta::Path* path = pathIter.next();
 
     sta::PathExpanded expand(path, openSta_);
 
     const sta::Clock* clock = path->clock(openSta_);
-    if (clock) {
+    if (clock || !clock) {
       const sta::PathRef* start = expand.startPath();
 
-      odb::dbNet* path_start_net;
+      odb::dbNet* pathStartNet = nullptr;
       if (start->clkEdge(openSta_)->transition() != sta::RiseFall::rise()) {
         // only populate with rising edges
         continue;
@@ -2126,24 +2118,24 @@
       odb::dbModBTerm* modbterm;
       network_->staToDb(start->pin(openSta_), term, port, moditerm, modbterm);
       if (term) {
-        path_start_net = term->getNet();
+        pathStartNet = term->getNet();
       }
       if (port) {
-        path_start_net = port->getNet();
+        pathStartNet = port->getNet();
 	
       }
-      if (path_start_net == topNet) {
+      if (pathStartNet == topNet) {
         clkPathArrival = path->arrival(openSta_);
-        paths_accepted += 1;
-	      return clkPathArrival;
-      }	
-    }
-  }
-  if (paths_accepted > 1 || paths_accepted == 0) {
+        pathsAccepted += 1;
+        return clkPathArrival;
+      }
+    }
+  }
+  if (pathsAccepted > 1 || pathsAccepted == 0) {
     
     logger_->report("Number of clock paths is not 1 for pin {}. Number of clock paths: {}",
                    iterm->getName(),
-                   paths_accepted);
+                   pathsAccepted);
   }
   return clkPathArrival;
 }
@@ -2188,9 +2180,10 @@
         // either register or macro input pin
         sta::Pin* pin = network_->dbToSta(iterm);
         if (pin) {
-          sta::Vertex* drvr_vertex = graph->pinDrvrVertex(pin);
-          float arrival = getVertexClkArrival(drvr_vertex, topClokcNet, iterm);
-
+          sta::Vertex* sinkVertex = graph->pinDrvrVertex(pin);
+          float arrival = getVertexClkArrival(sinkVertex, topClokcNet, iterm);
+          float pin_arrival = openSta_->pinArrival(
+              pin, sta::RiseFall::rise(), sta::MinMax::max()); 
           // add insertion delay
           float insDelay = 0.0;
           sta::LibertyCell* libCell
@@ -2298,7 +2291,7 @@
     double locY = (double) (sourceY + offsetY * (i + 1)) / scalingFactor;
     Point<double> bufferLoc(locX, locY);
     Point<double> legalBufferLoc
-        = builder->legalizeOneBuffer(bufferLoc, options_->getRootBuffer());
+        = builder->legalizeOneBuffer(bufferLoc, options_->getRootBuffer(), std::vector<Point<double>>());
     odb::dbInst* buffer
         = insertDelayBuffer(driver,
                             builder->getClock().getSdcName(),

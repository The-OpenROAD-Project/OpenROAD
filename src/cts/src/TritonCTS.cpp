// SPDX-License-Identifier: BSD-3-Clause
// Copyright (c) 2019-2025, The OpenROAD Authors

#include "cts/TritonCTS.h"

#include <algorithm>
#include <cctype>
#include <chrono>
#include <cmath>
#include <ctime>
#include <fstream>
#include <functional>
#include <iterator>
#include <limits>
#include <map>
#include <memory>
#include <set>
#include <string>
#include <unordered_set>
#include <utility>
#include <vector>

#include "Clock.h"
#include "CtsOptions.h"
#include "HTreeBuilder.h"
#include "LevelBalancer.h"
#include "TechChar.h"
#include "TreeBuilder.h"
#include "db_sta/dbNetwork.hh"
#include "db_sta/dbSta.hh"
#include "odb/db.h"
#include "odb/dbShape.h"
#include "rsz/Resizer.hh"
#include "sta/Fuzzy.hh"
#include "sta/Graph.hh"
#include "sta/GraphDelayCalc.hh"
#include "sta/Liberty.hh"
#include "sta/PathAnalysisPt.hh"
#include "sta/PathEnd.hh"
#include "sta/PathExpanded.hh"
#include "sta/PatternMatch.hh"
#include "sta/Sdc.hh"
#include "utl/Logger.h"

namespace cts {

using utl::CTS;

void TritonCTS::init(utl::Logger* logger,
                     odb::dbDatabase* db,
                     sta::dbNetwork* network,
                     sta::dbSta* sta,
                     stt::SteinerTreeBuilder* st_builder,
                     rsz::Resizer* resizer)
{
  logger_ = logger;
  db_ = db;
  network_ = network;
  openSta_ = sta;
  resizer_ = resizer;

  options_ = new CtsOptions(logger_, st_builder);
}

TritonCTS::TritonCTS() = default;

TritonCTS::~TritonCTS()
{
  delete options_;
}

void TritonCTS::runTritonCts()
{
  odb::dbChip* chip = db_->getChip();
  odb::dbBlock* block = chip->getBlock();
  options_->addOwner(block);

  setupCharacterization();
  findClockRoots();
  populateTritonCTS();
  if (builders_.empty()) {
    logger_->warn(CTS, 82, "No valid clock nets in the design.");
  } else {
    checkCharacterization();
    buildClockTrees();
    writeDataToDb();
<<<<<<< HEAD
    setAllClocksPropagated();
=======
    if (options_->getRepairClockNets()) {
      repairClockNets();
    }
>>>>>>> 10e5b3cf
    balanceMacroRegisterLatencies();
  }

  // reset
  techChar_.reset();
  builders_.clear();
  staClockNets_.clear();
  visitedClockNets_.clear();
  inst2clkbuf_.clear();
  driver2subnet_.clear();
  numberOfClocks_ = 0;
  numClkNets_ = 0;
  numFixedNets_ = 0;
  dummyLoadIndex_ = 0;
  rootBuffers_.clear();
  sinkBuffers_.clear();
  regTreeRootBufIndex_ = 0;
  delayBufIndex_ = 0;
  options_->removeOwner();
}

TreeBuilder* TritonCTS::addBuilder(CtsOptions* options,
                                   Clock& net,
                                   TreeBuilder* parent,
                                   utl::Logger* logger,
                                   odb::dbDatabase* db)
{
  auto builder
      = std::make_unique<HTreeBuilder>(options, net, parent, logger, db);
  builders_.emplace_back(std::move(builder));
  return builders_.back().get();
}

int TritonCTS::getBufferFanoutLimit(const std::string& bufferName)
{
  int fanout = std::numeric_limits<int>::max();
  float tempFanout;
  bool existMaxFanout;
  odb::dbMaster* bufferMaster = db_->findMaster(bufferName.c_str());
  sta::Cell* bufferCell = network_->dbToSta(bufferMaster);
  sta::Port* buffer_port = nullptr;
  for (odb::dbMTerm* mterm : bufferMaster->getMTerms()) {
    odb::dbSigType sig_type = mterm->getSigType();
    if (sig_type == odb::dbSigType::GROUND
        || sig_type == odb::dbSigType::POWER) {
      continue;
    }
    odb::dbIoType io_type = mterm->getIoType();
    if (io_type == odb::dbIoType::OUTPUT) {
      buffer_port = network_->dbToSta(mterm);
      break;
    }
  }
  if (buffer_port == nullptr) {
    return 0;
  }

  openSta_->sdc()->fanoutLimit(
      buffer_port, sta::MinMax::max(), tempFanout, existMaxFanout);
  if (existMaxFanout) {
    fanout = std::min(fanout, (int) tempFanout);
  }

  openSta_->sdc()->fanoutLimit(
      bufferCell, sta::MinMax::max(), tempFanout, existMaxFanout);
  if (existMaxFanout) {
    fanout = std::min(fanout, (int) tempFanout);
  }

  sta::LibertyPort* port = network_->libertyPort(buffer_port);
  port->fanoutLimit(sta::MinMax::max(), tempFanout, existMaxFanout);
  if (existMaxFanout) {
    fanout = std::min(fanout, (int) tempFanout);
  } else {
    port->libertyLibrary()->defaultMaxFanout(tempFanout, existMaxFanout);
    if ((existMaxFanout)) {
      fanout = std::min(fanout, (int) tempFanout);
    }
  }
  return fanout;
}

void TritonCTS::setupCharacterization()
{
  // Check if CTS library is valid
  if (options_->isCtsLibrarySet()) {
    sta::Library* lib = network_->findLibrary(options_->getCtsLibrary());
    if (lib == nullptr) {
      logger_->error(CTS,
                     209,
                     "Library {} cannot be found because it is not "
                     "loaded or name is incorrect",
                     options_->getCtsLibrary());
    } else {
      logger_->info(CTS,
                    210,
                    "Clock buffers will be chosen from library {}",
                    options_->getCtsLibrary());
    }
  }

  openSta_->checkFanoutLimitPreamble();
  // Finalize root/sink buffers
  std::string rootBuffer = selectRootBuffer(rootBuffers_);
  options_->setRootBuffer(rootBuffer);
  std::string sinkBuffer = selectSinkBuffer(sinkBuffers_);
  options_->setSinkBuffer(sinkBuffer);

  int sinkMaxFanout = getBufferFanoutLimit(sinkBuffer);
  int rootMaxFanout = getBufferFanoutLimit(rootBuffer);

  if (rootMaxFanout && (options_->getNumMaxLeafSinks() > rootMaxFanout)) {
    options_->setMaxFanout(rootMaxFanout);
  }

  if (sinkMaxFanout) {
    if (options_->getSinkClusteringSize() > sinkMaxFanout) {
      options_->setSinkClusteringSize(sinkMaxFanout);
    }

    if (sinkMaxFanout < options_->getMaxFanout()) {
      options_->setMaxFanout(sinkMaxFanout);
    }
  }

  // A new characteriztion is always created.
  techChar_ = std::make_unique<TechChar>(
      options_, db_, openSta_, resizer_, network_, logger_);
  techChar_->create();

  // Also resets metrics everytime the setup is done
  options_->setNumSinks(0);
  options_->setNumBuffersInserted(0);
  options_->setNumClockRoots(0);
  options_->setNumClockSubnets(0);
}

void TritonCTS::checkCharacterization()
{
  std::unordered_set<std::string> visitedMasters;
  techChar_->forEachWireSegment([&](unsigned idx, const WireSegment& wireSeg) {
    for (int buf = 0; buf < wireSeg.getNumBuffers(); ++buf) {
      const std::string& master = wireSeg.getBufferMaster(buf);
      if (visitedMasters.count(master) == 0) {
        if (masterExists(master)) {
          visitedMasters.insert(master);
        } else {
          logger_->error(CTS, 81, "Buffer {} is not in the loaded DB.", master);
        }
      }
    }
  });

  logger_->info(CTS,
                97,
                "Characterization used {} buffer(s) types.",
                visitedMasters.size());
}

void TritonCTS::findClockRoots()
{
  if (!options_->getClockNets().empty()) {
    logger_->info(CTS,
                  1,
                  "Running TritonCTS with user-specified clock roots: {}.",
                  options_->getClockNets());
  }
}

void TritonCTS::buildClockTrees()
{
  for (auto& builder : builders_) {
    builder->setTechChar(*techChar_);
    builder->setDb(db_);
    builder->setLogger(logger_);
    builder->initBlockages();
    builder->run();
  }

  if (options_->getBalanceLevels()) {
    for (auto& builder : builders_) {
      if (!builder->getParent()
          && !builder->getChildren().empty()
          // don't balance levels for macro cell tree
          && builder->getTreeType() != TreeType::MacroTree) {
        LevelBalancer balancer(
            builder.get(), options_, logger_, techChar_->getLengthUnit());
        balancer.run();
      }
    }
  }
}

void TritonCTS::initOneClockTree(odb::dbNet* driverNet,
                                 odb::dbNet* clkInputNet,
                                 const std::string& sdcClockName,
                                 TreeBuilder* parent)
{
  TreeBuilder* clockBuilder = nullptr;
  if (driverNet->isSpecial()) {
    logger_->info(
        CTS, 116, "Special net \"{}\" skipped.", driverNet->getName());
  } else {
    clockBuilder = initClock(driverNet, clkInputNet, sdcClockName, parent);
  }
  // Treat gated clocks as separate clock trees
  // TODO: include sinks from gated clocks together with other sinks and build
  // one clock tree
  visitedClockNets_.insert(driverNet);
  odb::dbITerm* driver = driverNet->getFirstOutput();
  odb::dbSet<odb::dbITerm> iterms = driverNet->getITerms();
  for (odb::dbITerm* iterm : iterms) {
    if (iterm != driver && iterm->isInputSignal()) {
      if (!isSink(iterm)) {
        odb::dbITerm* outputPin = getSingleOutput(iterm->getInst(), iterm);
        if (outputPin && outputPin->getNet()) {
          odb::dbNet* outputNet = outputPin->getNet();
          if (visitedClockNets_.find(outputNet) == visitedClockNets_.end()
              && !openSta_->sdc()->isLeafPinClock(
                  network_->dbToSta(outputPin))) {
            initOneClockTree(
                outputNet, clkInputNet, sdcClockName, clockBuilder);
          }
        }
      }
    }
  }
}

void TritonCTS::countSinksPostDbWrite(
    TreeBuilder* builder,
    odb::dbNet* net,
    unsigned& sinks_cnt,
    unsigned& leafSinks,
    unsigned currWireLength,
    double& sinkWireLength,
    int& minDepth,
    int& maxDepth,
    int depth,
    bool fullTree,
    const std::unordered_set<odb::dbITerm*>& sinks,
    const std::unordered_set<odb::dbInst*>& dummies)
{
  odb::dbSet<odb::dbITerm> iterms = net->getITerms();
  int driverX = 0;
  int driverY = 0;
  for (odb::dbITerm* iterm : iterms) {
    if (iterm->getIoType() != odb::dbIoType::INPUT) {
      iterm->getAvgXY(&driverX, &driverY);
      break;
    }
  }
  odb::dbSet<odb::dbBTerm> bterms = net->getBTerms();
  for (odb::dbBTerm* bterm : bterms) {
    if (bterm->getIoType() == odb::dbIoType::INPUT) {
      for (odb::dbBPin* pin : bterm->getBPins()) {
        odb::dbPlacementStatus status = pin->getPlacementStatus();
        if (status == odb::dbPlacementStatus::NONE
            || status == odb::dbPlacementStatus::UNPLACED) {
          continue;
        }
        for (odb::dbBox* box : pin->getBoxes()) {
          if (box) {
            driverX = box->xMin();
            driverY = box->yMin();
            break;
          }
        }
        break;
      }
    }
  }
  for (odb::dbITerm* iterm : iterms) {
    if (iterm->getIoType() == odb::dbIoType::INPUT) {
      std::string name = iterm->getInst()->getName();
      int receiverX, receiverY;
      iterm->getAvgXY(&receiverX, &receiverY);
      unsigned dist = abs(driverX - receiverX) + abs(driverY - receiverY);
      odb::dbInst* inst = iterm->getInst();
      bool terminate = fullTree
                           ? (sinks.find(iterm) != sinks.end())
                           : !builder->isAnyTreeBuffer(getClockFromInst(inst));
      odb::dbITerm* outputPin = iterm->getInst()->getFirstOutput();
      bool trueSink = true;
      if (outputPin && outputPin->getNet() == net) {
        // Skip feedback loop.  When input pin and output pin are
        // connected to the same net this can lead to infinite recursion. For
        // example, some designs have Q pin connected to SI pin.
        terminate = true;
        trueSink = false;
      }

      if (!terminate && inst) {
        if (inst->isBlock()) {
          // Skip non-sink macro blocks
          terminate = true;
          trueSink = false;
        } else {
          sta::Cell* masterCell = network_->dbToSta(inst->getMaster());
          if (masterCell) {
            sta::LibertyCell* libCell = network_->libertyCell(masterCell);
            if (libCell) {
              if (libCell->hasSequentials()) {
                // Skip non-sink registers
                terminate = true;
                trueSink = false;
              }
            }
          }
        }
      }

      if (!terminate) {
        // ignore dummy buffer and inverters added to balance loads
        if (outputPin && outputPin->getNet() != nullptr) {
          countSinksPostDbWrite(builder,
                                outputPin->getNet(),
                                sinks_cnt,
                                leafSinks,
                                (currWireLength + dist),
                                sinkWireLength,
                                minDepth,
                                maxDepth,
                                depth + 1,
                                fullTree,
                                sinks,
                                dummies);
        } else {
          std::string cellType = "Complex cell";
          odb::dbInst* inst = iterm->getInst();
          sta::Cell* masterCell = network_->dbToSta(inst->getMaster());
          if (masterCell) {
            sta::LibertyCell* libCell = network_->libertyCell(masterCell);
            if (libCell) {
              if (libCell->isInverter()) {
                cellType = "Inverter";
              } else if (libCell->isBuffer()) {
                cellType = "Buffer";
              }
            }
          }

          if (dummies.find(inst) == dummies.end()) {
            logger_->info(CTS,
                          121,
                          "{} '{}' has unconnected output pin.",
                          cellType,
                          name);
          }
        }
        if (builder->isLeafBuffer(getClockFromInst(iterm->getInst()))) {
          leafSinks++;
        }
      } else if (trueSink) {
        sinks_cnt++;
        double currSinkWl
            = (dist + currWireLength) / double(options_->getDbUnits());
        sinkWireLength += currSinkWl;
        if (depth > maxDepth) {
          maxDepth = depth;
        }
        if ((minDepth > 0 && depth < minDepth) || (minDepth == 0)) {
          minDepth = depth;
        }
      }
    }
  }  // ignoring block pins/feedthrus
}

ClockInst* TritonCTS::getClockFromInst(odb::dbInst* inst)
{
  auto it = inst2clkbuf_.find(inst);
  return it != inst2clkbuf_.end() ? it->second : nullptr;
}

void TritonCTS::writeDataToDb()
{
  std::set<odb::dbNet*> clkLeafNets;
  std::unordered_set<odb::dbInst*> clkDummies;

  for (auto& builder : builders_) {
    writeClockNetsToDb(builder.get(), clkLeafNets);
    if (options_->applyNDR()) {
      writeClockNDRsToDb(clkLeafNets);
    }
    if (options_->dummyLoadEnabled()) {
      writeDummyLoadsToDb(builder->getClock(), clkDummies);
    }
  }

  for (auto& builder : builders_) {
    odb::dbNet* topClockNet = builder->getClock().getNetObj();
    unsigned sinkCount = 0;
    unsigned leafSinks = 0;
    double allSinkDistance = 0.0;
    int minDepth = 0;
    int maxDepth = 0;
    bool reportFullTree = !builder->getParent()
                          && !builder->getChildren().empty()
                          && options_->getBalanceLevels();

    std::unordered_set<odb::dbITerm*> sinks;
    builder->getClock().forEachSink([&sinks](const ClockInst& inst) {
      sinks.insert(inst.getDbInputPin());
    });
    if (sinks.size() < 2) {
      logger_->info(
          CTS, 124, "Clock net \"{}\"", builder->getClock().getName());
      logger_->info(CTS, 125, " Sinks {}", sinks.size());
    } else {
      countSinksPostDbWrite(builder.get(),
                            topClockNet,
                            sinkCount,
                            leafSinks,
                            0,
                            allSinkDistance,
                            minDepth,
                            maxDepth,
                            0,
                            reportFullTree,
                            sinks,
                            clkDummies);
      logger_->info(CTS, 98, "Clock net \"{}\"", builder->getClock().getName());
      logger_->info(CTS, 99, " Sinks {}", sinkCount);
      logger_->info(CTS, 100, " Leaf buffers {}", leafSinks);
      if (sinkCount > 0) {
        double avgWL = allSinkDistance / sinkCount;
        logger_->info(CTS, 101, " Average sink wire length {:.2f} um", avgWL);
      }
      logger_->info(CTS, 102, " Path depth {} - {}", minDepth, maxDepth);
      if (options_->dummyLoadEnabled()) {
        logger_->info(CTS, 207, " Leaf load cells {}", dummyLoadIndex_);
      }
    }
  }
}

void TritonCTS::forEachBuilder(
    const std::function<void(const TreeBuilder*)>& func) const
{
  for (const auto& builder : builders_) {
    func(builder.get());
  }
}

void TritonCTS::reportCtsMetrics()
{
  std::string filename = options_->getMetricsFile();

  if (!filename.empty()) {
    std::ofstream file(filename.c_str());

    if (!file.is_open()) {
      logger_->error(
          CTS, 87, "Could not open output metric file {}.", filename.c_str());
    }

    file << "Total number of Clock Roots: " << options_->getNumClockRoots()
         << ".\n";
    file << "Total number of Buffers Inserted: "
         << options_->getNumBuffersInserted() << ".\n";
    file << "Total number of Clock Subnets: " << options_->getNumClockSubnets()
         << ".\n";
    file << "Total number of Sinks: " << options_->getNumSinks() << ".\n";

    file << "Buffers used:\n";
    for (const auto& [master, count] : options_->getBufferCount()) {
      file << "  " << master->getName() << ": " << count << "\n";
    }
    if (!options_->getDummyCount().empty()) {
      file << "Dummys used:\n";
      for (const auto& [master, count] : options_->getDummyCount()) {
        file << "  " << master->getName() << ": " << count << "\n";
      }
    }
    file.close();

  } else {
    logger_->report("Total number of Clock Roots: {}.",
                    options_->getNumClockRoots());
    logger_->report("Total number of Buffers Inserted: {}.",
                    options_->getNumBuffersInserted());
    logger_->report("Total number of Clock Subnets: {}.",
                    options_->getNumClockSubnets());
    logger_->report("Total number of Sinks: {}.", options_->getNumSinks());

    logger_->report("Cells used:");
    for (const auto& [master, count] : options_->getBufferCount()) {
      logger_->report("  {}: {}", master->getName(), count);
    }
    if (!options_->getDummyCount().empty()) {
      logger_->report("Dummys used:");
      for (const auto& [master, count] : options_->getDummyCount()) {
        logger_->report("  {}: {}", master->getName(), count);
      }
    }
  }
}

int TritonCTS::setClockNets(const char* names)
{
  odb::dbChip* chip = db_->getChip();
  odb::dbBlock* block = chip->getBlock();

  options_->setClockNets(names);
  std::stringstream ss(names);
  std::istream_iterator<std::string> begin(ss);
  std::istream_iterator<std::string> end;
  std::vector<std::string> nets(begin, end);

  std::vector<odb::dbNet*> netObjects;

  for (const std::string& name : nets) {
    odb::dbNet* net = block->findNet(name.c_str());
    bool netFound = false;
    if (net != nullptr) {
      // Since a set is unique, only the nets not found by dbSta are added.
      netObjects.push_back(net);
      netFound = true;
    } else {
      // User input was a pin, transform it into an iterm if possible
      odb::dbITerm* iterm = block->findITerm(name.c_str());
      if (iterm != nullptr) {
        net = iterm->getNet();
        if (net != nullptr) {
          // Since a set is unique, only the nets not found by dbSta are added.
          netObjects.push_back(net);
          netFound = true;
        }
      }
    }
    if (!netFound) {
      return 1;
    }
  }
  options_->setClockNetsObjs(netObjects);
  return 0;
}

void TritonCTS::setBufferList(const char* buffers)
{
  std::stringstream ss(buffers);
  std::istream_iterator<std::string> begin(ss);
  std::istream_iterator<std::string> end;
  std::vector<std::string> bufferList(begin, end);
  if (bufferList.empty()) {
    inferBufferList(bufferList);
  } else {
    for (const std::string& buffer : bufferList) {
      if (db_->findMaster(buffer.c_str()) == nullptr) {
        logger_->error(
            CTS, 126, "No physical master cell found for buffer {}.", buffer);
      }
    }
  }
  options_->setBufferList(bufferList);
}

void TritonCTS::inferBufferList(std::vector<std::string>& buffers)
{
  sta::Vector<sta::LibertyCell*> selected_buffers;

  // first, look for buffers with "is_clock_cell: true" cell attribute
  sta::LibertyLibraryIterator* lib_iter = network_->libertyLibraryIterator();
  while (lib_iter->hasNext()) {
    sta::LibertyLibrary* lib = lib_iter->next();
    if (options_->isCtsLibrarySet()
        && strcmp(lib->name(), options_->getCtsLibrary()) != 0) {
      continue;
    }
    for (sta::LibertyCell* buffer : *lib->buffers()) {
      if (buffer->isClockCell() && isClockCellCandidate(buffer)) {
        // "is_clock_cell: true"
        selected_buffers.emplace_back(buffer);
        debugPrint(logger_,
                   CTS,
                   "buffering",
                   1,
                   "{} has clock cell attribute",
                   buffer->name());
      }
    }
  }
  delete lib_iter;

  // second, look for buffers with an input port that has
  // LEF USE as "CLOCK"
  if (selected_buffers.empty()) {
    sta::LibertyLibraryIterator* lib_iter = network_->libertyLibraryIterator();
    while (lib_iter->hasNext()) {
      sta::LibertyLibrary* lib = lib_iter->next();
      if (options_->isCtsLibrarySet()
          && strcmp(lib->name(), options_->getCtsLibrary()) != 0) {
        continue;
      }
      for (sta::LibertyCell* buffer : *lib->buffers()) {
        odb::dbMaster* master = db_->findMaster(buffer->name());
        for (odb::dbMTerm* mterm : master->getMTerms()) {
          if (mterm->getIoType() == odb::dbIoType::INPUT
              && mterm->getSigType() == odb::dbSigType::CLOCK
              && isClockCellCandidate(buffer)) {
            // input port with LEF USE as "CLOCK"
            selected_buffers.emplace_back(buffer);
            debugPrint(logger_,
                       CTS,
                       "buffering",
                       1,
                       "{} has input port {} with LEF USE as CLOCK",
                       buffer->name(),
                       mterm->getName());
          }
        }
      }
    }
    delete lib_iter;
  }

  // third, look for all buffers with name CLKBUF or clkbuf
  if (selected_buffers.empty()) {
    sta::PatternMatch patternClkBuf(".*CLKBUF.*",
                                    /* is_regexp */ true,
                                    /* nocase */ true,
                                    /* Tcl_interp* */ nullptr);
    sta::LibertyLibraryIterator* lib_iter = network_->libertyLibraryIterator();
    while (lib_iter->hasNext()) {
      sta::LibertyLibrary* lib = lib_iter->next();
      if (options_->isCtsLibrarySet()
          && strcmp(lib->name(), options_->getCtsLibrary()) != 0) {
        continue;
      }
      for (sta::LibertyCell* buffer :
           lib->findLibertyCellsMatching(&patternClkBuf)) {
        if (buffer->isBuffer() && isClockCellCandidate(buffer)) {
          debugPrint(logger_,
                     CTS,
                     "buffering",
                     1,
                     "{} found by 'CLKBUF' pattern match",
                     buffer->name());
          selected_buffers.emplace_back(buffer);
        }
      }
    }
    delete lib_iter;
  }

  // fourth, look for all buffers with name BUF or buf
  if (selected_buffers.empty()) {
    sta::PatternMatch patternBuf(".*BUF.*",
                                 /* is_regexp */ true,
                                 /* nocase */ true,
                                 /* Tcl_interp* */ nullptr);
    lib_iter = network_->libertyLibraryIterator();
    while (lib_iter->hasNext()) {
      sta::LibertyLibrary* lib = lib_iter->next();
      if (options_->isCtsLibrarySet()
          && strcmp(lib->name(), options_->getCtsLibrary()) != 0) {
        continue;
      }
      for (sta::LibertyCell* buffer :
           lib->findLibertyCellsMatching(&patternBuf)) {
        if (buffer->isBuffer() && isClockCellCandidate(buffer)) {
          debugPrint(logger_,
                     CTS,
                     "buffering",
                     1,
                     "{} found by 'BUF' pattern match",
                     buffer->name());
          selected_buffers.emplace_back(buffer);
        }
      }
    }
    delete lib_iter;
  }

  // abandon attributes & name patterns, just look for all buffers
  if (selected_buffers.empty()) {
    debugPrint(logger_,
               CTS,
               "buffering",
               1,
               "No buffers with clock atributes or name patterns found, using "
               "all buffers");
    lib_iter = network_->libertyLibraryIterator();
    while (lib_iter->hasNext()) {
      sta::LibertyLibrary* lib = lib_iter->next();
      if (options_->isCtsLibrarySet()
          && strcmp(lib->name(), options_->getCtsLibrary()) != 0) {
        continue;
      }
      for (sta::LibertyCell* buffer : *lib->buffers()) {
        if (isClockCellCandidate(buffer)) {
          selected_buffers.emplace_back(buffer);
        }
      }
    }
    delete lib_iter;

    if (selected_buffers.empty()) {
      logger_->error(
          CTS,
          110,
          "No clock buffer candidates could be found from any libraries.");
    }
  }

  resizer_->setClockBuffersList(selected_buffers);

  for (sta::LibertyCell* buffer : selected_buffers) {
    buffers.emplace_back(buffer->name());
    debugPrint(logger_,
               CTS,
               "buffering",
               1,
               "{} has been inferred as clock buffer",
               buffer->name());
  }

  options_->setBufferListInferred(true);
}

std::string toLowerCase(std::string str)
{
  std::transform(str.begin(), str.end(), str.begin(), [](unsigned char c) {
    return std::tolower(c);
  });
  return str;
}

bool TritonCTS::isClockCellCandidate(sta::LibertyCell* cell)
{
  return (!cell->dontUse() && !resizer_->dontUse(cell) && !cell->alwaysOn()
          && !cell->isIsolationCell() && !cell->isLevelShifter());
}

void TritonCTS::setRootBuffer(const char* buffers)
{
  std::stringstream ss(buffers);
  std::istream_iterator<std::string> begin(ss);
  std::istream_iterator<std::string> end;
  std::vector<std::string> bufferList(begin, end);
  for (const std::string& buffer : bufferList) {
    if (db_->findMaster(buffer.c_str()) == nullptr) {
      logger_->error(
          CTS, 127, "No physical master cell found for buffer {}.", buffer);
    }
  }
  rootBuffers_ = std::move(bufferList);
}

std::string TritonCTS::selectRootBuffer(std::vector<std::string>& buffers)
{
  // if -root_buf is not specified, choose from the buffer list
  if (buffers.empty()) {
    buffers = options_->getBufferList();
  }

  if (buffers.size() == 1) {
    return buffers.front();
  }

  options_->setRootBufferInferred(true);
  // estimate wire cap for root buffer
  // assume sink buffer needs to drive clk buffers at two far ends of chip
  // at midpoint
  //
  //  --------------
  //  |      .     |
  //  |   ===x===  |
  //  |      .     |
  //  --------------
  odb::dbBlock* block = db_->getChip()->getBlock();
  odb::Rect coreArea = block->getCoreArea();
  float sinkWireLength
      = static_cast<float>(std::max(coreArea.dx(), coreArea.dy()))
        / block->getDbUnitsPerMicron();
  sta::Corner* corner = openSta_->cmdCorner();
  float rootWireCap
      = resizer_->wireSignalCapacitance(corner) * 1e-6 * sinkWireLength / 2.0;
  std::string rootBuf = selectBestMaxCapBuffer(buffers, rootWireCap);
  return rootBuf;
}

void TritonCTS::setSinkBuffer(const char* buffers)
{
  std::stringstream ss(buffers);
  std::istream_iterator<std::string> begin(ss);
  std::istream_iterator<std::string> end;
  std::vector<std::string> bufferList(begin, end);
  sinkBuffers_ = std::move(bufferList);
}

std::string TritonCTS::selectSinkBuffer(std::vector<std::string>& buffers)
{
  // if -sink_clustering_buf is not specified, choose from the buffer list
  if (buffers.empty()) {
    buffers = options_->getBufferList();
  }

  if (buffers.size() == 1) {
    return buffers.front();
  }

  options_->setSinkBufferInferred(true);
  // estimate wire cap for sink buffer
  // assume sink buffer needs to drive clk buffers at two far ends of chip
  // to account for unknown pin caps
  //
  //  --------------
  //  |======x=====|
  //  |      .     |
  //  |----- .-----|
  //  |      .     |
  //  --------------
  odb::dbBlock* block = db_->getChip()->getBlock();
  odb::Rect coreArea = block->getCoreArea();
  float sinkWireLength
      = static_cast<float>(std::max(coreArea.dx(), coreArea.dy()))
        / block->getDbUnitsPerMicron();
  sta::Corner* corner = openSta_->cmdCorner();
  float sinkWireCap
      = resizer_->wireSignalCapacitance(corner) * 1e-6 * sinkWireLength;

  std::string sinkBuf = selectBestMaxCapBuffer(buffers, sinkWireCap);
  // clang-format off
  debugPrint(logger_, CTS, "buffering", 1, "{} has been selected as sink "
             "buffer to drive sink wire cap of {:0.2e}", sinkBuf, sinkWireCap);
  // clang-format on
  return sinkBuf;
}

// pick the smallest buffer that can drive total cap
// if no such buffer exists, pick one that has the largest max cap
std::string TritonCTS::selectBestMaxCapBuffer(
    const std::vector<std::string>& buffers,
    float totalCap)
{
  std::string bestBuf, nextBestBuf;
  float bestArea = std::numeric_limits<float>::max();
  float bestCap = 0.0;

  for (const std::string& name : buffers) {
    odb::dbMaster* master = db_->findMaster(name.c_str());
    if (master == nullptr) {
      logger_->error(
          CTS, 117, "Physical master could not be found for cell '{}'", name);
    }
    sta::Cell* masterCell = network_->dbToSta(master);
    sta::LibertyCell* libCell = network_->libertyCell(masterCell);
    if (libCell == nullptr) {
      logger_->error(
          CTS, 112, "Liberty cell could not be found for cell '{}'", name);
    }
    sta::LibertyPort *in, *out;
    libCell->bufferPorts(in, out);
    float area = libCell->area();
    float maxCap = 0.0;
    bool maxCapExists = false;
    out->capacitanceLimit(sta::MinMax::max(), maxCap, maxCapExists);
    // clang-format off
    debugPrint(logger_, CTS, "buffering", 1, "{} has cap limit:{}"
               " vs. total cap:{}, derate:{}", name,
               maxCap * options_->getSinkBufferMaxCapDerate(), totalCap,
               options_->getSinkBufferMaxCapDerate());
    // clang-format on
    if (maxCapExists
        && ((maxCap * options_->getSinkBufferMaxCapDerate()) > totalCap)
        && area < bestArea) {
      bestBuf = name;
      bestArea = area;
    }
    if (maxCap > bestCap) {
      nextBestBuf = name;
      bestCap = maxCap;
    }
  }

  if (bestBuf.empty()) {
    bestBuf = std::move(nextBestBuf);
  }

  return bestBuf;
}

// db functions

void TritonCTS::populateTritonCTS()
{
  block_ = db_->getChip()->getBlock();
  options_->setDbUnits(block_->getDbUnitsPerMicron());

  clearNumClocks();

  // Use dbSta to find all clock nets in the design.
  std::vector<std::pair<std::set<odb::dbNet*>, std::string>> clockNetsInfo;

  // Checks the user input in case there are other nets that need to be added to
  // the set.
  std::vector<odb::dbNet*> inputClkNets = options_->getClockNetsObjs();

  if (!inputClkNets.empty()) {
    std::set<odb::dbNet*> clockNets;
    for (odb::dbNet* net : inputClkNets) {
      // Since a set is unique, only the nets not found by dbSta are added.
      clockNets.insert(net);
    }
    clockNetsInfo.emplace_back(clockNets, "");
  } else {
    std::set<odb::dbNet*> allClkNets;
    staClockNets_ = openSta_->findClkNets();
    sta::Sdc* sdc = openSta_->sdc();
    for (auto clk : *sdc->clocks()) {
      std::string clkName = clk->name();
      std::set<odb::dbNet*> clkNets;
      findClockRoots(clk, clkNets);
      for (auto net : clkNets) {
        if (allClkNets.find(net) != allClkNets.end()) {
          logger_->error(
              CTS, 114, "Clock {} overlaps a previous clock.", clkName);
        }
      }
      clockNetsInfo.emplace_back(clkNets, clkName);
      allClkNets.insert(clkNets.begin(), clkNets.end());
    }
  }

  // Iterate over all the nets found by the user-input and dbSta
  for (const auto& clockInfo : clockNetsInfo) {
    std::set<odb::dbNet*> clockNets = clockInfo.first;
    std::string clkName = clockInfo.second;
    for (odb::dbNet* net : clockNets) {
      if (net != nullptr) {
        if (clkName.empty()) {
          logger_->info(CTS, 95, "Net \"{}\" found.", net->getName());
        } else {
          logger_->info(CTS,
                        7,
                        "Net \"{}\" found for clock \"{}\".",
                        net->getName(),
                        clkName);
        }
        // Initializes the net in TritonCTS. If the number of sinks is less than
        // 2, the net is discarded.
        if (visitedClockNets_.find(net) == visitedClockNets_.end()) {
          initOneClockTree(net, net, clkName, nullptr);
        }
      } else {
        logger_->warn(
            CTS,
            40,
            "Net was not found in the design for {}, please check. Skipping...",
            clkName);
      }
    }
  }

  if (getNumClocks() == 0) {
    logger_->warn(CTS, 83, "No clock nets have been found.");
  }

  logger_->info(CTS, 8, "TritonCTS found {} clock nets.", getNumClocks());
  options_->setNumClockRoots(getNumClocks());
}

TreeBuilder* TritonCTS::initClock(odb::dbNet* firstNet,
                                  odb::dbNet* clkInputNet,
                                  const std::string& sdcClock,
                                  TreeBuilder* parentBuilder)
{
  std::string driver;
  odb::dbITerm* iterm = firstNet->getFirstOutput();
  int xPin, yPin;
  if (iterm == nullptr) {
    odb::dbBTerm* bterm = firstNet->get1stBTerm();  // Clock pin
    if (bterm == nullptr) {
      logger_->info(
          CTS,
          122,
          "Clock net \"{}\" is skipped for CTS because it is not "
          "connected to any output instance pin or input block terminal.",
          firstNet->getName());
      return nullptr;
    }
    driver = bterm->getConstName();
    bterm->getFirstPinLocation(xPin, yPin);
  } else {
    odb::dbInst* inst = iterm->getInst();
    odb::dbMTerm* mterm = iterm->getMTerm();
    driver = std::string(inst->getConstName()) + "/"
             + std::string(mterm->getConstName());
    int xTmp, yTmp;
    computeITermPosition(iterm, xTmp, yTmp);
    xPin = xTmp;
    yPin = yTmp;
  }

  // Initialize clock net
  Clock clockNet(firstNet->getConstName(), driver, sdcClock, xPin, yPin);
  clockNet.setDriverPin(iterm);

  // Build a set of all the clock buffers' masters
  std::unordered_set<odb::dbMaster*> buffer_masters;
  for (const std::string& name : options_->getBufferList()) {
    auto master = db_->findMaster(name.c_str());
    if (master) {
      buffer_masters.insert(master);
    }
  }

  // Add the root buffer
  {
    const std::string& name = options_->getRootBuffer();
    auto master = db_->findMaster(name.c_str());
    if (master) {
      buffer_masters.insert(master);
    }
  }

  // Build a clock tree to drive macro cells with insertion delays
  // separated from registers or leaves without insertion delays
  TreeBuilder* builder = initClockTreeForMacrosAndRegs(
      firstNet, clkInputNet, buffer_masters, clockNet, parentBuilder);
  return builder;
}

// Build a separate clock tree to pull macro cells with insertion delays
// ahead of cells without insertion delays.  If sinks consist of
// both macros and FFs, clock tree for macros is built first.  A new net and a
// new buffer are created to drive cells without insertion delays.   New
// buffer will be sized later based on macro cell insertion delays.
//
//                |----|>----[] cells with insertion delays
//       firstNet |
//            |   |----|>----[]
//            v   |
//   [root]-------|                  |---|>----[] cells without insertion
//                |
//                |----|>------------|
//                      ^        ^   |
//                      |        |   |
//               new buffer secondNet|---|>----[]
//
TreeBuilder* TritonCTS::initClockTreeForMacrosAndRegs(
    odb::dbNet*& firstNet,
    odb::dbNet* clkInputNet,
    const std::unordered_set<odb::dbMaster*>& buffer_masters,
    Clock& clockNet,
    TreeBuilder* parentBuilder)
{
  // Separate sinks into two buckets: one with insertion delays and another
  // without
  std::vector<std::pair<odb::dbInst*, odb::dbMTerm*>> macroSinks;
  std::vector<std::pair<odb::dbInst*, odb::dbMTerm*>> registerSinks;
  if (!separateMacroRegSinks(
          firstNet, clockNet, buffer_masters, registerSinks, macroSinks)) {
    return nullptr;
  }

  if (!options_->insertionDelayEnabled() || macroSinks.empty()
      || registerSinks.empty()) {
    // There is no need for separate clock trees
    for (odb::dbITerm* iterm : firstNet->getITerms()) {
      odb::dbInst* inst = iterm->getInst();
      if (iterm->isInputSignal() && inst->isPlaced()) {
        odb::dbMTerm* mterm = iterm->getMTerm();
        std::string name = std::string(inst->getConstName()) + "/"
                           + std::string(mterm->getConstName());
        int x, y;
        computeITermPosition(iterm, x, y);
        float insDelay = computeInsertionDelay(name, inst, mterm);
        clockNet.addSink(name, x, y, iterm, getInputPinCap(iterm), insDelay);
      }
    }
    if (clockNet.getNumSinks() < 2) {
      logger_->warn(CTS,
                    41,
                    "Net \"{}\" has {} sinks. Skipping...",
                    clockNet.getName(),
                    clockNet.getNumSinks());
      return nullptr;
    }
    logger_->info(CTS,
                  10,
                  " Clock net \"{}\" has {} sinks.",
                  firstNet->getConstName(),
                  clockNet.getNumSinks());
    int totalSinks = options_->getNumSinks() + clockNet.getNumSinks();
    options_->setNumSinks(totalSinks);
    incrementNumClocks();
    clockNet.setNetObj(firstNet);
    return addBuilder(options_, clockNet, parentBuilder, logger_, db_);
  }

  // add macro sinks to existing firstNet
  TreeBuilder* firstBuilder
      = addClockSinks(clockNet, firstNet, macroSinks, parentBuilder, "macros");
  if (firstBuilder) {
    firstBuilder->setTreeType(TreeType::MacroTree);
    firstBuilder->setTopInputNet(clkInputNet);
  }

  // create a new net 'secondNet' to drive register sinks
  odb::dbNet* secondNet;
  std::string topBufferName;
  Clock clockNet2 = forkRegisterClockNetwork(
      clockNet, registerSinks, firstNet, secondNet, topBufferName);

  // add register sinks to secondNet
  TreeBuilder* secondBuilder
      = addClockSinks(clockNet2,
                      secondNet,
                      registerSinks,
                      firstBuilder ? firstBuilder : parentBuilder,
                      "registers");
  if (secondBuilder) {
    secondBuilder->setTreeType(TreeType::RegisterTree);
    secondBuilder->setTopBufferName(std::move(topBufferName));
    secondBuilder->setDrivingNet(firstNet);
    secondBuilder->setTopInputNet(clkInputNet);
  }

  return secondBuilder;
}

// Separate sinks into registers (no insertion delay) and macros (insertion
// delay)
bool TritonCTS::separateMacroRegSinks(
    odb::dbNet*& net,
    Clock& clockNet,
    const std::unordered_set<odb::dbMaster*>& buffer_masters,
    std::vector<std::pair<odb::dbInst*, odb::dbMTerm*>>& registerSinks,
    std::vector<std::pair<odb::dbInst*, odb::dbMTerm*>>& macroSinks)
{
  for (odb::dbITerm* iterm : net->getITerms()) {
    odb::dbInst* inst = iterm->getInst();

    if (buffer_masters.find(inst->getMaster()) != buffer_masters.end()
        && inst->getSourceType() == odb::dbSourceType::TIMING) {
      logger_->warn(CTS,
                    105,
                    "Net \"{}\" already has clock buffer {}. Skipping...",
                    clockNet.getName(),
                    inst->getName());
      return false;
    }

    if (iterm->isInputSignal() && inst->isPlaced()) {
      odb::dbMTerm* mterm = iterm->getMTerm();
      // Treat clock gaters like macro sink
      if (hasInsertionDelay(inst, mterm) || !isSink(iterm) || inst->isBlock()) {
        macroSinks.emplace_back(inst, mterm);
      } else {
        registerSinks.emplace_back(inst, mterm);
      }
    }
  }

  return true;
}

TreeBuilder* TritonCTS::addClockSinks(
    Clock& clockNet,
    odb::dbNet* physicalNet,
    const std::vector<std::pair<odb::dbInst*, odb::dbMTerm*>>& sinks,
    TreeBuilder* parentBuilder,
    const std::string& macrosOrRegs)
{
  for (auto elem : sinks) {
    odb::dbInst* inst = elem.first;
    odb::dbMTerm* mterm = elem.second;
    std::string name = std::string(inst->getConstName()) + "/"
                       + std::string(mterm->getConstName());
    int x, y;
    odb::dbITerm* iterm = inst->getITerm(mterm);
    computeITermPosition(iterm, x, y);
    float insDelay = computeInsertionDelay(name, inst, mterm);
    clockNet.addSink(name, x, y, iterm, getInputPinCap(iterm), insDelay);
  }
  logger_->info(CTS,
                11,
                " Clock net \"{}\" for {} has {} sinks.",
                physicalNet->getConstName(),
                macrosOrRegs,
                clockNet.getNumSinks());
  int totalSinks = options_->getNumSinks() + clockNet.getNumSinks();
  options_->setNumSinks(totalSinks);
  incrementNumClocks();
  clockNet.setNetObj(physicalNet);
  return addBuilder(options_, clockNet, parentBuilder, logger_, db_);
}

Clock TritonCTS::forkRegisterClockNetwork(
    Clock& clockNet,
    const std::vector<std::pair<odb::dbInst*, odb::dbMTerm*>>& registerSinks,
    odb::dbNet*& firstNet,
    odb::dbNet*& secondNet,
    std::string& topBufferName)
{
  // create a new clock net to drive register sinks
  std::string newClockName = clockNet.getName() + "_regs";
  secondNet = odb::dbNet::create(block_, newClockName.c_str());
  secondNet->setSigType(odb::dbSigType::CLOCK);

  sta::Pin* first_pin_driver = nullptr;
  odb::dbModule* first_net_module = network_->getNetDriverParentModule(
      network_->dbToSta(firstNet), first_pin_driver);
  (void) first_pin_driver;
  sta::Pin* second_pin_driver = nullptr;
  odb::dbModule* second_net_module = network_->getNetDriverParentModule(
      network_->dbToSta(secondNet), second_pin_driver);
  (void) second_pin_driver;
  odb::dbModule* target_module = nullptr;
  if ((first_net_module != nullptr)
      && (first_net_module == second_net_module)) {
    target_module = first_net_module;
  }

  // move register sinks from previous clock net to new clock net
  for (auto elem : registerSinks) {
    odb::dbInst* inst = elem.first;
    odb::dbMTerm* mterm = elem.second;
    odb::dbITerm* iterm = inst->getITerm(mterm);
    iterm->disconnect();
    iterm->connect(secondNet);
  }

  // create a new clock buffer
  odb::dbMaster* master = db_->findMaster(options_->getRootBuffer().c_str());
  topBufferName = "clkbuf_regs_" + std::to_string(regTreeRootBufIndex_++) + "_"
                  + clockNet.getSdcName();
  odb::dbInst* clockBuf = odb::dbInst::create(
      block_, master, topBufferName.c_str(), false, target_module);

  // place new clock buffer near center of mass for registers
  odb::Rect bbox = secondNet->getTermBBox();
  clockBuf->setSourceType(odb::dbSourceType::TIMING);
  clockBuf->setLocation(bbox.xCenter(), bbox.yCenter());
  clockBuf->setPlacementStatus(odb::dbPlacementStatus::PLACED);

  // connect root buffer to clock net
  odb::dbITerm* inputTerm = getFirstInput(clockBuf);
  odb::dbITerm* outputTerm = clockBuf->getFirstOutput();
  inputTerm->connect(firstNet);
  outputTerm->connect(secondNet);

  // initialize new clock net
  std::string driver = std::string(clockBuf->getConstName()) + "/"
                       + std::string(outputTerm->getMTerm()->getConstName());
  int xPin, yPin;
  computeITermPosition(outputTerm, xPin, yPin);
  Clock clockNet2(
      secondNet->getConstName(), driver, clockNet.getSdcName(), xPin, yPin);
  clockNet2.setDriverPin(outputTerm);

  return clockNet2;
}

void TritonCTS::computeITermPosition(odb::dbITerm* term, int& x, int& y) const
{
  odb::dbITermShapeItr itr;

  odb::dbShape shape;
  x = 0;
  y = 0;
  unsigned numShapes = 0;
  for (itr.begin(term); itr.next(shape);) {
    if (!shape.isVia()) {
      x += shape.xMin() + (shape.xMax() - shape.xMin()) / 2;
      y += shape.yMin() + (shape.yMax() - shape.yMin()) / 2;
      ++numShapes;
    }
  }
  if (numShapes > 0) {
    x /= numShapes;
    y /= numShapes;
  }
};

void TritonCTS::writeClockNetsToDb(TreeBuilder* builder,
                                   std::set<odb::dbNet*>& clkLeafNets)
{
  Clock& clockNet = builder->getClock();
  odb::dbNet* topClockNet = clockNet.getNetObj();
  // gets the module for the driver for the net
  sta::Pin* pin_driver = nullptr;
  odb::dbModule* top_module = network_->getNetDriverParentModule(
      network_->dbToSta(topClockNet), pin_driver);
  (void) pin_driver;

  disconnectAllSinksFromNet(topClockNet);

  // re-connect top buffer that separates macros from registers
  if (builder->getTreeType() == TreeType::RegisterTree) {
    odb::dbInst* topRegBuffer
        = block_->findInst(builder->getTopBufferName().c_str());
    if (topRegBuffer) {
      odb::dbITerm* topRegBufferInputPin = getFirstInput(topRegBuffer);
      topRegBufferInputPin->connect(builder->getDrivingNet());
    }
  }

  createClockBuffers(clockNet, top_module);

  // connect top buffer on the clock pin
  std::string topClockInstName = "clkbuf_0_" + clockNet.getName();
  odb::dbInst* topClockInst = block_->findInst(topClockInstName.c_str());
  odb::dbITerm* topClockInstInputPin = getFirstInput(topClockInst);
  topClockInstInputPin->connect(topClockNet);
  topClockNet->setSigType(odb::dbSigType::CLOCK);

  std::map<int, odb::uint> fanoutcount;

  // create subNets
  numClkNets_ = 0;
  numFixedNets_ = 0;
  ClockSubNet* rootSubNet = nullptr;
  std::set<ClockInst*> removedSinks;
  clockNet.forEachSubNet([&](ClockSubNet& subNet) {
    bool outputPinFound = true;
    bool inputPinFound = true;
    bool leafLevelNet = subNet.isLeafLevel();
    if (("clknet_0_" + clockNet.getName()) == subNet.getName()) {
      rootSubNet = &subNet;
    }
    odb::dbNet* clkSubNet
        = odb::dbNet::create(block_, subNet.getName().c_str());

    ++numClkNets_;
    clkSubNet->setSigType(odb::dbSigType::CLOCK);

    odb::dbInst* driver = subNet.getDriver()->getDbInst();
    odb::dbITerm* driverInputPin = getFirstInput(driver);
    odb::dbNet* inputNet = driverInputPin->getNet();
    odb::dbITerm* outputPin = driver->getFirstOutput();
    if (outputPin == nullptr) {
      outputPinFound = false;
    }
    if (outputPinFound) {
      outputPin->connect(clkSubNet);
    }

    if (subNet.getNumSinks() == 0) {
      inputPinFound = false;
    }

    subNet.forEachSink([&](ClockInst* inst) {
      odb::dbITerm* inputPin = nullptr;
      if (inst->isClockBuffer()) {
        odb::dbInst* sink = inst->getDbInst();
        inputPin = getFirstInput(sink);
      } else {
        inputPin = inst->getDbInputPin();
      }
      if (inputPin == nullptr) {
        inputPinFound = false;
      } else {
        if (!inputPin->getInst()->isPlaced()) {
          inputPinFound = false;
        }
      }

      if (inputPinFound) {
        inputPin->connect(clkSubNet);
        // get module for input pin
        // resolve connection in hierarchy
        if (network_->hasHierarchy()) {
          network_->hierarchicalConnect(
              outputPin, inputPin, clkSubNet->getName().c_str());
        }
      }
    });

    if (leafLevelNet) {
      // Report fanout values only for sink nets
      if (fanoutcount.find(subNet.getNumSinks()) == fanoutcount.end()) {
        fanoutcount[subNet.getNumSinks()] = 0;
      }
      fanoutcount[subNet.getNumSinks()] = fanoutcount[subNet.getNumSinks()] + 1;
      clkLeafNets.insert(clkSubNet);
    }

    if (!inputPinFound || !outputPinFound) {
      // Net not fully connected. Removing it.
      disconnectAllPinsFromNet(clkSubNet);
      odb::dbNet::destroy(clkSubNet);
      ++numFixedNets_;
      --num
      odb::dbInst::destroy(driver);
      removedSinks.insert(subNet.getDriver());
      checkUpstreamConnections(inputNet);
    }
  });

  if (!rootSubNet) {
    logger_->error(
        CTS, 85, "Could not find the root of {}", clockNet.getName());
  }

  int minPath = std::numeric_limits<int>::max();
  int maxPath = std::numeric_limits<int>::min();
  rootSubNet->forEachSink([&](ClockInst* inst) {
    // skip removed sinks
    if (removedSinks.find(inst) == removedSinks.end()) {
      if (inst->isClockBuffer()) {
        std::pair<int, int> resultsForBranch
            = branchBufferCount(inst, 1, clockNet);
        if (resultsForBranch.first < minPath) {
          minPath = resultsForBranch.first;
        }
        if (resultsForBranch.second > maxPath) {
          maxPath = resultsForBranch.second;
        }
      }
    } else {
      rootSubNet->removeSinks(removedSinks);
    }
  });

  logger_->info(
      CTS, 12, "    Minimum number of buffers in the clock path: {}.", minPath);
  logger_->info(
      CTS, 13, "    Maximum number of buffers in the clock path: {}.", maxPath);

  if (numFixedNets_ > 0) {
    logger_->info(
        CTS, 14, "    {} clock nets were removed/fixed.", numFixedNets_);
  }

  logger_->info(CTS, 15, "    Created {} clock nets.", numClkNets_);
  int totalNets = options_->getNumClockSubnets() + numClkNets_;
  options_->setNumClockSubnets(totalNets);

  std::string fanout;
  for (auto const& x : fanoutcount) {
    fanout += std::to_string(x.first) + ':' + std::to_string(x.second) + ", ";
  }

  logger_->info(CTS,
                16,
                "    Fanout distribution for the current clock = {}.",
                fanout.substr(0, fanout.size() - 2) + ".");
  logger_->info(
      CTS, 17, "    Max level of the clock tree: {}.", clockNet.getMaxLevel());
}

void TritonCTS::writeClockNDRsToDb(const std::set<odb::dbNet*>& clkLeafNets)
{
  char ruleName[64];
  int ruleIndex = 0;
  odb::dbTechNonDefaultRule* clockNDR;

  // create a new non-default rule in *block* not tech
  while (ruleIndex >= 0) {
    snprintf(ruleName, 64, "CTS_NDR_%d", ruleIndex++);
    clockNDR = odb::dbTechNonDefaultRule::create(block_, ruleName);
    if (clockNDR) {
      break;
    }
  }
  assert(clockNDR != nullptr);

  // define NDR for all routing layers
  odb::dbTech* tech = db_->getTech();
  for (int i = 1; i <= tech->getRoutingLayerCount(); i++) {
    odb::dbTechLayer* layer = tech->findRoutingLayer(i);
    odb::dbTechLayerRule* layerRule = clockNDR->getLayerRule(layer);
    if (!layerRule) {
      layerRule = odb::dbTechLayerRule::create(clockNDR, layer);
    }
    assert(layerRule != nullptr);
    int defaultSpace = layer->getSpacing();
    int defaultWidth = layer->getWidth();
    layerRule->setSpacing(defaultSpace * 2);
    layerRule->setWidth(defaultWidth);
    // clang-format off
    debugPrint(logger_, CTS, "clustering", 1, "  NDR rule set to layer {} {} as "
	       "space={} width={} vs. default space={} width={}",
	       i, layer->getName(),
	       layerRule->getSpacing(), layerRule->getWidth(),
	       defaultSpace, defaultWidth);
    // clang-format on
  }

  // apply NDR to all non-leaf clock nets
  int clkNets = 0;
  for (odb::dbNet* net : block_->getNets()) {
    if (net->getSigType() == odb::dbSigType::CLOCK
        && (clkLeafNets.find(net) == clkLeafNets.end())) {
      net->setNonDefaultRule(clockNDR);
      clkNets++;
    }
  }

  logger_->info(CTS,
                202,
                "Non-default rule {} for double spacing has been applied to {} "
                "clock nets",
                ruleName,
                clkNets);
}

std::pair<int, int> TritonCTS::branchBufferCount(ClockInst* inst,
                                                 int bufCounter,
                                                 Clock& clockNet)
{
  odb::dbInst* sink = inst->getDbInst();
  odb::dbITerm* outITerm = sink->getFirstOutput();
  int minPath = std::numeric_limits<int>::max();
  int maxPath = std::numeric_limits<int>::min();
  for (odb::dbITerm* sinkITerms : outITerm->getNet()->getITerms()) {
    if (sinkITerms != outITerm) {
      ClockInst* clockInst
          = clockNet.findClockByName(sinkITerms->getInst()->getName());
      if (clockInst == nullptr) {
        int newResult = bufCounter + 1;
        if (newResult > maxPath) {
          maxPath = newResult;
        }
        if (newResult < minPath) {
          minPath = newResult;
        }
      } else {
        std::pair<int, int> newResults
            = branchBufferCount(clockInst, bufCounter + 1, clockNet);
        if (newResults.first < minPath) {
          minPath = newResults.first;
        }
        if (newResults.second > maxPath) {
          maxPath = newResults.second;
        }
      }
    }
  }
  std::pair<int, int> results(minPath, maxPath);
  return results;
}

void TritonCTS::disconnectAllSinksFromNet(odb::dbNet* net)
{
  odb::dbSet<odb::dbITerm> iterms = net->getITerms();
  for (odb::dbITerm* iterm : iterms) {
    if (iterm->getIoType() == odb::dbIoType::INPUT) {
      iterm->disconnect();
    }
  }
}

void TritonCTS::disconnectAllPinsFromNet(odb::dbNet* net)
{
  odb::dbSet<odb::dbITerm> iterms = net->getITerms();
  for (odb::dbITerm* iterm : iterms) {
    iterm->disconnect();
  }
}

void TritonCTS::checkUpstreamConnections(odb::dbNet* net)
{
  while (net->getITermCount() <= 1) {
    // Net is incomplete, only 1 pin.
    odb::dbITerm* firstITerm = net->get1stITerm();
    if (firstITerm == nullptr) {
      disconnectAllPinsFromNet(net);
      odb::dbNet::destroy(net);
      break;
    }
    odb::dbInst* bufferInst = firstITerm->getInst();
    odb::dbITerm* driverInputPin = getFirstInput(bufferInst);
    disconnectAllPinsFromNet(net);
    odb::dbNet::destroy(net);
    net = driverInputPin->getNet();
    ++numFixedNets_;
    --numClkNets_;
    odb::dbInst::destroy(bufferInst);
  }
}

void TritonCTS::createClockBuffers(Clock& clockNet, odb::dbModule* parent)
{
  unsigned numBuffers = 0;
  clockNet.forEachClockBuffer([&](ClockInst& inst) {
    odb::dbMaster* master = db_->findMaster(inst.getMaster().c_str());
    odb::dbInst* newInst = odb::dbInst::create(
        block_, master, inst.getName().c_str(), false, parent);
    newInst->setSourceType(odb::dbSourceType::TIMING);
    inst.setInstObj(newInst);
    inst2clkbuf_[newInst] = &inst;
    inst.setInputPinObj(getFirstInput(newInst));
    newInst->setLocation(inst.getX(), inst.getY());
    newInst->setPlacementStatus(odb::dbPlacementStatus::PLACED);
    ++numBuffers;
  });
  logger_->info(CTS, 18, "    Created {} clock buffers.", numBuffers);
  int totalBuffers = options_->getNumBuffersInserted() + numBuffers;
  options_->setNumBuffersInserted(totalBuffers);
}

odb::dbITerm* TritonCTS::getFirstInput(odb::dbInst* inst) const
{
  odb::dbSet<odb::dbITerm> iterms = inst->getITerms();
  for (odb::dbITerm* iterm : iterms) {
    if (iterm->isInputSignal()) {
      return iterm;
    }
  }

  return nullptr;
}

odb::dbITerm* TritonCTS::getSingleOutput(odb::dbInst* inst,
                                         odb::dbITerm* input) const
{
  odb::dbSet<odb::dbITerm> iterms = inst->getITerms();
  odb::dbITerm* output = nullptr;
  for (odb::dbITerm* iterm : iterms) {
    if (iterm != input && iterm->isOutputSignal()) {
      odb::dbNet* net = iterm->getNet();
      if (net) {
        if (staClockNets_.find(net) != staClockNets_.end()) {
          output = iterm;
          break;
        }
      }
    }
  }
  return output;
}
bool TritonCTS::masterExists(const std::string& master) const
{
  return db_->findMaster(master.c_str());
};

void TritonCTS::findClockRoots(sta::Clock* clk,
                               std::set<odb::dbNet*>& clockNets)
{
  for (const sta::Pin* pin : clk->leafPins()) {
    odb::dbITerm* instTerm;
    odb::dbBTerm* port;
    odb::dbModITerm* moditerm;
    network_->staToDb(pin, instTerm, port, moditerm);
    odb::dbNet* net = instTerm ? instTerm->getNet() : port->getNet();
    clockNets.insert(net);
  }
}

float TritonCTS::getInputPinCap(odb::dbITerm* iterm)
{
  odb::dbInst* inst = iterm->getInst();
  sta::Cell* masterCell = network_->dbToSta(inst->getMaster());
  sta::LibertyCell* libertyCell = network_->libertyCell(masterCell);
  if (!libertyCell) {
    return 0.0;
  }

  sta::LibertyPort* inputPort
      = libertyCell->findLibertyPort(iterm->getMTerm()->getConstName());
  if (inputPort) {
    return inputPort->capacitance();
  }

  return 0.0;
}

bool TritonCTS::isSink(odb::dbITerm* iterm)
{
  odb::dbInst* inst = iterm->getInst();
  sta::Cell* masterCell = network_->dbToSta(inst->getMaster());
  sta::LibertyCell* libertyCell = network_->libertyCell(masterCell);
  if (!libertyCell) {
    return true;
  }

  if (inst->isBlock()) {
    return true;
  }

  sta::LibertyPort* inputPort
      = libertyCell->findLibertyPort(iterm->getMTerm()->getConstName());
  if (inputPort) {
    return inputPort->isRegClk();
  }

  return false;
}

bool TritonCTS::hasInsertionDelay(odb::dbInst* inst, odb::dbMTerm* mterm)
{
  if (options_->insertionDelayEnabled()) {
    sta::LibertyCell* libCell = network_->libertyCell(network_->dbToSta(inst));
    if (libCell) {
      sta::LibertyPort* libPort
          = libCell->findLibertyPort(mterm->getConstName());
      if (libPort) {
        const float rise = libPort->clkTreeDelay(
            0.0, sta::RiseFall::rise(), sta::MinMax::max());
        const float fall = libPort->clkTreeDelay(
            0.0, sta::RiseFall::fall(), sta::MinMax::max());

        if (rise != 0 || fall != 0) {
          return true;
        }
      }
    }
  }
  return false;
}

double TritonCTS::computeInsertionDelay(const std::string& name,
                                        odb::dbInst* inst,
                                        odb::dbMTerm* mterm)
{
  double insDelayPerMicron = 0.0;

  if (!options_->insertionDelayEnabled()) {
    return insDelayPerMicron;
  }

  sta::LibertyCell* libCell = network_->libertyCell(network_->dbToSta(inst));
  if (libCell) {
    sta::LibertyPort* libPort = libCell->findLibertyPort(mterm->getConstName());
    if (libPort) {
      const float rise = libPort->clkTreeDelay(
          0.0, sta::RiseFall::rise(), sta::MinMax::max());
      const float fall = libPort->clkTreeDelay(
          0.0, sta::RiseFall::fall(), sta::MinMax::max());

      if (rise != 0 || fall != 0) {
        // use average of max rise and max fall
        // TODO: do we need to look at min insertion delays?
        double delayPerSec = (rise + fall) / 2.0;
        // convert delay to length because HTree uses lengths
        sta::Corner* corner = openSta_->cmdCorner();
        double capPerMicron = resizer_->wireSignalCapacitance(corner) * 1e-6;
        double resPerMicron = resizer_->wireSignalResistance(corner) * 1e-6;
        if (sta::fuzzyEqual(capPerMicron, 1e-18)
            || sta::fuzzyEqual(resPerMicron, 1e-18)) {
          logger_->warn(CTS,
                        203,
                        "Insertion delay cannot be used because unit "
                        "capacitance or unit resistance is zero.  Check "
                        "layer RC settings.");
          return 0.0;
        }
        insDelayPerMicron = delayPerSec / (capPerMicron * resPerMicron);
        // clang-format off
          debugPrint(logger_, CTS, "clustering", 1, "sink {} has ins "
                     "delay={:.2e} and micron leng={:0.1f} dbUnits/um={}",
                     name, delayPerSec, insDelayPerMicron,
                     block_->getDbUnitsPerMicron());
          debugPrint(logger_, CTS, "clustering", 1, "capPerMicron={:.2e} "
                     "resPerMicron={:.2e}", capPerMicron, resPerMicron);
        // clang-format on
      }
    }
  }
  return insDelayPerMicron;
}

float getInputCap(const sta::LibertyCell* cell)
{
  sta::LibertyPort *in, *out;
  cell->bufferPorts(in, out);
  if (in != nullptr) {
    return in->capacitance();
  }
  return 0.0;
}

sta::LibertyCell* findBestDummyCell(
    const std::vector<sta::LibertyCell*>& dummyCandidates,
    float deltaCap)
{
  float minDiff = std::numeric_limits<float>::max();
  sta::LibertyCell* bestCell = nullptr;
  for (sta::LibertyCell* cell : dummyCandidates) {
    float diff = std::abs(getInputCap(cell) - deltaCap);
    if (diff < minDiff) {
      minDiff = diff;
      bestCell = cell;
    }
  }
  return bestCell;
}

void TritonCTS::writeDummyLoadsToDb(Clock& clockNet,
                                    std::unordered_set<odb::dbInst*>& dummies)
{
  // Traverse clock tree and compute ideal output caps for clock
  // buffers in the same level
  if (!computeIdealOutputCaps(clockNet)) {
    // No cap adjustment is needed
    return;
  }

  // Find suitable candidate cells for dummy loads
  std::vector<sta::LibertyCell*> dummyCandidates;
  findCandidateDummyCells(dummyCandidates);

  clockNet.forEachSubNet([&](ClockSubNet& subNet) {
    subNet.forEachSink([&](ClockInst* inst) {
      if (inst->isClockBuffer()
          && !sta::fuzzyEqual(inst->getOutputCap(),
                              inst->getIdealOutputCap())) {
        odb::dbInst* dummyInst
            = insertDummyCell(clockNet, inst, dummyCandidates);
        if (dummyInst != nullptr) {
          dummies.insert(dummyInst);
        }
      }
    });
  });

  if (logger_->debugCheck(utl::CTS, "dummy load", 1)) {
    printClockNetwork(clockNet);
  }
}

// Return true if any clock buffers need cap adjustment; false otherwise
bool TritonCTS::computeIdealOutputCaps(Clock& clockNet)
{
  bool needAdjust = false;

  // pass 1: compute actual output caps seen by each clock instance
  clockNet.forEachSubNet([&](ClockSubNet& subNet) {
    // build driver -> subNet map
    ClockInst* driver = subNet.getDriver();
    driver2subnet_[driver] = &subNet;
    float sinkCapTotal = 0.0;
    subNet.forEachSink([&](ClockInst* inst) {
      odb::dbITerm* inputPin = inst->isClockBuffer()
                                   ? getFirstInput(inst->getDbInst())
                                   : inst->getDbInputPin();
      float cap = getInputPinCap(inputPin);
      // TODO: include wire caps?
      sinkCapTotal += cap;
    });
    driver->setOutputCap(sinkCapTotal);
  });

  // pass 2: compute ideal output caps for perfectly balanced tree
  clockNet.forEachSubNet([&](const ClockSubNet& subNet) {
    ClockInst* driver = subNet.getDriver();
    float maxCap = std::numeric_limits<float>::min();
    subNet.forEachSink([&](ClockInst* inst) {
      if (inst->isClockBuffer() && inst->getOutputCap() > maxCap) {
        maxCap = inst->getOutputCap();
      }
    });
    subNet.forEachSink([&](ClockInst* inst) {
      if (inst->isClockBuffer()) {
        inst->setIdealOutputCap(maxCap);
        float cap = inst->getOutputCap();
        if (!sta::fuzzyEqual(cap, maxCap)) {
          needAdjust = true;
          // clang-format off
          debugPrint(logger_, CTS, "dummy load", 1, "{} => {} "
                     "cap:{:0.2e} idealCap:{:0.2e} delCap:{:0.2e}",
                     driver->getName(), inst->getName(), cap, maxCap,
                     maxCap-cap);
          // clang-format on
        }
      }
    });
  });

  return needAdjust;
}

// Find clock buffers and inverters to use as dummy loads
void TritonCTS::findCandidateDummyCells(
    std::vector<sta::LibertyCell*>& dummyCandidates)
{
  // Add existing buffer list
  for (const std::string& buffer : options_->getBufferList()) {
    odb::dbMaster* master = db_->findMaster(buffer.c_str());

    if (master) {
      sta::Cell* masterCell = network_->dbToSta(master);
      if (masterCell) {
        sta::LibertyCell* libCell = network_->libertyCell(masterCell);
        if (libCell) {
          dummyCandidates.emplace_back(libCell);
        }
      }
    }
  }

  // Add additional inverter cells
  // first, look for inverters with "is_clock_cell: true" cell attribute
  std::vector<sta::LibertyCell*> inverters;
  sta::LibertyLibraryIterator* lib_iter = network_->libertyLibraryIterator();
  while (lib_iter->hasNext()) {
    sta::LibertyLibrary* lib = lib_iter->next();
    for (sta::LibertyCell* inv : *lib->inverters()) {
      if (inv->isClockCell() && isClockCellCandidate(inv)) {
        inverters.emplace_back(inv);
        dummyCandidates.emplace_back(inv);
      }
    }
  }
  delete lib_iter;

  // second, look for all inverters with name CLKINV or clkinv
  if (inverters.empty()) {
    sta::PatternMatch patternClkInv("*CLKINV*",
                                    /* is_regexp */ true,
                                    /* nocase */ true,
                                    /* Tcl_interp* */ nullptr);
    lib_iter = network_->libertyLibraryIterator();
    while (lib_iter->hasNext()) {
      sta::LibertyLibrary* lib = lib_iter->next();
      for (sta::LibertyCell* inv :
           lib->findLibertyCellsMatching(&patternClkInv)) {
        if (inv->isInverter() && isClockCellCandidate(inv)) {
          inverters.emplace_back(inv);
          dummyCandidates.emplace_back(inv);
        }
      }
    }
    delete lib_iter;
  }

  // third, look for all inverters with name INV or inv
  if (inverters.empty()) {
    sta::PatternMatch patternInv("*INV*",
                                 /* is_regexp */ true,
                                 /* nocase */ true,
                                 /* Tcl_interp* */ nullptr);
    lib_iter = network_->libertyLibraryIterator();
    while (lib_iter->hasNext()) {
      sta::LibertyLibrary* lib = lib_iter->next();
      for (sta::LibertyCell* inv : lib->findLibertyCellsMatching(&patternInv)) {
        if (inv->isInverter() && isClockCellCandidate(inv)) {
          inverters.emplace_back(inv);
          dummyCandidates.emplace_back(inv);
        }
      }
    }
    delete lib_iter;
  }

  // abandon attributes & name patterns, just look for all inverters
  if (inverters.empty()) {
    lib_iter = network_->libertyLibraryIterator();
    while (lib_iter->hasNext()) {
      sta::LibertyLibrary* lib = lib_iter->next();
      for (sta::LibertyCell* inv : *lib->inverters()) {
        if (isClockCellCandidate(inv)) {
          inverters.emplace_back(inv);
          dummyCandidates.emplace_back(inv);
        }
      }
    }
    delete lib_iter;
  }

  // Sort cells in ascending order of input cap
  std::sort(dummyCandidates.begin(),
            dummyCandidates.end(),
            [](const sta::LibertyCell* cell1, const sta::LibertyCell* cell2) {
              return (getInputCap(cell1) < getInputCap(cell2));
            });

  if (logger_->debugCheck(utl::CTS, "dummy load", 1)) {
    for (const sta::LibertyCell* libCell : dummyCandidates) {
      // clang-format off
      logger_->debug(CTS, "dummy load",
                     "  {} is a dummy cell candidate with input cap={:0.3e}",
                     libCell->name(), getInputCap(libCell));
      // clang-format on
    }
  }
}

odb::dbInst* TritonCTS::insertDummyCell(
    Clock& clockNet,
    ClockInst* inst,
    const std::vector<sta::LibertyCell*>& dummyCandidates)
{
  ClockSubNet* subNet = driver2subnet_[inst];
  if (subNet->getNumSinks() == options_->getMaxFanout()) {
    return nullptr;
  }
  float deltaCap = inst->getIdealOutputCap() - inst->getOutputCap();
  sta::LibertyCell* dummyCell = findBestDummyCell(dummyCandidates, deltaCap);
  // clang-format off
  debugPrint(logger_, CTS, "dummy load", 1, "insertDummyCell {} at {}",
             inst->getName(), dummyCell->name());
  // clang-format on
  odb::dbInst* dummyInst = nullptr;
  ClockInst& dummyClock = placeDummyCell(clockNet, inst, dummyCell, dummyInst);
  if (driver2subnet_.find(inst) == driver2subnet_.end()) {
    logger_->error(
        CTS, 120, "Subnet was not found for clock buffer {}.", inst->getName());
    return nullptr;
  }
  connectDummyCell(inst, dummyInst, *subNet, dummyClock);
  return dummyInst;
}

ClockInst& TritonCTS::placeDummyCell(Clock& clockNet,
                                     const ClockInst* inst,
                                     const sta::LibertyCell* dummyCell,
                                     odb::dbInst*& dummyInst)
{
  odb::dbMaster* master = network_->staToDb(dummyCell);
  if (master == nullptr) {
    logger_->error(CTS,
                   118,
                   "No phyiscal master cell found for dummy cell {}.",
                   dummyCell->name());
  }
  std::string cellName
      = options_->getDummyLoadPrefix() + std::to_string(dummyLoadIndex_++);
  dummyInst = odb::dbInst::create(block_, master, cellName.c_str());
  dummyInst->setSourceType(odb::dbSourceType::TIMING);
  dummyInst->setLocation(inst->getX(), inst->getY());
  dummyInst->setPlacementStatus(odb::dbPlacementStatus::PLACED);
  ClockInst& dummyClock = clockNet.addClockBuffer(
      cellName, master->getName(), inst->getX(), inst->getY());
  // clang-format off
  debugPrint(logger_, CTS, "dummy load", 1, "  placed dummy instance {} at {}",
             dummyInst->getName(), dummyInst->getLocation());
  return dummyClock;
  // clang-format on
}

void TritonCTS::connectDummyCell(const ClockInst* inst,
                                 odb::dbInst* dummyInst,
                                 ClockSubNet& subNet,
                                 ClockInst& dummyClock)
{
  odb::dbInst* sinkInst = inst->getDbInst();
  if (sinkInst == nullptr) {
    logger_->error(
        CTS, 119, "Phyiscal instance {} is not found.", inst->getName());
  }
  odb::dbITerm* iTerm = sinkInst->getFirstOutput();
  odb::dbNet* sinkNet = iTerm->getNet();
  odb::dbITerm* dummyInputPin = getFirstInput(dummyInst);
  dummyInputPin->connect(sinkNet);
  dummyClock.setInputPinObj(dummyInputPin);
  subNet.addInst(dummyClock);
}

void TritonCTS::printClockNetwork(const Clock& clockNet) const
{
  clockNet.forEachSubNet([&](const ClockSubNet& subNet) {
    ClockInst* driver = subNet.getDriver();
    logger_->report("{} has {} sinks", driver->getName(), subNet.getNumSinks());
    subNet.forEachSink([&](const ClockInst* inst) {
      logger_->report("{} -> {}", driver->getName(), inst->getName());
    });
  });
}

<<<<<<< HEAD
void TritonCTS::setAllClocksPropagated()
{
  // Compute ideal buffer delay to use in delay insertion
  if (options_->insertionDelayEnabled()) {
    for (auto iter = builders_.begin(); iter != builders_.end(); ++iter) {
      TreeBuilder* builder = iter->get();
      computeTopBufferDelay(builder);
    }
  }
  sta::Sdc* sdc = openSta_->sdc();
    for (sta::Clock* clk : *sdc->clocks()) {
      openSta_->setPropagatedClock(clk);
    }
=======
void TritonCTS::repairClockNets()
{
  double max_wire_length
      = resizer_->findMaxWireLength(/* don't issue error */ false);
  if (max_wire_length > 0.0) {
    resizer_->repairClkNets(max_wire_length);
  }
>>>>>>> 10e5b3cf
}

// Balance macro cell latencies with register latencies.
// This is needed only if special insertion delay handling
// is invoked.
void TritonCTS::balanceMacroRegisterLatencies()
{
  if (!options_->insertionDelayEnabled()) {
    return;
  }

  // Visit builders from bottom up such that latencies are adjusted near bottom
  // trees first
  resizer_->estimateParasitics(rsz::ParasiticsSrc::placement);
  openSta_->ensureGraph();
  openSta_->searchPreamble();
  openSta_->ensureClkNetwork();
  openSta_->ensureClkArrivals();
  sta::Graph* graph = openSta_->graph();
  for (auto iter = builders_.rbegin(); iter != builders_.rend(); ++iter) {
    TreeBuilder* registerBuilder = iter->get();
    if (registerBuilder->getTreeType() == TreeType::RegisterTree) {
      TreeBuilder* macroBuilder = registerBuilder->getParent();
      if (macroBuilder) {
        // Update graph information after possible buffers inserted
        computeAveSinkArrivals(registerBuilder, graph);
        computeAveSinkArrivals(macroBuilder, graph);
        adjustLatencies(macroBuilder, registerBuilder);
        openSta_->updateTiming(false);
        resizer_->estimateParasitics(rsz::ParasiticsSrc::placement);
      }
    }
  }
}

float TritonCTS::getVertexClkArrival(sta::Vertex* sinkVertex,
                                     odb::dbNet* topNet,
                                     odb::dbITerm* iterm)
{
  sta::VertexPathIterator pathIter(sinkVertex, openSta_);
  float clkPathArrival = 0.0;
  while (pathIter.hasNext()) {
    sta::Path* path = pathIter.next();
    const sta::ClockEdge* clock_edge = path->clkEdge(openSta_);
    if (clock_edge == nullptr) {
      continue;
    }

    if (clock_edge->transition() != sta::RiseFall::rise()) {
      // only populate with rising edges
      continue;
    }

    if (path->dcalcAnalysisPt(openSta_)->delayMinMax() != sta::MinMax::max()) {
      continue;
      // only populate with max delay
    }

    const sta::Clock* clock = path->clock(openSta_);
    if (clock) {
      sta::PathExpanded expand(path, openSta_);
      const sta::Path* start = expand.startPath();

      odb::dbNet* pathStartNet = nullptr;

      odb::dbITerm* term;
      odb::dbBTerm* port;
      odb::dbModITerm* modIterm;
      network_->staToDb(start->pin(openSta_), term, port, modIterm);
      if (term) {
        pathStartNet = term->getNet();
      }
      if (port) {
        pathStartNet = port->getNet();
      }
      if (pathStartNet == topNet) {
        clkPathArrival = path->arrival();
        return clkPathArrival;
      }
    }
  }
  logger_->warn(CTS, 2, "No paths found for pin {}.", iterm->getName());
  return clkPathArrival;
}

void TritonCTS::computeAveSinkArrivals(TreeBuilder* builder, sta::Graph* graph)
{
  Clock clock = builder->getClock();
  odb::dbNet* topInputClockNet = clock.getNetObj();
  if (builder->getTopInputNet() != nullptr) {
    topInputClockNet = builder->getTopInputNet();
  }
  // compute average input arrival at all sinks
  float sumArrivals = 0.0;
  unsigned numSinks = 0;
  clock.forEachSink([&](const ClockInst& sink) {
    odb::dbITerm* iterm = sink.getDbInputPin();
    computeSinkArrivalRecur(
        topInputClockNet, iterm, sumArrivals, numSinks, graph);
  });
  float aveArrival = sumArrivals / (float) numSinks;
  builder->setAveSinkArrival(aveArrival);
  debugPrint(logger_,
             CTS,
             "insertion delay",
             1,
             "{} {}: average sink arrival is {:0.3e}",
             (builder->getTreeType() == TreeType::MacroTree) ? "macro tree"
                                                             : "register tree",
             clock.getName(),
             builder->getAveSinkArrival());
}

void TritonCTS::computeSinkArrivalRecur(odb::dbNet* topClokcNet,
                                        odb::dbITerm* iterm,
                                        float& sumArrivals,
                                        unsigned& numSinks,
                                        sta::Graph* graph)
{
  if (iterm) {
    odb::dbInst* inst = iterm->getInst();
    if (inst) {
      if (isSink(iterm)) {
        // either register or macro input pin
        sta::Pin* pin = network_->dbToSta(iterm);
        if (pin) {
          sta::Vertex* sinkVertex = graph->pinDrvrVertex(pin);
          float arrival = getVertexClkArrival(sinkVertex, topClokcNet, iterm);
          // add insertion delay
          float insDelay = 0.0;
          sta::LibertyCell* libCell
              = network_->libertyCell(network_->dbToSta(inst));
          odb::dbMTerm* mterm = iterm->getMTerm();
          if (libCell && mterm) {
            sta::LibertyPort* libPort
                = libCell->findLibertyPort(mterm->getConstName());
            if (libPort) {
              const float rise = libPort->clkTreeDelay(
                  0.0, sta::RiseFall::rise(), sta::MinMax::max());
              const float fall = libPort->clkTreeDelay(
                  0.0, sta::RiseFall::fall(), sta::MinMax::max());

              if (rise != 0 || fall != 0) {
                insDelay = (rise + fall) / 2.0;
              }
            }
          }
          sumArrivals += (arrival + insDelay);
          numSinks++;
        }
      } else {
        // not a sink, but a clock gater
        odb::dbITerm* outTerm = inst->getFirstOutput();
        if (outTerm) {
          odb::dbNet* outNet = outTerm->getNet();
          bool propagate = propagateClock(iterm);
          if (outNet && propagate) {
            odb::dbSet<odb::dbITerm> iterms = outNet->getITerms();
            odb::dbSet<odb::dbITerm>::iterator iter;
            for (iter = iterms.begin(); iter != iterms.end(); ++iter) {
              odb::dbITerm* inTerm = *iter;
              if (inTerm->getIoType() == odb::dbIoType::INPUT) {
                computeSinkArrivalRecur(
                    topClokcNet, inTerm, sumArrivals, numSinks, graph);
              }
            }
          }
        }
      }
    }
  }
}

bool TritonCTS::propagateClock(odb::dbITerm* input)
{
  odb::dbInst* inst = input->getInst();
  sta::Cell* masterCell = network_->dbToSta(inst->getMaster());
  sta::LibertyCell* libertyCell = network_->libertyCell(masterCell);

  if (!libertyCell) {
    return false;
  }
  // Clock tree buffers
  if (libertyCell->isInverter() || libertyCell->isBuffer()) {
    return true;
  }
  // Combinational components
  if (!libertyCell->hasSequentials()) {
    return true;
  }
  sta::LibertyPort* inputPort
      = libertyCell->findLibertyPort(input->getMTerm()->getConstName());

  // Clock Gater / Latch improvised as clock gater
  if (inputPort) {
    return inputPort->isClockGateClock() || libertyCell->isLatchData(inputPort);
  }

  return false;
}

// Balance latencies between macro tree and register tree
// by adding delay buffers to one tree
void TritonCTS::adjustLatencies(TreeBuilder* macroBuilder,
                                TreeBuilder* registerBuilder)
{
  float latencyDiff = macroBuilder->getAveSinkArrival()
                      - registerBuilder->getAveSinkArrival();
  int numBuffers = 0;
  TreeBuilder* builder = nullptr;
  if (latencyDiff > 0) {
    // add buffers to register tree
    numBuffers = (int) (latencyDiff / registerBuilder->getTopBufferDelay());
    builder = registerBuilder;
  } else {
    // add buffers to macro tree (not common but why not?)
    numBuffers
        = (int) (std::abs(latencyDiff) / macroBuilder->getTopBufferDelay());
    builder = macroBuilder;
  }

  // We don't want to add more delay buffers than needed because
  // wire delays are not considered.  The fewer the delay buffers, the better.
  numBuffers = numBuffers * options_->getDelayBufferDerate();
  if (numBuffers == 0) {
    // clang-format off
    debugPrint(logger_, CTS, "insertion delay", 1, "no delay buffers are needed"
               " to adjust latencies");
    // clang-format on
    return;
  }
  // clang-format off
  debugPrint(logger_, CTS, "insertion delay", 1, "{} delay buffers are needed"
             " to adjust latencies at {} tree", numBuffers,
             (builder->getTreeType() == TreeType::MacroTree)? "macro" : "register");
  // clang-format on

  // disconnect driver output
  odb::dbInst* driver = builder->getTopBuffer();
  odb::dbITerm* driverOutputTerm = driver->getFirstOutput();
  odb::dbNet* outputNet = driverOutputTerm->getNet();

  // get bbox of current load pins without driver output pin
  driverOutputTerm->disconnect();
  odb::Rect bbox = outputNet->getTermBBox();
  int destX = bbox.xCenter();
  int destY = bbox.yCenter();
  int sourceX, sourceY;
  driver->getLocation(sourceX, sourceY);
  float offsetX = (float) (destX - sourceX) / (numBuffers + 1);
  float offsetY = (float) (destY - sourceY) / (numBuffers + 1);

  double scalingFactor = techChar_->getLengthUnit();
  for (int i = 0; i < numBuffers; i++) {
    double locX = (double) (sourceX + offsetX * (i + 1)) / scalingFactor;
    double locY = (double) (sourceY + offsetY * (i + 1)) / scalingFactor;
    Point<double> bufferLoc(locX, locY);
    Point<double> legalBufferLoc
        = builder->legalizeOneBuffer(bufferLoc, options_->getRootBuffer());
    odb::dbInst* buffer
        = insertDelayBuffer(driver,
                            builder->getClock().getSdcName(),
                            legalBufferLoc.getX() * scalingFactor,
                            legalBufferLoc.getY() * scalingFactor);
    driver = buffer;
  }
  // take care of output pin connections
  // driver is now the last delay buffer
  driverOutputTerm = driver->getFirstOutput();
  driverOutputTerm->disconnect();
  driverOutputTerm->connect(outputNet);
}

void TritonCTS::computeTopBufferDelay(TreeBuilder* builder)
{
  Clock clock = builder->getClock();
  std::string topBufferName;
  if (builder->getTreeType() == TreeType::RegisterTree) {
    topBufferName = builder->getTopBufferName();
  } else {
    topBufferName = "clkbuf_0_" + clock.getName();
  }
  odb::dbInst* topBuffer = block_->findInst(topBufferName.c_str());
  if (topBuffer) {
    builder->setTopBuffer(topBuffer);
    odb::dbITerm* inputTerm = getFirstInput(topBuffer);
    odb::dbITerm* outputTerm = topBuffer->getFirstOutput();
    sta::Pin* inputPin = network_->dbToSta(inputTerm);
    sta::Pin* outputPin = network_->dbToSta(outputTerm);

    float inputArrival = openSta_->pinArrival(
        inputPin, sta::RiseFall::rise(), sta::MinMax::max());
    float outputArrival = openSta_->pinArrival(
        outputPin, sta::RiseFall::rise(), sta::MinMax::max());
    float bufferDelay = outputArrival - inputArrival;
    // add a 10% increase on the buffer delay as this is an ideal model
    // TODO: compute the exact delay adding a buffer adds,
    // removing the need for the derate
    builder->setTopBufferDelay(bufferDelay * 1.1);
    debugPrint(logger_,
               CTS,
               "insertion delay",
               1,
               "top buffer delay for {} {} is {:0.3e}",
               (builder->getTreeType() == TreeType::MacroTree)
                   ? "macro tree"
                   : "register tree",
               topBuffer->getName(),
               builder->getTopBufferDelay());
  }
}

// Create a new delay buffer and connect output pin of driver to input pin of
// new buffer. Output pin of new buffer will be connected later.
odb::dbInst* TritonCTS::insertDelayBuffer(odb::dbInst* driver,
                                          const std::string& clockName,
                                          int locX,
                                          int locY)
{
  // creat a new input net
  std::string newNetName
      = "delaynet_" + std::to_string(delayBufIndex_) + "_" + clockName;
  odb::dbNet* newNet = odb::dbNet::create(block_, newNetName.c_str());
  newNet->setSigType(odb::dbSigType::CLOCK);

  // create a new delay buffer
  std::string newBufName
      = "delaybuf_" + std::to_string(delayBufIndex_++) + "_" + clockName;
  odb::dbMaster* master = db_->findMaster(options_->getRootBuffer().c_str());
  odb::dbInst* newBuf = odb::dbInst::create(block_, master, newBufName.c_str());

  newBuf->setSourceType(odb::dbSourceType::TIMING);
  newBuf->setLocation(locX, locY);
  newBuf->setPlacementStatus(odb::dbPlacementStatus::PLACED);

  // connect driver output with new buffer input
  odb::dbITerm* driverOutTerm = driver->getFirstOutput();
  odb::dbITerm* newBufInTerm = getFirstInput(newBuf);
  driverOutTerm->disconnect();
  driverOutTerm->connect(newNet);
  newBufInTerm->connect(newNet);

  debugPrint(logger_,
             CTS,
             "insertion delay",
             1,
             "new delay buffer {} is inserted at ({} {})",
             newBuf->getName(),
             locX,
             locY);

  return newBuf;
}

}  // namespace cts<|MERGE_RESOLUTION|>--- conflicted
+++ resolved
@@ -84,13 +84,10 @@
     checkCharacterization();
     buildClockTrees();
     writeDataToDb();
-<<<<<<< HEAD
     setAllClocksPropagated();
-=======
     if (options_->getRepairClockNets()) {
       repairClockNets();
     }
->>>>>>> 10e5b3cf
     balanceMacroRegisterLatencies();
   }
 
@@ -1477,7 +1474,7 @@
       disconnectAllPinsFromNet(clkSubNet);
       odb::dbNet::destroy(clkSubNet);
       ++numFixedNets_;
-      --num
+      --numClkNets_;
       odb::dbInst::destroy(driver);
       removedSinks.insert(subNet.getDriver());
       checkUpstreamConnections(inputNet);
@@ -2146,7 +2143,6 @@
   });
 }
 
-<<<<<<< HEAD
 void TritonCTS::setAllClocksPropagated()
 {
   // Compute ideal buffer delay to use in delay insertion
@@ -2157,10 +2153,10 @@
     }
   }
   sta::Sdc* sdc = openSta_->sdc();
-    for (sta::Clock* clk : *sdc->clocks()) {
-      openSta_->setPropagatedClock(clk);
-    }
-=======
+  for (sta::Clock* clk : *sdc->clocks()) {
+    openSta_->setPropagatedClock(clk);
+  }
+}
 void TritonCTS::repairClockNets()
 {
   double max_wire_length
@@ -2168,7 +2164,6 @@
   if (max_wire_length > 0.0) {
     resizer_->repairClkNets(max_wire_length);
   }
->>>>>>> 10e5b3cf
 }
 
 // Balance macro cell latencies with register latencies.

--- conflicted
+++ resolved
@@ -101,13 +101,8 @@
           -sink_clustering_levels -tree_buf \
           -sink_buffer_max_cap_derate -delay_buffer_derate -library} \
     flags {-post_cts_disable -sink_clustering_enable -balance_levels \
-<<<<<<< HEAD
            -apply_ndr -dont_use_dummy_load
   };# checker off
-=======
-           -obstruction_aware -apply_ndr -dont_use_dummy_load
-  } ;# checker off
->>>>>>> 81c88923
 
   sta::check_argc_eq0 "clock_tree_synthesis" $args
 

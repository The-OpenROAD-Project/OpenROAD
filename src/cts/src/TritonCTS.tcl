###############################################################################
##
## BSD 3-Clause License
##
## Copyright (c) 2019, The Regents of the University of California
## All rights reserved.
##
## Redistribution and use in source and binary forms, with or without
## modification, are permitted provided that the following conditions are met:
##
## * Redistributions of source code must retain the above copyright notice, this
##   list of conditions and the following disclaimer.
##
## * Redistributions in binary form must reproduce the above copyright notice,
##   this list of conditions and the following disclaimer in the documentation
##   and#or other materials provided with the distribution.
##
## * Neither the name of the copyright holder nor the names of its
##   contributors may be used to endorse or promote products derived from
##   this software without specific prior written permission.
##
## THIS SOFTWARE IS PROVIDED BY THE COPYRIGHT HOLDERS AND CONTRIBUTORS "AS IS"
## AND ANY EXPRESS OR IMPLIED WARRANTIES, INCLUDING, BUT NOT LIMITED TO, THE
## IMPLIED WARRANTIES OF MERCHANTABILITY AND FITNESS FOR A PARTICULAR PURPOSE
## ARE DISCLAIMED. IN NO EVENT SHALL THE COPYRIGHT HOLDER OR CONTRIBUTORS BE
## LIABLE FOR ANY DIRECT, INDIRECT, INCIDENTAL, SPECIAL, EXEMPLARY, OR
## CONSEQUENTIAL DAMAGES (INCLUDING, BUT NOT LIMITED TO, PROCUREMENT OF
## SUBSTITUTE GOODS OR SERVICES; LOSS OF USE, DATA, OR PROFITS; OR BUSINESS
## INTERRUPTION) HOWEVER CAUSED AND ON ANY THEORY OF LIABILITY, WHETHER IN
## CONTRACT, STRICT LIABILITY, OR TORT (INCLUDING NEGLIGENCE OR OTHERWISE)
## ARISING IN ANY WAY OUT OF THE USE OF THIS SOFTWARE, EVEN IF ADVISED OF THE
## POSSIBILITY OF SUCH DAMAGE.
##
###############################################################################

sta::define_cmd_args "configure_cts_characterization" {[-max_cap cap] \
                                                       [-max_slew slew] \
                                                       [-slew_steps slew_steps] \
                                                       [-cap_steps cap_steps] \
                                                      }

proc configure_cts_characterization { args } {
  sta::parse_key_args "configure_cts_characterization" args \
    keys {-max_cap -max_slew -slew_steps -cap_steps} flags {}

  sta::check_argc_eq0 "configure_cts_characterization" $args

  if { [info exists keys(-max_cap)] } {
    set max_cap_value $keys(-max_cap)
    cts::set_max_char_cap $max_cap_value
  }

  if { [info exists keys(-max_slew)] } {
    set max_slew_value $keys(-max_slew)
    cts::set_max_char_slew $max_slew_value
  }

  if { [info exists keys(-slew_steps)] } {
    set steps $keys(-slew_steps)
    sta::check_cardinal "-slew_steps" $steps
    cts::set_slew_steps $slew
  }

  if { [info exists keys(-cap_steps)] } {
    set steps $keys(-cap_steps)
    sta::check_cardinal "-cap_steps" $steps
    cts::set_cap_steps $cap
  }
}

sta::define_cmd_args "clock_tree_synthesis" {[-wire_unit unit]
                                             [-buf_list buflist] \
                                             [-root_buf buf] \
                                             [-clk_nets nets] \
                                             [-tree_buf buf] \
                                             [-distance_between_buffers] \
                                             [-branching_point_buffers_distance] \
                                             [-clustering_exponent] \
                                             [-clustering_unbalance_ratio] \
                                             [-sink_clustering_size] \
                                             [-sink_clustering_max_diameter] \
                                             [-sink_clustering_enable] \
                                             [-balance_levels] \
                                             [-sink_clustering_levels levels] \
                                             [-num_static_layers] \
                                             [-sink_clustering_buffer] \
                                             [-obstruction_aware] \
					                                   [-apply_ndr] \
                                             [-insertion_delay] \
                                             [-sink_buffer_max_cap_derate] \
<<<<<<< HEAD
                                             [-use_dummy_load]
                                            };# checker off
=======
                                             [-use_dummy_load] \
                                             [-delay_buffer_derate] \
                                            }
>>>>>>> 82bff873

proc clock_tree_synthesis { args } {
  sta::parse_key_args "clock_tree_synthesis" args \
    keys {-root_buf -buf_list -wire_unit -clk_nets -sink_clustering_size -num_static_layers\
          -sink_clustering_buffer -distance_between_buffers -branching_point_buffers_distance -clustering_exponent\
          -clustering_unbalance_ratio -sink_clustering_max_diameter -sink_clustering_levels -tree_buf\
          -sink_buffer_max_cap_derate -delay_buffer_derate}\
      flags {-post_cts_disable -sink_clustering_enable -balance_levels \
	     -obstruction_aware -apply_ndr -insertion_delay -use_dummy_load};# checker off

  sta::check_argc_eq0 "clock_tree_synthesis" $args

  if { [info exists flags(-post_cts_disable)] } {
    utl::warn CTS 115 "-post_cts_disable is obsolete."
  }
  
  cts::set_sink_clustering [info exists flags(-sink_clustering_enable)]

  if { [info exists keys(-sink_clustering_size)] } {
    set size $keys(-sink_clustering_size)
    cts::set_sink_clustering_size $size
  }

  if { [info exists keys(-sink_clustering_max_diameter)] } {
    set distance $keys(-sink_clustering_max_diameter)
    cts::set_clustering_diameter $distance
  }

  cts::set_balance_levels [info exists flags(-balance_levels)]

  if { [info exists keys(-sink_clustering_levels)] } {
    set levels $keys(-sink_clustering_levels)
    cts::set_sink_clustering_levels $levels
  }

  if { [info exists keys(-num_static_layers)] } {
    set num $keys(-num_static_layers)
    cts::set_num_static_layers $num
  }

  if { [info exists keys(-distance_between_buffers)] } {
    set distance $keys(-distance_between_buffers)
    cts::set_distance_between_buffers [ord::microns_to_dbu $distance]
  }

  if { [info exists keys(-branching_point_buffers_distance)] } {
    set distance $keys(-branching_point_buffers_distance)
    cts::set_branching_point_buffers_distance [ord::microns_to_dbu $distance]
  }

  if { [info exists keys(-clustering_exponent)] } {
    set exponent $keys(-clustering_exponent)
    cts::set_clustering_exponent $exponent
  }

  if { [info exists keys(-clustering_unbalance_ratio)] } {
    set unbalance $keys(-clustering_unbalance_ratio)
    cts::set_clustering_unbalance_ratio $unbalance
  }

  if { [info exists keys(-buf_list)] } {
    set buf_list $keys(-buf_list)
    cts::set_buffer_list $buf_list
  } else {
    cts::set_buffer_list ""
  }

  if { [info exists keys(-wire_unit)] } {
    set wire_unit $keys(-wire_unit)
    cts::set_wire_segment_distance_unit $wire_unit
  }

  if { [info exists keys(-clk_nets)] } {
    set clk_nets $keys(-clk_nets)
    set fail [cts::set_clock_nets $clk_nets]
    if {$fail} {
      utl::error CTS 56 "Error when finding -clk_nets in DB."
    }
  }

  if { [info exists keys(-tree_buf)] } {
    set buf $keys(-tree_buf)
    cts::set_tree_buf $buf
  }

  if { [info exists keys(-root_buf)] } {
    set root_buf $keys(-root_buf)
    cts::set_root_buffer $root_buf
  } else {
    cts::set_root_buffer ""
  }

  if { [info exists keys(-sink_clustering_buffer)] } {
    set sink_buf $keys(-sink_clustering_buffer)
    cts::set_sink_buffer $sink_buf
  } else {
    cts::set_sink_buffer ""
  }

  if { [info exists keys(-sink_buffer_max_cap_derate)] } {
    set derate $keys(-sink_buffer_max_cap_derate)
    if {[expr {$derate > 1.0 || $derate < 0.0 }]} {
      utl::error CTS 109 "sink_buffer_max_cap_derate needs to be between 0 and 1.0."
    }
    cts::set_sink_buffer_max_cap_derate $derate
  }

  if { [info exists keys(-delay_buffer_derate)] } {
    set buffer_derate $keys(-delay_buffer_derate)
    if {[expr {$buffer_derate < 0.0 }]} {
      utl::error CTS 123 "delay_buffer_derate needs to be greater than or equal to 0."
    }
    cts::set_delay_buffer_derate $buffer_derate
  }

  cts::set_obstruction_aware [info exists flags(-obstruction_aware)]

  cts::set_apply_ndr [info exists flags(-apply_ndr)]

  cts::set_insertion_delay [info exists flags(-insertion_delay)]
    
  cts::set_dummy_load [info exists flags(-use_dummy_load)]
    
  if { [ord::get_db_block] == "NULL" } {
    utl::error CTS 103 "No design block found."
  }
  cts::run_triton_cts
}

sta::define_cmd_args "report_cts" {[-out_file file] \
                                  }
proc report_cts { args } {
  sta::parse_key_args "report_cts" args \
    keys {-out_file} flags {}

  sta::check_argc_eq0 "report_cts" $args

  if { [info exists keys(-out_file)] } {
    set outFile $keys(-out_file)
    cts::set_metric_output $outFile
  }

  cts::report_cts_metrics
}

namespace eval cts {
proc clock_tree_synthesis_debug { args } {
  sta::parse_key_args "clock_tree_synthesis_debug" args \
    keys {} flags {-plot}; # checker off

  sta::check_argc_eq0 "clock_tree_synthesis_debug" $args
  cts::set_plot_option [info exists flags(-plot)]

  cts::set_debug_cmd
}
}<|MERGE_RESOLUTION|>--- conflicted
+++ resolved
@@ -88,14 +88,9 @@
 					                                   [-apply_ndr] \
                                              [-insertion_delay] \
                                              [-sink_buffer_max_cap_derate] \
-<<<<<<< HEAD
-                                             [-use_dummy_load]
-                                            };# checker off
-=======
                                              [-use_dummy_load] \
                                              [-delay_buffer_derate] \
-                                            }
->>>>>>> 82bff873
+                                            };# checker off
 
 proc clock_tree_synthesis { args } {
   sta::parse_key_args "clock_tree_synthesis" args \

--- conflicted
+++ resolved
@@ -968,13 +968,8 @@
           = (levelIdx == 0)
                 ? topLevelBufferLoc
                 : topologyForEachLevel_[levelIdx - 1].getBranchingPoint(
-<<<<<<< HEAD
                     parentIdx);
       // clang-format on
-=======
-                      parentIdx);
-
->>>>>>> 31610156
       const std::vector<Point<double>>& sinks
           = topology.getBranchSinksLocations(idx);
 
@@ -1058,13 +1053,8 @@
           = (levelIdx == 0)
                 ? newTopBufferLoc
                 : topologyForEachLevel_[levelIdx - 1].getBranchingPoint(
-<<<<<<< HEAD
                     parentIdx);
       // clang-format on
-=======
-                      parentIdx);
-
->>>>>>> 31610156
       const std::vector<Point<double>>& sinks
           = topology.getBranchSinksLocations(bufferIdx);
 
@@ -1268,12 +1258,7 @@
               = (levelIdx == 0)
                     ? topLevelBufferLoc
                     : topologyForEachLevel_[levelIdx - 1].getBranchingPoint(
-<<<<<<< HEAD
                         parentIdx);
-=======
-                          parentIdx);
-
->>>>>>> 31610156
           const std::vector<Point<double>>& sinks
               = topology.getBranchSinksLocations(idx);
 
@@ -2063,13 +2048,8 @@
           = (levelIdx == 0)
                 ? topLevelBufferLoc
                 : topologyForEachLevel_[levelIdx - 1].getBranchingPoint(
-<<<<<<< HEAD
                     parentIdx);
       // clang-format on
-=======
-                      parentIdx);
-
->>>>>>> 31610156
       const std::vector<Point<double>>& sinks
           = topology.getBranchSinksLocations(idx);
 

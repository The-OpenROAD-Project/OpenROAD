// SPDX-License-Identifier: BSD-3-Clause
// Copyright (c) 2019-2025, The OpenROAD Authors

#include "TechChar.h"

#include <algorithm>
#include <bitset>
#include <cmath>
#include <cstddef>
#include <cstdint>
#include <deque>
#include <functional>
#include <iterator>
#include <limits>
#include <ostream>
#include <sstream>
#include <string>
#include <utility>
#include <vector>

#include "db_sta/dbSta.hh"
#include "odb/db.h"
#include "odb/dbSet.h"
#include "rsz/Resizer.hh"
#include "sta/Graph.hh"
#include "sta/Liberty.hh"
#include "sta/LibertyClass.hh"
#include "sta/MinMax.hh"
#include "sta/PathAnalysisPt.hh"
#include "sta/PowerClass.hh"
#include "sta/Sdc.hh"
#include "sta/Search.hh"
#include "sta/TableModel.hh"
#include "sta/TimingArc.hh"
#include "sta/TimingModel.hh"
#include "sta/Transition.hh"
#include "sta/Units.hh"
#include "utl/Logger.h"

namespace cts {

using utl::CTS;

TechChar::TechChar(CtsOptions* options,
                   odb::dbDatabase* db,
                   sta::dbSta* sta,
                   rsz::Resizer* resizer,
                   est::EstimateParasitics* estimate_parasitics,
                   sta::dbNetwork* db_network,
                   Logger* logger)
    : options_(options),
      db_(db),
      resizer_(resizer),
      estimate_parasitics_(estimate_parasitics),
      openSta_(sta),
      openStaChar_(nullptr),
      db_network_(db_network),
      logger_(logger),
      resPerDBU_(0.0),
      capPerDBU_(0.0)
{
}

void TechChar::compileLut(const std::vector<TechChar::ResultData>& lutSols)
{
  debugPrint(logger_, CTS, "tech char", 1, "Compiling LUT.");
  initLengthUnits();

  minSegmentLength_ = toInternalLengthUnit(minSegmentLength_);
  maxSegmentLength_ = toInternalLengthUnit(maxSegmentLength_);

  reportCharacterizationBounds();  // min and max values already set
  checkCharacterizationBounds();

  unsigned noSlewDegradationCount = 0;
  actualMinInputCap_ = std::numeric_limits<unsigned>::max();
  // For the results in each wire segment...
  for (ResultData lutLine : lutSols) {
    actualMinInputCap_
        = std::min(static_cast<unsigned>(lutLine.totalcap), actualMinInputCap_);
    // Checks the output slew of the wiresegment.
    if (lutLine.isPureWire && lutLine.pinSlew <= lutLine.inSlew) {
      ++noSlewDegradationCount;
      ++lutLine.pinSlew;
    }

    const unsigned length = toInternalLengthUnit(lutLine.wirelength);

    WireSegment& segment = createWireSegment(length,
                                             (unsigned) lutLine.load,
                                             (unsigned) lutLine.pinSlew,
                                             lutLine.totalPower,
                                             (unsigned) lutLine.pinArrival,
                                             (unsigned) lutLine.totalcap,
                                             (unsigned) lutLine.inSlew);

    if (!(lutLine.isPureWire)) {
      // Goes through the topology of the wiresegment and defines the buffer
      // locations and masters.
      int maxIndex = 0;
      if (lutLine.topology.size() % 2 == 0) {
        maxIndex = lutLine.topology.size();
      } else {
        maxIndex = lutLine.topology.size() - 1;
      }
      for (int topologyIndex = 0; topologyIndex < maxIndex; topologyIndex++) {
        const std::string topologyS = lutLine.topology[topologyIndex];
        // Each buffered topology always has a wire segment followed by a
        // buffer.
        if (std::find(masterNames_.begin(), masterNames_.end(), topologyS)
            == masterNames_.end()) {
          // Is a number (i.e. a wire segment).
          segment.addBuffer(std::stod(topologyS));
        } else {
          segment.addBufferMaster(topologyS);
        }
      }
    }
  }

  if (logger_->debugCheck(utl::CTS, "tech char", 1)
      && noSlewDegradationCount > 0) {
    logger_->warn(CTS,
                  43,
                  "{} wires are pure wire and no slew degradation.\n"
                  "TritonCTS forced slew degradation on these wires.",
                  noSlewDegradationCount);
    logger_->info(
        CTS, 46, "    Number of wire segments: {}.", wireSegments_.size());
    logger_->info(CTS,
                  47,
                  "    Number of keys in characterization LUT: {}.",
                  keyToWireSegments_.size());

    logger_->info(CTS, 48, "    Actual min input cap: {}.", actualMinInputCap_);
  }
}

void TechChar::initLengthUnits()
{
  lengthUnitRatio_ = options_->getWireSegmentUnit() / lengthUnit_;
}

inline void TechChar::reportCharacterizationBounds() const
{
  if (logger_->debugCheck(utl::CTS, "tech char", 1)) {
    logger_->report(
        "Min. len    Max. len    Min. cap    Max. cap    Min. slew   Max. "
        "slew");

    logger_->report("{:<12}{:<12}{:<12}{:<12}{:<12}{:<12}",
                    minSegmentLength_,
                    maxSegmentLength_,
                    minCapacitance_,
                    maxCapacitance_,
                    minSlew_,
                    maxSlew_);
  }
}

inline void TechChar::checkCharacterizationBounds() const
{
  if (minSegmentLength_ > MAX_NORMALIZED_VAL
      || maxSegmentLength_ > MAX_NORMALIZED_VAL
      || minCapacitance_ > MAX_NORMALIZED_VAL
      || maxCapacitance_ > MAX_NORMALIZED_VAL || minSlew_ > MAX_NORMALIZED_VAL
      || maxSlew_ > MAX_NORMALIZED_VAL) {
    logger_->error(
        CTS,
        65,
        "Normalized values in the LUT should be in the range [1, {}\n"
        "    Check the table above to see the normalization ranges and your "
        "    characterization configuration.",
        std::to_string(MAX_NORMALIZED_VAL));
  }
}

inline WireSegment& TechChar::createWireSegment(uint8_t length,
                                                uint8_t load,
                                                uint8_t outputSlew,
                                                double power,
                                                unsigned delay,
                                                uint8_t inputCap,
                                                uint8_t inputSlew)
{
  wireSegments_.emplace_back(
      length, load, outputSlew, power, delay, inputCap, inputSlew);

  const unsigned segmentIdx = wireSegments_.size() - 1;
  const unsigned key = computeKey(length, load, outputSlew);

  if (keyToWireSegments_.find(key) == keyToWireSegments_.end()) {
    keyToWireSegments_[key] = std::deque<unsigned>();
  }

  keyToWireSegments_[key].push_back(segmentIdx);

  return wireSegments_.back();
}

void TechChar::forEachWireSegment(
    const std::function<void(unsigned, const WireSegment&)>& func) const
{
  for (unsigned idx = 0; idx < wireSegments_.size(); ++idx) {
    func(idx, wireSegments_[idx]);
  }
};

void TechChar::forEachWireSegment(
    uint8_t length,
    uint8_t load,
    uint8_t outputSlew,
    const std::function<void(unsigned, const WireSegment&)>& func) const
{
  const unsigned key = computeKey(length, load, outputSlew);

  if (keyToWireSegments_.find(key) != keyToWireSegments_.end()) {
    const std::deque<unsigned>& wireSegmentsIdx = keyToWireSegments_.at(key);
    for (unsigned idx : wireSegmentsIdx) {
      func(idx, wireSegments_[idx]);
    }
  }
}

void TechChar::report() const
{
  logger_->report("\n");
  logger_->report(
      "*********************************************************************");
  logger_->report(
      "*                     Report Characterization                       *");
  logger_->report(
      "*********************************************************************");
  logger_->report(
      "     Idx  Len  Load      Out slew    Power   Delay"
      "   In cap  In slew Buf     Buf Locs");

  forEachWireSegment([&](unsigned idx, const WireSegment& segment) {
    std::string buffLocs;
    for (unsigned idx = 0; idx < segment.getNumBuffers(); ++idx) {
      buffLocs += std::to_string(segment.getBufferLocation(idx)) + " ";
    }

    logger_->report("     {:<5}{:<5}{:<10}{:<12}{:<8}{:<8}{:<8}{:<8}{:<10}{}",
                    idx,
                    segment.getLength(),
                    segment.getLoad(),
                    segment.getOutputSlew(),
                    segment.getPower(),
                    segment.getDelay(),
                    segment.getInputCap(),
                    segment.getInputSlew(),
                    segment.isBuffered(),
                    buffLocs);
  });

  logger_->report(
      "*************************************************************");
}

void TechChar::reportSegments(uint8_t length,
                              uint8_t load,
                              uint8_t outputSlew) const
{
  logger_->report("\n");
  logger_->report(
      "*********************************************************************");
  logger_->report(
      "*                     Report Characterization                       *");
  logger_->report(
      "*********************************************************************");

  logger_->report(
      " Reporting wire segments with length: {} load: {} out slew: {}",
      length,
      load,
      outputSlew);

  logger_->report(
      "     Idx  Len  Load      Out slew    Power   Delay"
      "   In cap  In slew Buf     Buf Locs");

  forEachWireSegment(
      length, load, outputSlew, [&](unsigned idx, const WireSegment& segment) {
        std::string buffLocs;
        for (unsigned idx = 0; idx < segment.getNumBuffers(); ++idx) {
          buffLocs += std::to_string(segment.getBufferLocation(idx)) + " ";
        }
        logger_->report(
            "     {:<5}{:<5}{:<10}{:<12}{:<8}{:<8}{:<8}{:<8}{:<10}{}",
            idx,
            segment.getLength(),
            segment.getLoad(),
            segment.getOutputSlew(),
            segment.getPower(),
            segment.getDelay(),
            segment.getInputCap(),
            segment.getInputSlew(),
            segment.isBuffered(),
            buffLocs);
      });
}

void TechChar::printCharacterization() const
{
  logger_->report("minSegmentLength = {}", minSegmentLength_);
  logger_->report("maxSegmentLength = {}", maxSegmentLength_);
  logger_->report("minCapacitance = {}", minCapacitance_);
  logger_->report("maxCapacitance = {}", maxCapacitance_);
  logger_->report("minSlew = {}", minSlew_);
  logger_->report("maxSlew = {}", maxSlew_);
  logger_->report("wireSegmentUnit = {}", options_->getWireSegmentUnit());

  logger_->report(
      "\nidx length load outSlew power delay inCap inSlew pureWire bufLoc");
  forEachWireSegment([&](unsigned idx, const WireSegment& segment) {
    std::string buffer_locations;
    for (unsigned idx = 0; idx < segment.getNumBuffers(); ++idx) {
      buffer_locations += std::to_string(segment.getBufferLocation(idx)) + " ";
    }

    logger_->report("{:6} {:2} {:2} {:2} {:.2e} {:4} {:2} {:2} {} {}",
                    idx,
                    (unsigned) segment.getLength(),
                    (unsigned) segment.getLoad(),
                    (unsigned) segment.getOutputSlew(),
                    segment.getPower(),
                    segment.getDelay(),
                    (unsigned) segment.getInputCap(),
                    (unsigned) segment.getInputSlew(),
                    !segment.isBuffered(),
                    buffer_locations);
  });
}

void TechChar::printSolution() const
{
  logger_->report("idx <length,buffer>*");
  forEachWireSegment([&](unsigned idx, const WireSegment& segment) {
    std::string report = std::to_string(idx) + " ";

    if (segment.isBuffered()) {
      for (unsigned idx = 0; idx < segment.getNumBuffers(); ++idx) {
        const float wirelengthValue
            = segment.getBufferLocation(idx)
              * ((float) (segment.getLength())
                 * (float) (options_->getWireSegmentUnit()));

        report += std::to_string(lround(wirelengthValue));
        report += "," + segment.getBufferMaster(idx);
        if (!(idx + 1 >= segment.getNumBuffers())) {
          report += ",";
        }
      }
    } else {
      const float wirelengthValue = (float) (segment.getLength())
                                    * (float) (options_->getWireSegmentUnit());
      report += std::to_string(lround(wirelengthValue));
    }

    logger_->report("{}", report);
  });
}

void TechChar::createFakeEntries(unsigned length, unsigned fakeLength)
{
  // This condition would just duplicate wires that already exist
  if (length == fakeLength) {
    return;
  }

  if (logger_->debugCheck(utl::CTS, "tech char", 1)) {
    logger_->warn(CTS, 45, "Creating fake entries in the LUT.");
  }
  for (unsigned load = 1; load <= getMaxCapacitance(); ++load) {
    for (unsigned outSlew = 1; outSlew <= getMaxSlew(); ++outSlew) {
      forEachWireSegment(
          length, load, outSlew, [&](unsigned key, const WireSegment& seg) {
            const unsigned power = seg.getPower();
            const unsigned delay = seg.getDelay();
            const unsigned inputCap = seg.getInputCap();
            const unsigned inputSlew = seg.getInputSlew();

            WireSegment& fakeSeg = createWireSegment(
                fakeLength, load, outSlew, power, delay, inputCap, inputSlew);

            for (unsigned buf = 0; buf < seg.getNumBuffers(); ++buf) {
              fakeSeg.addBuffer(seg.getBufferLocation(buf));
              fakeSeg.addBufferMaster(seg.getBufferMaster(buf));
            }
          });
    }
  }
}

void TechChar::reportSegment(unsigned key) const
{
  const WireSegment& seg = getWireSegment(key);

  debugPrint(
      logger_,
      CTS,
      "tech char",
      1,
      "    Key: {} inSlew: {} inCap: {} outSlew: {} load: {} length: {} delay: "
      "{}",
      key,
      seg.getInputSlew(),
      seg.getInputCap(),
      seg.getOutputSlew(),
      seg.getLoad(),
      seg.getLength(),
      seg.getDelay());

  for (unsigned idx = 0; idx < seg.getNumBuffers(); ++idx) {
    debugPrint(logger_,
               CTS,
               "tech char",
               1,
               "      location: {} buffer: {}",
               seg.getBufferLocation(idx),
               seg.getBufferMaster(idx));
  }
}

void TechChar::initClockLayerResCap(float dbUnitsPerMicron)
{
  // Clock RC should be set with set_wire_rc -clock
  sta::Corner* corner = openSta_->cmdCorner();

  // convert from per meter to per dbu
  capPerDBU_ = estimate_parasitics_->wireClkCapacitance(corner) * 1e-6
               / dbUnitsPerMicron;
  resPerDBU_ = estimate_parasitics_->wireClkResistance(corner) * 1e-6
               / dbUnitsPerMicron;

  if (resPerDBU_ == 0.0 || capPerDBU_ == 0.0) {
    logger_->warn(CTS,
                  104,
                  "Clock wire resistance/capacitance values are zero.\nUse "
                  "set_wire_rc to set them.");
  }
}

// Characterization Methods

void TechChar::initCharacterization()
{
  odb::dbChip* chip = db_->getChip();
  odb::dbBlock* block = chip->getBlock();
  const float dbUnitsPerMicron = block->getDbUnitsPerMicron();

  initClockLayerResCap(dbUnitsPerMicron);

  // Gets the buffer masters and its in/out pins.
  std::vector<std::string> masterVector = options_->getBufferList();
  if (masterVector.empty()) {
    logger_->error(CTS, 73, "Buffer not found. Check your -buf_list input.");
  }

  // Announce root and sink buffers
  finalizeRootSinkBuffers();

  // Trim and sort buffer list in ascending order of max cap limit
  trimSortBufferList(masterVector);

  float maxBuffCap = 0.0;
  std::string bufMasterName;
  std::vector<float> axisSlews, axisLoads;
  for (const std::string& master_name : masterVector) {
    float maxCap = 0.0;
    bool maxCapExist = false;
    odb::dbMaster* buf = db_->findMaster(master_name.c_str());
    sta::Cell* masterCell = db_network_->dbToSta(buf);
    sta::LibertyCell* libertyCell = db_network_->libertyCell(masterCell);
    sta::LibertyPort *input, *output;
    libertyCell->bufferPorts(input, output);
    output->capacitanceLimit(sta::MinMax::max(), maxCap, maxCapExist);
    sta::LibertyLibrary* lib = libertyCell->libertyLibrary();
    if (!maxCapExist) {
      lib->defaultMaxCapacitance(maxCap, maxCapExist);
    }
    if (!maxCapExist) {
      logger_->error(
          CTS, 111, "No max capacitance found for cell {}.", master_name);
    }
    if (maxCap >= maxBuffCap) {
      maxBuffCap = maxCap;
      charBuf_ = buf;
      bufMasterName = master_name;
    }
    // collect slews and caps from NLDM table axis from all buffers in list
    collectSlewsLoadsFromTableAxis(
        libertyCell, input, output, axisSlews, axisLoads);
  }

  if (bufMasterName.empty()) {
    logger_->error(
        CTS,
        113,
        "Characterization buffer is not defined.\n"
        "    Check that -buf_list has supported buffers from platform.");
  } else {
    logger_->info(CTS, 49, "Characterization buffer is {}.", bufMasterName);
  }

  odb::dbMaster* sinkMaster
      = db_->findMaster(options_->getSinkBuffer().c_str());

  for (odb::dbMTerm* masterTerminal : charBuf_->getMTerms()) {
    if (masterTerminal->getIoType() == odb::dbIoType::INPUT
        && (masterTerminal->getSigType() == odb::dbSigType::SIGNAL
            || masterTerminal->getSigType() == odb::dbSigType::CLOCK)) {
      charBufIn_ = masterTerminal;
    } else if (masterTerminal->getIoType() == odb::dbIoType::OUTPUT
               && masterTerminal->getSigType() == odb::dbSigType::SIGNAL) {
      charBufOut_ = masterTerminal;
    }
  }

  if (!charBufIn_) {
    logger_->error(
        CTS, 534, "Could not find buffer input port for {}.", bufMasterName);
  }

  if (!charBufOut_) {
    logger_->error(
        CTS, 541, "Could not find buffer output port for {}.", bufMasterName);
  }
  // Creates the new characterization block. (Wiresegments are created here
  // instead of the main block)
  const char* characterizationBlockName = "CharacterizationBlock";
  if (auto char_block = block->findChild(characterizationBlockName)) {
    odb::dbBlock::destroy(char_block);
  }
  charBlock_ = odb::dbBlock::create(block, characterizationBlockName);

  // Defines the different wirelengths to test and the characterization unit.
  const unsigned wirelengthIterations = options_->getCharWirelengthIterations();
  unsigned maxWirelength = (charBuf_->getHeight() * 10)
                           * wirelengthIterations;  // Hard-coded limit
  if (options_->getWireSegmentUnit() == 0) {
    const unsigned charaunit = charBuf_->getHeight() * 10;
    options_->setWireSegmentUnit(charaunit);
  } else {
    // Updates the units to DBU.
    const unsigned segmentDistance = options_->getWireSegmentUnit();
    options_->setWireSegmentUnit(segmentDistance * dbUnitsPerMicron);
  }

  // Required to make sure that the fake entry for minLengthSinkRegion
  // exists (see HTreeBuilder::run())
  if (options_->isFakeLutEntriesEnabled()) {
    maxWirelength = std::max(maxWirelength, 2 * options_->getWireSegmentUnit());
  }

  for (unsigned wirelengthInter = options_->getWireSegmentUnit();
       (wirelengthInter <= maxWirelength)
       && (wirelengthInter
           <= wirelengthIterations * options_->getWireSegmentUnit());
       wirelengthInter += options_->getWireSegmentUnit()) {
    wirelengthsToTest_.push_back(wirelengthInter);
  }

  if (wirelengthsToTest_.empty()) {
    logger_->error(
        CTS,
        75,
        "Error generating the wirelengths to test.\n"
        "    Check the -wire_unit parameter or the technology files.");
  }

  setLengthUnit(charBuf_->getHeight() * 10 / 2);

  // Gets the max slew and max cap if they weren't added as parameters.
  float maxSlew = 0.0;
  float maxCap = 0.0;
  if (options_->getMaxCharSlew() == 0 || options_->getMaxCharCap() == 0) {
    sta::Cell* masterCell = db_network_->dbToSta(charBuf_);
    sta::Cell* sinkCell = db_network_->dbToSta(sinkMaster);
    sta::LibertyCell* libertyCell = db_network_->libertyCell(masterCell);
    sta::LibertyCell* libertySinkCell = db_network_->libertyCell(sinkCell);
    bool maxSlewExist = false;
    bool maxCapExist = false;

    if (!libertyCell) {
      logger_->error(CTS, 96, "No Liberty cell found for {}.", bufMasterName);
    } else {
      sta::LibertyPort *input, *output;
      libertyCell->bufferPorts(input, output);
      sta::LibertyLibrary* lib = libertyCell->libertyLibrary();

      output->slewLimit(sta::MinMax::max(), maxSlew, maxSlewExist);
      if (!maxSlewExist) {
        input->slewLimit(sta::MinMax::max(), maxSlew, maxSlewExist);
      }
      if (!maxSlewExist) {
        lib->defaultMaxSlew(maxSlew, maxSlewExist);
      }
      if (!maxSlewExist) {
        logger_->error(
            CTS, 107, "No max slew found for cell {}.", bufMasterName);
      }

      output->capacitanceLimit(sta::MinMax::max(), maxCap, maxCapExist);
      if (!maxCapExist) {
        lib->defaultMaxCapacitance(maxCap, maxCapExist);
      }
      if (!maxCapExist) {
        logger_->error(
            CTS, 108, "No max capacitance found for cell {}.", bufMasterName);
      }
      options_->setMaxCharSlew(maxSlew);
      options_->setMaxCharCap(maxCap);
    }
    if (!libertySinkCell) {
      logger_->error(
          CTS, 76, "No Liberty cell found for {}.", options_->getSinkBuffer());
    } else {
      sta::LibertyPort *input, *output;
      libertySinkCell->bufferPorts(input, output);
      options_->setSinkBufferInputCap(input->capacitance());
    }

  } else {
    maxSlew = options_->getMaxCharSlew();
    maxCap = options_->getMaxCharCap();
  }

  if (!axisSlews.empty()) {
    axisSlews.push_back(maxSlew);
    sortAndUniquify(axisSlews, "slews");
  }
  if (!axisLoads.empty()) {
    axisLoads.push_back(maxCap);
    sortAndUniquify(axisLoads, "loads");
  }

  const unsigned slewSteps = options_->getSlewSteps();
  const unsigned loadSteps = options_->getCapSteps();

  charSlewStepSize_ = maxSlew / slewSteps;
  charCapStepSize_ = maxCap / loadSteps;

  if (axisLoads.empty() && axisSlews.empty()) {
    // Create different slews and loads to test in brute force way
    for (int step = 1; step <= slewSteps; ++step) {
      slewsToTest_.push_back(step * charSlewStepSize_);
    }
    for (int step = 1; step <= loadSteps; ++step) {
      loadsToTest_.push_back(step * charCapStepSize_);
    }
  } else {
    reduceOrExpand(axisSlews, slewSteps);
    slewsToTest_ = std::move(axisSlews);
    reduceOrExpand(axisLoads, loadSteps);
    loadsToTest_ = std::move(axisLoads);
  }

  if (loadsToTest_.empty() || slewsToTest_.empty()) {
    logger_->error(
        CTS,
        78,
        "Error generating the wirelengths to test.\n"
        "    Check the parameters -max_cap/-max_slew/-cap_inter/-slew_inter\n"
        "          or the technology files.");
  }
}

void TechChar::finalizeRootSinkBuffers()
{
  // Sink info is not available yet, so defer adjustment till later
  logger_->info(CTS, 50, "Root buffer is {}.", options_->getRootBuffer());
  logger_->info(CTS, 51, "Sink buffer is {}.", options_->getSinkBuffer());
  if (options_->isSinkBufferMaxCapDerateSet()) {
    logger_->info(CTS,
                  53,
                  "Max cap limit derate of {:0.3f} was used to infer root or "
                  "sink buffers.",
                  options_->getSinkBufferMaxCapDerate());
  }
}

void TechChar::trimSortBufferList(std::vector<std::string>& buffers)
{
  // Do some sanity checks
  for (const std::string& buffer : buffers) {
    odb::dbMaster* testBuf = db_->findMaster(buffer.c_str());
    if (testBuf == nullptr) {
      logger_->error(
          CTS, 74, "No physical master cell found for buffer {}.", buffer);
    }
    auto* libertyCell = db_network_->findLibertyCell(buffer.c_str());
    if (libertyCell == nullptr) {
      logger_->error(CTS, 106, "No liberty cell found for buffer {}.", buffer);
    }
  }

  // Trim buffer list only if this was inferred
  if (options_->isBufferListInferred()) {
    // trim buffer list to keep only buffers needed between sink and root
    std::string sinkBuf = options_->getSinkBuffer();
    std::string rootBuf = options_->getRootBuffer();
    float sinkCap = getMaxCapLimit(sinkBuf);
    float rootCap = getMaxCapLimit(rootBuf);
    auto [lowCap, highCap] = std::minmax(rootCap, sinkCap);

    std::vector<std::string>::iterator it = buffers.begin();
    while (it != buffers.end()) {
      std::string buf = *it;
      float cap = getMaxCapLimit(buf);
      if (cap < lowCap || cap > highCap) {
        it = buffers.erase(it);
        // clang-format off
        debugPrint(logger_, CTS, "buffering", 1, "  removing {} outside of low/high max cap", buf);
        // clang-format on
      } else {
        ++it;
      }
    }
  }

  // Sort buffers in ascending order of max cap limit
  std::sort(buffers.begin(),
            buffers.end(),
            [this](const std::string& buf1, const std::string& buf2) {
              return (this->getMaxCapLimit(buf1) < this->getMaxCapLimit(buf2));
            });

  // remove close max cap values within 10% of prev neighbor
  if (options_->isBufferListInferred()) {
    std::vector<std::string>::iterator it = buffers.begin();
    float prev = getMaxCapLimit(*it);
    ++it;
    while (it != buffers.end()) {
      std::string buf = *it;
      float curr = getMaxCapLimit(buf);
      if (std::abs(prev - curr) / curr < 0.1) {
        it = buffers.erase(it);
        // clang-format off
        debugPrint(logger_, CTS, "buffering", 1, "  removing {} within 10% of prev neighbor's max cap", buf);
        // clang-format on
      } else {
        ++it;
        prev = curr;
      }
    }
  }

  logger_->info(CTS, 52, "The following clock buffers will be used for CTS:");
  for (const std::string& bufName : buffers) {
    logger_->report("                    {}", bufName);
    masterNames_.emplace_back(bufName);
  }
}

float TechChar::getMaxCapLimit(const std::string& buf)
{
  odb::dbMaster* master = db_->findMaster(buf.c_str());
  sta::Cell* masterCell = db_network_->dbToSta(master);
  sta::LibertyCell* libCell = db_network_->libertyCell(masterCell);
  sta::LibertyPort *in, *out;
  libCell->bufferPorts(in, out);
  float maxCap = 0.0;
  bool maxCapExists = false;
  out->capacitanceLimit(sta::MinMax::max(), maxCap, maxCapExists);
  return maxCap;
}

void TechChar::collectSlewsLoadsFromTableAxis(sta::LibertyCell* libCell,
                                              sta::LibertyPort* input,
                                              sta::LibertyPort* output,
                                              std::vector<float>& axisSlews,
                                              std::vector<float>& axisLoads)
{
  sta::TimingArcSetSeq timingArcSets = libCell->timingArcSets(input, output);
  sta::TimingArcSeq arcs;

  for (sta::TimingArcSet* arcSet : timingArcSets) {
    arcs = arcSet->arcs();
    // one arcSet is enough
    break;
  }
  for (const sta::TimingArc* arc : arcs) {
    sta::TimingModel* model = arc->model();
    const sta::GateTableModel* gateModel
        = dynamic_cast<sta::GateTableModel*>(model);
    if (gateModel) {
      const sta::TableModel* delayModel = gateModel->delayModel();
      sta::FloatSeq* slews = nullptr;
      sta::FloatSeq* loads = nullptr;
      const sta::TableAxis* axis1 = delayModel->axis1();
      if (axis1) {
        if (axis1->variable() == sta::TableAxisVariable::input_net_transition) {
          slews = axis1->values();
        } else if (axis1->variable()
                   == sta::TableAxisVariable::total_output_net_capacitance) {
          loads = axis1->values();
        }
      }
      const sta::TableAxis* axis2 = delayModel->axis2();
      if (axis2) {
        if (axis2->variable() == sta::TableAxisVariable::input_net_transition) {
          slews = axis2->values();
        } else if (axis2->variable()
                   == sta::TableAxisVariable::total_output_net_capacitance) {
          loads = axis2->values();
        }
      }
      if (slews) {
        for (const float slew : *slews) {
          axisSlews.push_back(slew);
        }
      }
      if (loads) {
        for (const float load : *loads) {
          axisLoads.push_back(load);
        }
      }
    }
  }

  if (logger_->debugCheck(utl::CTS, "tech char", 2)) {
    logger_->report("axis slews at {}", libCell->name());
    for (float slew : axisSlews) {
      logger_->report("{:0.3e} ", slew);
    }
    logger_->report("axis loads at {}", libCell->name());
    for (float load : axisLoads) {
      logger_->report("{:0.3e} ", load);
    }
  }
}

void TechChar::sortAndUniquify(std::vector<float>& values,
                               const std::string& name)
{
  // sort
  std::sort(values.begin(), values.end());

  // uniquify
  auto last = std::unique(values.begin(), values.end());
  values.erase(last, values.end());

  // remove close values within 1% of prev neighbor
  std::vector<float>::iterator iter = values.begin();
  float prev = *iter;
  ++iter;
  while (iter != values.end()) {
    float curr = *iter;
    if (std::abs(prev - curr) / curr < 0.01) {
      iter = values.erase(iter);
    } else {
      ++iter;
      prev = curr;
    }
  }

  if (logger_->debugCheck(utl::CTS, "tech char", 2)) {
    logger_->report("sorted {} axis", name);
    for (float val : values) {
      logger_->report("{:0.3e} ", val);
    }
  }
}

// Reduce or expand values vector per specified limit.
// Reduce vector by removing entries with smallest diff with neighbor.
// Expand vector by adding entries near largest diff neighbor.
void TechChar::reduceOrExpand(std::vector<float>& values, unsigned limit)
{
  if (values.size() > limit) {
    // reduce
    do {
      std::vector<float>::iterator curr = smallestDiffIter(values);
      values.erase(curr);
    } while (values.size() != limit);
  } else if (values.size() < limit) {
    // expand
    do {
      std::vector<float>::iterator curr = largestDiffIter(values);
      auto next = curr + 1;
      float newVal = (*curr + *next) / 2.0;
      values.insert(next, newVal);
    } while (values.size() != limit);
  }

  if (logger_->debugCheck(utl::CTS, "tech char", 2)) {
    logger_->report("final slew/load values");
    for (float val : values) {
      logger_->report("{:0.3e} ", val);
    }
  }
}

std::vector<float>::iterator TechChar::smallestDiffIter(
    std::vector<float>& values)
{
  float minDiff = std::numeric_limits<float>::max();
  std::vector<float>::iterator smallestIter = values.begin();
  std::vector<float>::iterator iter = values.begin();
  float prev = *iter;
  ++iter;
  while (iter != values.end()) {
    float curr = *iter;
    float diff = std::abs(curr - prev);
    if (diff < minDiff) {
      minDiff = diff;
      smallestIter = iter;
    }
    ++iter;
    prev = curr;
  }
  return smallestIter;
}

std::vector<float>::iterator TechChar::largestDiffIter(
    std::vector<float>& values)
{
  float maxDiff = std::numeric_limits<float>::min();
  std::vector<float>::iterator largestIter = values.begin();
  std::vector<float>::iterator iter = values.begin();
  float prev = *iter;
  ++iter;
  while (iter != values.end()) {
    float curr = *iter;
    float diff = std::abs(curr - prev);
    if (diff > maxDiff) {
      maxDiff = diff;
      largestIter = iter - 1;
    }
    ++iter;
    prev = curr;
  }
  return largestIter;
}

std::vector<TechChar::SolutionData> TechChar::createPatterns(
    unsigned setupWirelength)
{
  // Sets the number of nodes (wirelength/characterization unit) that a buffer
  // can be placed and...
  //...the number of topologies (combinations of buffers, considering only 1
  // drive) that can exist.

  const unsigned numberOfNodes
      = setupWirelength / options_->getWireSegmentUnit();
  const unsigned numberOfTopologies = 1 << numberOfNodes;
  std::vector<SolutionData> topologiesVector;
  odb::dbNet* net = nullptr;
  // clang-format off
  debugPrint(logger_, CTS, "tech char", 1, "*createPatterns for #nodes = {}"
             " #topologies = {}", setupWirelength, numberOfNodes, numberOfTopologies);
  // clang-format on
  // For each possible topology...
  for (unsigned solutionCounterInt = 0; solutionCounterInt < numberOfTopologies;
       solutionCounterInt++) {
    debugPrint(
        logger_, CTS, "tech char", 1, "**topology {}", solutionCounterInt + 1);
    std::stringstream tmp;
    tmp << "***IN ";
    // Creates a bitset that represents the buffer locations.
    const std::bitset<5> solutionCounter(solutionCounterInt);
    int wireCounter = 0;
    SolutionData topology;
    // Creates the starting net.
    const std::string netName = fmt::format("net_{}_{}_{}",
                                            setupWirelength,
                                            solutionCounter.to_string(),
                                            wireCounter);
    net = odb::dbNet::create(charBlock_, netName.c_str());
    odb::dbWire::create(net);
    net->setSigType(odb::dbSigType::SIGNAL);
    // Creates the input port.
    const std::string inPortName
        = fmt::format("in_{}{}", setupWirelength, solutionCounter.to_string());
    odb::dbBTerm* inPort = odb::dbBTerm::create(
        net, inPortName.c_str());  // sig type is signal by default
    inPort->setIoType(odb::dbIoType::INPUT);
    odb::dbBPin* inPortPin = odb::dbBPin::create(inPort);
    // Updates the topology with the new port.
    topology.inPort = inPortPin;
    // Iterating through possible buffers...
    unsigned nodesWithoutBuf = 0;
    bool isPureWire = true;
    for (unsigned nodeIndex = 0; nodeIndex < numberOfNodes; nodeIndex++) {
      if (solutionCounter[nodeIndex] == 0) {
        // Not a buffer, only a wire segment.
        nodesWithoutBuf++;
        // clang-format off
        debugPrint(logger_, CTS, "tech char", 2, "***wire at node : {}",
                   nodeIndex, solutionCounterInt);
        // clang-format on
      } else {
        // Buffer, need to create the instance and a new net.
        nodesWithoutBuf++;
        for (int i = 0; i < nodesWithoutBuf - 1; i++) {
          tmp << "-- ";
        }
        tmp << "-> ";
        // Creates a new buffer instance.
        const std::string bufName = fmt::format("buf_{}_{}_{}",
                                                setupWirelength,
                                                solutionCounter.to_string(),
                                                wireCounter);
        // clang-format off
        debugPrint(logger_, CTS, "tech char", 2, "***buffer {} at node : {}"
                  , bufName, nodeIndex, solutionCounterInt);
        // clang-format on
        odb::dbInst* bufInstance
            = odb::dbInst::create(charBlock_, charBuf_, bufName.c_str());
        odb::dbITerm* bufInstanceInPin = bufInstance->getITerm(charBufIn_);
        odb::dbITerm* bufInstanceOutPin = bufInstance->getITerm(charBufOut_);
        bufInstanceInPin->connect(net);
        // Updates the topology with the old net and number of nodes that
        // didn't have buffers until now.
        topology.netVector.push_back(net);
        topology.nodesWithoutBufVector.push_back(nodesWithoutBuf);
        // Creates a new net.
        wireCounter++;
        const std::string netName = fmt::format("net_{}_{}_{}",
                                                setupWirelength,
                                                solutionCounter.to_string(),
                                                wireCounter);
        net = odb::dbNet::create(charBlock_, netName.c_str());
        odb::dbWire::create(net);
        bufInstanceOutPin->connect(net);
        net->setSigType(odb::dbSigType::SIGNAL);
        // Updates the topology wih the new instance and the current topology
        // (as a vector of strings).
        topology.instVector.push_back(bufInstance);
        topology.topologyDescriptor.push_back(
            std::to_string(nodesWithoutBuf * options_->getWireSegmentUnit()));
        topology.topologyDescriptor.push_back(charBuf_->getName());
        nodesWithoutBuf = 0;
        isPureWire = false;
      }
    }
    // Finishing up the topology with the output port.
    const std::string outPortName
        = fmt::format("out_{}{}", setupWirelength, solutionCounter.to_string());
    odb::dbBTerm* outPort = odb::dbBTerm::create(
        net, outPortName.c_str());  // sig type is signal by default
    outPort->setIoType(odb::dbIoType::OUTPUT);
    odb::dbBPin* outPortPin = odb::dbBPin::create(outPort);
    // Updates the topology with the output port, old new, possible instances
    // and other attributes.
    for (int i = 0; i < nodesWithoutBuf; i++) {
      tmp << "-- ";
    }
    tmp << "OUT";
    debugPrint(logger_, CTS, "tech char", 1, tmp.str());
    topology.outPort = outPortPin;
    topology.isPureWire = isPureWire;
    topology.netVector.push_back(net);
    topology.nodesWithoutBufVector.push_back(nodesWithoutBuf);
    if (nodesWithoutBuf != 0) {
      topology.topologyDescriptor.push_back(
          std::to_string(nodesWithoutBuf * options_->getWireSegmentUnit()));
    }
    // Go to the next topology.
    topologiesVector.push_back(topology);
  }
  return topologiesVector;
}

void TechChar::createStaInstance()
{
  // Creates a new OpenSTA instance that is used only for the
  // characterization. Creates the new instance based on the charcterization
  // block.
  openStaChar_ = openSta_->makeBlockSta(charBlock_);
  // Gets the corner and other analysis attributes from the new instance.
  charCorner_ = openStaChar_->cmdCorner();
  sta::PathAPIndex path_ap_index
      = charCorner_->findPathAnalysisPt(sta::MinMax::max())->index();
  sta::Corners* corners = openStaChar_->search()->corners();
  charPathAnalysis_ = corners->findPathAnalysisPt(path_ap_index);
}

void TechChar::setParasitics(
    const std::vector<TechChar::SolutionData>& topologiesVector,
    unsigned setupWirelength)
{
  // For each topology...
  for (const SolutionData& solution : topologiesVector) {
    // For each net in the topolgy -> set the parasitics.
    for (unsigned netIndex = 0; netIndex < solution.netVector.size();
         ++netIndex) {
      // Gets the ITerms (instance pins) and BTerms (other high-level pins)
      // from the current net.
      odb::dbNet* net = solution.netVector[netIndex];
      const unsigned nodesWithoutBuf = solution.nodesWithoutBufVector[netIndex];
      odb::dbBTerm* inBTerm = solution.inPort->getBTerm();
      odb::dbBTerm* outBTerm = solution.outPort->getBTerm();
      odb::dbSet<odb::dbBTerm> netBTerms = net->getBTerms();
      odb::dbSet<odb::dbITerm> netITerms = net->getITerms();
      sta::Pin* firstPin = nullptr;
      sta::Pin* lastPin = nullptr;
      // Gets the sta::Pin from the beginning and end of the net.
      if (netBTerms.size() > 1) {  // Parasitics for a purewire segment.
                                   // First and last pin are already available.
        firstPin = db_network_->dbToSta(inBTerm);
        lastPin = db_network_->dbToSta(outBTerm);
      } else if (netBTerms.size()
                 == 1) {  // Parasitics for the end/start of a net.
                          // One Port and one instance pin.
        odb::dbBTerm* netBTerm = net->get1stBTerm();
        odb::dbITerm* netITerm = net->get1stITerm();
        if (netBTerm == inBTerm) {
          firstPin = db_network_->dbToSta(netBTerm);
          lastPin = db_network_->dbToSta(netITerm);
        } else {
          firstPin = db_network_->dbToSta(netITerm);
          lastPin = db_network_->dbToSta(netBTerm);
        }
      } else {  // Parasitics for a net that is between two buffers. Need to
                // iterate over the net ITerms.
        for (odb::dbITerm* iterm : netITerms) {
          if (iterm != nullptr) {
            if (iterm->getIoType() == odb::dbIoType::INPUT) {
              lastPin = db_network_->dbToSta(iterm);
            }

            if (iterm->getIoType() == odb::dbIoType::OUTPUT) {
              firstPin = db_network_->dbToSta(iterm);
            }

            if (firstPin != nullptr && lastPin != nullptr) {
              break;
            }
          }
        }
      }
      // Sets the Pi and Elmore information.
      const unsigned charUnit = options_->getWireSegmentUnit();
      const double wire_cap = nodesWithoutBuf * charUnit * capPerDBU_;
      const double wire_res = nodesWithoutBuf * charUnit * resPerDBU_;
      openStaChar_->makePiElmore(firstPin,
                                 sta::RiseFall::rise(),
                                 sta::MinMaxAll::all(),
                                 wire_cap / 2,
                                 wire_res,
                                 wire_cap / 2);
      openStaChar_->setElmore(firstPin,
                              lastPin,
                              sta::RiseFall::rise(),
                              sta::MinMaxAll::all(),
                              wire_res * wire_cap);
    }
  }
}

TechChar::ResultData TechChar::computeTopologyResults(
    const TechChar::SolutionData& solution,
    sta::Vertex* outPinVert,
    float load,
    float inSlew,
    unsigned setupWirelength)
{
  ResultData results;
  results.wirelength = setupWirelength;
  results.topology = solution.topologyDescriptor;
  results.isPureWire = solution.isPureWire;
  results.load = load;
  results.inSlew = inSlew;
  // Computations for power, requires the PowerResults class from OpenSTA.
  float totalPower = 0;
  if (!solution.isPureWire) {
    // If it isn't a pure wire solution, get the sum of the total power of
    // each buffer.
    for (odb::dbInst* bufferInst : solution.instVector) {
      sta::Instance* bufferInstSta = db_network_->dbToSta(bufferInst);
      sta::PowerResult instResults
          = openStaChar_->power(bufferInstSta, charCorner_);
      totalPower = totalPower + instResults.total();
    }
  }
  results.totalPower = totalPower;
  // Computations for input capacitance.
  float incap = 0;
  if (solution.isPureWire) {
    // For pure-wire, sum of the current load with the capacitance of the net.
    incap = load + (setupWirelength * capPerDBU_);
  } else {
    // For buffered solutions, add the cap of the input of the first buffer
    // with the capacitance of the left-most net.
    float length = std::stod(solution.topologyDescriptor[0]);
    sta::LibertyCell* firstInstLiberty = db_network_->libertyCell(
        db_network_->dbToSta(solution.instVector[0]));
    sta::LibertyPort* firstPinLiberty
        = firstInstLiberty->findLibertyPort(charBufIn_->getName().c_str());
    float firstPinCap = firstPinLiberty->capacitance();
    incap = firstPinCap + length * capPerDBU_;
  }
  const float totalcap
      = std::round(incap / charCapStepSize_) * charCapStepSize_;
  results.totalcap = totalcap;
  // Computations for delay.
  const float pinArrival = openStaChar_->vertexArrival(
      outPinVert, sta::RiseFall::fall(), charPathAnalysis_);
  results.pinArrival = pinArrival;
  // Computations for output slew. Avg of rise and fall slew.
  const float pinRise = openStaChar_->vertexSlew(
      outPinVert, sta::RiseFall::rise(), sta::MinMax::max());
  const float pinFall = openStaChar_->vertexSlew(
      outPinVert, sta::RiseFall::fall(), sta::MinMax::max());
  const float pinSlew = std::round((pinRise + pinFall) / 2 / charSlewStepSize_)
                        * charSlewStepSize_;
  results.pinSlew = pinSlew;

  return results;
}

void TechChar::updateBufferTopologiesOld(TechChar::SolutionData& solution)
{
  unsigned index = 0;
  // Change the buffer topology by increasing the size of the buffers.
  // After testing all the sizes for the current buffer, increment the size of
  // the next one (works like a carry mechanism). Ex for 4 different buffers:
  // 103-> 110 -> 111 -> 112 -> 113 -> 120 ...
  bool done = false;

  // Get the first (the smallest) lib cell and the last (the largest) one.
  // These are purely static and need to be pulled out of the loop.
  std::vector<std::string>::iterator firstMasterItr = masterNames_.begin();
  odb::dbMaster* firstMaster = db_->findMaster((*firstMasterItr).c_str());
  std::vector<std::string>::iterator lastMasterItr = masterNames_.end();
  --lastMasterItr;
  odb::dbMaster* lastMaster = db_->findMaster((*lastMasterItr).c_str());

  while (!done) {
    // Gets the iterator to the beggining of the masterNames_ set.
    std::vector<std::string>::iterator masterItr
        = std::find(masterNames_.begin(),
                    masterNames_.end(),
                    solution.instVector[index]->getMaster()->getName());
    if (masterItr == lastMasterItr) {
      // If the iterator can't increment past the final iterator...
      // change the current buf master to the first lib cell and try to go to
      // next instance.
      odb::dbInst* inst = solution.instVector[index];
      inst->swapMaster(firstMaster);
      // clang-format off
      debugPrint(logger_, CTS, "tech char", 1, "updateBufferTopologies swap "
                 "from {} to {}, index:{}",
                 lastMaster->getName(), firstMaster->getName(), index);
      // clang-format on
      unsigned topologyCounter = 0;
      for (unsigned topologyIndex = 0;
           topologyIndex < solution.topologyDescriptor.size();
           topologyIndex++) {
        // Iterates through the topologyDescriptor to set the new information
        //(string representing the current buffer)
        std::string topologyS = solution.topologyDescriptor[topologyIndex];
        // clang-format off
        debugPrint(logger_, CTS, "tech char", 1, "  topo:{} topoIdx:{}",
                   topologyS, topologyIndex);
        // clang-format on
        if (!(std::find(masterNames_.begin(), masterNames_.end(), topologyS)
              == masterNames_.end())) {
          if (topologyCounter == index) {
            solution.topologyDescriptor[topologyIndex] = *firstMasterItr;
            // clang-format off
            debugPrint(logger_, CTS, "tech char", 1, "  soln topo descript at {} "
                       "set to {}", topologyIndex, *firstMasterItr);
            // clang-format on
            break;
          }
          topologyCounter++;
        }
      }
      index++;
    } else {
      // Increment the iterator and change the current buffer to the new size.
      masterItr++;
      const std::string masterString = *masterItr;
      odb::dbMaster* newBufMaster = db_->findMaster(masterString.c_str());
      odb::dbInst* inst = solution.instVector[index];
      inst->swapMaster(newBufMaster);
      // clang-format off
      --masterItr; 
      debugPrint(logger_, CTS, "tech char", 1, "updateBufferTopologies swap "
                 "from {} to {}, index:{}",
                 *(masterItr), newBufMaster->getName(), index);
      masterItr++;
      // clang-format on
      unsigned topologyCounter = 0;
      for (unsigned topologyIndex = 0;
           topologyIndex < solution.topologyDescriptor.size();
           topologyIndex++) {
        const std::string topologyS
            = solution.topologyDescriptor[topologyIndex];
        // clang-format off
        debugPrint(logger_, CTS, "tech char", 1, "  topo:{} topoIdx:{}",
                   topologyS, topologyIndex);
        // clang-format on
        if (!(std::find(masterNames_.begin(), masterNames_.end(), topologyS)
              == masterNames_.end())) {
          if (topologyCounter == index) {
            solution.topologyDescriptor[topologyIndex] = masterString;
            // clang-format off
            debugPrint(logger_, CTS, "tech char", 1, "  soln topo descript at "
                       "{} set to {}", topologyIndex, masterString);
            // clang-format on
            break;
          }
          topologyCounter++;
        }
      }
      done = true;
    }
    if (index >= solution.instVector.size()) {
      // If the next instance doesn't exist, all the topologies were tested ->
      // exit the function.
      done = true;
    }
  }
}

// Change the buffer topology by upsizing the buffers.
// After testing all the sizes for the current buffer, increment the size of
// the next one (works like a carry mechanism). For example, for 2 different
// buffers: 33 -> 00 -> 10 -> 20 -> 30 -> 01 -> 11 -> 21 -> 31 -> 02 -> 12 -> 22
// -> 32 -> 03 -> 13 -> 23 -> 33.
// Avoid high drive strength buffer driving low drive strength buffer.
void TechChar::updateBufferTopologies(TechChar::SolutionData& solution)
{
  // Config refers to buffer topology config
  // For two back-to-back buffers, it's a vector of two numbers, one for
  // each lib cell. If a buf list has 4 lib cells, first is 0, last is 3.
  std::vector<size_t> currConfig = getCurrConfig(solution);
  std::vector<size_t> nextConfig = getNextConfig(currConfig);
  for (unsigned nodeIndex = 0; nodeIndex < solution.instVector.size();
       ++nodeIndex) {
    odb::dbMaster* oldMaster = solution.instVector[nodeIndex]->getMaster();
    odb::dbMaster* newMaster = getMasterFromConfig(nextConfig, nodeIndex);
    if (newMaster != oldMaster) {
      odb::dbInst* inst = solution.instVector[nodeIndex];
      inst->swapMaster(newMaster);
      // clang-format off
      debugPrint(logger_, CTS, "tech char", 1, "***updateBufferTopologies swap "
                 "from {} to {}, index:{}", oldMaster->getName(),
                 newMaster->getName(), nodeIndex);
      // clang-format on
      swapTopologyBuffer(solution, nodeIndex, newMaster->getName());
    }
  }
}

std::vector<size_t> TechChar::getCurrConfig(const SolutionData& solution)
{
  if (solution.isPureWire) {
    debugPrint(logger_, CTS, "tech char", 1, "**currConfig is a pure wire");
    return {};
  }
  std::vector<size_t> config;
  for (auto inst : solution.instVector) {
    size_t masterID = cellNameToID(inst->getMaster()->getName());
    config.emplace_back(masterID);
  }

  if (logger_->debugCheck(CTS, "tech char", 1)) {
    std::stringstream tmp;
    tmp << "**currConfig: ";
    for (unsigned i : config) {
      tmp << i << " ";
    }
    debugPrint(logger_, CTS, "tech char", 1, tmp.str());
  }
  return config;
}

size_t TechChar::cellNameToID(const std::string& masterName)
{
  std::vector<std::string>::iterator masterIter
      = std::find(masterNames_.begin(), masterNames_.end(), masterName);
  return std::distance(masterNames_.begin(), masterIter);
}

// Find a buffer config that is monotonic from current buffer config.
std::vector<size_t> TechChar::getNextConfig(
    const std::vector<size_t>& currConfig)
{
  size_t currNumber = 0;
  size_t numBuffers = masterNames_.size();
  for (size_t i = 0; i < currConfig.size(); ++i) {
    currNumber += currConfig[i] * std::pow(numBuffers, i);
  }

  std::vector<size_t> nextConfig;
  do {
    nextConfig.clear();
    currNumber++;
    size_t nextNumber = currNumber;
    for (size_t i = 0; i < currConfig.size(); ++i) {
      size_t digit = nextNumber % numBuffers;
      nextConfig.emplace_back(digit);
      nextNumber /= numBuffers;
    }
  } while (!isTopologyMonotonic(nextConfig));

  if (logger_->debugCheck(CTS, "tech char", 1)) {
    std::stringstream tmp;
    tmp << "**nextConfig: ";
    for (unsigned i : nextConfig) {
      tmp << i << " ";
    }
    debugPrint(logger_, CTS, "tech char", 1, tmp.str());
  }

  return nextConfig;
}

odb::dbMaster* TechChar::getMasterFromConfig(std::vector<size_t> nextConfig,
                                             unsigned nodeIndex)
{
  for (size_t i = 0; i < masterNames_.size(); ++i) {
    if (nextConfig[nodeIndex] == i) {
      const std::string masterString = masterNames_[i];
      odb::dbMaster* newMaster = db_->findMaster(masterString.c_str());
      return newMaster;
    }
  }

  return nullptr;
}

void TechChar::swapTopologyBuffer(SolutionData& solution,
                                  unsigned nodeIndex,
                                  const std::string& newMasterName)
{
  unsigned topologyCounter = 0;
  for (unsigned topologyIndex = 0;
       topologyIndex < solution.topologyDescriptor.size();
       topologyIndex++) {
    const std::string topologyS = solution.topologyDescriptor[topologyIndex];
    // clang-format off
    debugPrint(logger_, CTS, "tech char", 1, "***topo:{} topoIdx:{}",
               topologyS, topologyIndex);
    // clang-format on
    if (!(std::find(masterNames_.begin(), masterNames_.end(), topologyS)
          == masterNames_.end())) {
      if (topologyCounter == nodeIndex) {
        solution.topologyDescriptor[topologyIndex] = newMasterName;
        // clang-format off
        debugPrint(logger_, CTS, "tech char", 1, "***soln topo descript at "
                   "{} set to {}", topologyIndex, newMasterName);
        // clang-format on
        break;
      }
      topologyCounter++;
    }
  }
}

std::vector<TechChar::ResultData> TechChar::characterizationPostProcess()
{
  // Post-process of the characterization results.
  std::vector<ResultData> selectedSolutions;
  // Select only a subset of the total results. If, for a combination of input
  // cap, wirelength, load and output slew, more than 3 results exists ->
  // select only 3 of them.
  for (auto& keyResults : solutionMap_) {
    std::vector<ResultData> resultVector = keyResults.second;
    for (const ResultData& selectedResults : resultVector) {
      selectedSolutions.push_back(selectedResults);
    }
  }

  // Creates variables to set the max and min values. These are normalized.
  unsigned minResultWirelength = std::numeric_limits<unsigned>::max();
  unsigned maxResultWirelength = 0;
  unsigned minResultCapacitance = std::numeric_limits<unsigned>::max();
  unsigned maxResultCapacitance = 0;
  unsigned minResultSlew = std::numeric_limits<unsigned>::max();
  unsigned maxResultSlew = 0;
  std::vector<ResultData> convertedSolutions;
  for (ResultData solution : selectedSolutions) {
    if (solution.pinSlew <= options_->getMaxCharSlew()) {
      ResultData convertedResult;
      // Processing and normalizing of output slew.
      convertedResult.pinSlew = normalizeCharResults(
          solution.pinSlew, charSlewStepSize_, &minResultSlew, &maxResultSlew);
      // Processing and normalizing of input slew.
      convertedResult.inSlew = normalizeCharResults(
          solution.inSlew, charSlewStepSize_, &minResultSlew, &maxResultSlew);
      // Processing and normalizing of input cap.
      convertedResult.totalcap = normalizeCharResults(solution.totalcap,
                                                      charCapStepSize_,
                                                      &minResultCapacitance,
                                                      &maxResultCapacitance);
      // Processing and normalizing of load.
      convertedResult.load = normalizeCharResults(solution.load,
                                                  charCapStepSize_,
                                                  &minResultCapacitance,
                                                  &maxResultCapacitance);
      // Processing and normalizing of the wirelength.
      convertedResult.wirelength
          = normalizeCharResults(solution.wirelength,
                                 options_->getWireSegmentUnit(),
                                 &minResultWirelength,
                                 &maxResultWirelength);
      // Processing and normalizing of delay.
      convertedResult.pinArrival
          = std::ceil(solution.pinArrival / (charSlewStepSize_ / 5));
      // Add missing information.
      convertedResult.totalPower = solution.totalPower;
      convertedResult.isPureWire = solution.isPureWire;
      std::vector<std::string> topologyResult;
      for (int topologyIndex = 0; topologyIndex < solution.topology.size();
           topologyIndex++) {
        std::string topologyS = solution.topology[topologyIndex];
        // Normalizes the strings that represents the topology too.
        if (std::find(masterNames_.begin(), masterNames_.end(), topologyS)
            == masterNames_.end()) {
          // Is a number (i.e. a wire segment).
          topologyResult.push_back(
              std::to_string(std::stod(topologyS) / solution.wirelength));
        } else {
          topologyResult.push_back(topologyS);
        }
      }
      convertedResult.topology = std::move(topologyResult);
      // Send the results to a vector. This will be used to create the
      // wiresegments for CTS.
      convertedSolutions.push_back(convertedResult);
    }
  }
  // Sets the min and max values and returns the result vector.
  minSlew_ = minResultSlew;
  maxSlew_ = maxResultSlew;
  minCapacitance_ = minResultCapacitance;
  maxCapacitance_ = maxResultCapacitance;
  minSegmentLength_ = minResultWirelength;
  maxSegmentLength_ = maxResultWirelength;
  return convertedSolutions;
}

unsigned TechChar::normalizeCharResults(float value,
                                        float iter,
                                        unsigned* min,
                                        unsigned* max)
{
  unsigned normVal = std::ceil(value / iter);
  if (normVal == 0) {
    normVal = 1;
  }
  *min = std::min(*min, normVal);
  *max = std::max(*max, normVal);
  return normVal;
}

void TechChar::create()
{
  //
  // Note that none of the techchar uses anything hierarchical.
  // Techchar builds intermediate structures of (liberty) gates in a separate
  // block Rather than register them as concrete we simply turn off hierarchy
  // here so that the default (flat) dbNetwork apis are used
  // during characterization. This pattern is likely to repeat
  // whenever a "scratchpad" dbBlock and sta are created for characterizing
  // structures.
  //
  bool is_hierarchical = db_network_->hasHierarchy();
  if (is_hierarchical) {
    db_network_->disableHierarchy();
  }
  // Setup of the attributes required to run the characterization.
  initCharacterization();
  int64_t topologiesCreated = 0;
  for (unsigned setupWirelength : wirelengthsToTest_) {
    // Creates the topologies for the current wirelength.
    debugPrint(
        logger_, CTS, "tech char", 1, "Wirelength = {}", setupWirelength);
    std::vector<SolutionData> topologiesVector
        = createPatterns(setupWirelength);
    // Creates an OpenSTA instance.
    createStaInstance();
    // Setup of the parasitics for each net.
    setParasitics(topologiesVector, setupWirelength);
    // For each topology...
    sta::Graph* graph = openStaChar_->ensureGraph();
    int topoIndex = 0;
    for (SolutionData solution : topologiesVector) {
      // clang-format off
      debugPrint(logger_, CTS, "tech char", 1, "*genrate combinations for "
                 "topology: {} of {}", topoIndex + 1, topologiesVector.size());
      // clang-format on
      topoIndex++;
      // Gets the input and output port (as terms, pins and vertices).
      odb::dbBTerm* inBTerm = solution.inPort->getBTerm();
      odb::dbBTerm* outBTerm = solution.outPort->getBTerm();
      odb::dbNet* lastNet = solution.netVector.back();
      sta::Pin* inPin = db_network_->dbToSta(inBTerm);
      sta::Pin* outPin = db_network_->dbToSta(outBTerm);
      sta::Vertex* outPinVert = graph->pinLoadVertex(outPin);
      sta::Vertex* inPinVert = graph->pinDrvrVertex(inPin);

      // Gets the first pin of the last net. Needed to set a new parasitic
      // (load) value.
      sta::Pin* firstPinLastNet = nullptr;
      if (lastNet->getBTerms().size() > 1) {
        // Parasitics for purewire segment.
        // First and last pin are already available.
        firstPinLastNet = inPin;
      } else {
        // Parasitics for the end/start of a net. One Port and one
        // instance pin.
        odb::dbITerm* netITerm = lastNet->get1stITerm();
        firstPinLastNet = db_network_->dbToSta(netITerm);
      }

      float c1, c2, r1;
      bool piExists = false;
      // Gets the parasitics that are currently used for the last net.
      openStaChar_->findPiElmore(firstPinLastNet,
                                 sta::RiseFall::rise(),
                                 sta::MinMax::max(),
                                 c2,
                                 r1,
                                 c1,
                                 piExists);

      // clang-format off
      debugPrint(logger_, CTS, "tech char", 1, "*# bufs = {}; "
                 "# nodes with buf = {}",
                 masterNames_.size(), solution.instVector.size());
      // clang-format on
      // For each possible buffer combination (different sizes).
      unsigned buffersCombinations
          = getBufferingCombo(masterNames_.size(), solution.instVector.size());
<<<<<<< HEAD
      // clang-format off
      debugPrint(logger_, CTS, "tech char", 1, "create #bufs={} "
                 "#soln.instVector.size={}, #bufUpdate={}, #topo={}",
                 masterNames_.size(), solution.instVector.size(),
                 buffersCombinations, topologiesCreated);
      // clang-format on
=======
>>>>>>> 04377d9b

      if (buffersCombinations == 0) {
        continue;
      }

      do {
        // For each possible load.
        for (float load : loadsToTest_) {
          // Sets the new parasitic of the last net (load added to last pin).
          openStaChar_->makePiElmore(firstPinLastNet,
                                     sta::RiseFall::rise(),
                                     sta::MinMaxAll::all(),
                                     c2,
                                     r1,
                                     c1 + load);
          openStaChar_->setElmore(firstPinLastNet,
                                  outPin,
                                  sta::RiseFall::rise(),
                                  sta::MinMaxAll::all(),
                                  r1 * (c1 + c2 + load));
          // For each possible input slew.
          for (float inputslew : slewsToTest_) {
            // Sets the slew on the input vertex.
            // Here the new pattern is created (combination of load, buffers
            // and slew values).
            openStaChar_->setAnnotatedSlew(inPinVert,
                                           charCorner_,
                                           sta::MinMaxAll::all(),
                                           sta::RiseFallBoth::riseFall(),
                                           inputslew);
            // Updates timing for the new pattern.
            openStaChar_->updateTiming(true);

            // Gets the results (delay, slew, power...) for the pattern.
            ResultData results = computeTopologyResults(
                solution, outPinVert, load, inputslew, setupWirelength);

            // Appends the results to a map, grouping each result by
            // wirelength, load, output slew and input cap.
            CharKey solutionKey;
            solutionKey.wirelength = results.wirelength;
            solutionKey.pinSlew = results.pinSlew;
            solutionKey.load = results.load;
            solutionKey.totalcap = results.totalcap;
            if (solutionMap_.find(solutionKey) != solutionMap_.end()) {
              solutionMap_[solutionKey].push_back(results);
            } else {
              std::vector<ResultData> resultGroup;
              resultGroup.push_back(results);
              solutionMap_[solutionKey] = std::move(resultGroup);
            }
            topologiesCreated++;
            if (logger_->debugCheck(utl::CTS, "tech char", 1)
                && topologiesCreated % 50000 == 0) {
              debugPrint(logger_,
                         CTS,
                         "tech char",
                         1,
                         "Number of created patterns = {}.",
                         topologiesCreated);
            }
          }
        }
        // If the solution is not a pure-wire, update the buffer topologies.
        if (!solution.isPureWire && buffersCombinations > 1) {
          updateBufferTopologies(solution);
        }
        // For pure-wire solution buffersCombinations == 1, so it only runs once.
        buffersCombinations--;
      } while (buffersCombinations != 0);
    }
    openStaChar_.reset(nullptr);
  }
  if (logger_->debugCheck(utl::CTS, "tech char", 1)) {
    logger_->info(
        CTS, 39, "Number of created patterns = {}.", topologiesCreated);
  }
  // Post-processing of the results.
  const std::vector<ResultData> convertedSolutions
      = characterizationPostProcess();
  compileLut(convertedSolutions);
  if (logger_->debugCheck(CTS, "characterization", 3)) {
    printCharacterization();
    printSolution();
  }
  odb::dbBlock::destroy(charBlock_);
  if (is_hierarchical) {
    db_network_->setHierarchy();
  }
}

// Compute possible buffering solution combinations given #buffers and
// #nodes.  This is much less than #buffers ^ #nodes because we assume
// buffers drive buffers of equal or higher drive strength. If #buffers is 4 and
// #nodes is 4, total combinations is only 35 instead of 4^4=256.  Here is an
// example with 4 buffers and 2 nodes.
//
// node0 node1
// ------------
// 0 0 monotonic
// 1 0
// 2 0
// 3 0
// 0 1 monotonic
// 1 1 monotonic
// 2 1
// 3 1
// 0 2 monotonic
// 1 2 monotonic
// 2 2 monotonic
// 3 2
// 0 3 monotonic
// 1 3 monotonic
// 2 3 monotonic
// 3 3 monotonic
unsigned TechChar::getBufferingCombo(size_t numBuffers, size_t numNodes)
{
  // check if this has been computed already
  std::pair iPair(numBuffers, numNodes);
  auto iter = bufferingComboTable_.find(iPair);
  if (iter != bufferingComboTable_.end()) {
    debugPrint(logger_,
               CTS,
               "tech char",
               1,
               "**Monotonic entries are already hashed: {}",
               iter->second);
    return iter->second;
  }

  unsigned totalRows = std::pow(numBuffers, numNodes);
  std::vector<std::vector<size_t>> matrix(totalRows,
                                          std::vector<size_t>(numNodes));

  for (size_t row = 0; row < totalRows; ++row) {
    size_t currentRow = row;
    for (size_t col = 0; col < numNodes; ++col) {
      matrix[row][col] = currentRow % numBuffers;
      currentRow /= numBuffers;
    }
  }

  unsigned numMonotonic = 0;
  for (const auto& row : matrix) {
    std::stringstream tmp;
    tmp << "**";
    for (size_t val : row) {
      if (logger_->debugCheck(CTS, "tech char", 1)) {
        tmp << val << " ";
      }
    }
    if (isTopologyMonotonic(row)) {
      if (logger_->debugCheck(CTS, "tech char", 1)) {
        tmp << "monotonic";
      }
      numMonotonic++;
    }
    debugPrint(logger_, CTS, "tech char", 1, tmp.str());
  }
  debugPrint(
      logger_, CTS, "tech char", 1, "**Monotonic entries: {}", numMonotonic);
  // insert new result into hash table
  bufferingComboTable_[iPair] = numMonotonic;
  return numMonotonic;
}

// Check if buffers in topology are monotonic in that
// a larger driver does not drive a smaller one.
// For example, X4 can drive X4 or X8 but not X2 or X1.
// This doesn't preclude X1 driving X32 though.
bool TechChar::isTopologyMonotonic(const std::vector<size_t>& row)
{
  bool monotonic = true;

  for (size_t i = 1; i < row.size(); ++i) {
    if (row[i] < row[i - 1]) {
      monotonic = false;
    }
  }

  return monotonic;
}

}  // namespace cts<|MERGE_RESOLUTION|>--- conflicted
+++ resolved
@@ -17,6 +17,8 @@
 #include <string>
 #include <utility>
 #include <vector>
+#include <fstream>
+#include <iostream>
 
 #include "db_sta/dbSta.hh"
 #include "odb/db.h"
@@ -1467,7 +1469,11 @@
       selectedSolutions.push_back(selectedResults);
     }
   }
-
+  std::ofstream arquivo("test_insetion_delay_techChar_tbl.csv");
+
+  if (!arquivo.is_open()) {
+      logger_->error(CTS, 2, "Erro ao criar o arquivo CSV");
+  }
   // Creates variables to set the max and min values. These are normalized.
   unsigned minResultWirelength = std::numeric_limits<unsigned>::max();
   unsigned maxResultWirelength = 0;
@@ -1475,6 +1481,8 @@
   unsigned maxResultCapacitance = 0;
   unsigned minResultSlew = std::numeric_limits<unsigned>::max();
   unsigned maxResultSlew = 0;
+  // Cabeçalho
+  arquivo << "Wl,pinSlew,inSlew,totalcap,load,pinArrival,totalPower\n";
   std::vector<ResultData> convertedSolutions;
   for (ResultData solution : selectedSolutions) {
     if (solution.pinSlew <= options_->getMaxCharSlew()) {
@@ -1507,6 +1515,7 @@
       // Add missing information.
       convertedResult.totalPower = solution.totalPower;
       convertedResult.isPureWire = solution.isPureWire;
+      arquivo << convertedResult.wirelength << "," << convertedResult.pinSlew << "," << convertedResult.inSlew << "," << convertedResult.totalcap << "," << convertedResult.load << "," << convertedResult.pinArrival << "," << convertedResult.totalPower << "\n";
       std::vector<std::string> topologyResult;
       for (int topologyIndex = 0; topologyIndex < solution.topology.size();
            topologyIndex++) {
@@ -1527,6 +1536,7 @@
       convertedSolutions.push_back(convertedResult);
     }
   }
+  arquivo.close();
   // Sets the min and max values and returns the result vector.
   minSlew_ = minResultSlew;
   maxSlew_ = maxResultSlew;
@@ -1630,15 +1640,6 @@
       // For each possible buffer combination (different sizes).
       unsigned buffersCombinations
           = getBufferingCombo(masterNames_.size(), solution.instVector.size());
-<<<<<<< HEAD
-      // clang-format off
-      debugPrint(logger_, CTS, "tech char", 1, "create #bufs={} "
-                 "#soln.instVector.size={}, #bufUpdate={}, #topo={}",
-                 masterNames_.size(), solution.instVector.size(),
-                 buffersCombinations, topologiesCreated);
-      // clang-format on
-=======
->>>>>>> 04377d9b
 
       if (buffersCombinations == 0) {
         continue;

[INFO ODB-0222] Reading LEF file: Nangate45/Nangate45.lef
[INFO ODB-0223]     Created 22 technology layers
[INFO ODB-0224]     Created 27 technology vias
[INFO ODB-0225]     Created 135 library cells
[INFO ODB-0226] Finished LEF file:  Nangate45/Nangate45.lef
[INFO ODB-0222] Reading LEF file: nangate_bsg_black_parrot/dummy_pads.lef
[INFO ODB-0225]     Created 24 library cells
[INFO ODB-0226] Finished LEF file:  nangate_bsg_black_parrot/dummy_pads.lef
[INFO ODB-0128] Design: soc_bsg_black_parrot
[INFO ODB-0130]     Created 141 pins.
[INFO ODB-0131]     Created 1514 components and 1480 component-terminals.
[INFO ODB-0132]     Created 2 special nets and 268 connections.
[INFO ODB-0133]     Created 350 nets and 390 connections.
<<<<<<< HEAD
[INFO PDN-0010] Voltage domain: Core
[INFO PDN-0012]   Power net: VDD
[INFO PDN-0013]   Ground net: VSS
[INFO PDN-0020] Grid name: Core
[INFO PDN-0021] Type: Core
[INFO PDN-0022] Rings:
[INFO PDN-0030]   Core offset:
[INFO PDN-0031]     Left: 4.5000
[INFO PDN-0032]     Bottom: 4.5000
[INFO PDN-0033]     Right: 4.5000
[INFO PDN-0034]     Top: 4.5000
[INFO PDN-0035]   Layer: metal8
[INFO PDN-0036]     Width: 5.0000
[INFO PDN-0037]     Spacing: 2.0000
[INFO PDN-0035]   Layer: metal9
[INFO PDN-0036]     Width: 5.0000
[INFO PDN-0037]     Spacing: 2.0000
[INFO PDN-0023] Straps:
[INFO PDN-0080]   Type: Pad connect
[INFO PDN-0081]     Pin: u_vss_pll/VSS
[INFO PDN-0080]   Type: Pad connect
[INFO PDN-0081]     Pin: u_vss_9/VSS
[INFO PDN-0080]   Type: Pad connect
[INFO PDN-0081]     Pin: u_vss_8/VSS
[INFO PDN-0080]   Type: Pad connect
[INFO PDN-0081]     Pin: u_vss_7/VSS
[INFO PDN-0080]   Type: Pad connect
[INFO PDN-0081]     Pin: u_vss_6/VSS
[INFO PDN-0080]   Type: Pad connect
[INFO PDN-0081]     Pin: u_vss_5/VSS
[INFO PDN-0080]   Type: Pad connect
[INFO PDN-0081]     Pin: u_vss_4/VSS
[INFO PDN-0080]   Type: Pad connect
[INFO PDN-0081]     Pin: u_vss_32/VSS
[INFO PDN-0080]   Type: Pad connect
[INFO PDN-0081]     Pin: u_vss_31/VSS
[INFO PDN-0080]   Type: Pad connect
[INFO PDN-0081]     Pin: u_vss_30/VSS
[INFO PDN-0080]   Type: Pad connect
[INFO PDN-0081]     Pin: u_vss_3/VSS
[INFO PDN-0080]   Type: Pad connect
[INFO PDN-0081]     Pin: u_vss_29/VSS
[INFO PDN-0080]   Type: Pad connect
[INFO PDN-0081]     Pin: u_vss_28/VSS
[INFO PDN-0080]   Type: Pad connect
[INFO PDN-0081]     Pin: u_vss_27/VSS
[INFO PDN-0080]   Type: Pad connect
[INFO PDN-0081]     Pin: u_vss_26/VSS
[INFO PDN-0080]   Type: Pad connect
[INFO PDN-0081]     Pin: u_vss_25/VSS
[INFO PDN-0080]   Type: Pad connect
[INFO PDN-0081]     Pin: u_vss_24/VSS
[INFO PDN-0080]   Type: Pad connect
[INFO PDN-0081]     Pin: u_vss_23/VSS
[INFO PDN-0080]   Type: Pad connect
[INFO PDN-0081]     Pin: u_vss_22/VSS
[INFO PDN-0080]   Type: Pad connect
[INFO PDN-0081]     Pin: u_vss_21/VSS
[INFO PDN-0080]   Type: Pad connect
[INFO PDN-0081]     Pin: u_vss_20/VSS
[INFO PDN-0080]   Type: Pad connect
[INFO PDN-0081]     Pin: u_vss_2/VSS
[INFO PDN-0080]   Type: Pad connect
[INFO PDN-0081]     Pin: u_vss_19/VSS
[INFO PDN-0080]   Type: Pad connect
[INFO PDN-0081]     Pin: u_vss_18/VSS
[INFO PDN-0080]   Type: Pad connect
[INFO PDN-0081]     Pin: u_vss_17/VSS
[INFO PDN-0080]   Type: Pad connect
[INFO PDN-0081]     Pin: u_vss_16/VSS
[INFO PDN-0080]   Type: Pad connect
[INFO PDN-0081]     Pin: u_vss_15/VSS
[INFO PDN-0080]   Type: Pad connect
[INFO PDN-0081]     Pin: u_vss_14/VSS
[INFO PDN-0080]   Type: Pad connect
[INFO PDN-0081]     Pin: u_vss_13/VSS
[INFO PDN-0080]   Type: Pad connect
[INFO PDN-0081]     Pin: u_vss_12/VSS
[INFO PDN-0080]   Type: Pad connect
[INFO PDN-0081]     Pin: u_vss_11/VSS
[INFO PDN-0080]   Type: Pad connect
[INFO PDN-0081]     Pin: u_vss_10/VSS
[INFO PDN-0080]   Type: Pad connect
[INFO PDN-0081]     Pin: u_vss_1/VSS
[INFO PDN-0080]   Type: Pad connect
[INFO PDN-0081]     Pin: u_vss_0/VSS
[INFO PDN-0080]   Type: Pad connect
[INFO PDN-0081]     Pin: u_vdd_pll/VDD
[INFO PDN-0080]   Type: Pad connect
[INFO PDN-0081]     Pin: u_vdd_9/VDD
[INFO PDN-0080]   Type: Pad connect
[INFO PDN-0081]     Pin: u_vdd_8/VDD
[INFO PDN-0080]   Type: Pad connect
[INFO PDN-0081]     Pin: u_vdd_7/VDD
[INFO PDN-0080]   Type: Pad connect
[INFO PDN-0081]     Pin: u_vdd_6/VDD
[INFO PDN-0080]   Type: Pad connect
[INFO PDN-0081]     Pin: u_vdd_5/VDD
[INFO PDN-0080]   Type: Pad connect
[INFO PDN-0081]     Pin: u_vdd_4/VDD
[INFO PDN-0080]   Type: Pad connect
[INFO PDN-0081]     Pin: u_vdd_32/VDD
[INFO PDN-0080]   Type: Pad connect
[INFO PDN-0081]     Pin: u_vdd_31/VDD
[INFO PDN-0080]   Type: Pad connect
[INFO PDN-0081]     Pin: u_vdd_30/VDD
[INFO PDN-0080]   Type: Pad connect
[INFO PDN-0081]     Pin: u_vdd_3/VDD
[INFO PDN-0080]   Type: Pad connect
[INFO PDN-0081]     Pin: u_vdd_29/VDD
[INFO PDN-0080]   Type: Pad connect
[INFO PDN-0081]     Pin: u_vdd_28/VDD
[INFO PDN-0080]   Type: Pad connect
[INFO PDN-0081]     Pin: u_vdd_27/VDD
[INFO PDN-0080]   Type: Pad connect
[INFO PDN-0081]     Pin: u_vdd_26/VDD
[INFO PDN-0080]   Type: Pad connect
[INFO PDN-0081]     Pin: u_vdd_25/VDD
[INFO PDN-0080]   Type: Pad connect
[INFO PDN-0081]     Pin: u_vdd_24/VDD
[INFO PDN-0080]   Type: Pad connect
[INFO PDN-0081]     Pin: u_vdd_23/VDD
[INFO PDN-0080]   Type: Pad connect
[INFO PDN-0081]     Pin: u_vdd_22/VDD
[INFO PDN-0080]   Type: Pad connect
[INFO PDN-0081]     Pin: u_vdd_21/VDD
[INFO PDN-0080]   Type: Pad connect
[INFO PDN-0081]     Pin: u_vdd_20/VDD
[INFO PDN-0080]   Type: Pad connect
[INFO PDN-0081]     Pin: u_vdd_2/VDD
[INFO PDN-0080]   Type: Pad connect
[INFO PDN-0081]     Pin: u_vdd_19/VDD
[INFO PDN-0080]   Type: Pad connect
[INFO PDN-0081]     Pin: u_vdd_18/VDD
[INFO PDN-0080]   Type: Pad connect
[INFO PDN-0081]     Pin: u_vdd_17/VDD
[INFO PDN-0080]   Type: Pad connect
[INFO PDN-0081]     Pin: u_vdd_16/VDD
[INFO PDN-0080]   Type: Pad connect
[INFO PDN-0081]     Pin: u_vdd_15/VDD
[INFO PDN-0080]   Type: Pad connect
[INFO PDN-0081]     Pin: u_vdd_14/VDD
[INFO PDN-0080]   Type: Pad connect
[INFO PDN-0081]     Pin: u_vdd_13/VDD
[INFO PDN-0080]   Type: Pad connect
[INFO PDN-0081]     Pin: u_vdd_12/VDD
[INFO PDN-0080]   Type: Pad connect
[INFO PDN-0081]     Pin: u_vdd_11/VDD
[INFO PDN-0080]   Type: Pad connect
[INFO PDN-0081]     Pin: u_vdd_10/VDD
[INFO PDN-0080]   Type: Pad connect
[INFO PDN-0081]     Pin: u_vdd_1/VDD
[INFO PDN-0080]   Type: Pad connect
[INFO PDN-0081]     Pin: u_vdd_0/VDD
[INFO PDN-0040]   Type: Followpin
[INFO PDN-0041]     Layer: metal1
[INFO PDN-0042]     Width: 0.1700
[INFO PDN-0043]     Spacing: 0.0000
[INFO PDN-0044]     Pitch: 2.8000
[INFO PDN-0045]     Offset: 0.0000
[INFO PDN-0046]     Snap to grid: false
[INFO PDN-0040]   Type: Strap
[INFO PDN-0041]     Layer: metal4
[INFO PDN-0042]     Width: 0.4800
[INFO PDN-0043]     Spacing: 27.5200
[INFO PDN-0044]     Pitch: 56.0000
[INFO PDN-0045]     Offset: 2.0000
[INFO PDN-0046]     Snap to grid: false
[INFO PDN-0040]   Type: Strap
[INFO PDN-0041]     Layer: metal7
[INFO PDN-0042]     Width: 1.4000
[INFO PDN-0043]     Spacing: 18.6000
[INFO PDN-0044]     Pitch: 40.0000
[INFO PDN-0045]     Offset: 2.0000
[INFO PDN-0046]     Snap to grid: false
[INFO PDN-0040]   Type: Strap
[INFO PDN-0041]     Layer: metal8
[INFO PDN-0042]     Width: 1.4000
[INFO PDN-0043]     Spacing: 18.6000
[INFO PDN-0044]     Pitch: 40.0000
[INFO PDN-0045]     Offset: 2.0000
[INFO PDN-0046]     Snap to grid: false
[INFO PDN-0040]   Type: Strap
[INFO PDN-0041]     Layer: metal9
[INFO PDN-0042]     Width: 1.4000
[INFO PDN-0043]     Spacing: 18.6000
[INFO PDN-0044]     Pitch: 40.0000
[INFO PDN-0045]     Offset: 2.0000
[INFO PDN-0046]     Snap to grid: false
[INFO PDN-0024] Connect:
[INFO PDN-0070]   Connect layers metal1 -> metal4
[INFO PDN-0070]   Connect layers metal4 -> metal7
[INFO PDN-0070]   Connect layers metal7 -> metal8
[INFO PDN-0070]   Connect layers metal8 -> metal9
=======
[INFO ODB-0134] Finished DEF file: nangate_bsg_black_parrot/floorplan.def
Voltage domain: Core
  Power net: VDD
  Ground net: VSS
Grid name: Core
Type: Core
Rings:
  Core offset:
    Left: 4.5000
    Bottom: 4.5000
    Right: 4.5000
    Top: 4.5000
  Layer: metal8
    Width: 5.0000
    Spacing: 2.0000
  Layer: metal9
    Width: 5.0000
    Spacing: 2.0000
Straps:
  Type: Pad connect
    Pin: u_vss_pll/VSS
  Type: Pad connect
    Pin: u_vss_9/VSS
  Type: Pad connect
    Pin: u_vss_8/VSS
  Type: Pad connect
    Pin: u_vss_7/VSS
  Type: Pad connect
    Pin: u_vss_6/VSS
  Type: Pad connect
    Pin: u_vss_5/VSS
  Type: Pad connect
    Pin: u_vss_4/VSS
  Type: Pad connect
    Pin: u_vss_32/VSS
  Type: Pad connect
    Pin: u_vss_31/VSS
  Type: Pad connect
    Pin: u_vss_30/VSS
  Type: Pad connect
    Pin: u_vss_3/VSS
  Type: Pad connect
    Pin: u_vss_29/VSS
  Type: Pad connect
    Pin: u_vss_28/VSS
  Type: Pad connect
    Pin: u_vss_27/VSS
  Type: Pad connect
    Pin: u_vss_26/VSS
  Type: Pad connect
    Pin: u_vss_25/VSS
  Type: Pad connect
    Pin: u_vss_24/VSS
  Type: Pad connect
    Pin: u_vss_23/VSS
  Type: Pad connect
    Pin: u_vss_22/VSS
  Type: Pad connect
    Pin: u_vss_21/VSS
  Type: Pad connect
    Pin: u_vss_20/VSS
  Type: Pad connect
    Pin: u_vss_2/VSS
  Type: Pad connect
    Pin: u_vss_19/VSS
  Type: Pad connect
    Pin: u_vss_18/VSS
  Type: Pad connect
    Pin: u_vss_17/VSS
  Type: Pad connect
    Pin: u_vss_16/VSS
  Type: Pad connect
    Pin: u_vss_15/VSS
  Type: Pad connect
    Pin: u_vss_14/VSS
  Type: Pad connect
    Pin: u_vss_13/VSS
  Type: Pad connect
    Pin: u_vss_12/VSS
  Type: Pad connect
    Pin: u_vss_11/VSS
  Type: Pad connect
    Pin: u_vss_10/VSS
  Type: Pad connect
    Pin: u_vss_1/VSS
  Type: Pad connect
    Pin: u_vss_0/VSS
  Type: Pad connect
    Pin: u_vdd_pll/VDD
  Type: Pad connect
    Pin: u_vdd_9/VDD
  Type: Pad connect
    Pin: u_vdd_8/VDD
  Type: Pad connect
    Pin: u_vdd_7/VDD
  Type: Pad connect
    Pin: u_vdd_6/VDD
  Type: Pad connect
    Pin: u_vdd_5/VDD
  Type: Pad connect
    Pin: u_vdd_4/VDD
  Type: Pad connect
    Pin: u_vdd_32/VDD
  Type: Pad connect
    Pin: u_vdd_31/VDD
  Type: Pad connect
    Pin: u_vdd_30/VDD
  Type: Pad connect
    Pin: u_vdd_3/VDD
  Type: Pad connect
    Pin: u_vdd_29/VDD
  Type: Pad connect
    Pin: u_vdd_28/VDD
  Type: Pad connect
    Pin: u_vdd_27/VDD
  Type: Pad connect
    Pin: u_vdd_26/VDD
  Type: Pad connect
    Pin: u_vdd_25/VDD
  Type: Pad connect
    Pin: u_vdd_24/VDD
  Type: Pad connect
    Pin: u_vdd_23/VDD
  Type: Pad connect
    Pin: u_vdd_22/VDD
  Type: Pad connect
    Pin: u_vdd_21/VDD
  Type: Pad connect
    Pin: u_vdd_20/VDD
  Type: Pad connect
    Pin: u_vdd_2/VDD
  Type: Pad connect
    Pin: u_vdd_19/VDD
  Type: Pad connect
    Pin: u_vdd_18/VDD
  Type: Pad connect
    Pin: u_vdd_17/VDD
  Type: Pad connect
    Pin: u_vdd_16/VDD
  Type: Pad connect
    Pin: u_vdd_15/VDD
  Type: Pad connect
    Pin: u_vdd_14/VDD
  Type: Pad connect
    Pin: u_vdd_13/VDD
  Type: Pad connect
    Pin: u_vdd_12/VDD
  Type: Pad connect
    Pin: u_vdd_11/VDD
  Type: Pad connect
    Pin: u_vdd_10/VDD
  Type: Pad connect
    Pin: u_vdd_1/VDD
  Type: Pad connect
    Pin: u_vdd_0/VDD
  Type: Followpin
    Layer: metal1
    Width: 0.1700
    Spacing: 0.0000
    Pitch: 2.8000
    Offset: 0.0000
    Snap to grid: false
  Type: Strap
    Layer: metal4
    Width: 0.4800
    Spacing: 27.5200
    Pitch: 56.0000
    Offset: 2.0000
    Snap to grid: false
  Type: Strap
    Layer: metal7
    Width: 1.4000
    Spacing: 18.6000
    Pitch: 40.0000
    Offset: 2.0000
    Snap to grid: false
  Type: Strap
    Layer: metal8
    Width: 1.4000
    Spacing: 18.6000
    Pitch: 40.0000
    Offset: 2.0000
    Snap to grid: false
  Type: Strap
    Layer: metal9
    Width: 1.4000
    Spacing: 18.6000
    Pitch: 40.0000
    Offset: 2.0000
    Snap to grid: false
Connect:
  Connect layers metal1 -> metal4
  Connect layers metal4 -> metal7
  Connect layers metal7 -> metal8
  Connect layers metal8 -> metal9
>>>>>>> da4a5595
<|MERGE_RESOLUTION|>--- conflicted
+++ resolved
@@ -11,202 +11,6 @@
 [INFO ODB-0131]     Created 1514 components and 1480 component-terminals.
 [INFO ODB-0132]     Created 2 special nets and 268 connections.
 [INFO ODB-0133]     Created 350 nets and 390 connections.
-<<<<<<< HEAD
-[INFO PDN-0010] Voltage domain: Core
-[INFO PDN-0012]   Power net: VDD
-[INFO PDN-0013]   Ground net: VSS
-[INFO PDN-0020] Grid name: Core
-[INFO PDN-0021] Type: Core
-[INFO PDN-0022] Rings:
-[INFO PDN-0030]   Core offset:
-[INFO PDN-0031]     Left: 4.5000
-[INFO PDN-0032]     Bottom: 4.5000
-[INFO PDN-0033]     Right: 4.5000
-[INFO PDN-0034]     Top: 4.5000
-[INFO PDN-0035]   Layer: metal8
-[INFO PDN-0036]     Width: 5.0000
-[INFO PDN-0037]     Spacing: 2.0000
-[INFO PDN-0035]   Layer: metal9
-[INFO PDN-0036]     Width: 5.0000
-[INFO PDN-0037]     Spacing: 2.0000
-[INFO PDN-0023] Straps:
-[INFO PDN-0080]   Type: Pad connect
-[INFO PDN-0081]     Pin: u_vss_pll/VSS
-[INFO PDN-0080]   Type: Pad connect
-[INFO PDN-0081]     Pin: u_vss_9/VSS
-[INFO PDN-0080]   Type: Pad connect
-[INFO PDN-0081]     Pin: u_vss_8/VSS
-[INFO PDN-0080]   Type: Pad connect
-[INFO PDN-0081]     Pin: u_vss_7/VSS
-[INFO PDN-0080]   Type: Pad connect
-[INFO PDN-0081]     Pin: u_vss_6/VSS
-[INFO PDN-0080]   Type: Pad connect
-[INFO PDN-0081]     Pin: u_vss_5/VSS
-[INFO PDN-0080]   Type: Pad connect
-[INFO PDN-0081]     Pin: u_vss_4/VSS
-[INFO PDN-0080]   Type: Pad connect
-[INFO PDN-0081]     Pin: u_vss_32/VSS
-[INFO PDN-0080]   Type: Pad connect
-[INFO PDN-0081]     Pin: u_vss_31/VSS
-[INFO PDN-0080]   Type: Pad connect
-[INFO PDN-0081]     Pin: u_vss_30/VSS
-[INFO PDN-0080]   Type: Pad connect
-[INFO PDN-0081]     Pin: u_vss_3/VSS
-[INFO PDN-0080]   Type: Pad connect
-[INFO PDN-0081]     Pin: u_vss_29/VSS
-[INFO PDN-0080]   Type: Pad connect
-[INFO PDN-0081]     Pin: u_vss_28/VSS
-[INFO PDN-0080]   Type: Pad connect
-[INFO PDN-0081]     Pin: u_vss_27/VSS
-[INFO PDN-0080]   Type: Pad connect
-[INFO PDN-0081]     Pin: u_vss_26/VSS
-[INFO PDN-0080]   Type: Pad connect
-[INFO PDN-0081]     Pin: u_vss_25/VSS
-[INFO PDN-0080]   Type: Pad connect
-[INFO PDN-0081]     Pin: u_vss_24/VSS
-[INFO PDN-0080]   Type: Pad connect
-[INFO PDN-0081]     Pin: u_vss_23/VSS
-[INFO PDN-0080]   Type: Pad connect
-[INFO PDN-0081]     Pin: u_vss_22/VSS
-[INFO PDN-0080]   Type: Pad connect
-[INFO PDN-0081]     Pin: u_vss_21/VSS
-[INFO PDN-0080]   Type: Pad connect
-[INFO PDN-0081]     Pin: u_vss_20/VSS
-[INFO PDN-0080]   Type: Pad connect
-[INFO PDN-0081]     Pin: u_vss_2/VSS
-[INFO PDN-0080]   Type: Pad connect
-[INFO PDN-0081]     Pin: u_vss_19/VSS
-[INFO PDN-0080]   Type: Pad connect
-[INFO PDN-0081]     Pin: u_vss_18/VSS
-[INFO PDN-0080]   Type: Pad connect
-[INFO PDN-0081]     Pin: u_vss_17/VSS
-[INFO PDN-0080]   Type: Pad connect
-[INFO PDN-0081]     Pin: u_vss_16/VSS
-[INFO PDN-0080]   Type: Pad connect
-[INFO PDN-0081]     Pin: u_vss_15/VSS
-[INFO PDN-0080]   Type: Pad connect
-[INFO PDN-0081]     Pin: u_vss_14/VSS
-[INFO PDN-0080]   Type: Pad connect
-[INFO PDN-0081]     Pin: u_vss_13/VSS
-[INFO PDN-0080]   Type: Pad connect
-[INFO PDN-0081]     Pin: u_vss_12/VSS
-[INFO PDN-0080]   Type: Pad connect
-[INFO PDN-0081]     Pin: u_vss_11/VSS
-[INFO PDN-0080]   Type: Pad connect
-[INFO PDN-0081]     Pin: u_vss_10/VSS
-[INFO PDN-0080]   Type: Pad connect
-[INFO PDN-0081]     Pin: u_vss_1/VSS
-[INFO PDN-0080]   Type: Pad connect
-[INFO PDN-0081]     Pin: u_vss_0/VSS
-[INFO PDN-0080]   Type: Pad connect
-[INFO PDN-0081]     Pin: u_vdd_pll/VDD
-[INFO PDN-0080]   Type: Pad connect
-[INFO PDN-0081]     Pin: u_vdd_9/VDD
-[INFO PDN-0080]   Type: Pad connect
-[INFO PDN-0081]     Pin: u_vdd_8/VDD
-[INFO PDN-0080]   Type: Pad connect
-[INFO PDN-0081]     Pin: u_vdd_7/VDD
-[INFO PDN-0080]   Type: Pad connect
-[INFO PDN-0081]     Pin: u_vdd_6/VDD
-[INFO PDN-0080]   Type: Pad connect
-[INFO PDN-0081]     Pin: u_vdd_5/VDD
-[INFO PDN-0080]   Type: Pad connect
-[INFO PDN-0081]     Pin: u_vdd_4/VDD
-[INFO PDN-0080]   Type: Pad connect
-[INFO PDN-0081]     Pin: u_vdd_32/VDD
-[INFO PDN-0080]   Type: Pad connect
-[INFO PDN-0081]     Pin: u_vdd_31/VDD
-[INFO PDN-0080]   Type: Pad connect
-[INFO PDN-0081]     Pin: u_vdd_30/VDD
-[INFO PDN-0080]   Type: Pad connect
-[INFO PDN-0081]     Pin: u_vdd_3/VDD
-[INFO PDN-0080]   Type: Pad connect
-[INFO PDN-0081]     Pin: u_vdd_29/VDD
-[INFO PDN-0080]   Type: Pad connect
-[INFO PDN-0081]     Pin: u_vdd_28/VDD
-[INFO PDN-0080]   Type: Pad connect
-[INFO PDN-0081]     Pin: u_vdd_27/VDD
-[INFO PDN-0080]   Type: Pad connect
-[INFO PDN-0081]     Pin: u_vdd_26/VDD
-[INFO PDN-0080]   Type: Pad connect
-[INFO PDN-0081]     Pin: u_vdd_25/VDD
-[INFO PDN-0080]   Type: Pad connect
-[INFO PDN-0081]     Pin: u_vdd_24/VDD
-[INFO PDN-0080]   Type: Pad connect
-[INFO PDN-0081]     Pin: u_vdd_23/VDD
-[INFO PDN-0080]   Type: Pad connect
-[INFO PDN-0081]     Pin: u_vdd_22/VDD
-[INFO PDN-0080]   Type: Pad connect
-[INFO PDN-0081]     Pin: u_vdd_21/VDD
-[INFO PDN-0080]   Type: Pad connect
-[INFO PDN-0081]     Pin: u_vdd_20/VDD
-[INFO PDN-0080]   Type: Pad connect
-[INFO PDN-0081]     Pin: u_vdd_2/VDD
-[INFO PDN-0080]   Type: Pad connect
-[INFO PDN-0081]     Pin: u_vdd_19/VDD
-[INFO PDN-0080]   Type: Pad connect
-[INFO PDN-0081]     Pin: u_vdd_18/VDD
-[INFO PDN-0080]   Type: Pad connect
-[INFO PDN-0081]     Pin: u_vdd_17/VDD
-[INFO PDN-0080]   Type: Pad connect
-[INFO PDN-0081]     Pin: u_vdd_16/VDD
-[INFO PDN-0080]   Type: Pad connect
-[INFO PDN-0081]     Pin: u_vdd_15/VDD
-[INFO PDN-0080]   Type: Pad connect
-[INFO PDN-0081]     Pin: u_vdd_14/VDD
-[INFO PDN-0080]   Type: Pad connect
-[INFO PDN-0081]     Pin: u_vdd_13/VDD
-[INFO PDN-0080]   Type: Pad connect
-[INFO PDN-0081]     Pin: u_vdd_12/VDD
-[INFO PDN-0080]   Type: Pad connect
-[INFO PDN-0081]     Pin: u_vdd_11/VDD
-[INFO PDN-0080]   Type: Pad connect
-[INFO PDN-0081]     Pin: u_vdd_10/VDD
-[INFO PDN-0080]   Type: Pad connect
-[INFO PDN-0081]     Pin: u_vdd_1/VDD
-[INFO PDN-0080]   Type: Pad connect
-[INFO PDN-0081]     Pin: u_vdd_0/VDD
-[INFO PDN-0040]   Type: Followpin
-[INFO PDN-0041]     Layer: metal1
-[INFO PDN-0042]     Width: 0.1700
-[INFO PDN-0043]     Spacing: 0.0000
-[INFO PDN-0044]     Pitch: 2.8000
-[INFO PDN-0045]     Offset: 0.0000
-[INFO PDN-0046]     Snap to grid: false
-[INFO PDN-0040]   Type: Strap
-[INFO PDN-0041]     Layer: metal4
-[INFO PDN-0042]     Width: 0.4800
-[INFO PDN-0043]     Spacing: 27.5200
-[INFO PDN-0044]     Pitch: 56.0000
-[INFO PDN-0045]     Offset: 2.0000
-[INFO PDN-0046]     Snap to grid: false
-[INFO PDN-0040]   Type: Strap
-[INFO PDN-0041]     Layer: metal7
-[INFO PDN-0042]     Width: 1.4000
-[INFO PDN-0043]     Spacing: 18.6000
-[INFO PDN-0044]     Pitch: 40.0000
-[INFO PDN-0045]     Offset: 2.0000
-[INFO PDN-0046]     Snap to grid: false
-[INFO PDN-0040]   Type: Strap
-[INFO PDN-0041]     Layer: metal8
-[INFO PDN-0042]     Width: 1.4000
-[INFO PDN-0043]     Spacing: 18.6000
-[INFO PDN-0044]     Pitch: 40.0000
-[INFO PDN-0045]     Offset: 2.0000
-[INFO PDN-0046]     Snap to grid: false
-[INFO PDN-0040]   Type: Strap
-[INFO PDN-0041]     Layer: metal9
-[INFO PDN-0042]     Width: 1.4000
-[INFO PDN-0043]     Spacing: 18.6000
-[INFO PDN-0044]     Pitch: 40.0000
-[INFO PDN-0045]     Offset: 2.0000
-[INFO PDN-0046]     Snap to grid: false
-[INFO PDN-0024] Connect:
-[INFO PDN-0070]   Connect layers metal1 -> metal4
-[INFO PDN-0070]   Connect layers metal4 -> metal7
-[INFO PDN-0070]   Connect layers metal7 -> metal8
-[INFO PDN-0070]   Connect layers metal8 -> metal9
-=======
 [INFO ODB-0134] Finished DEF file: nangate_bsg_black_parrot/floorplan.def
 Voltage domain: Core
   Power net: VDD
@@ -401,5 +205,4 @@
   Connect layers metal1 -> metal4
   Connect layers metal4 -> metal7
   Connect layers metal7 -> metal8
-  Connect layers metal8 -> metal9
->>>>>>> da4a5595
+  Connect layers metal8 -> metal9
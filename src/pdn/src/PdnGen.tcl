#BSD 3-Clause License
#
#Copyright (c) 2019, The Regents of the University of California
#All rights reserved.
#
#Redistribution and use in source and binary forms, with or without
#modification, are permitted provided that the following conditions are met:
#
#1. Redistributions of source code must retain the above copyright notice, this
#   list of conditions and the following disclaimer.
#
#2. Redistributions in binary form must reproduce the above copyright notice,
#   this list of conditions and the following disclaimer in the documentation
#   and/or other materials provided with the distribution.
#
#3. Neither the name of the copyright holder nor the names of its
#   contributors may be used to endorse or promote products derived from
#   this software without specific prior written permission.
#
#THIS SOFTWARE IS PROVIDED BY THE COPYRIGHT HOLDERS AND CONTRIBUTORS "AS IS"
#AND ANY EXPRESS OR IMPLIED WARRANTIES, INCLUDING, BUT NOT LIMITED TO, THE
#IMPLIED WARRANTIES OF MERCHANTABILITY AND FITNESS FOR A PARTICULAR PURPOSE ARE
#DISCLAIMED. IN NO EVENT SHALL THE COPYRIGHT HOLDER OR CONTRIBUTORS BE LIABLE
#FOR ANY DIRECT, INDIRECT, INCIDENTAL, SPECIAL, EXEMPLARY, OR CONSEQUENTIAL
#DAMAGES (INCLUDING, BUT NOT LIMITED TO, PROCUREMENT OF SUBSTITUTE GOODS OR
#SERVICES; LOSS OF USE, DATA, OR PROFITS; OR BUSINESS INTERRUPTION) HOWEVER
#CAUSED AND ON ANY THEORY OF LIABILITY, WHETHER IN CONTRACT, STRICT LIABILITY,
#OR TORT (INCLUDING NEGLIGENCE OR OTHERWISE) ARISING IN ANY WAY OUT OF THE USE
#OF THIS SOFTWARE, EVEN IF ADVISED OF THE POSSIBILITY OF SUCH DAMAGE.

sta::define_cmd_args "pdngen" {[-verbose] [config_file]}

proc pdngen { args } {
  sta::parse_key_args "pdngen" args \
    keys {} flags {-verbose}

  if {[info exists flags(-verbose)]} {
    pdngen::set_verbose
  }

  if {[llength $args] > 0} {
    set config_file [file nativename [lindex $args 0]]
    pdngen::apply $config_file
  } else {
    pdngen::apply
  }
}

sta::define_cmd_args "add_global_connection" {-net <net_name> \
                                              -inst_pattern <inst_name_pattern> \
                                              -pin_pattern <pin_name_pattern> \
                                              [(-power|-ground)]}

proc add_global_connection {args} {
  if {[ord::get_db_block] == "NULL"} {
    utl::error PDN 91 "Design must be loaded before calling the add_global_connection command."
  }

  sta::parse_key_args "add_global_connection" args \
    keys {-net -inst_pattern -pin_pattern} \
    flags {-power -ground}

  if {[llength $args] > 0} {
    utl::error PDN 131 "Unexpected argument [lindex $args 0] for add_global_connection command."
  }

  if {[info exists flags(-power)] && [info exists flags(-ground)]} {
    utl::error PDN 92 "The flags -power and -ground of the add_global_connection command are mutually exclusive."
  }

  if {![info exists keys(-net)]} {
    utl::error PDN 93 "The -net option of the add_global_connection command is required."
  }

  if {![info exists keys(-inst_pattern)]} {
    set keys(-inst_pattern) {.*}
  } else {
    if {[catch {regexp $keys(-inst_pattern) ""}]} {
      utl::error PDN 142 "The -inst_pattern argument ($keys(-inst_pattern)) is not a valid regular expression."
    }
  }

  if {![info exists keys(-pin_pattern)]} {
    utl::error PDN 94 "The -pin_pattern option of the add_global_connection command is required."
  } else {
    if {[catch {regexp $keys(-pin_pattern) ""}]} {
      utl::error PDN 157 "The -pin_pattern argument ($keys(-pin_pattern)) is not a valid regular expression."
    }
  }

  if {[info exists flags(-power)]} {
    if {[set net [[ord::get_db_block] findNet $keys(-net)]] == "NULL"} {
      set net [odb::dbNet_create [ord::get_db_block] $keys(-net)]
    }
    $net setSpecial
    $net setSigType POWER
    pdngen::check_power $keys(-net)
    pdngen::add_power_net $keys(-net)
  }

  if {[info exists flags(-ground)]} {
    if {[set net [[ord::get_db_block] findNet $keys(-net)]] == "NULL"} {
      set net [odb::dbNet_create [ord::get_db_block] $keys(-net)]
    }
    $net setSpecial
    $net setSigType GROUND
    pdngen::check_ground $keys(-net)
    pdngen::add_ground_net $keys(-net)
  }

  dict lappend pdngen::global_connections $keys(-net) [list inst_name $keys(-inst_pattern) pin_name $keys(-pin_pattern)]

  if {[set net [[ord::get_db_block] findNet $keys(-net)]] == "NULL"} {
    utl::warn PDN 167 "Net created for $keys(-net), if intended as power or ground net add the -power/-ground switch as appropriate."
    set net [odb::dbNet_create [ord::get_db_block] $keys(-net)]
  }
  pdn::add_global_connect $keys(-inst_pattern) $keys(-pin_pattern) $net
  pdn::global_connect [ord::get_db_block]
}

# define_pdn_grid -name main_grid -pins {metal7} -voltage_domains {CORE VIN}
# define_pdn_grid -macro -name ram -orient {R0 R180 MX MY} -starts_with POWER -pin_direction vertical -block metal6

sta::define_cmd_args "define_pdn_grid" {[-name <name>] \
                                        [-macro] \
                                        [-grid_over_pg_pins|-grid_over_boundary] \
                                        [-voltage_domains <list_of_voltage_domains>] \
                                        [-orient <list_of_valid_orientations>] \
                                        [-instances <list_of_instances>] \
                                        [-cells <list_of_cell_names> ] \
                                        [-halo <list_of_halo_values>] \
                                        [-pin_direction (horizontal|vertical)] \
                                        [-pins <list_of_pin_layers>] \
                                        [-starts_with (POWER|GROUND)] \
                                        [-switch_cell <switch_cell_name>]}

proc define_pdn_grid {args} {
  pdngen::check_design_state

  sta::parse_key_args "define_pdn_grid" args \
    keys {-name -voltage_domains -orient -instances -cells -halo -pin_direction -pins -starts_with -switch_cell} \
    flags {-macro -grid_over_pg_pins -grid_over_boundary}

  if {[llength $args] > 0} {
    utl::error PDN 132 "Unexpected argument [lindex $args 0] for define_pdn_grid command."
  }

  if {[info exists flags(-macro)]} {
    set keys(-macro) 1

    if {[info exists flags(-grid_over_pg_pins)] && [info exists flags(-grid_over_bounary)]} {
      utl::error PDN 175 "Options -grid_over_pg_pins and -grid_over_boundary are mutually exclusive."
    }

    set keys(-grid_over_pg_pins) 1
    if {[info exists flags(-grid_over_boundary)]} {
      set keys(-grid_over_pg_pins) 0
    }
  }

  if {[llength $args] > 0} {
    utl::error PDN 73 "Unrecognized argument [lindex $args 0] for define_pdn_grid."
  }

  if {[info exists keys(-halo)]} {
    if {[llength $keys(-halo)] == 1} {
      set keys(-halo) [list $keys(-halo) $keys(-halo) $keys(-halo) $keys(-halo)]
    } elseif {[llength $keys(-halo)] == 2} {
      set keys(-halo) [list {*}$keys(-halo) {*}$keys(-halo)]
    } elseif {[llength $keys(-halo)] != 4} {
      utl::error PDN 163 "Argument -halo of define_pdn_grid must consist of 1, 2 or 4 entries."
    }
  }
  pdngen::define_pdn_grid {*}[array get keys]
}

sta::define_cmd_args "define_power_switch_cell" {[-name <name>] \
                                                 [-control <control_name>] \
                                                 [-acknowledge <acknowledge_name>] \
                                                 [-power_switchable <power_switchable_net_name>] \
                                                 [-power <power_net_name> ] \
                                                 [-ground <ground_net_name>] }

proc define_power_switch_cell {args} {
  pdngen::check_design_state

  sta::parse_key_args "define_power_switch_cell" args \
    keys {-name -control -acknowledge -power_switchable -power -ground} 

  if {[llength $args] > 0} {
    utl::error PDN 182 "Unexpected argument [lindex $args 0] for define_power_switch_cell command."
  }

  if {![info exists keys(-name)]} {
    utl::error PDN 183 "The -name argument is required."
  }

  if {![info exists keys(-control)]} {
    utl::error PDN 184 "The -control argument is required."
  }

  if {![info exists keys(-acknowledge)]} {
    utl::error PDN 185 "The -acknowledge argument is required."
  }

  if {![info exists keys(-power_switchable)]} {
    utl::error PDN 186 "The -power_switchable argument is required."
  }

  if {![info exists keys(-power)]} {
    utl::error PDN 187 "The -power argument is required."
  }

  if {![info exists keys(-ground)]} {
    utl::error PDN 188 "The -ground argument is required."
  }

  if {[llength $args] > 0} {
    utl::error PDN 189 "Unrecognized argument [lindex $args 0] for define_power_switch_cell."
  }

  pdngen::define_power_switch_cell {*}[array get keys]
}
# set_voltage_domain -name CORE -power_net VDD  -ground_net VSS
# set_voltage_domain -name VIN  -region_name TEMP_ANALOG -power_net VPWR -ground_net VSS

sta::define_cmd_args "set_voltage_domain" {-name domain_name \
                                           [-region region_name] \
                                           [-switched_power switched_power_net_name] \
                                           -power power_net_name \
                                           [-secondary_power secondary_power_net_name] \
                                           -ground ground_net_name}

proc set_voltage_domain {args} {
  pdngen::check_design_state

  sta::parse_key_args "set_voltage_domain" args \
    keys {-name -region -switched_power -power -secondary_power -ground}

  if {[llength $args] > 0} {
    utl::error PDN 133 "Unexpected argument [lindex $args 0] for set_voltage_domain command."
  }

  if {![info exists keys(-name)]} {
    utl::error PDN 97 "The -name argument is required."
  }

  if {![info exists keys(-power)]} {
    utl::error PDN 98 "The -power argument is required."
  }

  if {![info exists keys(-ground)]} {
    utl::error PDN 99 "The -ground argument is required."
  }

  if {[llength $args] > 0} {
    utl::error PDN 120 "Unrecognized argument [lindex $args 0] for set_voltage_domain."
  }

  pdngen::set_voltage_domain {*}[array get keys]
}

# add_pdn_stripe -grid main_grid -layer metal1 -width 0.17 -followpins
# add_pdn_stripe -grid main_grid -layer metal2 -width 0.17 -followpins
# add_pdn_stripe -grid main_grid -layer metal4 -width 0.48 -pitch 56.0 -offset 2 -starts_with POWER
# add_pdn_stripe -grid main_grid -layer metal7 -width 1.40 -pitch 40.0 -offset 2 -starts_with POWER
sta::define_cmd_args "add_pdn_stripe" {[-grid grid_name] \
                                       -layer layer_name \
                                       -width width_value \
                                       [-followpins] \
                                       [-extend_to_core_ring] \
                                       [-pitch pitch_value] \
                                       [-spacing spacing_value] \
                                       [-offset offset_value] \
                                       [-starts_with (POWER|GROUND)]}

proc add_pdn_stripe {args} {
  pdngen::check_design_state

  sta::parse_key_args "add_pdn_stripe" args \
    keys {-grid -layer -width -pitch -spacing -offset -starts_with} \
    flags {-followpins -extend_to_core_ring}

  if {[llength $args] > 0} {
    utl::error PDN 134 "Unexpected argument [lindex $args 0] for add_pdn_stripe command."
  }

  if {![info exists keys(-layer)]} {
    utl::error PDN 100 "The -layer argument is required."
  }

  if {![info exists keys(-width)]} {
    utl::error PDN 101 "The -width argument is required."
  }

  if {![info exists flags(-followpins)] && ![info exists keys(-pitch)]} {
    utl::error PDN 102 "The -pitch argument is required for non-followpins stripes."
  }

  if {[info exists flags(-followpins)]} {
    set keys(stripe) rails
  } else {
    set keys(stripe) straps
  }

  if {[info exists flags(-extend_to_core_ring)]} {
    set keys(-extend_to_core_ring) 1
  }

  pdngen::add_pdn_stripe {*}[array get keys]
}

# add_pdn_ring   -grid main_grid -layer metal6 -width 5.0 -spacing  3.0 -core_offset 5
# add_pdn_ring   -grid main_grid -layer metal7 -width 5.0 -spacing  3.0 -core_offset 5

sta::define_cmd_args "add_pdn_ring" {[-grid grid_name] \
                                     -layers list_of_2_layer_names \
                                     -widths (width_value|list_of_width_values) \
                                     -spacings (spacing_value|list_of_spacing_values) \
                                     [-core_offsets (offset_value|list_of_offset_values)] \
                                     [-pad_offsets (offset_value|list_of_offset_values)] \
                                     [-power_pads list_of_core_power_padcells] \
                                     [-ground_pads list_of_core_ground_padcells]}

proc add_pdn_ring {args} {
  pdngen::check_design_state

  sta::parse_key_args "add_pdn_ring" args \
    keys {-grid -layers -widths -spacings -core_offsets -pad_offsets -power_pads -ground_pads}

  if {[llength $args] > 0} {
    utl::error PDN 135 "Unexpected argument [lindex $args 0] for add_pdn_ring command."
  }

  if {![info exists keys(-layers)]} {
    utl::error PDN 103 "The -layers argument is required."
  }

  if {[llength $keys(-layers)] != 2} {
    utl::error PDN 137 "Expecting a list of 2 elements for -layers option of add_pdn_ring command, found [llength $keys(-layers)]."
  }

  if {![info exists keys(-widths)]} {
    utl::error PDN 104 "The -widths argument is required."
  }

  if {![info exists keys(-spacings)]} {
    utl::error PDN 105 "The -spacings argument is required."
  }

  if {[info exists keys(-core_offsets)] && [info exists keys(-pad_offsets)]} {
    utl::error PDN 106 "Only one of -pad_offsets or -core_offsets can be specified."
  }

  if {![info exists keys(-core_offsets)] && ![info exists keys(-pad_offsets)]} {
    utl::error PDN 107 "One of -pad_offsets or -core_offsets must be specified."
  }

  if {[info exists keys(-pad_offsets)]} {
    if {![info exists keys(-power_pads)]} {
      utl::error PDN 143 "The -power_pads option is required when the -pad_offsets option is used."
    }

    if {![info exists keys(-ground_pads)]} {
      utl::error PDN 144 "The -ground_pads option is required when the -pad_offsets option is used."
    }
  } else {
    if {[info exists keys(-power_pads)] || [info exists keys(-ground_pads)]} {
      utl::warn PDN 145 "Options -power_pads and -ground_pads are only used when the -pad_offsets option is specified."
    }
  }

  pdngen::add_pdn_ring {*}[array get keys]
}

sta::define_cmd_args "add_pdn_connect" {[-grid grid_name] \
                                        -layers list_of_2_layers \
                                        [-cut_pitch pitch_value] \
                                        [-fixed_vias list_of_vias] \
                                        [-max_rows integer] \
                                        [-max_columns integer] \
                                        [-ongrid list_of_layers] \
                                        [-split_cuts list_of_layers]}

# add_pdn_connect -grid main_grid -layers {metal1 metal2} -cut_pitch 0.16
# add_pdn_connect -grid main_grid -layers {metal2 metal4}
# add_pdn_connect -grid main_grid -layers {metal4 metal7}

proc add_pdn_connect {args} {
  pdngen::check_design_state

  sta::parse_key_args "add_pdn_connect" args \
    keys {-grid -layers -cut_pitch -fixed_vias -max_rows -max_columns -ongrid -split_cuts} \

  if {[llength $args] > 0} {
    utl::error PDN 136 "Unexpected argument [lindex $args 0] for add_pdn_connect command."
  }

  if {![info exists keys(-layers)]} {
    utl::error PDN 108 "The -layers argument is required."
  }

  pdngen::add_pdn_connect {*}[array get keys]
}

namespace eval pdngen {
variable block_masters {}
variable logical_viarules {}
variable physical_viarules {}
variable vias {}
variable stripe_locs
variable layers {}
variable block
variable tech
variable libs
variable design_data {}
variable default_grid_data {}
variable def_output
variable widths
variable pitches
variable loffset
variable boffset
variable site
variable row_height
variable metal_layers {}
variable blockages {}
variable padcell_blockages {}
variable instances {}
variable default_template_name {}
variable template {}
variable default_cutclass {}
variable twowidths_table {}
variable twowidths_table_wrongdirection {}
variable stdcell_area ""
variable power_nets {}
variable ground_nets {}
variable macros {}
variable verbose 0
variable global_connections {}
variable default_global_connections {
  VDD {
    {inst_name .* pin_name ^VDD$}
    {inst_name .* pin_name ^VDDPE$}
    {inst_name .* pin_name ^VDDCE$}
  }
  VSS {
    {inst_name .* pin_name ^VSS$}
    {inst_name .* pin_name ^VSSE$}
  }
}
variable power_switch_cells {}
variable voltage_domains {
  CORE {
    primary_power VDD primary_ground VSS
  }
}

proc check_design_state {} {
  if {[ord::get_db_block] == "NULL"} {
    utl::error PDN 72 "Design must be loaded before calling pdngen commands."
  }
}

proc check_orientations {orientations} {
  set valid_orientations {R0 R90 R180 R270 MX MY MXR90 MYR90}
  set lef_orientations {N R0 FN MY S R180 FS MX E R270 FE MYR90 W R90 FW MXR90}

  set checked_orientations {}
  foreach orient $orientations {
    if {[lsearch -exact $valid_orientations $orient] > -1} {
      lappend checked_orientations $orient
    } elseif {[dict exists $lef_orientations $orient]} {
      lappend checked_orientations [dict get $lef_orientations $orient]
    } else {
      utl::error PDN 74 "Invalid orientation $orient specified, must be one of [join $valid_orientations {, }]."
    }
  }
  return $checked_orientations
}

proc check_layer_names {layer_names} {
  set tech [ord::get_db_tech]

  foreach layer_name $layer_names {
    if {[$tech findLayer $layer_name] == "NULL"} {
      if {[regexp {(.*)_PIN_(hor|ver)$} $layer_name - actual_layer_name]} {
        if {[$tech findLayer $actual_layer_name] == "NULL"} {
          utl::error "PDN" 75 "Layer $actual_layer_name not found in loaded technology data."
        }
      } else {
        utl::error "PDN" 76 "Layer $layer_name not found in loaded technology data."
      }
    }
  }
  return $layer_names
}

proc check_layer_width {layer_name width} {
  set tech [ord::get_db_tech]

  set layer [$tech findLayer $layer_name]
  set minWidth [$layer getMinWidth]
  set maxWidth [$layer getMaxWidth]

  if {[ord::microns_to_dbu $width] < $minWidth} {
    utl::error "PDN" 77 "Width ($width) specified for layer $layer_name is less than minimum width ([ord::dbu_to_microns $minWidth])."
  }
  if {[ord::microns_to_dbu $width] > $maxWidth} {
    utl::error "PDN" 78 "Width ($width) specified for layer $layer_name is greater than maximum width ([ord::dbu_to_microns $maxWidth])."
  }
  return $width
}

proc check_layer_spacing {layer_name spacing} {
  set tech [ord::get_db_tech]

  set layer [$tech findLayer $layer_name]
  set minSpacing [$layer getSpacing]

  if {[ord::microns_to_dbu $spacing] < $minSpacing} {
    utl::error "PDN" 79 "Spacing ($spacing) specified for layer $layer_name is less than minimum spacing ([ord::dbu_to_microns $minSpacing)]."
  }
  return $spacing
}

proc check_rails {rails_spec} {
  if {[llength $rails_spec] % 2 == 1} {
    utl::error "PDN" 81 "Expected an even number of elements in the list for -rails option, got [llength $rails_spec]."
  }
  check_layer_names [dict keys $rails_spec]
  foreach layer_name [dict keys $rails_spec] {
    if {[dict exists $rails_spec $layer_name width]} {
      check_layer_width $layer_name [dict get $rails_spec $layer_name width]
    }
    if {[dict exists $rails_spec $layer_name spacing]} {
      check_layer_spacing $layer_name [dict get $rails_spec $layer_name spacing]
    }
    if {![dict exists $rails_spec $layer_name pitch]} {
      dict set rails_spec $layer_name pitch [ord::dbu_to_microns [expr [get_row_height] * 2]]
    }
  }
  return $rails_spec
}

proc check_straps {straps_spec} {
  if {[llength $straps_spec] % 2 == 1} {
    utl::error "PDN" 83 "Expected an even number of elements in the list for straps specification, got [llength $straps_spec]."
  }
  check_layer_names [dict keys $straps_spec]
  foreach layer_name [dict keys $straps_spec] {
    if {[dict exists $straps_spec $layer_name width]} {
      check_layer_width $layer_name [dict get $straps_spec $layer_name width]
    } else {
      utl::error PDN 84 "Missing width specification for strap on layer $layer_name."
    }
    set width [ord::microns_to_dbu [dict get $straps_spec $layer_name width]]

    if {![dict exists $straps_spec $layer_name spacing]} {
      dict set straps_spec $layer_name spacing [expr [dict get $straps_spec $layer_name pitch] / 2.0]
    }
    check_layer_spacing $layer_name [dict get $straps_spec $layer_name spacing]
    set spacing [ord::microns_to_dbu [dict get $straps_spec $layer_name spacing]]

    if {[dict exists $straps_spec $layer_name pitch]} {
      set layer [[ord::get_db_tech] findLayer $layer_name]
      set minPitch [expr 2 * ([$layer getSpacing] + $width)]
      if {[ord::microns_to_dbu [dict get $straps_spec $layer_name pitch]] < $minPitch} {
        utl::error "PDN" 85 "Pitch [dict get $straps_spec $layer_name pitch] specified for layer $layer_name is less than 2 x (width + spacing) (width=[ord::dbu_to_microns $width], spacing=[ord::dbu_to_microns $spacing])."
      }
    } else {
      utl::error PDN 86 "No pitch specified for strap on layer $layer_name."
    }
  }
  return $straps_spec
}

proc check_connect {grid connect_spec} {
  foreach connect_statement $connect_spec {
    if {[llength $connect_statement] < 2} {
      utl::error PDN 87 "Connect statement must consist of at least 2 entries."
    }
    check_layer_names [lrange $connect_statement 0 1]
    dict set layers [lindex $connect_statement 0] 1
    dict set layers [lindex $connect_statement 1] 1
  }

  if {[dict get $grid type] == "macro"} {
    set pin_layer_defined 0
    set actual_layers {}
    foreach layer_name [dict keys $layers] {
      if {[regexp {(.*)_PIN_(hor|ver)$} $layer_name - layer]} {
        lappend actual_layers $layer
      } else {
        lappend actual_layers $layer_name
      }
    }
  }
  return $connect_spec
}

proc check_core_ring {core_ring_spec} {
  if {[llength $core_ring_spec] % 2 == 1} {
    utl::error "PDN" 109 "Expected an even number of elements in the list for core_ring specification, got [llength $core_ring_spec]."
  }
  set layer_directions {}
  check_layer_names [dict keys $core_ring_spec]
  foreach layer_name [dict keys $core_ring_spec] {
    if {[dict exists $core_ring_spec $layer_name width]} {
      check_layer_width $layer_name [dict get $core_ring_spec $layer_name width]
    } else {
      utl::error PDN 121 "Missing width specification for strap on layer $layer_name."
    }
    set width [ord::microns_to_dbu [dict get $core_ring_spec $layer_name width]]

    if {![dict exists $core_ring_spec $layer_name spacing]} {
      dict set core_ring_spec $layer_name spacing [expr [dict get $core_ring_spec $layer_name pitch] / 2.0]
    }
    check_layer_spacing $layer_name [dict get $core_ring_spec $layer_name spacing]
    set spacing [ord::microns_to_dbu [dict get $core_ring_spec $layer_name spacing]]
    dict set layer_directions [get_dir $layer_name] $layer_name

    if {[dict exists $core_ring_spec $layer_name core_offset]} {
      check_layer_spacing $layer_name [dict get $core_ring_spec $layer_name core_offset]
    } elseif {[dict exists $core_ring_spec $layer_name pad_offset]} {
      check_layer_spacing $layer_name [dict get $core_ring_spec $layer_name pad_offset]
    } else {
      utl::error PDN 146 "Must specifu a pad_offset or core_offset for rings."
    }
  }
  if {[llength [dict keys $layer_directions]] == 0} {
    utl::error PDN 139 "No direction defiend for layers [dict keys $core_ring_spec]."
  } elseif {[llength [dict keys $layer_directions]] == 1} {
    set dir [dict keys $layer_directions]
    set direction [expr $dir == "ver" ? "vertical" : "horizontal"]
    set missing_direction [expr $dir == "ver" ? "horizontal" : "vertical"]

    utl::error PDN 140 "Layers [dict keys $core_ring_spec] are both $direction, missing layer in direction $other_direction."
  } elseif {[llength [dict keys $layer_directions]] > 2} {
    utl::error PDN 141 "Unexpected number of directions found for layers [dict keys $core_ring_spec], ([dict keys $layer_directions])."
  }

  return $core_ring_spec
}

proc check_starts_with {value} {
  if {$value != "POWER" && $value != "GROUND"} {
    utl::error PDN 95 "Value specified for -starts_with option ($value), must be POWER or GROUND."
  }

  return $value
}

proc check_voltage_domains {domains} {
  variable voltage_domains

  foreach domain $domains {
    if {[lsearch [dict keys $voltage_domains] $domain] == -1} {
      utl::error PDN 110 "Voltage domain $domain has not been specified, use set_voltage_domain to create this voltage domain."
    }
  }

  return $domains
}

proc check_instances {instances} {
  variable $block

  foreach instance $instances {
    if {[$block findInst $instance] == "NULL"} {
      utl::error PDN 111 "Instance $instance does not exist in the design."
    }
  }

  return $instances
}

proc check_cells {cells} {
  foreach cell $cells {
    if {[[ord::get_db] findMaster $cell] == "NULL"} {
      utl::warn PDN 112 "Cell $cell not loaded into the database."
    }
  }

  return $cells
}

proc check_region {region_name} {
  set block [ord::get_db_block]

  if {[$block findRegion $region_name] == "NULL"} {
    utl::error PDN 127 "No region $region_name found in the design for voltage_domain."
  }

  return $region_name
}

proc check_switch_cells {switch_cells} {
  foreach switch_cell $switch_cells {
    if {[[ord::get_db] findMaster $switch_cell] == "NULL"} {
      utl::warn PDN 181 "Swicth cell $switch_cell not loaded into the database."
    }
  }

  return $switch_cells
}

proc check_switched_power {switched_power_net_name} {
  set block [ord::get_db_block]

  if {[set net [$block findNet $switched_power_net_name]] == "NULL"} {
    set net [odb::dbNet_create $block $switched_power_net_name]
    $net setSpecial
    $net setSigType "POWER"
  } else {
    if {[$net getSigType] != "POWER"} {
      utl::error PDN 180 "Net $switched_power_net_name already exists in the design, but is of signal type [$net getSigType]."
    }
  }
  return $switched_power_net_name
}

proc check_power {power_net_name} {
  add_power_net $power_net_name

  set block [ord::get_db_block]

  if {[set net [$block findNet $power_net_name]] == "NULL"} {
    set net [odb::dbNet_create $block $power_net_name]
    $net setSpecial
    $net setSigType "POWER"
  } else {
    if {[$net getSigType] != "POWER"} {
      utl::error PDN 128 "Net $power_net_name already exists in the design, but is of signal type [$net getSigType]."
    }
  }
  return $power_net_name
}

proc check_secondary_power {secondary_power_net_name} {
  add_power_net $secondary_power_net_name

  set block [ord::get_db_block]

  foreach secondary_power $secondary_power_net_name {
    if {[set net [$block findNet $secondary_power]] == "NULL"} {
      set net [odb::dbNet_create $block $secondary_power]
      $net setSpecial
      $net setSigType "POWER"
    } else {
      if {[$net getSigType] != "POWER"} {
        utl::error PDN 176 "Net $secondary_power already exists in the design, but is of signal type [$net getSigType]."
      }
    }
  }
  return $secondary_power_net_name
}

proc check_ground {ground_net_name} {
  add_ground_net $ground_net_name

  set block [ord::get_db_block]

  if {[set net [$block findNet $ground_net_name]] == "NULL"} {
    set net [odb::dbNet_create $block $ground_net_name]
    $net setSpecial
    $net setSigType "GROUND"
  } else {
    if {[$net getSigType] != "GROUND"} {
      utl::error PDN 129 "Net $ground_net_name already exists in the design, but is of signal type [$net getSigType]."
    }
  }
  return $ground_net_name
}

proc define_power_switch_cell {args} {
  variable power_switch_cells

  set power_switch_cell {}
  set process_args $args
  while {[llength $process_args] > 0} {
    set arg [lindex $process_args 0]
    set value [lindex $process_args 1]

    switch $arg {
      -name             {dict set power_switch_cell name $value}
      -control          {dict set power_switch_cell control $value}
      -acknowledge      {dict set power_switch_cell acknowledge $value}
      -power_switchable {dict set power_switch_cell power_switchable $value}
      -power            {dict set power_switch_cell power $value}
      -ground           {dict set power_switch_cell ground $value}
      default           {utl::error PDN 190 "Unrecognized argument $arg, should be one of -name, -control, -acknowledge, -power, -ground."}
    }

    set process_args [lrange $process_args 2 end]
  }
  dict set power_switch_cells [dict get $power_switch_cell name] $power_switch_cell
}

proc set_voltage_domain {args} {
  variable voltage_domains

  set voltage_domain {}
  set process_args $args
  while {[llength $process_args] > 0} {
    set arg [lindex $process_args 0]
    set value [lindex $process_args 1]

    switch $arg {
      -name             {dict set voltage_domain name $value}
      -switched_power {dict set voltage_domain switched_power [check_switched_power $value]}
      -power            {dict set voltage_domain primary_power [check_power $value]}
      -secondary_power  {dict set voltage_domain secondary_power [check_secondary_power $value]}
      -ground           {dict set voltage_domain primary_ground [check_ground $value]}
      -region           {dict set voltage_domain region [check_region $value]}
      default           {utl::error PDN 130 "Unrecognized argument $arg, should be one of -name, -power, -ground -region."}
    }

    set process_args [lrange $process_args 2 end]
  }
  dict set voltage_domains [dict get $voltage_domain name] $voltage_domain
}

proc check_direction {direction} {
  if {$direction != "horizontal" && $direction != "vertical"} {
    utl::error PDN 138 "Unexpected value for direction ($direction), should be horizontal or vertical."
  }
  return $direction
}

proc check_number {value} {
  if {![string is double $value]} {
    error "value ($value) not recognized as a number."
  }

  return $value
}

proc check_integer {value} {
  if {![string is integer $value]} {
    error "value ($value) not recognized as a number."
  }

  return $value
}

proc check_max_rows {value} {
  foreach item $value {
    if {[catch {check_integer $item} msg]} {
      utl::error PDN 179 "Problem with max_rows specification, $msg."
    }
  }

  return $value
}

proc check_max_columns {value} {
  foreach item $value {
    if {[catch {check_number $item} msg]} {
      utl::error PDN 178 "Problem with max_columns specification, $msg."
    }
  }

  return $value
}

proc check_halo {value} {
  foreach item $value {
    if {[catch {check_number $item} msg]} {
      utl::error PDN 164 "Problem with halo specification, $msg."
    }
  }

  return $value
}

proc define_pdn_grid {args} {
  variable current_grid

  set grid {}

  set process_args $args
  while {[llength $process_args] > 0} {
    set arg [lindex $process_args 0]
    set value [lindex $process_args 1]

    switch $arg {
      -name              {dict set grid name $value}
      -voltage_domains   {dict set grid voltage_domains [check_voltage_domains $value]}
      -macro             {dict set grid type macro}
      -grid_over_pg_pins {dict set grid grid_over_pg_pins $value}
      -orient            {dict set grid orient [check_orientations $value]}
      -instances         {dict set grid instances [check_instances $value]}
      -cells             {dict set grid macro [check_cells $value]}
      -halo              {dict set grid halo [check_halo [lmap x $value {ord::microns_to_dbu [check_number $x]}]]}
      -pins              {dict set grid pins [check_layer_names $value]}
      -starts_with       {dict set grid starts_with [check_starts_with $value]}
      -pin_direction     {dict set grid pin_direction [check_direction $value]}
      -switch_cell       {dict set grid switch_cell [check_switch_cells $value]}
      default            {utl::error PDN 88 "Unrecognized argument $arg, should be one of -name, -orient, -instances -cells -pins -starts_with."}
    }

    set process_args [lrange $process_args 2 end]
  }

  set current_grid [verify_grid $grid]
}

proc get_grid {grid_name} {
  variable design_data

  if {[dict exists $design_data grid]} {
    dict for {type grids} [dict get $design_data grid] {
      dict for {name grid} $grids {
        if {$name == $grid_name} {
          return $grid
        }
      }
    }
  }

  return {}
}

proc check_grid {grid} {
  if {$grid == {}} {
    utl::error PDN  113 "The grid $grid_name has not been defined."
  }
  return $grid
}

proc get_power_nets {{voltage_domain ""}} {
  variable design_data
  variable voltage_domains

  if {$voltage_domain == ""} {
    set voltage_domain [dict get $design_data core_domain]
  }

  set power_nets {}
  if {[dict exists $voltage_domains $voltage_domain]} {
    if {[dict exists $voltage_domains $voltage_domain primary_power]} {
      lappend power_nets [dict get $voltage_domains $voltage_domain primary_power]
    }
    if {[dict exists $voltage_domains $voltage_domain secondary_power]} {
      lappend power_nets {*}[dict get $voltage_domains $voltage_domain secondary_power]
    }
  }
  # debug "domain: $voltage_domain, power_nets: $power_nets"

  return $power_nets
}

proc get_ground_nets {{voltage_domain ""}} {
  variable design_data
  variable voltage_domains

  if {$voltage_domain == ""} {
    set voltage_domain [dict get $design_data core_domain]
  }

  set ground_nets {}
  if {[dict exists $voltage_domains $voltage_domain]} {
    if {[dict exists $voltage_domains $voltage_domain primary_ground]} {
      lappend ground_nets [dict get $voltage_domains $voltage_domain primary_ground]
    }
  }

  return $ground_nets
}

proc get_pg_nets {{voltage_domain ""}} {
  variable design_data
  variable voltage_domains

  if {$voltage_domain == ""} {
    set voltage_domain [dict get $design_data core_domain]
  }

  set pg_nets {}
  if {[dict exists $voltage_domains $voltage_domain]} {
    if {[dict exists $voltage_domains $voltage_domain primary_power]} {
      lappend pg_nets [dict get $voltage_domains $voltage_domain primary_power]
    }
    if {[dict exists $voltage_domains $voltage_domain primary_ground]} {
      lappend pg_nets [dict get $voltage_domains $voltage_domain primary_ground]
    }
    if {[dict exists $voltage_domains $voltage_domain secondary_power]} {
      lappend pg_nets {*}[dict get $voltage_domains $voltage_domain secondary_power]
    }
  }
   return $pg_nets
}

proc get_all_pg_nets {} {
  variable voltage_domains
  # debug "voltage_domains: $voltage_domains"

  set pg_nets {}
  dict for {voltage_domain_name voltage_domain} $voltage_domains {
    foreach net [get_pg_nets $voltage_domain_name] {
      if {[lsearch $pg_nets $net] == -1} {
        lappend pg_nets $net
      }
    }
  }

  variable power_nets
  variable ground_nets

  foreach net [concat $power_nets $ground_nets] {
    if {[lsearch $pg_nets $net] == -1} {
      lappend pg_nets $net
    }
  }

  # debug $pg_nets
  return $pg_nets
}

proc is_power_net {net} {
  variable power_nets

  if {[lsearch $power_nets $net] > -1} {
    return 1
  } else {
    return 0
  }
}

proc is_ground_net {net} {
  variable ground_nets

  if {[lsearch $ground_nets $net] > -1} {
    return 1
  } else {
    return 0
  }
}

proc get_signal_type {net_name} {
  if {[is_power_net $net_name]} {
    return "POWER"
  } elseif {[is_ground_net $net_name]} {
    return "GROUND"
  }
  return "SIGNAL"
}

proc check_power_ground {value} {
  if {$value == "POWER" || $value == "GROUND"} {
    return $value
  }
  utl::error PDN 114 "Unexpected value ($value), must be either POWER or GROUND."
}

proc add_pdn_stripe {args} {
  variable current_grid

  if {[dict exists $args -grid]} {
    set current_grid [check_grid [get_grid [dict get $args -grid]]]
  }
  set grid $current_grid

  set stripe [dict get $args stripe]
  set layer [check_layer_names [dict get $args -layer]]

  set process_args $args
  while {[llength $process_args] > 0} {
    set arg [lindex $process_args 0]
    set value [lindex $process_args 1]

    switch $arg {
      -grid            {;}
      -layer           {;}
      -width           {dict set grid $stripe $layer width $value}
      -spacing         {dict set grid $stripe $layer spacing $value}
      -offset          {dict set grid $stripe $layer offset $value}
      -pitch           {dict set grid $stripe $layer pitch $value}
      -starts_with     {dict set grid $stripe $layer starts_with [check_power_ground $value]}
      -extend_to_core_ring {dict set grid $stripe $layer extend_to_core_ring 1}
      stripe           {;}
      default          {utl::error PDN 124 "Unrecognized argument $arg, should be one of -grid, -type, -orient, -power_pins, -ground_pins, -blockages, -rails, -straps, -connect."}
    }

    set process_args [lrange $process_args 2 end]
  }

  set current_grid [verify_grid $grid]
}

proc check_max_length {values max_length} {
  if {[llength $values] > $max_length} {
    error "[llength $values] provided, maximum of $max_length values allowed."
  }
}

proc check_grid_voltage_domains {grid} {
  if {![dict exists $grid voltage_domains]} {
    utl::error PDN 158 "No voltage domains defined for grid."
  }
}

proc get_voltage_domain_by_name {domain_name} {
  variable voltage_domains

  if {[dict exists $voltage_domains $domain_name]} {
    return [dict get $voltage_domains $domain_name]
  }

  utl::error PDN 159 "Voltage domains $domain_name has not been defined."
}

proc global_connections {args} {
  set global_connects $args
  dict for {net connect} $global_connects {
    if {[dict exists $connect inst_name]} {
      set inst_pattern [dict get $connect inst_name]
    } else {
      set inst_pattern {.*}
    }

    pdngen::add_global_connect $net $inst_pattern [dict get $connect pin_name]
  }
}

proc match_inst_connection {inst net_name} {
  variable global_connections

  foreach pattern [dict get $global_connections $net_name] {
    if {[regexp [dict get $pattern inst_name] [$inst getName]]} {
      foreach pin [[$inst getMaster] getMTerms] {
        if {[regexp [dict get $pattern pin_name] [$pin getName]]} {
          return 1
        }
      }
    }
  }
  return 0
}

proc is_inst_in_voltage_domain {inst domain_name} {
  set voltage_domain [get_voltage_domain_by_name $domain_name]

  # The instance is in the voltage domain if it connected to both related power and ground nets
  set power_net [dict get $voltage_domain primary_power]
  set ground_net [dict get $voltage_domain primary_ground]

  return [match_inst_connection $inst $power_net] && [match_inst_connection $inst $ground_net]
}

proc get_block_inst_masters {} {
  variable block_masters

  if {[llength $block_masters] == 0} {
    foreach inst [[ord::get_db_block] getInsts] {
      if {[lsearch $block_masters [[$inst getMaster] getName]] == -1} {
        lappend block_masters [[$inst getMaster] getName]
      }
    }
  }
  return $block_masters
}

proc is_cell_present {cell_name} {
  return [lsearch [get_block_inst_masters] $cell_name] > -1
}

proc check_pwr_pads {grid cells} {
  check_grid_voltage_domains $grid
  set voltage_domains [dict get $grid voltage_domains]
  set pwr_pads {}
  set inst_example {}
  foreach voltage_domain $voltage_domains {

    set net_name [get_voltage_domain_power $voltage_domain]
    if {[set net [[ord::get_db_block] findNet $net_name]] == "NULL"} {
      utl::error PDN 149 "Power net $net_name not found."
    }
    set find_cells $cells
    foreach inst [[ord::get_db_block] getInsts] {
      if {[set idx [lsearch $find_cells [[$inst getMaster] getName]]] > -1} {
        if {![is_inst_in_voltage_domain $inst $voltage_domain]} {continue}
        # Only need one example of each cell
        set cell_name [lindex $find_cells $idx]
        set find_cells [lreplace $find_cells $idx $idx]
        dict set inst_example $cell_name $inst
      }
      if {[llength $find_cells] == 0} {break}
    }
    if {[llength $find_cells] > 0} {
      utl::warn PDN 150 "Cannot find cells ([join $find_cells {, }]) in voltage domain $voltage_domain."
    }
    dict for {cell inst} $inst_example {
      set pin_name [get_inst_pin_connected_to_net $inst $net]
      dict lappend pwr_pads $pin_name $cell
    }
  }

  return $pwr_pads
}

proc check_gnd_pads {grid cells} {
  check_grid_voltage_domains $grid
  set voltage_domains [dict get $grid voltage_domains]
  set gnd_pads {}
  set inst_example {}
  foreach voltage_domain $voltage_domains {
    set net_name [get_voltage_domain_ground $voltage_domain]
    if {[set net [[ord::get_db_block] findNet $net_name]] == "NULL"} {
      utl::error PDN 151 "Ground net $net_name not found."
    }
    set find_cells $cells
    foreach inst [[ord::get_db_block] getInsts] {
      if {[set idx [lsearch $find_cells [[$inst getMaster] getName]]] > -1} {
        if {![is_inst_in_voltage_domain $inst $voltage_domain]} {continue}
        # Only need one example of each cell
        set cell_name [lindex $find_cells $idx]
        set find_cells [lreplace $find_cells $idx $idx]
        dict set inst_example $cell_name $inst
      }
      if {[llength $find_cells] == 0} {break}
    }
    if {[llength $find_cells] > 0} {
      utl::warn PDN 152 "Cannot find cells ([join $find_cells {, }]) in voltage domain $voltage_domain."
    }
    dict for {cell inst} $inst_example {
      set pin_name [get_inst_pin_connected_to_net $inst $net]
      dict lappend gnd_pads $pin_name $cell
    }
  }
  return $gnd_pads
}

proc add_pdn_ring {args} {
  variable current_grid

  if {[dict exists $args -grid]} {
    set current_grid [check_grid [get_grid [dict get $args -grid]]]
  }
  set grid $current_grid
  set layers [check_layer_names [dict get $args -layers]]

  set process_args $args
  while {[llength $process_args] > 0} {
    set arg [lindex $process_args 0]
    set value [lindex $process_args 1]

    switch $arg {
      -grid            {;}
      -layers          {;}
      -widths {
        if {[catch {check_max_length $value 2} msg]} {
          utl::error PDN 115 "Unexpected number of values for -widths, $msg."
        }
        if {[llength $value] == 1} {
          set values [list $value $value]
        } else {
          set values $value
        }
        foreach layer $layers width $values {
          dict set grid core_ring $layer width $width
        }
      }
      -spacings {
        if {[catch {check_max_length $value 2} msg]} {
          utl::error PDN 116 "Unexpected number of values for -spacings, $msg."
        }
        if {[llength $value] == 1} {
          set values [list $value $value]
        } else {
          set values $value
        }
        foreach layer $layers spacing $values {
          dict set grid core_ring $layer spacing $spacing
        }
      }
      -core_offsets {
        if {[catch {check_max_length $value 2} msg]} {
          utl::error PDN 117 "Unexpected number of values for -core_offsets, $msg."
        }
        if {[llength $value] == 1} {
          set values [list $value $value]
        } else {
          set values $value
        }
        foreach layer $layers offset $values {
          dict set grid core_ring $layer core_offset $offset
        }
      }
      -pad_offsets {
        if {[catch {check_max_length $value 2} msg]} {
          utl::error PDN 118 "Unexpected number of values for -pad_offsets, $msg."
        }
        if {[llength $value] == 1} {
          set values [list $value $value]
        } else {
          set values $value
        }
        foreach layer $layers offset $values {
          dict set grid core_ring $layer pad_offset $offset
        }
      }
      -power_pads      {dict set grid pwr_pads [check_pwr_pads $grid $value]}
      -ground_pads     {dict set grid gnd_pads [check_gnd_pads $grid $value]}
      default          {utl::error PDN 125 "Unrecognized argument $arg, should be one of -grid, -type, -orient, -power_pins, -ground_pins, -blockages, -rails, -straps, -connect."}
    }

    set process_args [lrange $process_args 2 end]
  }

  set current_grid [verify_grid $grid]
}

proc check_fixed_vias {via_names} {
  set tech [ord::get_db_tech]

  foreach via_name $via_names {
    if {[set via [$tech findVia $via_name]] == "NULL"} {
      utl::error "PDN" 119 "Via $via_name specified in the grid specification does not exist in this technology."
    }
  }

  return $via_names
}

proc add_pdn_connect {args} {
  variable current_grid

  if {[dict exists $args -grid]} {
    set current_grid [check_grid [get_grid [dict get $args -grid]]]
  }
  set grid $current_grid

  set layers [check_layer_names [dict get $args -layers]]

  set process_args $args
  while {[llength $process_args] > 0} {
    set arg [lindex $process_args 0]
    set value [lindex $process_args 1]

    switch $arg {
      -grid            {;}
      -layers          {;}
      -cut_pitch       {dict set layers constraints cut_pitch $value}
      -fixed_vias      {dict set layers fixed_vias [check_fixed_vias $value]}
      -max_rows        {dict set layers constraints max_rows [check_max_rows $value]}
      -max_columns     {dict set layers constraints max_columns [check_max_columns $value]}
      -ongrid          {dict set layers constraints ongrid [check_layer_names $value]}
      -split_cuts      {dict set layers constraints split_cuts [check_layer_names $value]}
      default          {utl::error PDN 126 "Unrecognized argument $arg, should be one of -grid, -type, -orient, -power_pins, -ground_pins, -blockages, -rails, -straps, -connect."}
    }

    set process_args [lrange $process_args 2 end]
  }

  dict lappend grid connect $layers
  set current_grid [verify_grid $grid]
}

proc convert_grid_to_def_units {grid} {
  if {![dict exists $grid units]} {
    if {[dict exists $grid core_ring]} {
      dict for {layer data} [dict get $grid core_ring] {
        dict set grid core_ring $layer [convert_layer_spec_to_def_units $data]
      }
    }

    if {[dict exists $grid rails]} {
      dict for {layer data} [dict get $grid rails] {
        dict set grid rails $layer [convert_layer_spec_to_def_units $data]
        if {[dict exists $grid template]} {
          foreach template [dict get $grid template names] {
            if {[dict exists $grid layers $layer $template]} {
              dict set grid rails $layer $template [convert_layer_spec_to_def_units [dict get $grid rails $layer $template]]
            }
          }
        }
      }
    }
    if {[dict exists $grid straps]} {
      dict for {layer data} [dict get $grid straps] {
        dict set grid straps $layer [convert_layer_spec_to_def_units $data]
        if {[dict exists $grid template]} {
          foreach template [dict get $grid template names] {
            if {[dict exists $grid straps $layer $template]} {
              dict set grid straps $layer $template [convert_layer_spec_to_def_units [dict get $grid straps $layer $template]]
            }
          }
        }
      }
    }
    dict set grid units "db"
  }

  return $grid
}

proc get_inst_pin_connected_to_net {inst net} {
  foreach iterm [$inst getITerms] {
    # debug "[$inst getName] [$iterm getNet] == $net"
    if {[$iterm getNet] == $net} {
      return [[$iterm getMTerm] getName]
    }
  }
}

proc filter_out_selected_by {instances selection} {
  dict for {inst_name instance} $instances {
    if {[dict exists $instance selected_by]} {
      if {[dict get $instance selected_by] == $selection} {
        set instances [dict remove $instances $inst_name]
      }
    }
  }

  return $instances
}

proc get_priority_value {priority} {
  if {$priority == "inst_name"} {return 4}
  if {$priority == "cell_name"} {return 3}
  if {$priority == "orient"} {return 2}
  if {$priority == "none"} {return 1}
}

proc set_instance_grid {inst_name grid priority} {
  variable instances

  # debug "start- inst_name $inst_name, grid: [dict get $grid name], priority: $priority"
  set grid_name [dict get $grid name]
  set priority_value [get_priority_value $priority]
  set instance [dict get $instances $inst_name]
  if {[dict exists $instance grid]} {
    if {[dict get $instance grid] != $grid_name} {
      set current_priority_value [get_priority_value [dict get $instance selected_by]]
      if {$priority_value < $current_priority_value} {
        return
      } elseif {$priority_value == $current_priority_value} {
        utl::error PDN 165 "Conflict found, instance $inst_name is part of two grid definitions ($grid_name, [dict get $instances $inst_name grid])."
      }
    }
  } else {
    dict set instances $inst_name grid $grid_name
  }

  if {[dict exists $grid halo]} {
    set_instance_halo $inst_name [dict get $grid halo]
  }
  dict set instances $inst_name selected_by $priority
  dict set instances $inst_name grid $grid_name
  dict set insts $inst_name selected_by $priority
  dict set insts $inst_name grid $grid_name
}

proc verify_grid {grid} {
  variable design_data
  variable default_grid_data

  if {![dict exists $grid type]} {
    dict set grid type stdcell
  }
  set type [dict get $grid type]

  if {![dict exists $grid voltage_domains]} {
    dict set grid voltage_domains "CORE"
  }
  set voltage_domains [dict get $grid voltage_domains]

  if {![dict exists $grid name]} {
    set idx 1
    set name "[join [dict get $grid voltage_domains] {_}]_${type}_grid_$idx"
    while {[get_grid $name] != {}} {
      incr idx
      set name "[join [dict get $grid voltage_domains] {_}]_${type}_grid_$idx"
    }
    dict set grid name $name
  }
  set grid_name [dict get $grid name]

  if {[dict exists $grid core_ring]} {
    check_core_ring [dict get $grid core_ring]
    set layer [lindex [dict keys [dict get $grid core_ring]]]
    if {[dict exist $grid core_ring $layer pad_offset]} {
      if {![dict exists $grid pwr_pads]} {
        utl::error PDN 147 "No definition of power padcells provided, required when using pad_offset."
      }
      if {![dict exists $grid gnd_pads]} {
        utl::error PDN 148 "No definition of ground padcells provided, required when using pad_offset."
      }
    }
  }

  if {[dict exists $grid pwr_pads]} {
    dict for {pin_name cells} [dict get $grid pwr_pads] {
      foreach cell $cells {
        if {[set master [[ord::get_db] findMaster $cell]] == "NULL"} {
          utl::error PDN 153  "Core power padcell ($cell) not found in the database."
        }
        if {[$master findMTerm $pin_name] == "NULL"} {
          utl::error PDN 154 "Cannot find pin ($pin_name) on core power padcell ($cell)."
        }
      }
    }
  }

  if {[dict exists $grid gnd_pads]} {
    dict for {pin_name cells} [dict get $grid gnd_pads] {
      foreach cell $cells {
        if {[set master [[ord::get_db] findMaster $cell]] == "NULL"} {
          utl::error PDN 155  "Core ground padcell ($cell) not found in the database."
        }
        if {[$master findMTerm $pin_name] == "NULL"} {
          utl::error PDN 156 "Cannot find pin ($pin_name) on core ground padcell ($cell)."
        }
      }
    }
  }

  if {[dict exists $grid macro]} {
    check_cells [dict get $grid macro]
  }

  if {[dict exists $grid rails]} {
    dict set grid rails [check_rails [dict get $grid rails]]
  }

  if {[dict exists $grid straps]} {
    check_straps [dict get $grid straps]
  }

  if {[dict exists $grid template]} {
    set_template_size {*}[dict get $grid template size]
  }

  if {[dict exists $grid orient]} {
    if {$type == "stdcell"} {
      utl::error PDN 90 "The orient attribute cannot be used with stdcell grids."
    }
    dict set grid orient [check_orientations [dict get $grid orient]]
  }

  if {[dict exists $grid connect]} {
    dict set grid connect [check_connect $grid [dict get $grid connect]]
  }

  if {$type == "macro"} {
    if {![dict exists $grid halo]} {
      dict set grid halo [get_default_halo]
    }
    check_halo [dict get $grid halo]
  } else {
    set default_grid_data $grid
  }

  # debug $grid

  dict set design_data grid $type $grid_name $grid
  return $grid
}

proc complete_macro_grid_specifications {} {
  variable design_data
  variable instances
  variable macros

  set macros [get_macro_blocks]

  dict for {type grid_types} [dict get $design_data grid] {
    dict for {name grid} $grid_types {
      dict set design_data grid $type $name [convert_grid_to_def_units $grid]
    }
  }
  if {![dict exists $design_data grid macro]} {
    return
  }

  ########################################
  # Creating blockages based on macro locations
  #######################################
  # debug "import_macro_boundaries"
  import_macro_boundaries

  # Associate each block instance with a grid specification
  set macro_names [dict keys $macros]
  dict for {grid_name grid} [dict get $design_data grid macro] {
    set insts [find_instances_of $macro_names]
    set boundary [odb::newSetFromRect {*}[get_core_area]]
    set insts [filtered_insts_within $insts $boundary]
    if {[dict exists $grid instances]} {
      # debug "Check macro name for [dict get $grid name]"
      dict for {inst_name instance} $insts {
        if {[lsearch [dict get $grid instances] $inst_name] > -1} {
          set_instance_grid $inst_name $grid inst_name
        }
      }
      set insts [set_instance_grid $selected_insts $grid inst_name]
    } elseif {[dict exists $grid macro]} {
      # set insts [filter_out_selected_by $insts inst_name]
      # debug "Check instance name for [dict get $grid name]"
      dict for {inst_name instance} $insts {
        set cell_name [dict get $instance macro]
        if {[lsearch [dict get $grid macro] $cell_name] > -1} {
          set_instance_grid $inst_name $grid cell_name
        }
      }
    } elseif {[dict exists $grid orient]} {
      # set insts [filter_out_selected_by $insts inst_name]
      # set insts [filter_out_selected_by $insts cell_name]
      # debug "Check orientation for [dict get $grid name]"
      dict for {inst_name instance} $insts {
        set orient [dict get $instance orient]
        # debug "Inst: $inst_name, orient: $orient, compare to: [dict get $grid orient]"
        if {[lsearch [dict get $grid orient] $orient] > -1} {
          set_instance_grid $inst_name $grid orient
        }
      }
    }
  }
  dict for {grid_name grid} [dict get $design_data grid macro] {
    set related_instances {}
    dict for {inst instance} $instances {
      if {![dict exists $instance grid]} {
        # utl::error PDN 166 "Instance $inst of cell [dict get $instance macro] is not associated with any grid."
        dict set instance grid "__none__"
      }
      if {[dict get $instance grid] == $grid_name} {
        dict set related_instances $inst $instance
      }
    }
    dict set design_data grid macro $grid_name _related_instances $related_instances
  }

  dict for {grid_name grid} [dict get $design_data grid macro] {
    # Set the pin layer on the connect statement to the pin layer of the def to be _PIN_<dir>
    set blockages {}
    set pin_layers {}
    set power_pins {}
    set ground_pins {}
    dict for {instance_name instance} [dict get $grid _related_instances] {
      lappend blockages {*}[dict get $macros [dict get $instance macro] blockage_layers]
      lappend pin_layers {*}[dict get $macros [dict get $instance macro] pin_layers]
      lappend power_pins {*}[dict get $macros [dict get $instance macro] power_pins]
      lappend ground_pins {*}[dict get $macros [dict get $instance macro] ground_pins]
    }
    dict set design_data grid macro $grid_name power_pins [lsort -unique $power_pins]
    dict set design_data grid macro $grid_name ground_pins [lsort -unique $ground_pins]

    if {[dict exists $grid pin_direction]} {
      if {[dict get $grid pin_direction] == "vertical"} {
        set direction ver
      } else {
        set direction hor
      }
      set pin_layers [lsort -unique $pin_layers]

      foreach pin_layer $pin_layers {
        set new_connections {}
        foreach connect [dict get $grid connect] {
          if {[lindex $connect 0] == $pin_layer} {
            set connect [lreplace $connect 0 0 ${pin_layer}_PIN_$direction]
          }
          if {[lindex $connect 1] == $pin_layer} {
            set connect [lreplace $connect 1 1 ${pin_layer}_PIN_$direction]
          }
          lappend new_connections $connect
        }
        dict set design_data grid macro $grid_name connect $new_connections
      }
    }

    if {[dict exists $grid straps]} {
      foreach strap_layer [dict keys [dict get $grid straps]] {
        lappend blockages $strap_layer
      }
    }
    # debug "Grid: $grid_name"
    # debug "  instances: [dict keys [dict get $grid _related_instances]]"
    # debug "  blockages: [lsort -unique $blockages]"
    # debug "  connect: [dict get $design_data grid macro $grid_name connect]"

    dict set design_data grid macro $grid_name blockages [lsort -unique $blockages]
  }

  # debug "get_memory_instance_pg_pins"
  get_memory_instance_pg_pins
}

#This file contains procedures that are used for PDN generation
proc debug {message} {
  set state [info frame -1]
  set str ""
  if {[dict exists $state file]} {
    set str "$str[dict get $state file]:"
  }
  if {[dict exists $state proc]} {
    set str "$str[dict get $state proc]:"
  }
  if {[dict exists $state line]} {
    set str "$str[dict get $state line]"
  }
  puts "\[DEBUG\] $str: $message"
}

proc lmap {args} {
  set result {}
  set var [lindex $args 0]
  foreach item [lindex $args 1] {
    uplevel 1 "set $var $item"
    lappend result [uplevel 1 [lindex $args end]]
  }
  return $result
}

proc get_routing_direction {layer_name} {
  variable layers

  if {$layers == ""} {
    init_metal_layers
  }

  if {![dict exists $layers $layer_name direction]} {
    utl::error "PDN" 33 "Unknown direction for layer $layer_name."
  }
  return [dict get $layers $layer_name direction]
}

proc get_dir {layer_name} {
  if {[regexp {.*_PIN_(hor|ver)} $layer_name - dir]} {
    return $dir
  }

  if {[is_rails_layer $layer_name]} {
    return "hor"
  }

  return [get_routing_direction $layer_name]
}

proc get_rails_layers {} {
  variable design_data

  if {[dict exists $design_data grid]} {
    foreach type [dict keys [dict get $design_data grid]] {
      dict for {name specification} [dict get $design_data grid $type] {
        if {[dict exists $specification rails]} {
          return [dict keys [dict get $specification rails]]
        }
      }
    }
  }
  return {}
}

proc is_rails_layer {layer} {
  return [expr {[lsearch -exact [get_rails_layers] $layer] > -1}]
}

proc via_number {layer_rule1 layer_rule2} {
  return [expr [[$layer_rule1 getLayer] getNumber] - [[$layer_rule2 getLayer] getNumber]]
}

proc init_via_tech {} {
  variable tech
  variable def_via_tech

  set def_via_tech {}
  foreach via_rule [$tech getViaGenerateRules] {
    set levels [list [$via_rule getViaLayerRule 0] [$via_rule getViaLayerRule 1] [$via_rule getViaLayerRule 2]]
    set levels [lsort -command via_number $levels]
    lassign $levels lower cut upper

    dict set def_via_tech [$via_rule getName] [list \
      lower [list layer [[$lower getLayer] getName] enclosure [$lower getEnclosure]] \
      upper [list layer [[$upper getLayer] getName] enclosure [$upper getEnclosure]] \
      cut   [list layer [[$cut getLayer] getName] spacing [$cut getSpacing] size [list [[$cut getRect] dx] [[$cut getRect] dy]]] \
    ]
  }
  # debug "def_via_tech: $def_via_tech"
}

proc set_prop_lines {obj prop_name} {
  variable prop_line
  if {[set prop [::odb::dbStringProperty_find $obj $prop_name]] != "NULL"} {
    set prop_line [$prop getValue]
  } else {
    set prop_line {}
  }
}

proc read_propline {} {
  variable prop_line

  set word [lindex $prop_line 0]
  set prop_line [lrange $prop_line 1 end]

  set line {}
  while {[llength $prop_line] > 0 && $word != ";"} {
    lappend line $word
    set word [lindex $prop_line 0]
    set prop_line [lrange $prop_line 1 end]
  }
  return $line
}

proc empty_propline {} {
  variable prop_line
  return [expr ![llength $prop_line]]
}

proc find_layer {layer_name} {
  variable tech

  if {[set layer [$tech findLayer $layer_name]] == "NULL"} {
    utl::error "PDN" 19 "Cannot find layer $layer_name in loaded technology."
  }
  return $layer
}

proc read_spacing {layer_name} {
  variable layers

  set layer [find_layer $layer_name]

  set_prop_lines $layer LEF58_SPACING
  set spacing {}

  while {![empty_propline]} {
    set line [read_propline]
    if {[set idx [lsearch -exact $line CUTCLASS]] > -1} {
      set cutclass [lindex $line [expr $idx + 1]]
      set line [lreplace $line $idx [expr $idx + 1]]

      if {[set idx [lsearch -exact $line LAYER]] > -1} {
        set other_layer [lindex $line [expr $idx + 1]]
        set line [lreplace $line $idx [expr $idx + 1]]

        if {[set idx [lsearch -exact $line CONCAVECORNER]] > -1} {
          set line [lreplace $line $idx $idx]

          if {[set idx [lsearch -exact $line SPACING]] > -1} {
            dict set spacing $cutclass $other_layer concave [ord::microns_to_dbu [lindex $line [expr $idx + 1]]]
            # set line [lreplace $line $idx [expr $idx + 1]]
          }
        }
      }
    }
  }
  # debug "$layer_name $spacing"
  dict set layers $layer_name spacing $spacing
  # debug "$layer_name [dict get $layers $layer_name]"
}

proc read_spacingtables {layer_name} {
  variable layers

  set layer [find_layer $layer_name]
  set prls {}

  if {[$layer hasTwoWidthsSpacingRules]} {
    set type "TWOWIDTHS"
    set subtype "NONE"

    set table_size [$layer getTwoWidthsSpacingTableNumWidths]
    for {set i 0} {$i < $table_size} {incr i} {
      set width [$layer getTwoWidthsSpacingTableWidth $i]

      if {[$layer getTwoWidthsSpacingTableHasPRL $i]} {
        set prl [$layer getTwoWidthsSpacingTablePRL $i]
      } else {
        set prl 0
      }
      set spacings {}
      for {set j 0} {$j < $table_size} {incr j} {
        lappend spacings [$layer getTwoWidthsSpacingTableEntry $i $j]
      }

      dict set layers $layer_name spacingtable $type $subtype $width [list prl $prl spacings $spacings]
    }
  }

  set_prop_lines $layer LEF58_SPACINGTABLE
  set spacing {}

  while {![empty_propline]} {
    set line [read_propline]
    # debug "$line"
    set type [lindex $line 1]
    set subtype [lindex $line 2]

    set table_entry_indexes [lsearch -exact -all $line "WIDTH"]
    set num_entries [llength $table_entry_indexes]

    foreach start_index $table_entry_indexes {
      set pos $start_index
      incr pos
      set width [ord::microns_to_dbu [lindex $line $pos]]
      incr pos
      if {[lindex $line $pos] == "PRL"} {
        incr pos
        set prl [ord::microns_to_dbu [lindex $line $pos]]
        incr pos
      } else {
        set prl 0
      }
      set spacings {}
      for {set i 0} {$i < $num_entries} {incr i} {
        # debug "[expr $i + $pos] [lindex $line [expr $i + $pos]]"
        lappend spacings [ord::microns_to_dbu [lindex $line [expr $i + $pos]]]
      }
      dict set layers $layer_name spacingtable $type $subtype $width [list prl $prl spacings $spacings]
    }
  }

  if {![dict exists $layers $layer_name spacingtable]} {
    dict set layers $layer_name spacingtable {}
  }
  # debug "$layer_name [dict get $layers $layer_name]"
}

proc get_spacingtables {layer_name} {
  variable layers

  if {![dict exists $layers $layer_name spacingtable]} {
    read_spacingtables $layer_name
  }

  return [dict get $layers $layer_name spacingtable]
}

proc get_concave_spacing_value {layer_name other_layer_name} {
  variable layers
  variable default_cutclass

  if {![dict exists $layers $layer_name spacing]} {
    read_spacing $layer_name
  }
  # debug "$layer_name [dict get $layers $layer_name]"
  if {[dict exists $layers $layer_name spacing [dict get $default_cutclass $layer_name] $other_layer_name concave]} {
    return [dict get $layers $layer_name spacing [dict get $default_cutclass $layer_name] $other_layer_name concave]
  }
  return 0
}

proc read_arrayspacing {layer_name} {
  variable layers

  set layer [find_layer $layer_name]

  set_prop_lines $layer LEF58_ARRAYSPACING
  set arrayspacing {}

  while {![empty_propline]} {
    set line [read_propline]
    if {[set idx [lsearch -exact $line PARALLELOVERLAP]] > -1} {
      dict set arrayspacing paralleloverlap 1
      set line [lreplace $line $idx $idx]
    }
    if {[set idx [lsearch -exact $line LONGARRAY]] > -1} {
      dict set arrayspacing longarray 1
      set line [lreplace $line $idx $idx]
    }
    if {[set idx [lsearch -exact $line CUTSPACING]] > -1} {
      dict set arrayspacing cutspacing [ord::microns_to_dbu [lindex $line [expr $idx + 1]]]
      set line [lreplace $line $idx [expr $idx + 1]]
    }
    while {[set idx [lsearch -exact $line ARRAYCUTS]] > -1} {
      dict set arrayspacing arraycuts [lindex $line [expr $idx + 1]] spacing [ord::microns_to_dbu [lindex $line [expr $idx + 3]]]
      set line [lreplace $line $idx [expr $idx + 3]]
    }
  }
  dict set layers $layer_name arrayspacing $arrayspacing
}

proc read_cutclass {layer_name} {
  variable layers
  variable default_cutclass

  set layer [find_layer $layer_name]
  set_prop_lines $layer LEF58_CUTCLASS
  dict set layers $layer_name cutclass {}
  set min_area -1

  while {![empty_propline]} {
    set line [read_propline]
    if {![regexp {CUTCLASS\s+([^\s]+)\s+WIDTH\s+([^\s]+)} $line - cut_class width]} {
      utl::error "PDN" 20 "Failed to read CUTCLASS property '$line'."
    }
    if {[regexp {LENGTH\s+([^\s]+)} $line - length]} {
      set area [expr $width * $length]
    } else {
      set area [expr $width * $width]
    }
    if {$min_area == -1 || $area < $min_area} {
      dict set default_cutclass $layer_name $cut_class
      set min_area $area
    }
    dict set layers $layer_name cutclass $cut_class [list width [ord::microns_to_dbu $width] length [ord::microns_to_dbu $length]]
  }
}

proc read_enclosures {layer_name} {
  variable layers

  set layer [find_layer $layer_name]
  set_prop_lines $layer LEF58_ENCLOSURE
  set prev_cutclass ""

  while {![empty_propline]} {
    set line [read_propline]
    # debug "$line"
    set enclosure {}
    if {[set idx [lsearch -exact $line EOL]] > -1} {
      continue
      dict set enclosure eol [ord::microns_to_dbu [lindex $line [expr $idx + 1]]]
      set line [lreplace $line $idx [expr $idx + 1]]
    }
    if {[set idx [lsearch -exact $line EOLONLY]] > -1} {
      dict set enclosure eolonly 1
      set line [lreplace $line $idx $idx]
    }
    if {[set idx [lsearch -exact $line SHORTEDGEONEOL]] > -1} {
      dict set enclosure shortedgeoneol 1
      set line [lreplace $line $idx $idx]
    }
    if {[set idx [lsearch -exact $line MINLENGTH]] > -1} {
      dict set enclosure minlength [ord::microns_to_dbu [lindex $line [expr $idx + 1]]]
      set line [lreplace $line $idx [expr $idx + 1]]
    }
    if {[set idx [lsearch -exact $line ABOVE]] > -1} {
      dict set enclosure above 1
      set line [lreplace $line $idx $idx]
    }
    if {[set idx [lsearch -exact $line BELOW]] > -1} {
      dict set enclosure below 1
      set line [lreplace $line $idx $idx]
    }
    if {[set idx [lsearch -exact $line END]] > -1} {
      dict set enclosure end 1
      set line [lreplace $line $idx $idx]
    }
    if {[set idx [lsearch -exact $line SIDE]] > -1} {
      dict set enclosure side 1
      set line [lreplace $line $idx $idx]
    }

    set width 0
    regexp {WIDTH\s+([^\s]+)} $line - width
    set width [ord::microns_to_dbu $width]

    if {![regexp {ENCLOSURE CUTCLASS\s+([^\s]+)\s+([^\s]+)\s+([^\s]+)} $line - cut_class overlap1 overlap2]} {
      utl::error "PDN" 21 "Failed to read ENCLOSURE property '$line'."
    }
    dict set enclosure overlap1 [ord::microns_to_dbu $overlap1]
    dict set enclosure overlap2 [ord::microns_to_dbu $overlap2]
    # debug "class - $cut_class enclosure - $enclosure"
    if {$prev_cutclass != $cut_class} {
      set enclosures {}
      set prev_cutclass $cut_class
    }
    dict lappend enclosures $width $enclosure
    dict set layers $layer_name cutclass $cut_class enclosures $enclosures
  }
  # debug "end"
}

proc read_minimumcuts {layer_name} {
  variable layers
  variable default_cutclass

  set layer [find_layer $layer_name]
  set_prop_lines $layer LEF58_MINIMUMCUT

  while {![empty_propline]} {
    set line [read_propline]
    set classes {}
    set constraints {}
    set fromabove 0
    set frombelow 0

    if {[set idx [lsearch -exact $line FROMABOVE]] > -1} {
      set fromabove 1
      set line [lreplace $line $idx $idx]
    } elseif {[set idx [lsearch -exact $line FROMBELOW]] > -1} {
      set frombelow 1
      set line [lreplace $line $idx $idx]
    } else {
      set fromabove 1
      set frombelow 1
    }

    if {[set idx [lsearch -exact $line WIDTH]] > -1} {
      set width [ord::microns_to_dbu [lindex $line [expr $idx + 1]]]
    }

    if {[regexp {LENGTH ([0-9\.]*) WITHIN ([0-9\.]*)} $line - length within]} {
      # Not expecting to deal with this king of structure, so can ignore
      set line [regsub {LENGTH ([0-9\.]*) WITHIN ([0-9\.]*)} $line {}]
    }

    if {[regexp {AREA ([0-9\.]*) WITHIN ([0-9\.]*)} $line - area within]} {
      # Not expecting to deal with this king of structure, so can ignore
      set line [regsub {AREA ([0-9\.]*) WITHIN ([0-9\.]*)} $line {}]
    }

    while {[set idx [lsearch -exact $line CUTCLASS]] > -1} {
      set cutclass [lindex $line [expr $idx + 1]]
      set num_cuts [lindex $line [expr $idx + 2]]

      if {$fromabove == 1} {
        dict set layers $layer_name minimumcut width $width fromabove $cutclass $num_cuts
      }
      if {$frombelow == 1} {
        dict set layers $layer_name minimumcut width $width frombelow $cutclass $num_cuts
      }

      set line [lreplace $line $idx [expr $idx + 2]]
    }
  }
}

proc get_minimumcuts {layer_name width from cutclass} {
  variable layers
  # debug "$layer_name, $width, $from, $cutclass"
  if {![dict exists $layers $layer_name minimumcut]} {
    read_minimumcuts $layer_name
    # debug "[dict get $layers $layer_name minimumcut]"
  }

  set min_cuts 1

  if {![dict exists $layers $layer_name minimumcut]} {
    # debug "No mincut rule for layer $layer_name"
    return $min_cuts
  }

  set idx 0
  set widths [lsort -integer -decreasing [dict keys [dict get $layers $layer_name minimumcut width]]]
  if {$width <= [lindex $widths end]} {
    # debug "width $width less than smallest width boundary [lindex $widths end]"
    return $min_cuts
  }
  foreach width_boundary [lreverse $widths] {
    if {$width > $width_boundary && [dict exists $layers $layer_name minimumcut width $width_boundary $from]} {
      # debug "[dict get $layers $layer_name minimumcut width $width_boundary]"
      if {[dict exists $layers $layer_name minimumcut width $width_boundary $from $cutclass]} {
        set min_cuts [dict get $layers $layer_name minimumcut width $width_boundary $from $cutclass]
      }
      # debug "Selected width boundary $width_boundary for $layer_name, $width $from, $cutclass [dict get $layers $layer_name minimumcut width $width_boundary $from $cutclass]"
      break
    }
  }

  return $min_cuts
}

proc get_via_enclosure {via_info lower_width upper_width} {
  variable layers
  variable default_cutclass
  variable min_lower_enclosure
  variable max_lower_enclosure
  variable min_upper_enclosure
  variable max_upper_enclosure

  # debug "via_info $via_info width $lower_width,$upper_width"
  set layer_name [dict get $via_info cut layer]

  if {![dict exists $layers $layer_name cutclass]} {
    read_cutclass $layer_name
    read_enclosures $layer_name
  }

  if {!([dict exists $default_cutclass $layer_name] && [dict exists $layers $layer_name cutclass [dict get $default_cutclass $layer_name] enclosures])} {
    set lower_enclosure [dict get $via_info lower enclosure]
    set upper_enclosure [dict get $via_info upper enclosure]

    set min_lower_enclosure [lindex $lower_enclosure 0]
    set max_lower_enclosure [lindex $lower_enclosure 1]

    if {$max_lower_enclosure < $min_lower_enclosure} {
      set swap $min_lower_enclosure
      set min_lower_enclosure $max_lower_enclosure
      set max_lower_enclosure $swap
    }

    set min_upper_enclosure [lindex $upper_enclosure 0]
    set max_upper_enclosure [lindex $upper_enclosure 1]

    if {$max_upper_enclosure < $min_upper_enclosure} {
      set swap $min_upper_enclosure
      set min_upper_enclosure $max_upper_enclosure
      set max_upper_enclosure $swap
    }

    set selected_enclosure [list $min_lower_enclosure $max_lower_enclosure $min_upper_enclosure $max_upper_enclosure]
  } else {
    set enclosures [dict get $layers $layer_name cutclass [dict get $default_cutclass $layer_name] enclosures]
    # debug "Enclosure set $enclosures"
    set upper_enclosures {}
    set lower_enclosures {}

    set width $lower_width

    foreach size [lreverse [dict keys $enclosures]] {
      if {$width >= $size} {
          break
      }
    }

    set enclosure_list [dict get $enclosures $size]
    # debug "Initial enclosure_list (size = $size)- $enclosure_list"
    if {$size > 0} {
      foreach enclosure $enclosure_list {
        if {![dict exists $enclosure above]} {
          lappend lower_enclosures $enclosure
        }
      }
    }

    set width $upper_width

    foreach size [lreverse [dict keys $enclosures]] {
      if {$width >= $size} {
          break
      }
    }

    set enclosure_list [dict get $enclosures $size]
    # debug "Initial enclosure_list (size = $size)- $enclosure_list"
    if {$size > 0} {
      foreach enclosure $enclosure_list {
        if {![dict exists $enclosure below]} {
          lappend upper_enclosures $enclosure
        }
      }
    }

    if {[llength $upper_enclosures] == 0} {
      set zero_enclosures_list [dict get $enclosures 0]
      foreach enclosure $zero_enclosures_list {
        if {![dict exists $enclosure below]} {
          lappend upper_enclosures $enclosure
        }
      }
    }
    if {[llength $lower_enclosures] == 0} {
      set zero_enclosures_list [dict get $enclosures 0]
      foreach enclosure $zero_enclosures_list {
        if {![dict exists $enclosure above]} {
          lappend lower_enclosures $enclosure
        }
      }
    }
    set upper_min -1
    set lower_min -1
    if {[llength $upper_enclosures] > 1} {
      foreach enclosure $upper_enclosures {
        # debug "upper enclosure - $enclosure"
        set this_min [expr min([dict get $enclosure overlap1], [dict get $enclosure overlap2])]
        if {$upper_min < 0 || $this_min < $upper_min} {
          set upper_min $this_min
          set upper_enc [list [dict get $enclosure overlap1] [dict get $enclosure overlap2]]
          # debug "upper_enc: $upper_enc"
        }
      }
    } else {
      set enclosure [lindex $upper_enclosures 0]
      set upper_enc [list [dict get $enclosure overlap1] [dict get $enclosure overlap2]]
    }
    if {[llength $lower_enclosures] > 1} {
      foreach enclosure $lower_enclosures {
        # debug "lower enclosure - $enclosure"
        set this_min [expr min([dict get $enclosure overlap1], [dict get $enclosure overlap2])]
        if {$lower_min < 0 || $this_min < $lower_min} {
          set lower_min $this_min
          set lower_enc [list [dict get $enclosure overlap1] [dict get $enclosure overlap2]]
        }
      }
      # debug "[llength $lower_enclosures] lower_enc: $lower_enc"
    } else {
      set enclosure [lindex $lower_enclosures 0]
      set lower_enc [list [dict get $enclosure overlap1] [dict get $enclosure overlap2]]
      # debug "1 lower_enc: lower_enc: $lower_enc"
    }
    set selected_enclosure [list {*}$lower_enc {*}$upper_enc]
  }
  # debug "selected $selected_enclosure"
  set min_lower_enclosure [expr min([lindex $selected_enclosure 0], [lindex $selected_enclosure 1])]
  set max_lower_enclosure [expr max([lindex $selected_enclosure 0], [lindex $selected_enclosure 1])]
  set min_upper_enclosure [expr min([lindex $selected_enclosure 2], [lindex $selected_enclosure 3])]
  set max_upper_enclosure [expr max([lindex $selected_enclosure 2], [lindex $selected_enclosure 3])]
  # debug "enclosures - min_lower $min_lower_enclosure max_lower $max_lower_enclosure min_upper $min_upper_enclosure max_upper $max_upper_enclosure"
}

proc select_via_info {lower} {
  variable def_via_tech

  set layer_name $lower
  regexp {(.*)_PIN} $lower - layer_name

  return [dict filter $def_via_tech script {rule_name rule} {expr {[dict get $rule lower layer] == $layer_name}}]
}

proc set_layer_info {layer_info} {
  variable layers

  set layers $layer_info
}

proc read_widthtable {layer_name} {
  variable tech

  set table {}
  set layer [find_layer $layer_name]
  set_prop_lines $layer LEF58_WIDTHTABLE

  while {![empty_propline]} {
    set line [read_propline]
    set flags {}
    if {[set idx [lsearch -exact $line ORTHOGONAL]] > -1} {
      dict set flags orthogonal 1
      set line [lreplace $line $idx $idx]
    }
    if {[set idx [lsearch -exact $line WRONGDIRECTION]] > -1} {
      dict set flags wrongdirection 1
      set line [lreplace $line $idx $idx]
    }

    regexp {WIDTHTABLE\s+(.*)} $line - widthtable
    set widthtable [lmap x $widthtable {ord::microns_to_dbu $x}]

    if {[dict exists $flags wrongdirection]} {
      dict set table wrongdirection $widthtable
    } else {
      dict set table rightdirection $widthtable
    }
  }
  return $table
}

proc get_widthtable {layer_name direction} {
  variable layers

  if {![dict exists $layers $layer_name widthtable]} {
      dict set layers $layer_name widthtable [read_widthtable $layer_name]
  }

  if {![dict exists $layers $layer_name widthtable $direction]} {
    if {$direction == "wrongdirection" && [dict exists $layers $layer_name widthtable rightdirection]} {
      dict set layers $layer_name widthtable $direction [dict get $layers $layer_name widthtable rightdirection]
    } else {
      dict set layers $layer_name widthtable $direction {}
    }
  }

  return [dict get $layers $layer_name widthtable $direction]
}

# Layers that have a widthtable will only support some width values, the widthtable defines the
# set of widths that are allowed, or any width greater than or equal to the last value in the
# table
#

proc adjust_width {widthtable width} {
  if {[llength $widthtable] == 0} {return $width}
  if {[lsearch -exact $widthtable $width] > -1} {return $width}
  if {$width > [lindex $widthtable end]} {return $width}

  foreach value $widthtable {
    if {$value > $width} {
      # debug "Adjust width from $width to $value"
      return $value
    }
  }

  return $width
}

proc get_adjusted_dX {layer width} {
  if {[get_routing_direction $layer] == "ver"} {
    # debug "Using rightdirection adjustment for layer $layer (dX)"
    return [adjust_width [get_widthtable $layer rightdirection] $width]
  } else {
    # debug "Using wrongdirection adjustment for layer $layer (dX)"
    return [adjust_width [get_widthtable $layer wrongdirection] $width]
  }
}

proc get_adjusted_dY {layer height} {
  if {[get_routing_direction $layer] == "hor"} {
    # debug "Using rightdirection adjustment for layer $layer (dY)"
    return [adjust_width [get_widthtable $layer rightdirection] $height]
  } else {
    # debug "Using wrongdirection adjustment for layer $layer (dY)"
    return [adjust_width [get_widthtable $layer wrongdirection] $height]
  }
}

proc get_arrayspacing_rule {layer_name} {
  variable layers

  if {![dict exists $layers $layer_name arrayspacing]} {
    read_arrayspacing $layer_name
  }

  return [dict get $layers $layer_name arrayspacing]
}

proc use_arrayspacing {layer_name rows columns} {
  set arrayspacing [get_arrayspacing_rule $layer_name]
  # debug "$arrayspacing"
  # debug "$rows $columns"
  if {[llength $arrayspacing] == 0} {
    # debug "No array spacing rule defined"
    return 0
  }
  # debug "[dict keys [dict get $arrayspacing arraycuts]]"
  if {[dict exists $arrayspacing arraycuts [expr min($rows,$columns)]]} {
    # debug "Matching entry in arrayspacing"
    return 1
  }
  if {min($rows,$columns) < [lindex [dict keys [dict get $arrayspacing arraycuts]] 0]} {
    # debug "row/columns less than min array spacing"
    return 0
  }
  if {min($rows,$columns) > [lindex [dict keys [dict get $arrayspacing arraycuts]] end]} {
    # debug "row/columns greater than min array spacing"
    return 1
  }
  # debug "default 1"
  return 1
}

proc determine_num_via_columns {via_info constraints} {
  variable upper_width
  variable lower_width
  variable upper_height
  variable lower_height
  variable lower_dir
  variable upper_dir
  variable min_lower_enclosure
  variable max_lower_enclosure
  variable min_upper_enclosure
  variable max_upper_enclosure
  variable cut_width
  variable xcut_pitch
  variable xcut_spacing

  # What are the maximum number of columns that we can fit in this space?
  set i 1
  if {$lower_dir == "hor"} {
    set via_width_lower [expr $cut_width + $xcut_pitch * ($i - 1) + 2 * $min_lower_enclosure]
    set via_width_upper [expr $cut_width + $xcut_pitch * ($i - 1) + 2 * $max_upper_enclosure]
  } else {
    set via_width_lower [expr $cut_width + $xcut_pitch * ($i - 1) + 2 * $max_lower_enclosure]
    set via_width_upper [expr $cut_width + $xcut_pitch * ($i - 1) + 2 * $min_upper_enclosure]
  }
  if {[dict exists $constraints cut_pitch]} {set xcut_pitch [ord::microns_to_dbu [dict get $constraints cut_pitch]]}

  while {$via_width_lower <= $lower_width && $via_width_upper <= $upper_width} {
    incr i
    if {$lower_dir == "hor"} {
      set via_width_lower [expr $cut_width + $xcut_pitch * ($i - 1) + 2 * $max_lower_enclosure]
      set via_width_upper [expr $cut_width + $xcut_pitch * ($i - 1) + 2 * $min_upper_enclosure]
    } else {
      set via_width_lower [expr $cut_width + $xcut_pitch * ($i - 1) + 2 * $min_lower_enclosure]
      set via_width_upper [expr $cut_width + $xcut_pitch * ($i - 1) + 2 * $max_upper_enclosure]
    }
  }
  set xcut_spacing [expr $xcut_pitch - $cut_width]
  set columns [expr max(1, $i - 1)]
  # debug "cols $columns W: via_width_lower $via_width_lower >= lower_width $lower_width || via_width_upper $via_width_upper >= upper_width $upper_width"
  if {[dict exists $constraints max_columns]} {
    if {$columns > [dict get $constraints max_columns]} {
      set columns [dict get $constraints max_columns]

      set lower_concave_enclosure [get_concave_spacing_value [dict get $via_info cut layer] [dict get $via_info lower layer]]
      # debug "$lower_concave_enclosure $max_lower_enclosure"
      if {$lower_concave_enclosure > $max_lower_enclosure} {
        set max_lower_enclosure $lower_concave_enclosure
      }
      set upper_concave_enclosure [get_concave_spacing_value [dict get $via_info cut layer] [dict get $via_info upper layer]]
      # debug "$upper_concave_enclosure $max_upper_enclosure"
      if {$upper_concave_enclosure > $max_upper_enclosure} {
        set max_upper_enclosure $upper_concave_enclosure
      }
    }

  }
  # debug "Lower: [dict get $via_info lower layer] $lower_dir"
  # debug "Upper: [dict get $via_info upper layer] $upper_dir"
  if {[get_routing_direction [dict get $via_info upper layer]] == "ver"} {
    if {[dict get $constraints stack_top] != [dict get $via_info upper layer]} {
      # debug "Adjust width of [dict get $via_info upper layer]"
      get_via_enclosure $via_info [expr min($lower_width,$lower_height)] [expr min([expr $cut_width + $xcut_pitch * ($columns - 1)],$upper_height)]
      set upper_width [expr $cut_width + $xcut_pitch * ($columns - 1) + 2 * $min_upper_enclosure]
    }
  }
  if {[get_routing_direction [dict get $via_info lower layer]] == "ver"} {
    if {[dict get $constraints stack_bottom] != [dict get $via_info lower layer]} {
      # debug "Adjust width of [dict get $via_info lower layer]"
      get_via_enclosure $via_info [expr min([expr $cut_width + $xcut_pitch * ($columns - 1)],$lower_height)] [expr min($upper_width,$upper_height)]
      set lower_width [expr $cut_width + $xcut_pitch * ($columns - 1) + 2 * $min_lower_enclosure]
    }
  }
  # debug "cols $columns W: lower $lower_width upper $upper_width"
  set lower_width [get_adjusted_dX [dict get $via_info lower layer] $lower_width]
  set upper_width [get_adjusted_dX [dict get $via_info upper layer] $upper_width]
  # debug "cols $columns W: lower $lower_width upper $upper_width"

  return $columns
}

proc determine_num_via_rows {via_info constraints} {
  variable cut_height
  variable ycut_pitch
  variable ycut_spacing
  variable upper_height
  variable lower_height
  variable lower_width
  variable upper_width
  variable lower_dir
  variable upper_dir
  variable min_lower_enclosure
  variable max_lower_enclosure
  variable min_upper_enclosure
  variable max_upper_enclosure

  # What are the maximum number of rows that we can fit in this space?
  set i 1
  if {$lower_dir == "hor"} {
    set via_height_lower [expr $cut_height + $ycut_pitch * ($i - 1) + 2 * $min_lower_enclosure]
    set via_height_upper [expr $cut_height + $ycut_pitch * ($i - 1) + 2 * $max_upper_enclosure]
  } else {
    set via_height_lower [expr $cut_height + $ycut_pitch * ($i - 1) + 2 * $max_lower_enclosure]
    set via_height_upper [expr $cut_height + $ycut_pitch * ($i - 1) + 2 * $min_upper_enclosure]
  }
  if {[dict exists $constraints cut_pitch]} {set ycut_pitch [ord::microns_to_dbu [dict get $constraints cut_pitch]]}
  while {$via_height_lower < $lower_height && $via_height_upper < $upper_height} {
    incr i
    if {$lower_dir == "hor"} {
      set via_height_lower [expr $cut_height + $ycut_pitch * ($i - 1) + 2 * $min_lower_enclosure]
      set via_height_upper [expr $cut_height + $ycut_pitch * ($i - 1) + 2 * $max_upper_enclosure]
    } else {
      set via_height_lower [expr $cut_height + $ycut_pitch * ($i - 1) + 2 * $max_lower_enclosure]
      set via_height_upper [expr $cut_height + $ycut_pitch * ($i - 1) + 2 * $min_upper_enclosure]
    }
  }
  set ycut_spacing [expr $ycut_pitch - $cut_height]
  set rows [expr max(1,$i - 1)]
  # debug "$rows H: $via_height_lower >= $lower_height && $via_height_upper >= $upper_height"
  if {[dict exists $constraints max_rows]} {
    if {$rows > [dict get $constraints max_rows]} {
      set rows [dict get $constraints max_rows]

      set lower_concave_enclosure [get_concave_spacing_value [dict get $via_info cut layer] [dict get $via_info lower layer]]
      # debug "$lower_concave_enclosure $max_lower_enclosure"
      if {$lower_concave_enclosure > $max_lower_enclosure} {
        set max_lower_enclosure $lower_concave_enclosure
      }
      set upper_concave_enclosure [get_concave_spacing_value [dict get $via_info cut layer] [dict get $via_info upper layer]]
      # debug "$upper_concave_enclosure $max_upper_enclosure"
      if {$upper_concave_enclosure > $max_upper_enclosure} {
        set max_upper_enclosure $upper_concave_enclosure
      }

    }
  }
  if {[get_routing_direction [dict get $via_info lower layer]] == "hor"} {
    # debug "[dict get $constraints stack_bottom] != [dict get $via_info lower layer]"
    if {[dict get $constraints stack_bottom] != [dict get $via_info lower layer]} {
      # debug "Adjust height of [dict get $via_info lower layer]"
      get_via_enclosure $via_info [expr min($lower_width,[expr $cut_height + $ycut_pitch * ($rows - 1)])] [expr min($upper_width,$upper_height)]
      set lower_height [expr $cut_height + $ycut_pitch * ($rows - 1) + 2 * $min_lower_enclosure]
      # debug "modify lower_height to $lower_height ($cut_height + $ycut_pitch * ($rows - 1) + 2 * $min_lower_enclosure"
    }
  }
  if {[get_routing_direction [dict get $via_info upper layer]] == "hor"} {
    # debug "[dict get $constraints stack_top] != [dict get $via_info upper layer]"
    if {[dict get $constraints stack_top] != [dict get $via_info upper layer]} {
      # debug "Adjust height of [dict get $via_info upper layer]"
      get_via_enclosure $via_info [expr min($lower_width,$lower_height)] [expr min($upper_width,[expr $cut_height + $ycut_pitch * ($rows - 1)])]
      set upper_height [expr $cut_height + $ycut_pitch * ($rows - 1) + 2 * $min_upper_enclosure]
      # debug "modify upper_height to $upper_height ($cut_height + $ycut_pitch * ($rows - 1) + 2 * $min_upper_enclosure"
    }
  }
  # debug "$rows H: lower $lower_height upper $upper_height"
  set lower_height [get_adjusted_dY [dict get $via_info lower layer] $lower_height]
  set upper_height [get_adjusted_dY [dict get $via_info upper layer] $upper_height]
  # debug "$rows H: lower $lower_height upper $upper_height"

  return $rows
}

proc init_via_width_height {via_info lower_layer width height constraints} {
  variable upper_width
  variable lower_width
  variable upper_height
  variable lower_height
  variable lower_dir
  variable upper_dir
  variable min_lower_enclosure
  variable max_lower_enclosure
  variable min_upper_enclosure
  variable max_upper_enclosure
  variable cut_width
  variable cut_height
  variable xcut_pitch
  variable ycut_pitch
  variable xcut_spacing
  variable ycut_spacing

  set upper_layer [dict get $via_info upper layer]

  set xcut_pitch [lindex [dict get $via_info cut spacing] 0]
  set ycut_pitch [lindex [dict get $via_info cut spacing] 0]

  set cut_width   [lindex [dict get $via_info cut size] 0]
  set cut_height  [lindex [dict get $via_info cut size] 1]

  if {[dict exists $constraints split_cuts $lower_layer]} {
    if {[get_dir $lower_layer] == "hor"} {
      set ycut_pitch [ord::microns_to_dbu [dict get $constraints split_cuts $lower_layer]]
    } else {
      set xcut_pitch [ord::microns_to_dbu [dict get $constraints split_cuts $lower_layer]]
    }
  }

  if {[dict exists $constraints split_cuts $upper_layer]} {
    if {[get_dir $upper_layer] == "hor"} {
      set ycut_pitch [ord::microns_to_dbu [dict get $constraints split_cuts $upper_layer]]
    } else {
      set xcut_pitch [ord::microns_to_dbu [dict get $constraints split_cuts $upper_layer]]
    }
  }

  if {[dict exists $constraints width $lower_layer]} {
    if {[get_dir $lower_layer] == "hor"} {
      set lower_height [ord::microns_to_dbu [dict get $constraints width $lower_layer]]
      set lower_width  [get_adjusted_dX $lower_layer $width]
    } else {
      set lower_width [ord::microns_to_dbu [dict get $constraints width $lower_layer]]
      set lower_height [get_adjusted_dY $lower_layer $height]
    }
  } else {
    # Adjust the width and height values to the next largest allowed value if necessary
    set lower_width  [get_adjusted_dX $lower_layer $width]
    set lower_height [get_adjusted_dY $lower_layer $height]
  }
  if {[dict exists $constraints width $upper_layer]} {
    if {[get_dir $upper_layer] == "hor"} {
      set upper_height [ord::microns_to_dbu [dict get $constraints width $upper_layer]]
      set upper_width  [get_adjusted_dX $upper_layer $width]
    } else {
      set upper_width [ord::microns_to_dbu [dict get $constraints width $upper_layer]]
      set upper_height [get_adjusted_dY $upper_layer $height]
    }
  } else {
    set upper_width  [get_adjusted_dX $upper_layer $width]
    set upper_height [get_adjusted_dY $upper_layer $height]
  }
  # debug "lower (width $lower_width height $lower_height) upper (width $upper_width height $upper_height)"
  # debug "min - \[expr min($lower_width,$lower_height,$upper_width,$upper_height)\]"
}

proc get_enclosure_by_direction {layer xenc yenc max_enclosure min_enclosure} {
  set info {}
  if {$xenc > $max_enclosure && $yenc > $min_enclosure || $xenc > $min_enclosure && $yenc > $max_enclosure} {
    # If the current enclosure values meet the min/max enclosure requirements either way round, then keep
    # the current enclsoure settings
    dict set info xEnclosure $xenc
    dict set info yEnclosure $yenc
  } else {
    # Enforce min/max enclosure rule, with max_enclosure along the preferred direction of the layer.
    if {[get_dir $layer] == "hor"} {
      dict set info xEnclosure [expr max($xenc,$max_enclosure)]
      dict set info yEnclosure [expr max($yenc,$min_enclosure)]
    } else {
      dict set info xEnclosure [expr max($xenc,$min_enclosure)]
      dict set info yEnclosure [expr max($yenc,$max_enclosure)]
    }
  }

  return $info
}

proc via_generate_rule {viarule_name via_info rule_name rows columns constraints} {
  variable xcut_pitch
  variable ycut_pitch
  variable xcut_spacing
  variable ycut_spacing
  variable cut_height
  variable cut_width
  variable upper_width
  variable lower_width
  variable upper_height
  variable lower_height
  variable lower_dir
  variable min_lower_enclosure
  variable max_lower_enclosure
  variable min_upper_enclosure
  variable max_upper_enclosure

  set lower_enc_width  [expr round(($lower_width  - ($cut_width   + $xcut_pitch * ($columns - 1))) / 2)]
  set lower_enc_height [expr round(($lower_height - ($cut_height  + $ycut_pitch * ($rows    - 1))) / 2)]
  set upper_enc_width  [expr round(($upper_width  - ($cut_width   + $xcut_pitch * ($columns - 1))) / 2)]
  set upper_enc_height [expr round(($upper_height - ($cut_height  + $ycut_pitch * ($rows    - 1))) / 2)]

  set lower [get_enclosure_by_direction [dict get $via_info lower layer] $lower_enc_width $lower_enc_height $max_lower_enclosure $min_lower_enclosure]
  set upper [get_enclosure_by_direction [dict get $via_info upper layer] $upper_enc_width $upper_enc_height $max_upper_enclosure $min_upper_enclosure]
  # debug "rule $rule_name"
  # debug "lower: width $lower_width height $lower_height"
  # debug "lower: enc_width $lower_enc_width enc_height $lower_enc_height enclosure_rule $max_lower_enclosure $min_lower_enclosure"
  # debug "lower: enclosure [dict get $lower xEnclosure] [dict get $lower yEnclosure]"
  # debug "upper: enc_width $upper_enc_width enc_height $upper_enc_height enclosure_rule $max_upper_enclosure $min_upper_enclosure"
  # debug "upper: enclosure [dict get $upper xEnclosure] [dict get $upper yEnclosure]"

  return [list [list \
    name $rule_name \
    rule $viarule_name \
    cutsize [dict get $via_info cut size] \
    layers [list [dict get $via_info lower layer] [dict get $via_info cut layer] [dict get $via_info upper layer]] \
    cutspacing [list $xcut_spacing $ycut_spacing] \
    rowcol [list $rows $columns] \
    lower_rect [list [expr -1 * $lower_width / 2] [expr -1 * $lower_height / 2] [expr $lower_width / 2] [expr $lower_height / 2]] \
    upper_rect [list [expr -1 * $upper_width / 2] [expr -1 * $upper_height / 2] [expr $upper_width / 2] [expr $upper_height / 2]] \
    enclosure [list \
      [dict get $lower xEnclosure] \
      [dict get $lower yEnclosure] \
      [dict get $upper xEnclosure] \
      [dict get $upper yEnclosure] \
    ] \
    origin_x 0 origin_y 0
  ]]
}

proc via_generate_array_rule {viarule_name via_info rule_name rows columns} {
  variable xcut_pitch
  variable ycut_pitch
  variable xcut_spacing
  variable ycut_spacing
  variable cut_height
  variable cut_width
  variable upper_width
  variable lower_width
  variable upper_height
  variable lower_height
  variable min_lower_enclosure
  variable max_lower_enclosure
  variable min_upper_enclosure
  variable max_upper_enclosure

  # We need array vias -
  # if the min(rows,columns) > ARRAYCUTS
  #   determine which direction gives best number of CUTs wide using min(ARRAYCUTS)
  #   After adding ARRAYs, is there space for more vias
  #   Add vias to the rule with appropriate origin setting
  # else
  #   add a single via with min(rows,columns) cuts - hor/ver as required


  set spacing_rule [get_arrayspacing_rule [dict get $via_info cut layer]]
  set array_size [expr min($rows, $columns)]

  set lower_enc_width  [expr round(($lower_width  - ($cut_width   + $xcut_pitch * ($columns - 1))) / 2)]
  set lower_enc_height [expr round(($lower_height - ($cut_height  + $ycut_pitch * ($rows    - 1))) / 2)]
  set upper_enc_width  [expr round(($upper_width  - ($cut_width   + $xcut_pitch * ($columns - 1))) / 2)]
  set upper_enc_height [expr round(($upper_height - ($cut_height  + $ycut_pitch * ($rows    - 1))) / 2)]

  if {$array_size > [lindex [dict keys [dict get $spacing_rule arraycuts]] end]} {
    # debug "Multi-viaArrayspacing rule"
    set use_array_size [lindex [dict keys [dict get $spacing_rule arraycuts]] 0]
    foreach other_array_size [lrange [dict keys [dict get $spacing_rule arraycuts]] 1 end] {
      if {$array_size % $use_array_size > $array_size % $other_array_size} {
        set use_array_size $other_array_size
      }
    }
    set num_arrays [expr $array_size / $use_array_size]
    set array_spacing [expr max($xcut_spacing,$ycut_spacing,[dict get $spacing_rule arraycuts $use_array_size spacing])]

    set rule [list \
      rule $viarule_name \
      cutsize [dict get $via_info cut size] \
      layers [list [dict get $via_info lower layer] [dict get $via_info cut layer] [dict get $via_info upper layer]] \
      cutspacing [list $xcut_spacing $ycut_spacing] \
      lower_rect [list [expr -1 * $lower_width / 2] [expr -1 * $lower_height / 2] [expr $lower_width / 2] [expr $lower_height / 2]] \
      upper_rect [list [expr -1 * $upper_width / 2] [expr -1 * $upper_height / 2] [expr $upper_width / 2] [expr $upper_height / 2]] \
      origin_x 0 \
      origin_y 0 \
    ]
    # debug "$rule"
    set rule_list {}
    if {$array_size == $rows} {
      # Split into num_arrays rows of arrays
      set array_min_size [expr [lindex [dict get $via_info cut size] 0] * $use_array_size + [dict get $spacing_rule cutspacing] * ($use_array_size - 1)]
      set total_array_size [expr $array_min_size * $num_arrays + $array_spacing * ($num_arrays - 1)]
      # debug "Split into $num_arrays rows of arrays"

      set lower_enc_height [expr round(($lower_height - ($cut_height  + $ycut_pitch * ($use_array_size - 1))) / 2)]
      set upper_enc_height [expr round(($upper_height - ($cut_height  + $ycut_pitch * ($use_array_size - 1))) / 2)]

      set lower_enc [get_enclosure_by_direction [dict get $via_info lower layer] $lower_enc_width $lower_enc_height $max_lower_enclosure $min_lower_enclosure]
      set upper_enc [get_enclosure_by_direction [dict get $via_info upper layer] $upper_enc_width $upper_enc_height $max_upper_enclosure $min_upper_enclosure]

      dict set rule rowcol [list $use_array_size $columns]
      dict set rule name "[dict get $via_info cut layer]_ARRAY_${use_array_size}X${columns}"
      dict set rule enclosure [list \
        [dict get $lower_enc xEnclosure] \
        [dict get $lower_enc yEnclosure] \
        [dict get $upper_enc xEnclosure] \
        [dict get $upper_enc yEnclosure] \
      ]

      set y [expr $array_min_size / 2 - $total_array_size / 2]
      for {set i 0} {$i < $num_arrays} {incr i} {
        dict set rule origin_y $y
        lappend rule_list $rule
        set y [expr $y + $array_spacing + $array_min_size]
      }
    } else {
      # Split into num_arrays columns of arrays
      set array_min_size [expr [lindex [dict get $via_info cut size] 1] * $use_array_size + [dict get $spacing_rule cutspacing] * ($use_array_size - 1)]
      set total_array_size [expr $array_min_size * $num_arrays + $array_spacing * ($num_arrays - 1)]
      # debug "Split into $num_arrays columns of arrays"

      set lower_enc_width  [expr round(($lower_width  - ($cut_width   + $xcut_pitch * ($use_array_size - 1))) / 2)]
      set upper_enc_width  [expr round(($upper_width  - ($cut_width   + $xcut_pitch * ($use_array_size - 1))) / 2)]

      set lower_enc [get_enclosure_by_direction [dict get $via_info lower layer] $lower_enc_width $lower_enc_height $max_lower_enclosure $min_lower_enclosure]
      set upper_enc [get_enclosure_by_direction [dict get $via_info upper layer] $upper_enc_width $upper_enc_height $max_upper_enclosure $min_upper_enclosure]

      dict set rule rowcol [list $rows $use_array_size]
      dict set rule name "[dict get $via_info cut layer]_ARRAY_${rows}X${use_array_size}"
      dict set rule enclosure [list \
        [dict get $lower_enc xEnclosure] \
        [dict get $lower_enc yEnclosure] \
        [dict get $upper_enc xEnclosure] \
        [dict get $upper_enc yEnclosure] \
      ]

      set x [expr $array_min_size / 2 - $total_array_size / 2]
      for {set i 0} {$i < $num_arrays} {incr i} {
        dict set rule origin_x $x
        lappend rule_list $rule
        set x [expr $x + $array_spacing + $array_min_size]
      }
    }
  } else {
    # debug "Arrayspacing rule"
    set lower_enc [get_enclosure_by_direction [dict get $via_info lower layer] $lower_enc_width $lower_enc_height $max_lower_enclosure $min_lower_enclosure]
    set upper_enc [get_enclosure_by_direction [dict get $via_info upper layer] $upper_enc_width $upper_enc_height $max_upper_enclosure $min_upper_enclosure]

    set rule [list \
      name $rule_name \
      rule $viarule_name \
      cutsize [dict get $via_info cut size] \
      layers [list [dict get $via_info lower layer] [dict get $via_info cut layer] [dict get $via_info upper layer]] \
      cutspacing [list $xcut_spacing $ycut_spacing] \
      rowcol [list $rows $columns] \
      enclosure [list \
        [dict get $lower_enc xEnclosure] \
        [dict get $lower_enc yEnclosure] \
        [dict get $upper_enc xEnclosure] \
        [dict get $upper_enc yEnclosure] \
      ] \
      origin_x 0 \
      origin_y 0 \
    ]
    set rule_list [list $rule]
  }

  return $rule_list
}

proc via_split_cuts_rule {rule_name via_info rows columns constraints} {
  variable tech
  variable min_lower_enclosure
  variable max_lower_enclosure
  variable min_upper_enclosure
  variable max_upper_enclosure
  variable cut_width
  variable cut_height
  variable xcut_pitch
  variable ycut_pitch
  variable xcut_spacing
  variable ycut_spacing

  set lower_rects {}
  set cut_rects   {}
  set upper_rects {}

  set lower [dict get $via_info lower layer]
  set upper [dict get $via_info upper layer]
  # debug $via_info
  # debug "lower $lower upper $upper"

  set rule {}
  set rule [list \
    rule $rule_name \
    cutsize [dict get $via_info cut size] \
    layers [list $lower [dict get $via_info cut layer] $upper] \
    cutspacing [list $xcut_spacing $ycut_spacing] \
    rowcol [list 1 1] \
  ]

  # Enclosure was calculated from full width of intersection - need to recalculate for min cut size.
  get_via_enclosure $via_info 0 0

  # Area is stored in real units, adjust to def_units
  set lower_area [ord::microns_to_dbu [ord::microns_to_dbu [[find_layer $lower] getArea]]]
  set upper_area [ord::microns_to_dbu [ord::microns_to_dbu [[find_layer $upper] getArea]]]

  if {[get_dir $lower] == "hor"} {
    set lower_height [expr $cut_height + $min_lower_enclosure]
    set lower_width  [expr $cut_width  + $max_lower_enclosure]
    set upper_height [expr $cut_height + $max_upper_enclosure]
    set upper_width  [expr $cut_width  + $min_upper_enclosure]

    if {[dict exists $constraints split_cuts $lower]} {
      set lower_width  [expr $lower_area / $lower_height]
      if {$lower_width % 2 == 1} {incr lower_width}
      set max_lower_enclosure [expr max(($lower_width - $cut_width) / 2, $max_lower_enclosure)]
    }

    if {[dict exists $constraints split_cuts $upper]} {
      set upper_height [expr $upper_area / $upper_width]
      if {$upper_height % 2 == 1} {incr upper_height}
      set max_upper_enclosure [expr max(($upper_height - $cut_height) / 2, $max_upper_enclosure)]
    }

    set width [expr $max_lower_enclosure * 2 + $cut_width]
    set height [expr $max_upper_enclosure * 2 + $cut_width]

    dict set rule name [get_viarule_name $lower $width $height]
    dict set rule enclosure [list $max_lower_enclosure $min_lower_enclosure $min_upper_enclosure $max_upper_enclosure]
  } else {
    set lower_height [expr $cut_height + $max_lower_enclosure]
    set lower_width  [expr $cut_width  + $min_lower_enclosure]
    set upper_height [expr $cut_height + $min_upper_enclosure]
    set upper_width  [expr $cut_width  + $max_upper_enclosure]

    if {[dict exists $constraints split_cuts $lower]} {
      set lower_width  [expr $cut_width + $min_lower_enclosure]
      set lower_height [expr $cut_width + $max_lower_enclosure]
      set min_lower_length [expr $lower_area / $lower_width]
      if {$min_lower_length % 2 == 1} {incr min_lower_length}
      set max_lower_enclosure [expr max(($min_lower_length - $cut_width) / 2, $max_lower_enclosure)]
    }

    if {[dict exists $constraints split_cuts $upper]} {
      set upper_width  [expr $cut_height + $max_upper_enclosure]
      set upper_height [expr $cut_height + $min_upper_enclosure]
      set min_upper_length [expr $upper_area / $upper_height]
      if {$min_upper_length % 2 == 1} {incr min_upper_length}
      set max_upper_enclosure [expr max(($min_upper_length - $cut_height) / 2, $max_upper_enclosure)]
    }

    set width [expr $max_upper_enclosure * 2 + $cut_width]
    set height [expr $max_lower_enclosure * 2 + $cut_width]

    dict set rule name [get_viarule_name $lower $width $height]
    dict set rule enclosure [list $min_lower_enclosure $max_lower_enclosure $max_upper_enclosure $min_upper_enclosure]
  }
  dict set rule lower_rect [list [expr -1 * $lower_width / 2] [expr -1 * $lower_height / 2] [expr $lower_width / 2] [expr $lower_height / 2]]
  dict set rule upper_rect [list [expr -1 * $upper_width / 2] [expr -1 * $upper_height / 2] [expr $upper_width / 2] [expr $upper_height / 2]]
  # debug "min_lower_enclosure $min_lower_enclosure"
  # debug "lower $lower upper $upper enclosure [dict get $rule enclosure]"

  for {set i 0} {$i < $rows} {incr i} {
    for {set j 0} {$j < $columns} {incr j} {
      set centre_x [expr round(($j - (($columns - 1) / 2.0)) * $xcut_pitch)]
      set centre_y [expr round(($i - (($rows - 1)    / 2.0)) * $ycut_pitch)]

      dict set rule origin_x $centre_x
      dict set rule origin_y $centre_y
      lappend rule_list $rule
    }
  }
  # debug "split into [llength $rule_list] vias"
  return $rule_list
}

# viarule structure:
# {
#    name <via_name>
#    rule <via_rule_name>
#    cutsize {<cut_size>}
#    layers {<lower> <cut> <upper>}
#    cutspacing {<x_spacing> <y_spacing>}
#    rowcol {<rows> <columns>}
#    origin_x <x_location>
#    origin_y <y_location>
#    enclosure {<x_lower_enclosure> <y_lower_enclosure> <x_upper_enclosure> <y_upper_enclosure>}
#    lower_rect {<llx> <lly> <urx> <ury>}
#  }

# Given the via rule expressed in via_info, what is the via with the largest cut area that we can make
# Try using a via generate rule
proc get_via_option {viarule_name via_info lower width height constraints} {
  variable upper_width
  variable lower_width
  variable upper_height
  variable lower_height
  variable lower_dir
  variable upper_dir
  variable min_lower_enclosure
  variable max_lower_enclosure
  variable min_upper_enclosure
  variable max_upper_enclosure
  variable default_cutclass
  variable grid_data
  variable via_location

  set upper [dict get $via_info upper layer]

  # debug "{$lower $width $height}"

  set lower_dir [get_dir $lower]
  set upper_dir [get_dir $upper]

  init_via_width_height $via_info $lower $width $height $constraints
  # debug "lower: $lower, width: $width, height: $height, lower_width: $lower_width, lower_height: $lower_height"
  get_via_enclosure $via_info [expr min($lower_width,$lower_height)] [expr min($upper_width,$upper_height)]

  # debug "split cuts? [dict exists $constraints split_cuts]"
  # debug "lower $lower upper $upper"
  # debug [dict get $via_info cut layer]

  # Determines the maximum number of rows and columns that can fit into this width/height
  set columns [determine_num_via_columns $via_info $constraints]
  set rows    [determine_num_via_rows    $via_info $constraints]

  # debug "columns: $columns, rows: $rows"
  # debug "lower_width $lower_width lower_height: $lower_height, min_lower_enclosure $min_lower_enclosure"
  # debug "upper_width $upper_width upper_height: $upper_height, min_upper_enclosure $min_upper_enclosure"

  if {[dict exists $constraints split_cuts] && ([lsearch -exact [dict get $constraints split_cuts] $lower] > -1 || [lsearch -exact [dict get $constraints split_cuts] $upper] > -1)} {
    # debug "via_split_cuts_rule"
    set rules [via_split_cuts_rule $viarule_name $via_info $rows $columns $constraints]
  } elseif {[use_arrayspacing [dict get $via_info cut layer] $rows $columns]} {
    # debug "via_generate_array_rule"
    set rules [via_generate_array_rule $viarule_name $via_info [get_viarule_name $lower $width $height] $rows $columns]
  } else {
    # debug "via_generate_rule"
    set rules [via_generate_rule $viarule_name $via_info [get_viarule_name $lower $width $height] $rows $columns $constraints]
  }

  # Check minimum_cuts
  set checked_rules {}
  foreach via_rule $rules {
    # debug "$via_rule"
    set num_cuts [expr [lindex [dict get $via_rule rowcol] 0] * [lindex [dict get $via_rule rowcol] 1]]
    if {[dict exists $default_cutclass [lindex [dict get $via_rule layers] 1]]} {
      set cut_class [dict get $default_cutclass [lindex [dict get $via_rule layers] 1]]
    } else {
      set cut_class "NONE"
    }
    set lower_layer [lindex [dict get $via_rule layers] 0]
    if {[dict exists $constraints stack_bottom]} {
      if {[dict exists $grid_data straps $lower_layer] || [dict exists $grid_data rails $lower_layer]} {
        set lower_width [get_grid_wire_width $lower_layer]
      } else {
        set lower_rect [dict get $via_rule lower_rect]
        set lower_width [expr min(([lindex $lower_rect 2] - [lindex $lower_rect 0]), ([lindex $lower_rect 3] - [lindex $lower_rect 1]))]
      }
    } else {
      set lower_rect [dict get $via_rule lower_rect]
      set lower_width [expr min(([lindex $lower_rect 2] - [lindex $lower_rect 0]), ([lindex $lower_rect 3] - [lindex $lower_rect 1]))]
    }
    set min_cut_rule [get_minimumcuts $lower_layer $lower_width fromabove $cut_class]
    if {$num_cuts < $min_cut_rule} {
      utl::warn "PDN" 38 "Illegal via: number of cuts ($num_cuts), does not meet minimum cut rule ($min_cut_rule) for $lower_layer to $cut_class with width [ord::dbu_to_microns $lower_width]."
      dict set via_rule illegal 1
    } else {
      # debug "Legal number of cuts ($num_cuts) meets minimum cut rule ($min_cut_rule) for $lower_layer, $lower_width, $cut_class"
    }

    set upper_layer [lindex [dict get $via_rule layers] 2]
    if {[dict exists $constraints stack_top]} {
      if {[dict exists $grid_data straps $upper_layer width] || [dict exists $grid_data rails $upper_layer width]} {
        set upper_width [get_grid_wire_width $upper_layer]
      } else {
        set upper_rect [dict get $via_rule upper_rect]
        set upper_width [expr min(([lindex $upper_rect 2] - [lindex $upper_rect 0]), ([lindex $upper_rect 3] - [lindex $upper_rect 1]))]
      }
    } else {
      set upper_rect [dict get $via_rule upper_rect]
      set upper_width [expr min(([lindex $upper_rect 2] - [lindex $upper_rect 0]), ([lindex $upper_rect 3] - [lindex $upper_rect 1]))]
    }
    set min_cut_rule [get_minimumcuts $upper_layer $upper_width frombelow $cut_class]

    if {$num_cuts < $min_cut_rule} {
      utl::warn "PDN" 39 "Illegal via: number of cuts ($num_cuts), does not meet minimum cut rule ($min_cut_rule) for $upper_layer to $cut_class with width [ord::dbu_to_microns $upper_width]."
      dict set via_rule illegal 1
    } else {
      # debug "Legal number of cuts ($num_cuts) meets minimum cut rule ($min_cut_rule) for $upper_layer, $upper_width $cut_class"
    }
    if {[dict exists $via_rule illegal]} {
      utl::warn "PDN" 36 "Attempt to add illegal via at : ([ord::dbu_to_microns [lindex $via_location 0]] [ord::dbu_to_microns [lindex $via_location 1]]), via will not be added."
    }
    lappend checked_rules $via_rule
  }

  return $checked_rules
}

proc get_viarule_name {lower width height} {
  set rules [select_via_info $lower]
  if {[llength $rules] > 0} {
    set first_key [lindex [dict keys $rules] 0]
    #if {![dict exists $rules $first_key cut layer]} {
    #  debug "$lower $width $height"
    #  debug "$rules"
    #  debug "$first_key"
    #}
    set cut_layer [dict get $rules $first_key cut layer]
  } else {
    set cut_layer $lower
  }

  return ${cut_layer}_${width}x${height}
}

proc get_cut_area {rule} {
  set area 0
  foreach via $rule {
    set area [expr [lindex [dict get $via rowcol] 0] * [lindex [dict get $via rowcol] 0] * [lindex [dict get $via cutsize] 0] * [lindex [dict get $via cutsize] 1]]
  }
  return $area
}

proc select_rule {rule1 rule2} {
  if {[get_cut_area $rule2] > [get_cut_area $rule1]} {
    return $rule2
  }
  return $rule1
}

proc connection_specifies_fixed_via {constraints lower} {
  if {[dict exists $constraints use_fixed_via]} {
    return [dict exists $constraints use_fixed_via $lower]
  }
  return 0
}

proc get_via {lower width height constraints} {
  # First cur will assume that all crossing points (x y) are on grid for both lower and upper layers
  # TODO: Refine the algorithm to cope with offgrid intersection points
  variable physical_viarules

  set rule_name [get_viarule_name $lower $width $height]

  if {![dict exists $physical_viarules $rule_name]} {
    set selected_rule {}
    # debug "$constraints"
    if {[connection_specifies_fixed_via $constraints $lower]} {
      # debug "Using fixed_via for $rule_name"
      set via_name [dict get $constraints use_fixed_via $lower]
      dict set physical_viarules $rule_name [list [list name $via_name fixed $via_name origin_x 0 origin_y 0 layers [list $lower "cut" "upper"]]]
    } else {
      dict for {name rule} [select_via_info $lower] {
        set result [get_via_option $name $rule $lower $width $height $constraints]
        if {$selected_rule == {}} {
          set selected_rule $result
        } else {
          # Choose the best between selected rule and current result, the winner becomes the new selected rule
          set selected_rule [select_rule $selected_rule $result]
        }
      }
      dict set physical_viarules $rule_name $selected_rule
      # debug "Via [dict size $physical_viarules]: $rule_name"
    }
  }

  return $rule_name
}

proc instantiate_via {physical_via_name x y constraints} {
  variable physical_viarules
  variable block
  variable layers

  set via_insts {}

  foreach via [dict get $physical_viarules $physical_via_name] {
    # debug "via x $x y $y $via"

    # Dont instantiate illegal vias
    if {[dict exists $via illegal]} {continue}

    set x_location [expr $x + [dict get $via origin_x]]
    set y_location [expr $y + [dict get $via origin_y]]

    set lower_layer_name [lindex [dict get $via layers] 0]
    set upper_layer_name [lindex [dict get $via layers] 2]

    if {[dict exists $constraints ongrid]} {
      if {[lsearch -exact [dict get $constraints ongrid] $lower_layer_name] > -1} {
        if {[get_dir $lower_layer_name] == "hor"} {
          set y_pitch [dict get $layers $lower_layer_name pitch]
          set y_offset [dict get $layers $lower_layer_name offsetY]

          set y_location [expr ($y - $y_offset + $y_pitch / 2) / $y_pitch * $y_pitch + $y_offset + [dict get $via origin_y]]
        } else {
          set x_pitch [dict get $layers $lower_layer_name pitch]
          set x_offset [dict get $layers $lower_layer_name offsetX]

          set x_location [expr ($x - $x_offset + $x_pitch / 2) / $x_pitch * $x_pitch + $x_offset + [dict get $via origin_x]]
        }
      }
      if {[lsearch -exact [dict get $constraints ongrid] $upper_layer_name] > -1} {
        if {[get_dir $lower_layer_name] == "hor"} {
          set x_pitch [dict get $layers $upper_layer_name pitch]
          set x_offset [dict get $layers $upper_layer_name offsetX]

          set x_location [expr ($x - $x_offset + $x_pitch / 2) / $x_pitch * $x_pitch + $x_offset + [dict get $via origin_x]]
        } else {
          set y_pitch [dict get $layers $upper_layer_name pitch]
          set y_offset [dict get $layers $upper_layer_name offsetY]

          set y_location [expr ($y - $y_offset + $y_pitch / 2) / $y_pitch * $y_pitch + $y_offset + [dict get $via origin_y]]
        }
      }
    }
    # debug "x: $x -> $x_location"
    # debug "y: $y -> $y_location"

    dict set via x $x_location
    dict set via y $y_location

    lappend via_insts $via
  }
  return $via_insts
}

proc generate_vias {layer1 layer2 intersections connection} {
  variable logical_viarules
  variable metal_layers
  variable via_location
  variable tech

  set constraints {}
  if {[dict exists $connection constraints]} {
    set constraints [dict get $connection constraints]
  }
  if {[dict exists $connection fixed_vias]} {
    foreach via_name [dict get $connection fixed_vias] {
      if {[set via [$tech findVia $via_name]] != "NULL"} {
        set lower_layer_name [[$via getBottomLayer] getName]
        dict set constraints use_fixed_via $lower_layer_name $via_name
      } else {
        utl::warn "PDN" 63 "Via $via_name specified in the grid specification does not exist in this technology."
      }
    }
  }

  # debug "    Constraints: $constraints"
  set vias {}
  set layer1_name $layer1
  set layer2_name $layer2
  regexp {(.*)_PIN_(hor|ver)} $layer1 - layer1_name layer1_direction

  set i1 [lsearch -exact $metal_layers $layer1_name]
  set i2 [lsearch -exact $metal_layers $layer2_name]
  if {$i1 == -1} {utl::error "PDN" 22 "Cannot find lower metal layer $layer1."}
  if {$i2 == -1} {utl::error "PDN" 23 "Cannot find upper metal layer $layer2."}

  # For each layer between l1 and l2, add vias at the intersection
  # debug "  # Intersections [llength $intersections]"
  set count 0
  foreach intersection $intersections {
    if {![dict exists $logical_viarules [dict get $intersection rule]]} {
      utl::error "PDN" 24 "Missing logical viarule [dict get $intersection rule].\nAvailable logical viarules [dict keys $logical_viarules]."
    }
    set logical_rule [dict get $logical_viarules [dict get $intersection rule]]

    set x [dict get $intersection x]
    set y [dict get $intersection y]
    set width  [dict get $logical_rule width]
    set height  [dict get $logical_rule height]
    set via_location [list $x $y]

    set connection_layers [lrange $metal_layers $i1 [expr $i2 - 1]]
    # debug "  # Connection layers: [llength $connection_layers]"
    # debug "  Connection layers: $connection_layers"
    dict set constraints stack_top $layer2_name
    dict set constraints stack_bottom $layer1_name
    foreach lay $connection_layers {
      set via_name [get_via $lay $width $height $constraints]
      foreach via [instantiate_via $via_name $x $y $constraints] {
        lappend vias $via
      }
    }

    incr count
    #if {$count % 1000 == 0} {
    #  debug "  # $count / [llength $intersections]"
    #}
  }

  return $vias
}

proc get_layers_from_to {from to} {
  variable metal_layers

  set layers {}
  for {set i [lsearch -exact $metal_layers $from]} {$i <= [lsearch -exact $metal_layers $to]} {incr i} {
    lappend layers [lindex $metal_layers $i]
  }
  return $layers
}

proc get_grid_channel_layers {} {
  variable grid_data

  set channel_layers {}
  if {[dict exists $grid_data rails]} {
    lappend channel_layers [lindex [dict keys [dict get $grid_data rails]] end]
  }
  foreach layer_name [dict keys [dict get $grid_data straps]] {
    lappend channel_layers $layer_name
  }

  return $channel_layers
}

proc get_grid_channel_spacing {layer_name parallel_length} {
  variable grid_data

  if {[dict exists $grid_data straps $layer_name channel_spacing]} {
    return [ord::microns_to_dbu [dict get $grid_data straps $layer_name channel_spacing]]
  } elseif {[dict exists $grid_data straps $layer_name] && [dict exists $grid_data template names]} {
    set template_name [lindex [dict get $grid_data template names] 0]
    if {[dict exists $grid_data straps $layer_name $template_name channel_spacing]} {
      return [expr round([dict get $grid_data straps $layer_name $template_name channel_spacing]]
    }
  } else {
    set layer [[ord::get_db_tech] findLayer $layer_name]
    if {$layer == "NULL"}  {
      utl::error PDN 168 "Layer $layer_name does not exist"
    }
    set layer_width [get_grid_wire_width $layer_name]
    if {[$layer hasTwoWidthsSpacingRules]} {
      set num_widths [$layer getTwoWidthsSpacingTableNumWidths]
      set current_width 0
      set prl_rule -1
      for {set rule 0} {$rule < $num_widths} {incr rule} {
        set width [$layer getTwoWidthsSpacingTableWidth $rule]
        if {$width == $current_width && $prl_rule != -1} {
          continue
        } else {
          set current_width $width
          if {[$layer getTwoWidthsSpacingTableHasPRL $rule] == 0} {
            set non_prl_rule $rule
            set prl_rule -1
          } else {
            if {$parallel_length > [$layer getTwoWidthsSpacingTablePRL $rule]} {
              set prl_rule $rule
            }
          }
        }
        if {$layer_width < [$layer getTwoWidthsSpacingTableWidth $rule]} {
          if {$prl_rule == 0} {
            set use_rule $non_prl_rule
          } else {
            set use_rule $prl_rule
          }
          break
        }
      }

      set spacing [$layer getTwoWidthsSpacingTableEntry $use_rule $use_rule]
      # debug "Two widths spacing: layer: $layer_name, rule: $use_rule, spacing: $spacing"
    } elseif {[$layer hasV55SpacingRules]} {
      set layer_width [get_grid_wire_width $layer_name]
      set spacing [$layer findV55Spacing $layer_width $parallel_length]
    } else {
      set spacing [$layer getSpacing]
    }
    # Can't store value, since it depends on channel height
    return $spacing
  }

  utl::error "PDN" 52 "Unable to get channel_spacing setting for layer $layer_name."
}

proc get_grid_wire_width {layer_name} {
  variable grid_data
  variable default_grid_data
  variable design_data

  if {[info exists grid_data]} {
    if {[dict exists $grid_data rails $layer_name width]} {
      set width [dict get $grid_data rails $layer_name width]
      return $width
    } elseif {[dict exists $grid_data straps $layer_name width]} {
      set width [dict get $grid_data straps $layer_name width]
      return $width
    } elseif {[dict exists $grid_data straps $layer_name] && [dict exists $grid_data template names]} {
      set template_name [lindex [dict get $grid_data template names] 0]
      set width [dict get $grid_data straps $layer_name $template_name width]
      return $width
    } elseif {[dict exists $grid_data core_ring $layer_name width]} {
      set width [dict get $grid_data core_ring $layer_name width]
      return $width
    }
  }

  if {[info exists default_grid_data]} {
    if {[dict exists $default_grid_data rails $layer_name width]} {
      set width [dict get $default_grid_data rails $layer_name width]
      return $width
    } elseif {[dict exists $default_grid_data straps $layer_name width]} {
      set width [dict get $default_grid_data straps $layer_name width]
      return $width
    } elseif {[dict exists $default_grid_data straps $layer_name] && [dict exists $default_grid_data template names]} {
      set template_name [lindex [dict get $default_grid_data template names] 0]
      set width [dict get $default_grid_data straps $layer_name $template_name width]
      return $width
    }
  }
  utl::error "PDN" 44 "No width information found for $layer_name."
}

proc get_grid_wire_pitch {layer_name} {
  variable grid_data
  variable default_grid_data
  variable design_data

  if {[dict exists $grid_data rails $layer_name pitch]} {
    set pitch [dict get $grid_data rails $layer_name pitch]
  } elseif {[dict exists $grid_data straps $layer_name pitch]} {
    set pitch [dict get $grid_data straps $layer_name pitch]
  } elseif {[dict exists $grid_data straps $layer_name] && [dict exists $grid_data template names]} {
    set template_name [lindex [dict get $grid_data template names] 0]
    set pitch [dict get $grid_data straps $layer_name $template_name pitch]
  } elseif {[dict exists $default_grid_data straps $layer_name pitch]} {
    set pitch [dict get $default_grid_data straps $layer_name pitch]
  } elseif {[dict exists $default_grid_data straps $layer_name] && [dict exists $default_grid_data template names]} {
    set template_name [lindex [dict get $default_grid_data template names] 0]
    set pitch [dict get $default_grid_data straps $layer_name $template_name pitch]
  } else {
    utl::error "PDN" 45 "No pitch information found for $layer_name."
  }

  return $pitch
}


proc get_core_domain_name {} {
  variable design_data

  return [dict get $design_data core_domain]
}

## Proc to generate via locations, both for a normal via and stacked via
proc generate_via_stacks {l1 l2 net connection} {
  variable logical_viarules
  variable stripe_locs
  variable grid_data

  set area [dict get $grid_data area]
  # debug "From $l1 to $l2"

  set core_domain_name [get_core_domain_name]
  # debug "core_domain: [get_core_domain_name] ring area: [dict get $grid_data core_ring_area [get_core_domain_name]]"
  if {[dict exists $grid_data core_ring_area $core_domain_name combined]} {
    set grid_area [dict get $grid_data core_ring_area $core_domain_name combined]
    set factor [expr max([lindex $area 2] - [lindex $area 0], [lindex $area 3] - [lindex $area 1]) * 2]
    set grid_area [odb::shrinkSet [odb::bloatSet $grid_area $factor] $factor]
    # debug "Old area ($area)"
    set bbox [lindex [odb::getRectangles $grid_area] 0]
    set area [list {*}[$bbox ll] {*}[$bbox ur]]
    # debug "Recalculated area to be ($area)"
  }

  #this variable contains locations of intersecting points of two orthogonal metal layers, between which via needs to be inserted
  #for every intersection. Here l1 and l2 are layer names, and i1 and i2 and their indices
  set intersections ""
  #check if layer pair is orthogonal, case 1
  set layer1 $l1
  regexp {(.*)_PIN_(hor|ver)} $l1 - layer1 direction

  set layer2 $l2

  set ignore_count 0
  if {[array names stripe_locs "$l1,$net"] == ""} {
    utl::warn "PDN" 2 "No shapes on layer $l1 for $net."
    return {}
  }
  if {[array names stripe_locs "$l2,$net"] == ""} {
    utl::warn "PDN" 3 "No shapes on layer $l2 for $net."
    return {}
  }
  set intersection [odb::andSet [odb::andSet $stripe_locs($l1,$net) $stripe_locs($l2,$net)] [odb::newSetFromRect {*}$area]]

  # debug "Detected [llength [::odb::getPolygons $intersection]] intersections of $l1 and $l2"

  foreach shape [::odb::getPolygons $intersection] {
    set points [::odb::getPoints $shape]
    if {[llength $points] != 4} {
        utl::warn "PDN" 4 "Unexpected number of points in connection shape ($l1,$l2 $net [llength $points])."
        set str "    "
        foreach point $points {set str "$str ([ord::dbu_to_microns [$point getX]] [ord::dbu_to_microns [$point getY]]) "}
        utl::warn "PDN" 5 $str
        continue
    }
    set xMin [expr min([[lindex $points 0] getX], [[lindex $points 1] getX], [[lindex $points 2] getX], [[lindex $points 3] getX])]
    set xMax [expr max([[lindex $points 0] getX], [[lindex $points 1] getX], [[lindex $points 2] getX], [[lindex $points 3] getX])]
    set yMin [expr min([[lindex $points 0] getY], [[lindex $points 1] getY], [[lindex $points 2] getY], [[lindex $points 3] getY])]
    set yMax [expr max([[lindex $points 0] getY], [[lindex $points 1] getY], [[lindex $points 2] getY], [[lindex $points 3] getY])]

    set width [expr $xMax - $xMin]
    set height [expr $yMax - $yMin]

    # Ensure that the intersections are not partial
    if {![regexp {(.*)_PIN_(hor|ver)} $l1]} {
      if {[get_dir $layer1] == "hor"} {
        if {$height < [get_grid_wire_width $layer1]} {
          # If the intersection doesnt cover the whole width of the bottom level wire, then ignore
          utl::warn "PDN" 40 "No via added at ([ord::dbu_to_microns $xMin] [ord::dbu_to_microns $yMin] [ord::dbu_to_microns $xMax] [ord::dbu_to_microns $yMax]) because the full height of $layer1 ([ord::dbu_to_microns [get_grid_wire_width $layer1]]) is not covered by the overlap."
          continue
        }
      } else {
        if {$width < [get_grid_wire_width $layer1]} {
          # If the intersection doesnt cover the whole width of the bottom level wire, then ignore
          utl::warn "PDN" 41 "No via added at ([ord::dbu_to_microns $xMin] [ord::dbu_to_microns $yMin] [ord::dbu_to_microns $xMax] [ord::dbu_to_microns $yMax]) because the full width of $layer1 ([ord::dbu_to_microns [get_grid_wire_width $layer1]]) is not covered by the overlap."
          continue
        }
      }
    }
    if {[get_dir $layer2] == "hor"} {
      if {$height < [get_grid_wire_width $layer2]} {
        # If the intersection doesnt cover the whole width of the top level wire, then ignore
        utl::warn "PDN" 42 "No via added at ([ord::dbu_to_microns $xMin] [ord::dbu_to_microns $yMin] [ord::dbu_to_microns $xMax] [ord::dbu_to_microns $yMax]) because the full height of $layer2 ([ord::dbu_to_microns [get_grid_wire_width $layer2]]) is not covered by the overlap."
        continue
      }
    } else {
      if {$width < [get_grid_wire_width $layer2]} {
        # If the intersection doesnt cover the whole width of the top level wire, then ignore
        utl::warn "PDN" 43 "No via added at ([ord::dbu_to_microns $xMin] [ord::dbu_to_microns $yMin] [ord::dbu_to_microns $xMax] [ord::dbu_to_microns $yMax]) because the full width of $layer2 ([ord::dbu_to_microns [get_grid_wire_width $layer2]]) is not covered by the overlap."
        continue
      }
    }

    set rule_name ${l1}${layer2}_${width}x${height}
    if {![dict exists $logical_viarules $rule_name]} {
      dict set logical_viarules $rule_name [list lower $l1 upper $layer2 width $width height $height]
    }
    lappend intersections "rule $rule_name x [expr ($xMax + $xMin) / 2] y [expr ($yMax + $yMin) / 2]"
  }

  # debug "Added [llength $intersections] intersections"

  return [generate_vias $l1 $l2 $intersections $connection]
}

proc add_stripe {layer type polygon_set} {
  variable stripes
  # debug "start"
  lappend stripes($layer,$type) $polygon_set
  # debug "end"
}

proc merge_stripes {} {
  variable stripes
  variable stripe_locs

  foreach stripe_set [array names stripes] {
    # debug "$stripe_set [llength $stripes($stripe_set)]"
    if {[llength $stripes($stripe_set)] > 0} {
      set merged_stripes [shapes_to_polygonSet $stripes($stripe_set)]
      if {[array names stripe_locs $stripe_set] != ""} {
        # debug "$stripe_locs($stripe_set)"
        set stripe_locs($stripe_set) [odb::orSet $stripe_locs($stripe_set) $merged_stripes]
      } else {
        set stripe_locs($stripe_set) $merged_stripes
      }
    }
    set stripes($stripe_set) {}
  }
}

proc get_core_ring_vertical_layer_name {} {
  variable grid_data

  if {![dict exists $grid_data core_ring]} {
    return ""
  }

  foreach layer_name [dict keys [dict get $grid_data core_ring]] {
    if {[get_dir $layer_name] == "ver"} {
      return $layer_name
    }
  }

  return ""
}

proc is_extend_to_core_ring {layer_name} {
  variable grid_data

  if {![dict exists $grid_data rails $layer_name extend_to_core_ring]} {
    # debug "No extend flag found"
    return 0
  }
  if {![dict get $grid_data rails $layer_name extend_to_core_ring]} {
    # debug "extend flag false"
    return 0
  }
  if {[get_core_ring_vertical_layer_name] == ""} {
    # debug "No vertical ring layer"
    return 0
  }
  return 1
}

# proc to generate follow pin layers or standard cell rails
proc generate_lower_metal_followpin_rails {} {
  variable block
  variable grid_data
  variable design_data

  set stdcell_area [get_extent [get_stdcell_area]]
  set stdcell_min_x [lindex $stdcell_area 0]
  set stdcell_max_x [lindex $stdcell_area 2]

  if {[set ring_vertical_layer [get_core_ring_vertical_layer_name]] != ""} {
    # debug "Ring vertical layer: $ring_vertical_layer"
    # debug "Grid_data: $grid_data"
    if {[dict exists $grid_data core_ring $ring_vertical_layer pad_offset]} {
      set pad_area [find_pad_offset_area]
      set offset [expr [dict get $grid_data core_ring $ring_vertical_layer pad_offset]]
      set ring_adjustment [expr $stdcell_min_x - ([lindex $pad_area 0] + $offset)]
    }
    if {[dict exists $grid_data core_ring $ring_vertical_layer core_offset]} {
      set ring_adjustment [expr \
        [dict get $grid_data core_ring $ring_vertical_layer core_offset] + \
        [dict get $grid_data core_ring $ring_vertical_layer spacing] + \
        3 * [dict get $grid_data core_ring $ring_vertical_layer width] / 2 \
      ]
    }
  }

  foreach row [$block getRows] {
    set orient [$row getOrient]
    set box [$row getBBox]
    switch -exact $orient {
      R0 {
        set vdd_y [$box yMax]
        set vss_y [$box yMin]
      }
      MX {
        set vdd_y [$box yMin]
        set vss_y [$box yMax]
      }
      default {
        utl::error "PDN" 25 "Unexpected row orientation $orient for row [$row getName]."
      }
    }

    foreach lay [get_rails_layers] {
      set xMin [$box xMin]
      set xMax [$box xMax]
      if {[is_extend_to_core_ring $lay]} {
        # debug "Extending to core_ring - adjustment $ring_adjustment ($xMin/$xMax) ($stdcell_min_x/$stdcell_max_x)"
        set voltage_domain [get_voltage_domain $xMin [$box yMin] $xMax [$box yMax]]
        if {$voltage_domain == [dict get $design_data core_domain]} {
          if {$xMin == $stdcell_min_x} {
            set xMin [expr $xMin - $ring_adjustment]
          }
          if {$xMax == $stdcell_max_x} {
            set xMax [expr $xMax + $ring_adjustment]
          }
        } else {
          #Create lower metal followpin rails for voltage domains where the starting positions are not stdcell_min_x
          set core_power [get_voltage_domain_power [dict get $design_data core_domain]]
          set core_ground [get_voltage_domain_ground [dict get $design_data core_domain]]
          set domain_power [get_voltage_domain_power $voltage_domain]
          set domain_ground [get_voltage_domain_ground $voltage_domain]

          set first_rect [lindex [[$block findRegion $voltage_domain] getBoundaries] 0]
          set domain_xMin [$first_rect xMin]
          set domain_xMax [$first_rect xMax]

          if {$xMin == $domain_xMin} {
            set xMin [expr $xMin - $ring_adjustment]
          }
          if {$xMax == $domain_xMax} {
            set xMax [expr $xMax + $ring_adjustment]
          }
        }
        # debug "Extended  to core_ring - adjustment $ring_adjustment ($xMin/$xMax)"
      }
      set width [dict get $grid_data rails $lay width]
      # debug "VDD: $xMin [expr $vdd_y - $width / 2] $xMax [expr $vdd_y + $width / 2]"
      set vdd_box [::odb::newSetFromRect $xMin [expr $vdd_y - $width / 2] $xMax [expr $vdd_y + $width / 2]]
      set vdd_name [get_voltage_domain_power [get_voltage_domain $xMin [expr $vdd_y - $width / 2] $xMax [expr $vdd_y + $width / 2]]]
      set vss_box [::odb::newSetFromRect $xMin [expr $vss_y - $width / 2] $xMax [expr $vss_y + $width / 2]]
      set vss_name [get_voltage_domain_ground [get_voltage_domain $xMin [expr $vss_y - $width / 2] $xMax [expr $vss_y + $width / 2]]]
      # generate power_rails using first domain_power
      set first_power_name [lindex $vdd_name 0]
      set switched_power_name [get_voltage_domain_switched_power [dict get $design_data core_domain]]
      # debug "[$box xMin] [expr $vdd_y - $width / 2] [$box xMax] [expr $vdd_y + $width / 2]"
<<<<<<< HEAD
      if {$switched_power_name != ""} {
        add_stripe $lay $switched_power_name $vdd_box
      } else {
        add_stripe $lay $first_power_name $vdd_box
      }
=======
      add_stripe $lay $first_power_name $vdd_box
>>>>>>> 45014d28
      add_stripe $lay $vss_name $vss_box
    }
  }
}

proc starts_with {lay} {
  variable grid_data
  variable stripes_start_with

  if {[dict exists $grid_data straps $lay starts_with]} {
    set starts_with [dict get $grid_data straps $lay starts_with]
  } elseif {[dict exists $grid_data starts_with]} {
    set starts_with [dict get $grid_data starts_with]
  } else {
    set starts_with $stripes_start_with
  }

  return $starts_with
}

# proc for creating pdn mesh for upper metal layers
proc generate_upper_metal_mesh_stripes {net layer layer_info area} {
# If the grid_data defines a spacing for the layer, then:
#    place the second stripe spacing + width away from the first,
# otherwise:
#    place the second stripe pitch / 2 away from the first,
#
  variable design_data
  set width [dict get $layer_info width]
<<<<<<< HEAD
  set switched_power_name [get_voltage_domain_switched_power [dict get $design_data core_domain]]
=======

>>>>>>> 45014d28
  # debug "Starts with: [starts_with $layer]"
  # debug "net: $net, power: [is_power_net $net], ground: [is_ground_net $net], layer: $layer, area: $area"

  if {[get_dir $layer] == "hor"} {
    set offset [expr [lindex $area 1] + [dict get $layer_info offset]]
<<<<<<< HEAD
    if {$net == $switched_power_name} { #VDD_SW
      set offset1 [expr {$offset + ([dict get $layer_info pitch] / 4)}]
      set offset2 [expr {$offset - ([dict get $layer_info pitch] / 4)}]
      for {set y $offset1} {$y < [expr {[lindex $area 3] - [dict get $layer_info width]}]} {set y [expr {[dict get $layer_info pitch] + $y}]} {
        set box [::odb::newSetFromRect [lindex $area 0] [expr $y - $width / 2] [lindex $area 2] [expr $y + $width / 2]]
        add_stripe $layer $net $box
      }
      for {set y $offset2} {$y < [expr {[lindex $area 3] - [dict get $layer_info width]}]} {set y [expr {[dict get $layer_info pitch] + $y}]} {
        set box [::odb::newSetFromRect [lindex $area 0] [expr $y - $width / 2] [lindex $area 2] [expr $y + $width / 2]]
        add_stripe $layer $net $box
      }
    } else {
      if {([starts_with $layer] == "POWER" && ![is_power_net $net]) || ([starts_with $layer] == "GROUND" && ![is_ground_net $net])} {
        if {[dict exists $layer_info spacing]} {
          set offset [expr {$offset + [dict get $layer_info spacing] + [dict get $layer_info width]}]
        } else {
          set offset [expr {$offset + ([dict get $layer_info pitch] / 2)}]
        }
      }

      for {set y $offset} {$y < [expr {[lindex $area 3] - [dict get $layer_info width]}]} {set y [expr {[dict get $layer_info pitch] + $y}]} {
        set box [::odb::newSetFromRect [lindex $area 0] [expr $y - $width / 2] [lindex $area 2] [expr $y + $width / 2]]
        # debug "  box: [lindex $area 0] [expr $y - $width / 2] [lindex $area 2] [expr $y + $width / 2]"
        add_stripe $layer $net $box
      }
=======
    if {([starts_with $layer] == "POWER" && ![is_power_net $net]) || ([starts_with $layer] == "GROUND" && ![is_ground_net $net])} {
      if {[dict exists $layer_info spacing]} {
        set offset [expr {$offset + [dict get $layer_info spacing] + [dict get $layer_info width]}]
      } else {
        set offset [expr {$offset + ([dict get $layer_info pitch] / 2)}]
      }
    }

    for {set y $offset} {$y < [expr {[lindex $area 3] - [dict get $layer_info width]}]} {set y [expr {[dict get $layer_info pitch] + $y}]} {
      set box [::odb::newSetFromRect [lindex $area 0] [expr $y - $width / 2] [lindex $area 2] [expr $y + $width / 2]]
      # debug "  box: [lindex $area 0] [expr $y - $width / 2] [lindex $area 2] [expr $y + $width / 2]"
      add_stripe $layer $net $box
>>>>>>> 45014d28
    }
  } elseif {[get_dir $layer] == "ver"} {
    set offset [expr [lindex $area 0] + [dict get $layer_info offset]]
    # debug "layer_offset: [dict get $layer_info offset]"
    # debug "base_offset: $offset"
<<<<<<< HEAD
    if {$net == $switched_power_name} { #VDD_SW
      set offset1 [expr {$offset + ([dict get $layer_info pitch] / 4)}]
      set offset2 [expr {$offset - ([dict get $layer_info pitch] / 4)}]
      for {set x $offset1} {$x < [expr {[lindex $area 2] - [dict get $layer_info width]}]} {set x [expr {[dict get $layer_info pitch] + $x}]} {
        set box [::odb::newSetFromRect [expr $x - $width / 2] [lindex $area 1] [expr $x + $width / 2] [lindex $area 3]]
        add_stripe $layer $net $box
      }
      for {set x $offset2} {$x < [expr {[lindex $area 2] - [dict get $layer_info width]}]} {set x [expr {[dict get $layer_info pitch] + $x}]} {
        set box [::odb::newSetFromRect [expr $x - $width / 2] [lindex $area 1] [expr $x + $width / 2] [lindex $area 3]]
        add_stripe $layer $net $box
      }
    } else {
      if {([starts_with $layer] == "POWER" && ![is_power_net $net]) || ([starts_with $layer] == "GROUND" && ![is_ground_net $net])} {
        set offset [expr [lindex $area 0] + [dict get $layer_info offset]]
        if {[dict exists $layer_info spacing]} {
          set offset [expr {$offset + [dict get $layer_info spacing] + [dict get $layer_info width]}]
          # debug "spacing_based_offset: $offset"
        } else {
          set offset [expr {$offset + ([dict get $layer_info pitch] / 2)}]
          # debug "pitch_based_offset: $offset"
        }
      }
      for {set x $offset} {$x < [expr {[lindex $area 2] - [dict get $layer_info width]}]} {set x [expr {[dict get $layer_info pitch] + $x}]} {
        set box [::odb::newSetFromRect [expr $x - $width / 2] [lindex $area 1] [expr $x + $width / 2] [lindex $area 3]]
        # debug "  box: [expr $x - $width / 2] [lindex $area 1] [expr $x + $width / 2] [lindex $area 3]"
        add_stripe $layer $net $box
      }
=======
    if {([starts_with $layer] == "POWER" && ![is_power_net $net]) || ([starts_with $layer] == "GROUND" && ![is_ground_net $net])} {
      set offset [expr [lindex $area 0] + [dict get $layer_info offset]]
      if {[dict exists $layer_info spacing]} {
        set offset [expr {$offset + [dict get $layer_info spacing] + [dict get $layer_info width]}]
        # debug "spacing_based_offset: $offset"
      } else {
        set offset [expr {$offset + ([dict get $layer_info pitch] / 2)}]
        # debug "pitch_based_offset: $offset"
      }
    }
    for {set x $offset} {$x < [expr {[lindex $area 2] - [dict get $layer_info width]}]} {set x [expr {[dict get $layer_info pitch] + $x}]} {
      set box [::odb::newSetFromRect [expr $x - $width / 2] [lindex $area 1] [expr $x + $width / 2] [lindex $area 3]]
      # debug "  box: [expr $x - $width / 2] [lindex $area 1] [expr $x + $width / 2] [lindex $area 3]"
      add_stripe $layer $net $box
>>>>>>> 45014d28
    }
  } else {
    utl::error "PDN" 26 "Invalid direction \"[get_dir $layer]\" for metal layer ${layer}. Should be either \"hor\" or \"ver\"."
  }
}

proc adjust_area_for_core_rings {layer area number} {
  variable grid_data

  # When core_rings overlap with the stdcell area, we need to block out the area
  # where the core rings have been placed.
  if {[dict exists $grid_data core_ring_area [get_core_domain_name] $layer]} {
    set core_ring_area [dict get $grid_data core_ring_area [get_core_domain_name] $layer]
    set grid_area [odb::newSetFromRect {*}$area]
    set grid_area [odb::subtractSet $grid_area $core_ring_area]
    set init_area $area
    set area [get_extent $grid_area]
    # debug "init_area: $init_area, final_area: $area"
    # debug "core_ring_area:"
    foreach rect [odb::getRectangles $core_ring_area] {
      # debug "  rect: [$rect xMin] [$rect yMin] [$rect xMax] [$rect yMax]"
    }
  }

  # Calculate how far to extend the grid to meet with the core rings
  if {[dict exists $grid_data core_ring $layer pad_offset]} {
    set pad_area [find_pad_offset_area]
    set width [dict get $grid_data core_ring $layer width]
    set offset [expr [dict get $grid_data core_ring $layer pad_offset]]
    set spacing [dict get $grid_data core_ring $layer spacing]
    set xMin [expr [lindex $pad_area 0] + $offset]
    set yMin [expr [lindex $pad_area 1] + $offset]
    set xMax [expr [lindex $pad_area 2] - $offset]
    set yMax [expr [lindex $pad_area 3] - $offset]
  } elseif {[dict exists $grid_data core_ring $layer core_offset]} {
    set offset [dict get $grid_data core_ring $layer core_offset]
    set width [dict get $grid_data core_ring $layer width]
    set spacing [dict get $grid_data core_ring $layer spacing]
    # debug "Area: $area"
    # debug "Offset: $offset, Width $width, Spacing $spacing, #rings: $number"

    # The area figure includes a y offset for the width of the stdcell rail - so need to subtract it here
    set rail_width [get_rails_max_width]

    # set extension area according to the number of power rings of the voltage domain, the default number is 2
    set xMin [expr [lindex $area 0] - $offset - $width / 2 - ($number - 1) * ($width + $spacing)]
    set yMin [expr [lindex $area 1] - $offset - $width / 2 + $rail_width / 2 - ($number - 1) * ($width + $spacing)]
    set xMax [expr [lindex $area 2] + $offset + $width / 2 + ($number - 1) * ($width + $spacing)]
    set yMax [expr [lindex $area 3] + $offset + $width / 2 - $rail_width / 2 + ($number - 1) * ($width + $spacing)]
  }
  if {[get_dir $layer] == "hor"} {
    set extended_area [list $xMin [lindex $area 1] $xMax [lindex $area 3]]
  } else {
    set extended_area [list [lindex $area 0] $yMin [lindex $area 2] $yMax]
  }
  return $extended_area
}

## this is a top-level proc to generate PDN stripes and insert vias between these stripes
proc generate_stripes {net_name} {
  variable plan_template
  variable template
  variable grid_data
  variable block
  variable design_data
  variable voltage_domains

  # debug "start: net: $net_name, grid_name: [dict get $grid_data name]"
  if {![dict exists $grid_data straps]} {return}
  foreach lay [dict keys [dict get $grid_data straps]] {
    # debug "    Layer $lay ..."
    #Upper layer stripes
    if {[dict exists $grid_data straps $lay width]} {
      set area [dict get $grid_data area]
      # debug "Area $area"
      # Calculate the number of rings of core_domain
      set ring_number [llength [get_pg_nets]]
      if {[dict exists $grid_data core_ring] && [dict exists $grid_data core_ring $lay]} {
        set area [adjust_area_for_core_rings $lay $area $ring_number]
      } else {
        # debug "no adjustment"
        # debug $grid_data
      }
      # debug "area: $area (spec area: [dict get $grid_data area])"
      # Create stripes for core domain's pwr/gnd nets

      if {$net_name == [get_voltage_domain_power [dict get $design_data core_domain]] ||
<<<<<<< HEAD
          $net_name == [get_voltage_domain_ground [dict get $design_data core_domain]] || 
          $net_name == [get_voltage_domain_switched_power [dict get $design_data core_domain]]} {
=======
          $net_name == [get_voltage_domain_ground [dict get $design_data core_domain]]} {
>>>>>>> 45014d28
        generate_upper_metal_mesh_stripes $net_name $lay [dict get $grid_data straps $lay] $area
        # Split core domains pwr/gnd nets when they cross other voltage domains that have different pwr/gnd nets
        update_mesh_stripes_with_voltage_domains $net_name $lay
      }
      # Create stripes for each voltage domains
      foreach domain_name [dict keys $voltage_domains] {
        if {$domain_name == [dict get $design_data core_domain]} {continue}
        set domain [$block findRegion $domain_name]
        set rect [lindex [$domain getBoundaries] 0]
        set domain_name [$domain getName]
        set domain_xMin [$rect xMin]
        set domain_yMin [$rect yMin]
        set domain_xMax [$rect xMax]
        set domain_yMax [$rect yMax]
        set width [dict get $grid_data core_ring $lay width]
        set spacing [dict get $grid_data core_ring $lay spacing]
        set rail_width [get_rails_max_width]
        # debug "domain: $domain_name, domain_area: [$rect xMin] [$rect yMin] [$rect xMax] [$rect yMax], width: $width, spacing: $spacing"
        # Do not create duplicate stripes if the voltage domain has the same pwr/gnd nets as the core domain
        if {($net_name == [get_voltage_domain_power $domain_name] && $net_name != [get_voltage_domain_power [dict get $design_data core_domain]]) ||
             ($net_name == [get_voltage_domain_ground $domain_name] && $net_name != [get_voltage_domain_ground [dict get $design_data core_domain]])} {
          set area [list $domain_xMin [expr $domain_yMin - $rail_width / 2] $domain_xMax [expr $domain_yMax + $rail_width / 2]]
          set area [adjust_area_for_core_rings $lay $area 2]
          generate_upper_metal_mesh_stripes $net_name $lay [dict get $grid_data straps $lay] $area
        }
        if {[lsearch -exact [get_voltage_domain_secondary_power $domain_name] $net_name] > -1} {
          #Calculate the ring number of power_domain
          set ring_number [lsearch -exact [get_voltage_domain_secondary_power $domain_name] $net_name]
          set area [list [expr $domain_xMin + $ring_number * ($width + $spacing)] [expr $domain_yMin - $rail_width / 2] [expr $domain_xMax + $ring_number * ($width + $spacing)] [expr $domain_yMax + $rail_width / 2]]
          set area [adjust_area_for_core_rings $lay $area [expr 3 + $ring_number]]
          generate_upper_metal_mesh_stripes $net_name $lay [dict get $grid_data straps $lay] $area
        }
      }
    } else {
      foreach x [lsort -integer [dict keys $plan_template]] {
        foreach y [lsort -integer [dict keys [dict get $plan_template $x]]] {
          set template_name [dict get $plan_template $x $y]
          set layer_info [dict get $grid_data straps $lay $template_name]
          set area [list $x $y [expr $x + [dict get $template width]] [expr $y + [dict get $template height]]]
          generate_upper_metal_mesh_stripes $net_name $lay $layer_info $area
        }
      }
    }
  }
}

<<<<<<< HEAD
proc insert_power_switches {} {
  variable grid_data
  variable power_switch_cells

  set db [ord::get_db]
  set block [ord::get_db_block]

  set name [dict get $grid_data switch_cell]
  set psw [$db findMaster $name]
  # The selected power switch is double height, and has a central VSS pin, so align with VSS rails
  set power [dict get $power_switch_cells $name power]
  set ground [dict get $power_switch_cells $name ground]
  set vgnd [[$psw findMTerm $ground] getMPins]
  set vddg [lindex [[$psw findMTerm $power] getMPins] 0]
  set vddg_lay [[[$vddg getGeometry] getTechLayer] getName]

  set rail_lay [lindex [get_rails_layers] 0]
  set rail_width [dict get $grid_data rails $rail_lay width]

  set strap_lay [lindex [dict get $grid_data straps] 0]
  set strap_lay_info [dict get $grid_data straps $strap_lay]
  set strap_width [dict get $strap_lay_info width]

  set area [dict get $grid_data area]
  set offset [expr [lindex $area 0] + [dict get $strap_lay_info offset]]

  set row_idx 0
  set psw_instance {}
  set num_crossing [expr ([llength [$block getRows]] - 1) / 2]

  foreach row [$block getRows] {
    set orient [$row getOrient]
    set box [$row getBBox]
    if {$orient == "R0"} {
      if { [expr $row_idx % 2] == 1 || $row_idx == $num_crossing} {
        if { [expr $num_crossing % 2] == 1 && $row_idx == $num_crossing} {continue}
        set vss_y [$box yMin]
        set overlap_y [expr $vss_y - $rail_width / 2]
        
        set col_idx 0

        for {set x $offset} {$x < [expr {[lindex $area 2] - [dict get $strap_lay_info width]}]} {set x [expr {[dict get $strap_lay_info pitch] + $x}]} {
          set overlap_x [expr $x - $strap_width / 2]

          set location [list \
            [expr $overlap_x - [[$vddg getBBox] xMin]] \
            [expr $overlap_y - [[$vgnd getBBox] yMin]] \
          ]

          set inst_name "PSW_${row_idx}_${col_idx}"
          if {[set inst [$block findInst $inst_name]] == "NULL"} {
            set inst [odb::dbInst_create $block $psw $inst_name]
          }

          $inst setOrigin {*}$location
          $inst setPlacementStatus "FIRM"

          lappend psw_instance $inst
          incr col_idx
        }
      }

      incr row_idx
    }
  }

  # automatically add design connection rule for vddg pin layer
  set connections {}
  foreach connection [dict get $grid_data connect] {
    set l1 [lindex $connection 0]
    set l2 [lindex $connection 1]
    lappend connections $connection
    if {$l1 == $vddg_lay} {
      lappend connections "${l1}_PIN_hor ${l2}"
    } elseif {$l2 == $vddg_lay} {
      lappend connections "${l1} ${l2}_PIN_hor"
    }
  }
  dict set grid_data connect $connections

  foreach inst $psw_instance {
    set orient [$inst getOrient]
    set origin [$inst getOrigin]
    foreach vddg [$inst findITerm $power] {
      set mTerm [$vddg getMTerm]
      foreach mPin [$mTerm getMPins] {
        set shape [$mPin getGeometry]
        set layer [[$shape getTechLayer] getName]
        set rect [transform_box [$shape xMin] [$shape yMin] [$shape xMax] [$shape yMax] $origin $orient]
        # debug "layer: $layer, rect: $rect"
        add_stripe "${layer}_PIN_hor" "VDD" [odb::newSetFromRect {*}$rect]
      }
      # set vddg_layer [[[$vddg getGeometry] getTechLayer] getName]
      # add_stripe $vddg_layer "POWER" [odb::newSetFromRect [[$vddg getBBox] xMin] [[$vddg getBBox] yMin] [[$vddg getBBox] xMax] [[$vddg getBBox] yMax]]
    }
  }
  merge_stripes
}

=======
>>>>>>> 45014d28
proc cut_blocked_areas {net} {
  variable stripe_locs
  variable grid_data

  if {![dict exists  $grid_data straps]} {return}

  foreach layer_name [dict keys [dict get $grid_data straps]] {
    set width [get_grid_wire_width $layer_name]

    set blockages [get_blockages]
    if {[dict exists $blockages $layer_name]} {
      if {[array names stripe_locs "$layer_name,$net"] != ""} {
        set stripe_locs($layer_name,$net) [::odb::subtractSet $stripe_locs($layer_name,$net) [dict get $blockages $layer_name]]

        # Trim any shapes that are less than the width of the wire
        set size_by [expr $width / 2 - 1]
        set trimmed_set [::odb::shrinkSet $stripe_locs($layer_name,$net) $size_by]
        set stripe_locs($layer_name,$net) [::odb::bloatSet $trimmed_set $size_by]
      }
    }
  }
}

proc generate_grid_vias {net_name} {
  variable vias
  variable grid_data
  variable design_data

  #Via stacks
  # debug "grid_data $grid_data"
  if {[dict exists $grid_data connect]} {
    # debug "Adding vias for $net_name ([llength [dict get $grid_data connect]] connections)..."
    foreach connection [dict get $grid_data connect] {
        set l1 [lindex $connection 0]
        set l2 [lindex $connection 1]
        # debug "    $l1 to $l2"
        set connections [generate_via_stacks $l1 $l2 $net_name $connection]
        lappend vias [list net_name $net_name connections $connections]
    }
  }
  # debug "End"
}

proc get_core_ring_centre {type side layer_info} {
  variable grid_data

  set spacing [dict get $layer_info spacing]
  set width [dict get $layer_info width]

  if {[dict exists $layer_info pad_offset]} {
    set area [find_pad_offset_area]
    lassign $area xMin yMin xMax yMax
    set offset [expr [dict get $layer_info pad_offset] + $width / 2]
    # debug "area        $area"
    # debug "pad_offset  $offset"
    # debug "spacing     $spacing"
    # debug "width       $width"
    switch $type {
      "GROUND" {
        switch $side {
          "t" {return [expr $yMax - $offset]}
          "b" {return [expr $yMin + $offset]}
          "l" {return [expr $xMin + $offset]}
          "r" {return [expr $xMax - $offset]}
        }
      }
      "POWER" {
        switch $side {
          "t" {return [expr $yMax - $offset - $spacing - $width]}
          "b" {return [expr $yMin + $offset + $spacing + $width]}
          "l" {return [expr $xMin + $offset + $spacing + $width]}
          "r" {return [expr $xMax - $offset - $spacing - $width]}
        }
      }
    }
  } elseif {[dict exists $layer_info core_offset]} {
    set area [find_core_area]
    set xMin [lindex $area 0]
    set yMin [lindex $area 1]
    set xMax [lindex $area 2]
    set yMax [lindex $area 3]

    set offset [dict get $layer_info core_offset]
    # debug "area        $area"
    # debug "core_offset $offset"
    # debug "spacing     $spacing"
    # debug "width       $width"
    switch $type {
      "POWER" {
        switch $side {
          "t" {return [expr $yMax + $offset]}
          "b" {return [expr $yMin - $offset]}
          "l" {return [expr $xMin - $offset]}
          "r" {return [expr $xMax + $offset]}
        }
      }
      "GROUND" {
        switch $side {
          "t" {return [expr $yMax + $offset + $spacing + $width]}
          "b" {return [expr $yMin - $offset - $spacing - $width]}
          "l" {return [expr $xMin - $offset - $spacing - $width]}
          "r" {return [expr $xMax + $offset + $spacing + $width]}
        }
      }
    }
  }
}

proc find_pad_offset_area {} {
  variable block
  variable grid_data
  variable design_data

  if {!([dict exists $grid_data pwr_pads] && [dict exists $grid_data gnd_pads])} {
    utl::error "PDN" 48 "Need to define pwr_pads and gnd_pads in config file to use pad_offset option."
  }

  if {![dict exists $design_data config pad_offset_area]} {
    set pad_names {}
    dict for {pin_name pads} [dict get $grid_data pwr_pads] {
      set pad_names [concat $pad_names $pads]
    }
    dict for {pin_name pads} [dict get $grid_data gnd_pads] {
      set pad_names [concat $pad_names $pads]
    }
    set pad_names [lsort -unique $pad_names]
    set die_area [dict get $design_data config die_area]
    set xMin [lindex $die_area 0]
    set yMin [lindex $die_area 1]
    set xMax [lindex $die_area 2]
    set yMax [lindex $die_area 3]

    # debug "pad_names: $pad_names"
    set found_b 0
    set found_r 0
    set found_t 0
    set found_l 0
    foreach inst [$block getInsts] {
      if {[lsearch $pad_names [[$inst getMaster] getName]] > -1} {
        # debug "inst_master: [[$inst getMaster] getName]"
        set quadrant [get_design_quadrant {*}[$inst getOrigin]]
        switch $quadrant {
          "b" {
            # debug "inst: [$inst getName], side: $quadrant, yMax: [ord::dbu_to_microns [[$inst getBBox] yMax]]"
            set found_b 1
            if {$yMin < [set y [[$inst getBBox] yMax]]} {
              set yMin $y
            }
          }
          "r" {
            # debug "inst: [$inst getName], side: $quadrant, xMin: [ord::dbu_to_microns [[$inst getBBox] xMin]]"
            set found_r 1
            if {$xMax > [set x [[$inst getBBox] xMin]]} {
              set xMax $x
            }
          }
          "t" {
            # debug "inst: [$inst getName], side: $quadrant, yMin: [ord::dbu_to_microns [[$inst getBBox] yMin]]"
            set found_t 1
            if {$yMax > [set y [[$inst getBBox] yMin]]} {
              set yMax $y
            }
          }
          "l" {
            # debug "inst: [$inst getName], side: $quadrant, xMax: [ord::dbu_to_microns [[$inst getBBox] xMax]]"
            set found_l 1
            if {$xMin < [set x [[$inst getBBox] xMax]]} {
              set xMin $x
            }
          }
        }
      }
    }
    if {$found_b == 0} {
      utl::warn "PDN" 64 "No power/ground pads found on bottom edge."
    }
    if {$found_r == 0} {
      utl::warn "PDN" 65 "No power/ground pads found on right edge."
    }
    if {$found_t == 0} {
      utl::warn "PDN" 66 "No power/ground pads found on top edge."
    }
    if {$found_l == 0} {
      utl::warn "PDN" 67 "No power/ground pads found on left edge."
    }
    if {$found_b == 0 || $found_r == 0 || $found_t == 0 || $found_l == 0} {
      utl::error "PDN" 68 "Cannot place core rings without pwr/gnd pads on each side."
    }
    # debug "pad_area: ([ord::dbu_to_microns $xMin] [ord::dbu_to_microns $yMin]) ([ord::dbu_to_microns $xMax] [ord::dbu_to_microns $yMax])"
    dict set design_data config pad_offset_area [list $xMin $yMin $xMax $yMax]
  }

  return [dict get $design_data config pad_offset_area]
}

proc add_core_rings {net layer width lx ly ux uy} {
  set core_rings {}
  if {[get_dir $layer] == "hor"} {
    # debug              "layer: $layer, net: $net, [expr $lx - $width / 2] [expr $ly - $width / 2] [expr $ux + $width / 2] [expr $ly + $width / 2]"
    # debug              "layer: $layer, net: $net, [expr $lx - $width / 2] [expr $uy - $width / 2] [expr $ux + $width / 2] [expr $uy + $width / 2]"
    set lower [odb::newSetFromRect [expr $lx - $width / 2] [expr $ly - $width / 2] [expr $ux + $width / 2] [expr $ly + $width / 2]]
    set upper [odb::newSetFromRect [expr $lx - $width / 2] [expr $uy - $width / 2] [expr $ux + $width / 2] [expr $uy + $width / 2]]
  } else {
    # debug              "layer: $layer, net: $net, [expr $lx - $width / 2] [expr $ly - $width / 2] [expr $lx + $width / 2] [expr $uy + $width / 2]"
    # debug              "layer: $layer, net: $net, [expr $ux - $width / 2] [expr $ly - $width / 2] [expr $ux + $width / 2] [expr $uy + $width / 2]"
    set lower [odb::newSetFromRect [expr $lx - $width / 2] [expr $ly - $width / 2] [expr $lx + $width / 2] [expr $uy + $width / 2]]
    set upper [odb::newSetFromRect [expr $ux - $width / 2] [expr $ly - $width / 2] [expr $ux + $width / 2] [expr $uy + $width / 2]]
  }
  add_stripe $layer $net $lower
  add_stripe $layer $net $upper
  lappend core_rings $lower
  lappend core_rings $upper
<<<<<<< HEAD

  return [odb::orSets $core_rings]
}

=======

  return [odb::orSets $core_rings]
}

>>>>>>> 45014d28
proc use_pad_offset {core_ring_data} {
  dict for {layer layer_info} $core_ring_data {
    if {[dict exists $layer_info pad_offset]} {
      return 1
    }
  }
  return 0
}

proc generate_core_rings {core_ring_data} {
  variable design_data
  variable block
  variable grid_data
  variable voltage_domains

  foreach domain_name [dict keys $voltage_domains] {
    set ring_areas {}
    set pg_nets [get_pg_nets $domain_name]
    # debug "domain: $domain_name, pg_nets: $pg_nets"

    if {$domain_name == [dict get $design_data core_domain]} {
      if {[use_pad_offset $core_ring_data]} {
        set area [find_pad_offset_area]
        set pg_nets [lreverse $pg_nets]
      } else {
        set area [list {*}[[ord::get_db_core] ll] {*}[[ord::get_db_core] ur]]
      }
    } else {
      set domain [$block findRegion $domain_name]
      set rect [lindex [$domain getBoundaries] 0]
      set area [list [$rect xMin] [$rect yMin] [$rect xMax] [$rect yMax]]
    }

    dict for {layer layer_info} $core_ring_data {
      set spacing [dict get $layer_info spacing]
      set width [dict get $layer_info width]

      if {[use_pad_offset $core_ring_data]} {
        # debug "pad_offset"
        set offset [expr [dict get $layer_info pad_offset]]

        set lx [expr [lindex $area 0] + $offset + $width / 2]
        set ly [expr [lindex $area 1] + $offset + $width / 2]
        set ux [expr [lindex $area 2] - $offset - $width / 2]
        set uy [expr [lindex $area 3] - $offset - $width / 2]
      } else {
        # debug "core_offset"
        set offset [expr [dict get $layer_info core_offset]]

        set lx [expr [lindex $area 0] - $offset]
        set ly [expr [lindex $area 1] - $offset]
        set ux [expr [lindex $area 2] + $offset]
        set uy [expr [lindex $area 3] + $offset]
      }

      set init_lx $lx
      set init_ly $ly
      set init_ux $ux
      set init_uy $uy
      if {[use_pad_offset $core_ring_data]} {
        set final_lx [expr $lx + ([llength $pg_nets] - 1) * ($width + $spacing)]
        set final_ly [expr $ly + ([llength $pg_nets] - 1) * ($width + $spacing)]
        set final_ux [expr $ux - ([llength $pg_nets] - 1) * ($width + $spacing)]
        set final_uy [expr $uy - ([llength $pg_nets] - 1) * ($width + $spacing)]
      } else {
        set final_lx [expr $lx - ([llength $pg_nets] - 1) * ($width + $spacing)]
        set final_ly [expr $ly - ([llength $pg_nets] - 1) * ($width + $spacing)]
        set final_ux [expr $ux + ([llength $pg_nets] - 1) * ($width + $spacing)]
        set final_uy [expr $uy + ([llength $pg_nets] - 1) * ($width + $spacing)]
      }

      foreach net $pg_nets {
        add_core_rings $net $layer $width $lx $ly $ux $uy
        # debug "ring - net: $net, layer: $layer, width: $width, area: $lx $ly $ux $uy"

        if {[use_pad_offset $core_ring_data]} {
          set lx [expr $lx + $spacing + $width]
          set ly [expr $ly + $spacing + $width]
          set ux [expr $ux - $spacing - $width]
          set uy [expr $uy - $spacing - $width]
        } else {
          set lx [expr $lx - $spacing - $width]
          set ly [expr $ly - $spacing - $width]
          set ux [expr $ux + $spacing + $width]
          set uy [expr $uy + $spacing + $width]
        }
      }

      if {[get_dir $layer] == "hor"} {
        set lower [odb::newSetFromRect [expr min($init_lx,$final_lx) - $width / 2] [expr min($init_ly,$final_ly) - $width / 2] [expr max($init_ux,$final_ux) + $width / 2] [expr max($init_ly,$final_ly) + $width / 2]]
        set upper [odb::newSetFromRect [expr min($init_lx,$final_lx) - $width / 2] [expr min($init_uy,$final_uy) - $width / 2] [expr max($init_ux,$final_ux) + $width / 2] [expr max($init_uy,$final_uy) + $width / 2]]
      } else {
        set lower [odb::newSetFromRect [expr min($init_lx,$final_lx) - $width / 2] [expr min($init_ly,$final_ly) - $width / 2] [expr max($init_lx,$final_lx) + $width / 2] [expr max($init_uy,$final_uy) + $width / 2]]
        set upper [odb::newSetFromRect [expr min($init_ux,$final_ux) - $width / 2] [expr min($init_ly,$final_ly) - $width / 2] [expr max($init_ux,$final_ux) + $width / 2] [expr max($init_uy,$final_uy) + $width / 2]]
      }
      set core_ring_area [odb::bloatSet [odb::orSets [list $upper $lower]] $spacing]
      # set core_ring_area [odb::bloatSet $core_rings [expr $width + $spacing]]
      # debug "domain_name: $domain_name, layer: $layer, area: $area, offset: $offset, pg_nets: $pg_nets, spacing: $spacing, width: $width"
      # debug "core_ring_area:"
      foreach rect [odb::getRectangles $core_ring_area] {
        # debug "  rect [$rect xMin] [$rect yMin] [$rect xMax] [$rect yMax]"
      }
      lappend ring_areas $core_ring_area
      dict set grid_data core_ring_area $domain_name $layer $core_ring_area

    }
    dict set grid_data core_ring_area $domain_name combined [odb::orSets $ring_areas]
  }
}

proc report_rect {rect} {
  return "[$rect xMin] [$rect yMin] [$rect xMax] [$rect yMax]"
}

proc report_shapes {net layer} {
  variable stripe_locs
  merge_stripes

  set report ""
  if {[array names stripe_locs "$layer,$net"] != ""} {
    foreach sh $stripe_locs($layer,$net) {
      set report "net: $net, layer $layer"
      foreach rect [odb::getRectangles $sh] {
        set report "$report\n  [report_rect $rect]"
      }
    }
  }
  return $report
}

proc get_macro_boundaries {} {
  variable instances

  set boundaries {}
  oreach instance [dict keys $instances] {
    lappend boundaries [dict get $instances $instance macro_boundary]
  }

  return $boundaries
}

proc get_stdcell_specification {} {
  variable design_data

  if {[dict exists $design_data grid stdcell]} {
    set grid_name [lindex [dict keys [dict get $design_data grid stdcell]] 0]
    return [dict get $design_data grid stdcell $grid_name]
  } else {
    if {![dict exists $design_data grid stdcell]} {
      utl::error "PDN" 17 "No stdcell grid specification found - no rails can be inserted."
    }
  }

  return {}
}

proc get_rail_width {} {
  variable default_grid_data

  set max_width 0
  foreach layer [get_rails_layers] {
    set max_width [expr max($max_width,[get_grid_wire_width $layer])]
  }
  if {![dict exists $default_grid_data units]} {
    set max_width [ord::microns_to_dbu $max_width]
  }
  return $max_width
}


proc get_macro_blocks {} {
  variable macros

  if {[llength $macros] > 0} {return $macros}

  # debug "start"
  foreach lib [[ord::get_db] getLibs] {
    foreach cell [$lib getMasters] {
      if {![$cell isBlock] && ![$cell isPad]} {continue}
      set macro_name [$cell getName]
      dict set macros $macro_name width  [$cell getWidth]
      dict set macros $macro_name height [$cell getHeight]

      set blockage_layers {}
      foreach obs [$cell getObstructions] {
        set layer_name [[$obs getTechLayer] getName]
        dict set blockage_layers $layer_name 1
      }
      dict set macros $macro_name blockage_layers [dict keys $blockage_layers]

      set pin_layers {}
      set power_pins {}
      set ground_pins {}
      set first_shape 1

      foreach term [$cell getMTerms] {
        set sig_type [$term getSigType]
        if {$sig_type == "POWER"} {
          lappend power_pins [$term getName]
        } elseif {$sig_type == "GROUND"} {
          lappend ground_pins [$term getName]
        } else {
          continue
        }

        foreach pin [$term getMPins] {
          foreach shape [$pin getGeometry] {
            lappend pin_layers [[$shape getTechLayer] getName]
            if {$first_shape == 1} {
              set xMin [$shape xMin]
              set xMax [$shape xMax]
              set yMin [$shape yMin]
              set yMax [$shape yMax]
              set first_shape 0
            } else {
              set xMin [expr min($xMin,[$shape xMin])]
              set xMax [expr max($xMax,[$shape xMax])]
              set yMin [expr min($yMin,[$shape yMin])]
              set yMax [expr max($yMax,[$shape yMax])]
            }
          }
        }
      }

      dict set macros $macro_name pin_layers [lsort -unique $pin_layers]
      dict set macros $macro_name power_pins [lsort -unique $power_pins]
      dict set macros $macro_name ground_pins [lsort -unique $ground_pins]
      if {$first_shape == 0}  {
        dict set macros $macro_name pins_area [list $xMin $yMin $xMax $yMax]
      } else {
        dict set macros $macro_name pins_area [list 0 0 0 0]
      }
    }
  }

  return $macros
}

proc filtered_insts_within {instances boundary} {
  set filtered_instances {}
  dict for {instance_name instance} $instances {
  # If there are no shapes left after 'and'ing the boundard with the cell, then
  # the cell lies outside the area where we are adding a power grid.
    set llx [dict get $instance xmin]
    set lly [dict get $instance ymin]
    set urx [dict get $instance xmax]
    set ury [dict get $instance ymax]

    set box [odb::newSetFromRect $llx $lly $urx $ury]
    if {[llength [odb::getPolygons [odb::andSet $boundary $box]]] != 0} {
      dict set filtered_instances $instance_name $instance
    }
  }
  return $filtered_instances
}

proc import_macro_boundaries {} {
  variable libs
  variable instances

  set macros [get_macro_blocks]
  set instances [find_instances_of [dict keys $macros]]

  # debug "end"
}

proc get_instances {} {
  variable instances

  if {[llength $instances] > 0} {return $instances}

  set block [ord::get_db_block]
  foreach inst [$block getInsts] {
    if {![[$inst getMaster] isBlock] && ![[$inst getMaster] isPad]} {continue}
    set instance {}
    dict set instance name [$inst getName]
    dict set instance inst $inst
    dict set instance macro [[$inst getMaster] getName]
    dict set instance x [lindex [$inst getOrigin] 0]
    dict set instance y [lindex [$inst getOrigin] 1]
    dict set instance xmin [[$inst getBBox] xMin]
    dict set instance ymin [[$inst getBBox] yMin]
    dict set instance xmax [[$inst getBBox] xMax]
    dict set instance ymax [[$inst getBBox] yMax]
    dict set instance orient [$inst getOrient]


    set llx [dict get $instance xmin]
    set lly [dict get $instance ymin]
    set urx [dict get $instance xmax]
    set ury [dict get $instance ymax]
    dict set instance macro_boundary [list $llx $lly $urx $ury]
    dict set instances [$inst getName] $instance

    set_instance_halo [$inst getName] [get_default_halo]
  }

  return $instances
}

proc get_master_pg_pins_area {macro_name} {
  variable macros

  return [dict get $macros $macro_name pins_area]
}

proc get_instance_pg_pins_area {inst_name} {
  variable instances

  set instance [dict get $instances $inst_name]
  set inst [dict get $instance inst]

  set master_area [transform_box {*}[get_master_pg_pins_area [[$inst getMaster] getName]] [$inst getOrigin] [$inst getOrient]]
}

proc set_instance_halo {inst_name halo} {
  variable instances

  set instance [dict get $instances $inst_name]
  set inst [dict get $instance inst]

  if {[$inst getHalo] != "NULL"} {
    set halo [list \
      [[$inst getHalo] xMin] \
      [[$inst getHalo] yMin] \
      [[$inst getHalo] xMax] \
      [[$inst getHalo] yMax] \
      ]
  }
  dict set instances $inst_name halo $halo
  # debug "Inst: [$inst getName], halo: [dict get $instances $inst_name halo]"

  set llx [expr round([dict get $instance xmin] - [lindex $halo 0])]
  set lly [expr round([dict get $instance ymin] - ([lindex $halo 1] - [get_rail_width] / 2))]
  set urx [expr round([dict get $instance xmax] + [lindex $halo 2])]
  set ury [expr round([dict get $instance ymax] + ([lindex $halo 3] - [get_rail_width] / 2))]

  dict set instances $inst_name halo_boundary [list $llx $lly $urx $ury]
}

proc find_instances_of {macro_names} {
  variable design_data
  variable macros

  set selected_instances {}

  dict for {inst_name instance} [get_instances] {
    set macro_name [dict get $instance macro]
    if {[lsearch -exact $macro_names $macro_name] == -1} {continue}
    dict set selected_instances $inst_name $instance
  }

  return $selected_instances
}

proc export_opendb_vias {} {
  variable physical_viarules
  variable block
  variable tech
  # debug "[llength $physical_viarules]"
  dict for {name rules} $physical_viarules {
    foreach rule $rules {
    # Dont create illegal vias
    if {[dict exists $rule illegal]} {continue}
    if {[dict exists $rule fixed]} {continue}

    # debug "$rule"
      set via [$block findVia [dict get $rule name]]
      if {$via == "NULL"} {
        set via [odb::dbVia_create $block [dict get $rule name]]
        # debug "Via $via"

        $via setViaGenerateRule [$tech findViaGenerateRule [dict get $rule rule]]
        set params [$via getViaParams]
        $params setBottomLayer [$tech findLayer [lindex [dict get $rule layers] 0]]
        $params setCutLayer [$tech findLayer [lindex [dict get $rule layers] 1]]
        $params setTopLayer [$tech findLayer [lindex [dict get $rule layers] 2]]
        $params setXCutSize [lindex [dict get $rule cutsize] 0]
        $params setYCutSize [lindex [dict get $rule cutsize] 1]
        $params setXCutSpacing [lindex [dict get $rule cutspacing] 0]
        $params setYCutSpacing [lindex [dict get $rule cutspacing] 1]
        $params setXBottomEnclosure [lindex [dict get $rule enclosure] 0]
        $params setYBottomEnclosure [lindex [dict get $rule enclosure] 1]
        $params setXTopEnclosure [lindex [dict get $rule enclosure] 2]
        $params setYTopEnclosure [lindex [dict get $rule enclosure] 3]
        $params setNumCutRows [lindex [dict get $rule rowcol] 0]
        $params setNumCutCols [lindex [dict get $rule rowcol] 1]

        $via setViaParams $params
      }
    }
  }
  # debug "end"
}

proc get_global_connect_list_default {voltage_domain is_region} {
  variable block
  variable voltage_domains

  foreach net_type "primary_power primary_ground" {
    set net_name [dict get $voltage_domains $voltage_domain $net_type]
    foreach sub_net $net_name {
      set net [$block findNet $sub_net]
      foreach term [get_valid_mterms $sub_net] {
        if {$is_region} {
          pdn::add_global_connect $block $voltage_domain ".*" $term $net
        } else {
          pdn::add_global_connect ".*" $term $net
        }
      }
    }
  }
}

proc get_global_connect_list {net_name} {
  variable design_data
  variable global_connections
  variable voltage_domains

  set connect_patterns {}
  if {[dict exist $global_connections $net_name]} {
    foreach pattern [dict get $global_connections $net_name] {
      lappend connect_patterns $pattern
    }
  }

  return $connect_patterns
}

proc export_opendb_global_connection {} {
  variable block
  variable design_data
  variable global_connections
  variable voltage_domains

  ## Do global connect statements first
  get_global_connect_list_default [dict get $design_data core_domain] false

  foreach net_type "power_nets ground_nets" {
    foreach net_name [dict get $design_data $net_type] {
      set net [$block findNet $net_name]
      foreach pattern [get_global_connect_list $net_name] {
        pdn::add_global_connect [dict get $pattern inst_name] [dict get $pattern pin_name] $net
      }
    }
  }

  ## Do regions second
  set core_domain_name [dict get $design_data core_domain]
  foreach voltage_domain [dict keys $voltage_domains] {
    if {$voltage_domain != $core_domain_name} {
      get_global_connect_list_default $voltage_domain true

      foreach {net_type netname} [dict get $voltage_domains $voltage_domain] {
        set net [$block findNet $net_name]
        # loop over all patterns
        foreach pattern [get_global_connect_list $net_name] {
          pdn::add_global_connect $block $voltage_domain [dict get $pattern inst_name] [dict get $pattern pin_name] $net
        }
      }
    }
  }

  pdn::global_connect $block
}

proc export_opendb_specialnet {net_name} {
  variable block
  variable instances
  variable metal_layers
  variable tech
  variable stripe_locs
  variable global_connections
  variable design_data

  set net [$block findNet $net_name]
  if {$net == "NULL"} {
    set net [odb::dbNet_create $block $net_name]
  }
  $net setSpecial
  $net setSigType [get_signal_type $net_name]
  # debug "net $net_name. signaltype, [get_signal_type $net_name], global_connections: $global_connections"

  if {[check_snet_is_unique $net]} {
    $net setWildConnected
  }
  set swire [odb::dbSWire_create $net "ROUTED"]

  # debug "layers - $metal_layers"
  foreach lay $metal_layers {
    if {[array names stripe_locs "$lay,$net_name"] == ""} {continue}

    set layer [find_layer $lay]
    # debug "layer: [$layer getName], num_rects: [llength [odb::getRectangles $stripe_locs($lay,$net_name)]]"
    foreach rect [::odb::getRectangles $stripe_locs($lay,$net_name)] {
      set xMin [$rect xMin]
      set xMax [$rect xMax]
      set yMin [$rect yMin]
      set yMax [$rect yMax]

      set width [expr $xMax - $xMin]
      set height [expr $yMax - $yMin]

      set wire_type "STRIPE"
      if {[is_rails_layer $lay]} {set wire_type "FOLLOWPIN"}
      # debug "  [$layer getName] $xMin $yMin $xMax $yMax $wire_type"
      odb::dbSBox_create $swire $layer $xMin $yMin $xMax $yMax $wire_type
    }
  }

  variable vias
  # debug "vias - [llength $vias]"
  foreach via $vias {
    if {[dict get $via net_name] == $net_name} {
    # For each layer between l1 and l2, add vias at the intersection
    foreach via_inst [dict get $via connections] {
    # debug "$via_inst"
      set via_name [dict get $via_inst name]
      set x        [dict get $via_inst x]
      set y        [dict get $via_inst y]
      # debug "$via_name $x $y [$block findVia $via_name]"
      if {[set defvia [$block findVia $via_name]] != "NULL"} {
      odb::dbSBox_create $swire $defvia $x $y "STRIPE"
    } elseif {[set techvia [$tech findVia $via_name]] != "NULL"} {
      odb::dbSBox_create $swire $techvia $x $y "STRIPE"
    } else {
      utl::error "PDN" 69 "Cannot find via $via_name."
    }
    # debug "via created"
    }
  }
}
# debug "end"
}

proc export_opendb_specialnets {} {
  variable block
  variable design_data
  variable voltage_domains
  variable stripe_locs

  foreach net_name [get_all_pg_nets] {
    if {[lsearch -regexp [array names stripe_locs] ",$net_name\$"] > -1} {
    # debug "net: $net_name, layers: [array names stripe_locs]"
      export_opendb_specialnet $net_name
    }
  }

  export_opendb_global_connection
}

proc export_opendb_power_pin {net_name} {
  variable metal_layers
  variable block
  variable stripe_locs
  variable tech
  variable voltage_domains
  variable design_data

  if {![dict exists $design_data grid stdcell]} {return}

  set pins_layers {}
  dict for {grid_name grid} [dict get $design_data grid stdcell] {
    if {[dict exists $grid pins]} {
      lappend pins_layers {*}[dict get $grid pins]
    }
  }
  set pins_layers [lsort -unique $pins_layers]
  if {[llength $pins_layers] == 0} {return}

  set net [$block findNet $net_name]
  if {$net == "NULL"} {
    utl::error PDN 70 "Cannot find net $net_name in the design."
  }
  set bterms [$net getBTerms]
  if {[llength $bterms] < 1} {
    set bterm [odb::dbBTerm_create $net "${net_name}"]
    if {$bterm == "NULL"} {
      utl::error PDN 71 "Cannot create terminal for net $net_name."
    }
  }
  # debug $bterm
  foreach bterm [$net getBTerms] {
    $bterm setSigType [get_signal_type $net_name]
  }
  set bterm [lindex [$net getBTerms] 0]
  set bpin [odb::dbBPin_create $bterm]
  $bpin setPlacementStatus "FIRM"

  dict for {domain domain_info} $voltage_domains {
    if {$domain != [dict get $design_data core_domain] &&
        $net_name == [dict get $domain_info primary_power]} {
      set r_pin "r_$net_name"
      set r_net [odb::dbNet_create $block $r_pin]
      set r_bterm [odb::dbBTerm_create $r_net "${r_pin}"]

      set r_bpin [odb::dbBPin_create $r_bterm]
      $r_bpin setPlacementStatus "FIRM"
    }
  }

  foreach lay [lreverse $metal_layers] {
    if {[array names stripe_locs "$lay,$net_name"] == "" ||
        [lsearch -exact $pins_layers $lay] == -1} {continue}
    foreach shape [::odb::getPolygons $stripe_locs($lay,$net_name)] {
      set points [::odb::getPoints $shape]
      if {[llength $points] != 4} {
      # We already issued a message for this - no need to repeat
        continue
      }
      set xMin [expr min([[lindex $points 0] getX], [[lindex $points 1] getX], [[lindex $points 2] getX], [[lindex $points 3] getX])]
      set xMax [expr max([[lindex $points 0] getX], [[lindex $points 1] getX], [[lindex $points 2] getX], [[lindex $points 3] getX])]
      set yMin [expr min([[lindex $points 0] getY], [[lindex $points 1] getY], [[lindex $points 2] getY], [[lindex $points 3] getY])]
      set yMax [expr max([[lindex $points 0] getY], [[lindex $points 1] getY], [[lindex $points 2] getY], [[lindex $points 3] getY])]

      set layer [$tech findLayer $lay]
      odb::dbBox_create $bpin $layer $xMin $yMin $xMax $yMax
      if {[info exists r_bpin]} {
        odb::dbBox_create $r_bpin $layer $xMin $yMin $xMax $yMax
      }

    }
  }
}

proc export_opendb_power_pins {} {
  foreach net_name [get_all_pg_nets] {
    export_opendb_power_pin $net_name
  }
}

## procedure for file existence check, returns 0 if file does not exist or file exists, but empty
proc file_exists_non_empty {filename} {
  return [expr [file exists $filename] && [file size $filename] > 0]
}

proc get {args} {
  variable design_data

  return [dict get $design_data {*}$args]
}
proc get_macro_power_pins {inst_name} {
  set specification [select_instance_specification $inst_name]
  if {[dict exists $specification power_pins]} {
    return [dict get $specification power_pins]
  }
  return "VDDPE VDDCE"
}
proc get_macro_ground_pins {inst_name} {
  set specification [select_instance_specification $inst_name]
  if {[dict exists $specification ground_pins]} {
    return [dict get $specification ground_pins]
  }
  return "VSSE"
}

proc transform_box {xmin ymin xmax ymax origin orientation} {
  switch -exact $orientation {
    R0    {set new_box [list $xmin $ymin $xmax $ymax]}
    R90   {set new_box [list [expr -1 * $ymax] $xmin [expr -1 * $ymin] $xmax]}
    R180  {set new_box [list [expr -1 * $xmax] [expr -1 * $ymax] [expr -1 * $xmin] [expr -1 * $ymin]]}
    R270  {set new_box [list $ymin [expr -1 * $xmax] $ymax [expr -1 * $xmin]]}
    MX    {set new_box [list $xmin [expr -1 * $ymax] $xmax [expr -1 * $ymin]]}
    MY    {set new_box [list [expr -1 * $xmax] $ymin [expr -1 * $xmin] $ymax]}
    MXR90 {set new_box [list $ymin $xmin $ymax $xmax]}
    MYR90 {set new_box [list [expr -1 * $ymax] [expr -1 * $xmax] [expr -1 * $ymin] [expr -1 * $xmin]]}
    default {utl::error "PDN" 27 "Illegal orientation $orientation specified."}
  }
  return [list \
    [expr [lindex $new_box 0] + [lindex $origin 0]] \
    [expr [lindex $new_box 1] + [lindex $origin 1]] \
    [expr [lindex $new_box 2] + [lindex $origin 0]] \
    [expr [lindex $new_box 3] + [lindex $origin 1]] \
    ]
}

proc set_template_size {width height} {
  variable template

  dict set template width [ord::microns_to_dbu $width]
  dict set template height [ord::microns_to_dbu $height]
}

proc get_memory_instance_pg_pins {} {
  variable block
  variable metal_layers

  # debug "start"
  set boundary [odb::newSetFromRect {*}[get_core_area]]

  foreach inst [$block getInsts] {
    set inst_name [$inst getName]
    set master [$inst getMaster]

    if {![$master isBlock]} {continue}

    # If there are no shapes left after 'and'ing the boundard with the cell, then
    # the cell lies outside the area where we are adding a power grid.
    set bbox [$inst getBBox]
    set box [odb::newSetFromRect [$bbox xMin] [$bbox yMin] [$bbox xMax] [$bbox yMax]]
    if {[llength [odb::getPolygons [odb::andSet $boundary $box]]] == 0} {
    # debug "Instance [$inst getName] does not lie in the cell area"
      continue
    }

    # debug "cell name - [$master getName]"

    foreach term_name [concat [get_macro_power_pins $inst_name] [get_macro_ground_pins $inst_name]] {
      set master [$inst getMaster]
      if {[set iterm [$inst findITerm $term_name]] == "NULL"} {
        utl::error "PDN" 37 "Pin $term_name of instance [$inst getName] is not connected to any net."
      }
      if {[$iterm getNet] == "NULL"} {continue}
      set net_name [[$iterm getNet] getName]
      set mterm [$master findMTerm $term_name]
      if {$mterm == "NULL"} {
        utl::warn "PDN" 177 "Cannot find pin $term_name on instance [$inst getName] ([[$inst getMaster] getName])."
        continue
      }

      foreach mPin [$mterm getMPins] {
        foreach geom [$mPin getGeometry] {
          set layer [[$geom getTechLayer] getName]
          if {[lsearch -exact $metal_layers $layer] == -1} {continue}

          set box [transform_box [$geom xMin] [$geom yMin] [$geom xMax] [$geom yMax] [$inst getOrigin] [$inst getOrient]]

          set width  [expr abs([lindex $box 2] - [lindex $box 0])]
          set height [expr abs([lindex $box 3] - [lindex $box 1])]

          if {$width > $height} {
            set layer_name ${layer}_PIN_hor
          } else {
            set layer_name ${layer}_PIN_ver
          }
          # debug "Adding pin for [$inst getName]:[$mterm getName] to layer $layer_name ($box)"
          add_stripe $layer_name $net_name [odb::newSetFromRect {*}$box]
        }
      }
    }
  }
  # debug "end"
}

proc set_core_area {xmin ymin xmax ymax} {
  variable design_data

  dict set design_data config core_area [list $xmin $ymin $xmax $ymax]
}

proc get_core_area {} {
  variable design_data

  return [get_extent [get_stdcell_area]]
}

proc write_pdn_strategy {} {
  variable design_data

  if {[dict exists $design_data grid]} {
    set_pdn_string_property_value "strategy" [dict get $design_data grid]
  }

}

proc init_tech {} {
  variable db
  variable block
  variable tech
  variable libs

  set db [ord::get_db]
  set tech [ord::get_db_tech]
  set libs [$db getLibs]
  set block [ord::get_db_block]

  init_metal_layers
  init_via_tech
}

proc add_power_net {net_names} {
  variable power_nets

  foreach net_name $net_names {
    if {[lsearch -exact $power_nets $net_name] == -1} {
      lappend power_nets $net_name
    }
  }
}

proc add_ground_net {net_names} {
  variable ground_nets

  foreach net_name $net_names {
    if {[lsearch -exact $ground_nets $net_name] == -1} {
      lappend ground_nets $net_name
    }
  }
}

proc get_default_halo {} {
  if {[info vars ::halo] != ""} {
    if {[llength $::halo] == 1} {
      set default_halo "$::halo $::halo $::halo $::halo"
    } elseif {[llength $::halo] == 2} {
      set default_halo "$::halo $::halo"
    } elseif {[llength $::halo] == 4} {
      set default_halo $::halo
    } else {
      utl::error "PDN" 29 "Illegal number of elements defined for ::halo \"$::halo\" (1, 2 or 4 allowed)."
    }
  } else {
    set default_halo "0 0 0 0"
  }
  return [lmap x $default_halo {ord::microns_to_dbu $x}]
}

proc get_row_height {} {
  set first_row [lindex [[ord::get_db_block] getRows] 0]
  set row_site [$first_row getSite]

  return [$row_site getHeight]
}

proc init {args} {
  variable db
  variable block
  variable tech
  variable libs
  variable design_data
  variable def_output
  variable default_grid_data
  variable design_name
  variable stripe_locs
  variable site
  variable row_height
  variable metal_layers
  variable stripes_start_with
  variable physical_viarules
  variable stdcell_area
  variable voltage_domains
  variable global_connections
  variable default_global_connections
  variable power_nets
  variable ground_nets

  # debug "start"
  init_tech

  set design_name [$block getName]

  set physical_viarules {}
  set stdcell_area ""

  set die_area [$block getDieArea]

  utl::info "PDN" 8 "Design name is $design_name."
  set def_output "${design_name}_pdn.def"

  # debug "examine vars"
  if {$power_nets == {}} {
    if {[info vars ::power_nets] == ""} {
      set power_nets "VDD"
    } else {
      set power_nets $::power_nets
    }
  }

  if {$ground_nets == {}} {
    if {[info vars ::ground_nets] == ""} {
      set ground_nets "VSS"
    } else {
      set ground_nets $::ground_nets
    }
  }

  if {[info vars ::core_domain] == ""} {
    set core_domain "CORE"
    if {![dict exists $voltage_domains $core_domain primary_power]} {
      dict set voltage_domains $core_domain primary_power [lindex $power_nets 0]
    }
    if {![dict exists $voltage_domains $core_domain primary_ground]} {
      dict set voltage_domains $core_domain primary_ground [lindex $ground_nets 0]
    }
  } else {
    set core_domain $::core_domain
  }

  if {[info vars ::stripes_start_with] == ""} {
    set stripes_start_with "GROUND"
  } else {
    set stripes_start_with $::stripes_start_with
  }

  dict set design_data power_nets $power_nets
  dict set design_data ground_nets $ground_nets
  dict set design_data core_domain $core_domain

  # Sourcing user inputs file
  #
  set row_height [get_row_height]

  ##### Get information from BEOL LEF
  utl::info "PDN" 9 "Reading technology data."

  if {[info vars ::layers] != ""} {
    foreach layer $::layers {
      if {[dict exists $::layers $layer widthtable]} {
        dict set ::layers $layer widthtable [lmap x [dict get $::layers $layer widthtable] {ord::microns_to_dbu $x}]
      }
    }
    set_layer_info $::layers
  }

  dict set design_data config def_output   $def_output
  dict set design_data config design       $design_name
  dict set design_data config die_area     [list [$die_area xMin]  [$die_area yMin] [$die_area xMax] [$die_area yMax]]

  array unset stripe_locs

  ########################################
  # Remove existing power/ground nets
  #######################################
  foreach pg_net [get_pg_nets] {
    set net [$block findNet $pg_net]
    if {$net != "NULL"} {
      foreach swire [$net getSWires] {
        odb::dbSWire_destroy $swire
      }
    }
  }

  # debug "Set the core area"
  # Set the core area
  if {[info vars ::core_area_llx] != "" && [info vars ::core_area_lly] != "" && [info vars ::core_area_urx] != "" && [info vars ::core_area_ury] != ""} {
  # The core area is larger than the stdcell area by half a rail, since the stdcell rails extend beyond the rails
    set_core_area \
      [ord::microns_to_dbu $::core_area_llx] \
      [ord::microns_to_dbu $::core_area_lly] \
      [ord::microns_to_dbu $::core_area_urx] \
      [ord::microns_to_dbu $::core_area_ury]
  } else {
    set_core_area {*}[get_extent [get_stdcell_plus_area]]
  }

  ##### Basic sanity checks to see if inputs are given correctly
  foreach layer [get_rails_layers] {
    if {[lsearch -exact $metal_layers $layer] < 0} {
      utl::error "PDN" 30 "Layer specified for stdcell rails '$layer' not in list of layers."
    }
  }
  # debug "end"

  return $design_data
}

proc convert_layer_spec_to_def_units {data} {
  foreach key {width pitch spacing offset pad_offset core_offset} {
    if {[dict exists $data $key]} {
      dict set data $key [ord::microns_to_dbu [dict get $data $key]]
    }
  }
  return $data
}

proc specify_grid {type specification} {
  if {![dict exists $specification type]} {
    dict set specification type $type
  }
  verify_grid $specification
}

proc get_quadrant {rect x y} {
  set dw [expr [lindex $rect 2] - [lindex $rect 0]]
  set dh [expr [lindex $rect 3] - [lindex $rect 1]]

  set test_x [expr $x - [lindex $rect 0]]
  set test_y [expr $y - [lindex $rect 1]]
  # debug "$dw * $test_y ([expr $dw * $test_y]) > expr $dh * $test_x ([expr $dh * $test_x])"
  if {$dw * $test_y > $dh * $test_x} {
  # Top or left
  if {($dw * $test_y) + ($dh * $test_x) > ($dw * $dh)} {
  # Top or right
    return "t"
  } else {
  # Bottom or left
    return "l"
  }
} else {
# Bottom or right
if {($dw * $test_y) + ($dh * $test_x) > ($dw * $dh)} {
# Top or right
  return "r"
} else {
# Bottom or left
  return "b"
}
}
}

proc get_design_quadrant {x y} {
  variable design_data

  set die_area [dict get $design_data config die_area]
  return [get_quadrant $die_area $x $y]
}

proc get_core_facing_pins {instance pin_name side layer} {
  variable block
  set geoms {}
  set core_pins {}
  set inst [$block findInst [dict get $instance name]]
  if {[set iterm [$inst findITerm $pin_name]] == "NULL"} {
    utl::warn "PDN" 55 "Cannot find pin $pin_name on inst [$inst getName]."
    return {}
  }
  if {[set mterm [$iterm getMTerm]] == "NULL"} {
    utl::warn "PDN" 56 "Cannot find master pin $pin_name for cell [[$inst getMaster] getName]."
    return {}
  }
  set pins [$mterm getMPins]

  # debug "start"
  foreach pin $pins {
    foreach geom [$pin getGeometry] {
      if {[[$geom getTechLayer] getName] != $layer} {continue}
      lappend geoms $geom
    }
  }
  # debug "$pins"
  foreach geom $geoms {
    set ipin [transform_box [$geom xMin] [$geom yMin] [$geom xMax] [$geom yMax] [$inst getOrigin] [$inst getOrient]]
    # debug "$ipin [[$inst getBBox] xMin] [[$inst getBBox] yMin] [[$inst getBBox] xMax] [[$inst getBBox] yMax] "
    switch $side {
      "t" {
        if {[lindex $ipin 1] == [[$inst getBBox] yMin]} {
          lappend core_pins [list \
            centre [expr ([lindex $ipin 2] + [lindex $ipin 0]) / 2] \
            width [expr [lindex $ipin 2] - [lindex $ipin 0]] \
            ]
        }
      }
      "b" {
        if {[lindex $ipin 3] == [[$inst getBBox] yMax]} {
          lappend core_pins [list \
            centre [expr ([lindex $ipin 2] + [lindex $ipin 0]) / 2] \
            width [expr [lindex $ipin 2] - [lindex $ipin 0]] \
            ]
        }
      }
      "l" {
        if {[lindex $ipin 2] == [[$inst getBBox] xMax]} {
          lappend core_pins [list \
            centre [expr ([lindex $ipin 3] + [lindex $ipin 1]) / 2] \
            width [expr [lindex $ipin 3] - [lindex $ipin 1]] \
            ]
        }
      }
      "r" {
        if {[lindex $ipin 0] == [[$inst getBBox] xMin]} {
          lappend core_pins [list \
            centre [expr ([lindex $ipin 3] + [lindex $ipin 1]) / 2] \
            width [expr [lindex $ipin 3] - [lindex $ipin 1]] \
            ]
        }
      }
    }
  }
  # debug "$core_pins"
  return $core_pins
}

proc connect_pads_to_core_ring {type pin_name pads} {
  variable grid_data
  variable pad_cell_blockages

  dict for {inst_name instance} [find_instances_of $pads] {
    set side [get_design_quadrant [dict get $instance x] [dict get $instance y]]
    switch $side {
      "t" {
        set required_direction "ver"
      }
      "b" {
        set required_direction "ver"
      }
      "l" {
        set required_direction "hor"
      }
      "r" {
        set required_direction "hor"
      }
    }
    foreach non_pref_layer [dict keys [dict get $grid_data core_ring]] {
      if {[get_dir $non_pref_layer] != $required_direction} {
        set non_pref_layer_info [dict get $grid_data core_ring $non_pref_layer]
        break
      }
    }
    # debug "find_layer"
    foreach pref_layer [dict keys [dict get $grid_data core_ring]] {
      if {[get_dir $pref_layer] == $required_direction} {
        break
      }
    }
    switch $side {
      "t" {
        set y_min [expr [get_core_ring_centre $type $side $non_pref_layer_info] - [dict get $grid_data core_ring $non_pref_layer width] / 2]
        set y_min_blk [expr $y_min - [dict get $grid_data core_ring $non_pref_layer spacing]]
        set y_max [dict get $instance ymin]
        # debug "t: [dict get $instance xmin] $y_min_blk [dict get $instance xmax] [dict get $instance ymax]"
        add_padcell_blockage $pref_layer [odb::newSetFromRect [dict get $instance xmin] $y_min_blk [dict get $instance xmax] [dict get $instance ymax]]
      }
      "b" {
      # debug "[get_core_ring_centre $type $side $non_pref_layer_info] + [dict get $grid_data core_ring $non_pref_layer width] / 2"
        set y_max [expr [get_core_ring_centre $type $side $non_pref_layer_info] + [dict get $grid_data core_ring $non_pref_layer width] / 2]
        set y_max_blk [expr $y_max + [dict get $grid_data core_ring $non_pref_layer spacing]]
        set y_min [dict get $instance ymax]
        # debug "b: [dict get $instance xmin] [dict get $instance ymin] [dict get $instance xmax] $y_max"
        add_padcell_blockage $pref_layer [odb::newSetFromRect [dict get $instance xmin] [dict get $instance ymin] [dict get $instance xmax] $y_max_blk]
        # debug "end b"
      }
      "l" {
        set x_max [expr [get_core_ring_centre $type $side $non_pref_layer_info] + [dict get $grid_data core_ring $non_pref_layer width] / 2]
        set x_max_blk [expr $x_max + [dict get $grid_data core_ring $non_pref_layer spacing]]
        set x_min [dict get $instance xmax]
        # debug "l: [dict get $instance xmin] [dict get $instance ymin] $x_max [dict get $instance ymax]"
        add_padcell_blockage $pref_layer [odb::newSetFromRect [dict get $instance xmin] [dict get $instance ymin] $x_max_blk [dict get $instance ymax]]
      }
      "r" {
        set x_min [expr [get_core_ring_centre $type $side $non_pref_layer_info] - [dict get $grid_data core_ring $non_pref_layer width] / 2]
        set x_min_blk [expr $x_min - [dict get $grid_data core_ring $non_pref_layer spacing]]
        set x_max [dict get $instance xmin]
        # debug "r: $x_min_blk [dict get $instance ymin] [dict get $instance xmax] [dict get $instance ymax]"
        add_padcell_blockage $pref_layer [odb::newSetFromRect $x_min_blk [dict get $instance ymin] [dict get $instance xmax] [dict get $instance ymax]]
      }
    }

    # debug "$pref_layer"
    foreach pin_geometry [get_core_facing_pins $instance $pin_name $side $pref_layer] {
      set centre [dict get $pin_geometry centre]
      set width  [dict get $pin_geometry width]

      variable tech
      if {[[set layer [$tech findLayer $pref_layer]] getMaxWidth] != "NULL" && $width > [$layer getMaxWidth]} {
        set width [$layer getMaxWidth]
      }
      if {$required_direction == "hor"} {
      # debug "added_strap $pref_layer $type $x_min [expr $centre - $width / 2] $x_max [expr $centre + $width / 2]"
        add_stripe $pref_layer "PAD_$type" [odb::newSetFromRect $x_min [expr $centre - $width / 2] $x_max [expr $centre + $width / 2]]
      } else {
      # debug "added_strap $pref_layer $type [expr $centre - $width / 2] $y_min [expr $centre + $width / 2] $y_max"
        add_stripe $pref_layer "PAD_$type" [odb::newSetFromRect [expr $centre - $width / 2] $y_min [expr $centre + $width / 2] $y_max]
      }
    }
  }
  # debug "end"
}

proc add_pad_straps {tag} {
  variable stripe_locs

  foreach pad_connection [array names stripe_locs "*,PAD_*"] {
    if {![regexp "(.*),PAD_$tag" $pad_connection - layer]} {continue}
    # debug "$pad_connection"
    if {[array names stripe_locs "$layer,$tag"] != ""} {
    # debug add_pad_straps "Before: $layer [llength [::odb::getPolygons $stripe_locs($layer,$tag)]]"
    # debug add_pad_straps "Adding: [llength [::odb::getPolygons $stripe_locs($pad_connection)]]"
      add_stripe $layer $tag $stripe_locs($pad_connection)
      # debug add_pad_straps "After:  $layer [llength [::odb::getPolygons $stripe_locs($layer,$tag)]]"
    }
  }
}

proc print_spacing_table {layer_name} {
  set layer [find_layer $layer_name]
  if {[$layer hasTwoWidthsSpacingRules]} {
    set table_size [$layer getTwoWidthsSpacingTableNumWidths]
    for {set i 0} {$i < $table_size} {incr i} {
      set width [$layer getTwoWidthsSpacingTableWidth $i]
      set report_width "WIDTH $width"
      if {[$layer getTwoWidthsSpacingTableHasPRL $i]} {
        set prl [$layer getTwoWidthsSpacingTablePRL $i]
        set report_prl " PRL $prl"
      } else {
        set report_prl ""
      }
      set report_spacing " [$layer getTwoWidthsSpacingTableEntry 0 $i] "
    }
    utl::report "${report_width}${report_prl}${report_spacing}"
  }
}

proc get_twowidths_table {table_type} {
  variable metal_layers
  set twowidths_table {}

  foreach layer_name $metal_layers {
    set spacing_table [get_spacingtables $layer_name]
    set prls {}

    if {[dict exists $spacing_table TWOWIDTHS $table_type]} {
      set layer_spacing_table [dict get $spacing_table TWOWIDTHS $table_type]
      set table_size [dict size $layer_spacing_table]
      set table_widths [dict keys $layer_spacing_table]

      for {set i 0} {$i < $table_size} {incr i} {

        set width [lindex $table_widths $i]
        set spacing [lindex [dict get $layer_spacing_table $width spacings] $i]

        if {[dict get $layer_spacing_table $width prl] != 0} {
          set prl [dict get $layer_spacing_table $width prl]
          set update_prls {}
          dict for {prl_entry prl_setting} $prls {
            if {$prl <= [lindex $prl_entry 0]} {break}
            dict set update_prls $prl_entry $prl_setting
            dict set twowidths_table $layer_name $width $prl_entry $prl_setting
          }
          dict set update_prls $prl $spacing
          dict set twowidths_table $layer_name $width $prl $spacing
          set prls $update_prls
        } else {
          set prls {}
          dict set prls 0 $spacing
          dict set twowidths_table $layer_name $width 0 $spacing
        }
      }
    }
  }

  return $twowidths_table
}

proc get_twowidths_tables {} {
  variable twowidths_table
  variable twowidths_table_wrongdirection

  set twowidths_table [get_twowidths_table NONE]
  set twowidths_table_wrongdirection [get_twowidths_table WRONGDIRECTION]
}

proc select_from_table {table width} {
  foreach value [lreverse [lsort -integer [dict keys $table]]] {
    if {$width > $value} {
      return $value
    }
  }
  return [lindex [dict keys $table] 0]
}

proc get_preferred_direction_spacing {layer_name width prl} {
  variable twowidths_table

  # debug "$layer_name $width $prl"
  # debug "twowidths_table $twowidths_table"
  if {$twowidths_table == {}} {
    return [[find_layer $layer_name] getSpacing]
  } else {
    set width_key [select_from_table [dict get $twowidths_table $layer_name] $width]
    set prl_key   [select_from_table [dict get $twowidths_table $layer_name $width_key] $prl]
  }

  return [dict get $twowidths_table $layer_name $width_key $prl_key]
}

proc get_nonpreferred_direction_spacing {layer_name width prl} {
  variable twowidths_table_wrongdirection

  # debug "twowidths_table_wrong_direction $twowidths_table_wrongdirection"
  if {[dict exists $twowidths_table_wrongdirection $layer_name]} {
    set width_key [select_from_table [dict get $twowidths_table_wrongdirection $layer_name] $width]
    set prl_key   [select_from_table [dict get $twowidths_table_wrongdirection $layer_name $width_key] $prl]
  } else {
    return [get_preferred_direction_spacing $layer_name $width $prl]
  }

  return [dict get $twowidths_table_wrongdirection $layer_name $width_key $prl_key]
}

proc create_obstructions {layer_name polygons} {
  set layer [find_layer $layer_name]
  set min_spacing [get_preferred_direction_spacing $layer_name 0 0]

  # debug "Num polygons [llength $polygons]"

  foreach polygon $polygons {
    set points [::odb::getPoints $polygon]
    if {[llength $points] != 4} {
      utl::warn "PDN" 6 "Unexpected number of points in stripe of $layer_name."
      continue
    }
    set xMin [expr min([[lindex $points 0] getX], [[lindex $points 1] getX], [[lindex $points 2] getX], [[lindex $points 3] getX])]
    set xMax [expr max([[lindex $points 0] getX], [[lindex $points 1] getX], [[lindex $points 2] getX], [[lindex $points 3] getX])]
    set yMin [expr min([[lindex $points 0] getY], [[lindex $points 1] getY], [[lindex $points 2] getY], [[lindex $points 3] getY])]
    set yMax [expr max([[lindex $points 0] getY], [[lindex $points 1] getY], [[lindex $points 2] getY], [[lindex $points 3] getY])]

    if {[get_dir $layer_name] == "hor"} {
      set required_spacing_pref    [get_preferred_direction_spacing $layer_name [expr $yMax - $yMin] [expr $xMax - $xMin]]
      set required_spacing_nonpref [get_nonpreferred_direction_spacing $layer_name [expr $xMax - $xMin] [expr $yMax - $yMin]]

      set y_change [expr $required_spacing_pref    - $min_spacing]
      set x_change [expr $required_spacing_nonpref - $min_spacing]
    } else {
      set required_spacing_pref    [get_preferred_direction_spacing $layer_name [expr $xMax - $xMin] [expr $yMax - $yMin]]
      set required_spacing_nonpref [get_nonpreferred_direction_spacing $layer_name [expr $yMax - $yMin] [expr $xMax - $xMin]]

      set x_change [expr $required_spacing_pref    - $min_spacing]
      set y_change [expr $required_spacing_nonpref - $min_spacing]
    }

    create_obstruction_object_blockage $layer $min_spacing [expr $xMin - $x_change] [expr $yMin - $y_change] [expr $xMax + $x_change] [expr $yMax + $y_change]
  }
}

proc combine {lside rside} {
# debug "l [llength $lside] r [llength $rside]"
if {[llength $lside] > 1} {
  set lside [combine [lrange $lside 0 [expr [llength $lside] / 2 - 1]] [lrange $lside [expr [llength $lside] / 2] end]]
}
if {[llength $rside] > 1} {
  set rside [combine [lrange $rside 0 [expr [llength $rside] / 2 - 1]] [lrange $rside [expr [llength $rside] / 2] end]]
}
return [odb::orSet $lside $rside]
}

proc shapes_to_polygonSet {shapes} {
  if {[llength $shapes] == 1} {
    return $shapes
  }
  return [combine [lrange $shapes 0 [expr [llength $shapes] / 2 - 1]] [lrange $shapes [expr [llength $shapes] / 2] end]]
}

proc generate_obstructions {layer_name} {
  variable stripe_locs

  # debug "layer $layer_name"
  get_twowidths_tables

  set block_shapes {}
  foreach net [get_pg_nets] {
    if {[array names stripe_locs $layer_name,$net] == ""} {
    # debug "No polygons on $layer_name,$net"
      continue
    }
    if {$block_shapes == {}} {
      set block_shapes $stripe_locs($layer_name,$net)
    } else {
      set block_shapes [odb::orSet $block_shapes $stripe_locs($layer_name,$net)]
    }
  }
  set via_shapes 0
  variable vias
  # debug "vias - [llength $vias]"
  foreach via $vias {
  # For each layer between l1 and l2, add vias at the intersection
  foreach via_inst [dict get $via connections] {
  # debug "$via_inst"
    set via_name [dict get $via_inst name]
    set x        [dict get $via_inst x]
    set y        [dict get $via_inst y]

    set lower_layer_name [lindex [dict get $via_inst layers] 0]
    set upper_layer_name [lindex [dict get $via_inst layers] 2]

    if {$lower_layer_name == $layer_name && [dict exists $via_inst lower_rect]} {
      lappend block_shapes [odb::newSetFromRect {*}[transform_box {*}[dict get $via_inst lower_rect] [list $x $y] "R0"]]
      incr via_shapes
    } elseif {$upper_layer_name == $layer_name && [dict exists $via_inst upper_rect]} {
      lappend block_shapes [odb::newSetFromRect {*}[transform_box {*}[dict get $via_inst upper_rect] [list $x $y] "R0"]]
      incr via_shapes
    }
  }
}
# debug "Via shapes $layer_name $via_shapes"
if {$block_shapes != {}} {
# debug "create_obstructions [llength $block_shapes]"
create_obstructions $layer_name [odb::getPolygons [shapes_to_polygonSet $block_shapes]]
  }
  # debug "end"
}

proc create_obstruction_object_blockage {layer min_spacing xMin yMin xMax yMax} {
  variable block


  set layer_pitch [get_pitch $layer]
  set layer_width [$layer getWidth]
  # debug "Layer - [$layer getName], pitch $layer_pitch, width $layer_width"
  set tracks [$block findTrackGrid $layer]
  set offsetX [lindex [$tracks getGridX] 0]
  set offsetY [lindex [$tracks getGridY] 0]

  # debug "OBS: [$layer getName] $xMin $yMin $xMax $yMax (dx [expr $xMax - $xMin] dy [expr $yMax - $yMin])"
  # debug "Offsets: x $offsetX y $offsetY"
  set relative_xMin [expr $xMin - $offsetX]
  set relative_xMax [expr $xMax - $offsetX]
  set relative_yMin [expr $yMin - $offsetY]
  set relative_yMax [expr $yMax - $offsetY]
  # debug "relative to core area $relative_xMin $relative_yMin $relative_xMax $relative_yMax"

  # debug "OBS: [$layer getName] $xMin $yMin $xMax $yMax"
  # Determine which tracks are blocked
  if {[get_dir [$layer getName]] == "hor"} {
    set pitch_start [expr $relative_yMin / $layer_pitch]
    if {$relative_yMin % $layer_pitch >= ($min_spacing + $layer_width / 2)} {
      incr pitch_start
    }
    set pitch_end [expr $relative_yMax / $layer_pitch]
    if {$relative_yMax % $layer_pitch > $layer_width / 2} {
      incr pitch_end
    }
    # debug "pitch: start $pitch_start end $pitch_end"
    for {set i $pitch_start} {$i <= $pitch_end} {incr i} {
      set obs [odb::dbObstruction_create $block $layer \
        $xMin \
        [expr $i * $layer_pitch + $offsetY - $layer_width / 2] \
        $xMax \
        [expr $i * $layer_pitch + $offsetY + $layer_width / 2] \
      ]
    }
  } else {
    set pitch_start [expr $relative_xMin / $layer_pitch]
    if {$relative_xMin % $layer_pitch >= ($min_spacing + $layer_width / 2)} {
      incr pitch_start
    }
    set pitch_end [expr $relative_xMax / $layer_pitch]
    if {$relative_xMax % $layer_pitch > $layer_width / 2} {
      incr pitch_end
    }
    # debug "pitch: start $pitch_start end $pitch_end"
    for {set i $pitch_start} {$i <= $pitch_end} {incr i} {
      set obs [odb::dbObstruction_create $block $layer \
        [expr $i * $layer_pitch + $offsetX - $layer_width / 2] \
        $yMin \
        [expr $i * $layer_pitch + $offsetX + $layer_width / 2] \
        $yMax \
      ]
    }
  }
}

proc create_obstruction_object_net {layer min_spacing xMin yMin xMax yMax} {
  variable block
  variable obstruction_index

  incr obstruction_index
  set net_name "obstruction_$obstruction_index"
  if {[set obs_net [$block findNet $net_name]] == "NULL"} {
    set obs_net [odb::dbNet_create $block $net_name]
  }
  # debug "obs_net [$obs_net getName]"
  if {[set wire [$obs_net getWire]] == "NULL"} {
    set wire [odb::dbWire_create $obs_net]
  }
  # debug "Wire - net [[$wire getNet] getName]"
  set encoder [odb::dbWireEncoder]
  $encoder begin $wire

  set layer_pitch [$layer getPitch]
  set layer_width [$layer getWidth]
  # debug "Layer - [$layer getName], pitch $layer_pitch, width $layer_width"
  set core_area [get_core_area]
  # debug "core_area $core_area"
  set relative_xMin [expr $xMin - [lindex $core_area 0]]
  set relative_xMax [expr $xMax - [lindex $core_area 0]]
  set relative_yMin [expr $yMin - [lindex $core_area 1]]
  set relative_yMax [expr $yMax - [lindex $core_area 1]]
  # debug "relative to core area $relative_xMin $relative_yMin $relative_xMax $relative_yMax"

  # debug "OBS: [$layer getName] $xMin $yMin $xMax $yMax"
  # Determine which tracks are blocked
  if {[get_dir [$layer getName]] == "hor"} {
    set pitch_start [expr $relative_yMin / $layer_pitch]
    if {$relative_yMin % $layer_pitch > ($min_spacing + $layer_width / 2)} {
      incr pitch_start
    }
    set pitch_end [expr $relative_yMax / $layer_pitch]
    if {$relative_yMax % $layer_pitch > $layer_width / 2} {
      incr pitch_end
    }
    for {set i $pitch_start} {$i <= $pitch_end} {incr i} {
      $encoder newPath $layer ROUTED
      $encoder addPoint [expr $relative_xMin + [lindex $core_area 0]] [expr $i * $layer_pitch + [lindex $core_area 1]]
      $encoder addPoint [expr $relative_xMax + [lindex $core_area 0]] [expr $i * $layer_pitch + [lindex $core_area 1]]
    }
  } else {
    set pitch_start [expr $relative_xMin / $layer_pitch]
    if {$relative_xMin % $layer_pitch > ($min_spacing + $layer_width / 2)} {
      incr pitch_start
    }
    set pitch_end [expr $relative_xMax / $layer_pitch]
    if {$relative_xMax % $layer_pitch > $layer_width / 2} {
      incr pitch_end
    }
    for {set i $pitch_start} {$i <= $pitch_end} {incr i} {
      $encoder newPath $layer ROUTED
      $encoder addPoint [expr $i * $layer_pitch + [lindex $core_area 0]] [expr $relative_yMin + [lindex $core_area 1]]
      $encoder addPoint [expr $i * $layer_pitch + [lindex $core_area 0]] [expr $relative_yMax + [lindex $core_area 1]]
    }
  }
  $encoder end
}

proc add_grid {} {
  variable design_data
  variable grid_data

  if {[dict exists $grid_data core_ring]} {
    set area [dict get $grid_data area]
    # debug "Area $area"

    generate_core_rings [dict get $grid_data core_ring]

    if {[dict exists $grid_data gnd_pads]} {
      dict for {pin_name cells} [dict get $grid_data gnd_pads] {
        connect_pads_to_core_ring "GROUND" $pin_name $cells
      }
    }
    if {[dict exists $grid_data pwr_pads]} {
      dict for {pin_name cells} [dict get $grid_data pwr_pads] {
        connect_pads_to_core_ring "POWER" $pin_name $cells
      }
    }

    # generate_voltage_domain_rings [dict get $grid_data core_ring]
    # merge_stripes
    # set intersections [odb::andSet $stripe_locs(G1,POWER) $stripe_locs(G2,POWER)]
    # debug "# intersections [llength [odb::getPolygons $intersections]]"
    # foreach pwr_net [get_power_nets] {
    #   generate_grid_vias $pwr_net
    # }
    # foreach gnd_net [get_ground_nets] {
    #   generate_grid_vias $gnd_net
    # }
    apply_padcell_blockages
  }

  set area [dict get $grid_data area]

  if {[dict exists $grid_data rails]} {
    # debug "Adding stdcell rails"
    # debug "grid_data: $grid_data"
    set area [dict get $grid_data area]
    # debug "Area $area"
    generate_lower_metal_followpin_rails
  }

  ## Generate stripes on power and ground nets
  foreach net [get_all_pg_nets] {
    # debug "generate stripes for net $net"
    generate_stripes $net
  }
  merge_stripes

<<<<<<< HEAD
  if {[get_voltage_domain_switched_power [dict get $design_data core_domain]] != ""} {
    insert_power_switches
  }
  
=======
>>>>>>> 45014d28
  ## Cut blocked areas on power and ground nets
  foreach net [get_pg_nets] {
    cut_blocked_areas $net
    add_pad_straps $net
  }
  merge_stripes

  if {[dict exists $grid_data obstructions]} {
    utl::info "PDN" 32 "Generating blockages for TritonRoute."
    # debug "Obstructions: [dict get $grid_data obstructions]"
    foreach layer_name [dict get $grid_data obstructions] {
      generate_obstructions $layer_name
    }
  }
  # debug "end"
}

proc select_instance_specification {instance} {
  variable design_data
  variable instances

  if {![dict exists $instances $instance grid]} {
    utl::error PAD 248 "Instance $instance is not associated with any grid"
  }
  return [dict get $design_data grid macro [dict get $instances $instance grid]]
}

proc get_instance_specification {instance} {
  variable instances

  set specification [select_instance_specification $instance]

  if {![dict exists $specification blockages]} {
    dict set specification blockages {}
  }
  dict set specification area [dict get $instances $instance macro_boundary]

  return $specification
}

proc get_pitch {layer} {
  if {[$layer hasXYPitch]} {
    if {[get_dir [$layer getName]] == "hor"} {
      return [$layer getPitchY]
    } else {
      return [$layer getPitchX]
    }
  } else {
    return [$layer getPitch]
  }
}

proc get_layer_number {layer_name} {
  set layer [[ord::get_db_tech] findLayer $layer_name]
  if {$layer == "NULL"} {
    utl::error PDN 160 "Cannot find layer $layer_name."
  }
  return [$layer getNumber]
}

proc init_metal_layers {} {
  variable metal_layers
  variable layers
  variable block

  set tech [ord::get_db_tech]
  set block [ord::get_db_block]
  set metal_layers {}

  foreach layer [$tech getLayers] {
    if {[$layer getType] == "ROUTING"} {
      set_prop_lines $layer LEF58_TYPE
      # Layers that have LEF58_TYPE are not normal ROUTING layers, so should not be considered
      if {![empty_propline]} {continue}

      set layer_name [$layer getName]
      lappend metal_layers $layer_name

      # debug "Direction ($layer_name): [$layer getDirection]"
      if {[$layer getDirection] == "HORIZONTAL"} {
        dict set layers $layer_name direction "hor"
      } else {
        dict set layers $layer_name direction "ver"
      }
      dict set layers $layer_name pitch [get_pitch $layer]

      set tracks [$block findTrackGrid $layer]
      if {$tracks == "NULL"} {
        utl::warn "PDN" 35 "No track information found for layer $layer_name."
      } else {
        dict set layers $layer_name offsetX [lindex [$tracks getGridX] 0]
        dict set layers $layer_name offsetY [lindex [$tracks getGridY] 0]
      }
    }
  }
}

proc get_instance_llx {instance} {
  variable instances
  return [lindex [dict get $instances $instance halo_boundary] 0]
}

proc get_instance_lly {instance} {
  variable instances
  return [lindex [dict get $instances $instance halo_boundary] 1]
}

proc get_instance_urx {instance} {
  variable instances
  return [lindex [dict get $instances $instance halo_boundary] 2]
}

proc get_instance_ury {instance} {
  variable instances
  return [lindex [dict get $instances $instance halo_boundary] 3]
}

proc get_macro_blockage_layers {instance} {
  variable metal_layers

  set specification [select_instance_specification $instance]
  if {[dict exists $specification blockages]} {
    # debug "Block [dict get $specification blockages] for $instance"
    return [dict get $specification blockages]
  }
  return $metal_layers
}

proc report_layer_details {layer} {
  set str " - "
  foreach element {width pitch spacing offset pad_offset core_offset} {
    if {[dict exists $layer $element]} {
      set str [format "$str $element: %.3f " [ord::dbu_to_microns [dict get $layer $element]]]
    }
  }
  return $str
}

proc print_strategy {type specification} {
  if {[dict exists $specification name]} {
    set header "Type: ${type}, [dict get $specification name]"
  } else {
    set header "Type: $type"
  }

  if {$type == "macro"} {
    if {[dict exists $specification grid_over_pg_pins]} {
      if {[dict get $specification grid_over_pg_pins] == 1} {
        set header "$header -grid_over_pg_pins"
      } else {
        set header "$header -grid_over_boundary"
      }
    }
  }

  utl::report $header

  if {[dict exists $specification core_ring]} {
    utl::report "    Core Rings"
    dict for {layer_name layer} [dict get $specification core_ring] {
      set str "      Layer: $layer_name"
      if {[dict exists $layer width]} {
        set str "$str [report_layer_details $layer]"
        utl::report $str
      } else {
        utl::report $str
        foreach template [dict keys $layer] {
          utl::report -nonewline [format "          %-14s %s" $template [report_layer_details [dict get $layer $template]]]
        }
      }
    }
  }
  if {[dict exists $specification rails]} {
    utl::report "    Stdcell Rails"
    dict for {layer_name layer} [dict get $specification rails] {
      if {[dict exists $layer width]} {
        utl::report "      Layer: $layer_name [report_layer_details $layer]"
      } else {
        utl::report "      Layer: $layer_name"
        foreach template [dict keys $layer] {
          utl::report [format "          %-14s %s" $template [report_layer_details [dict get $layer $template]]]
        }
      }
    }
  }
  if {[dict exists $specification instance]} {
    utl::report "    Instance: [dict get $specification instance]"
  }
  if {[dict exists $specification macro]} {
    utl::report "    Macro: [dict get $specification macro]"
  }
  if {[dict exists $specification orient]} {
    utl::report "    Macro orientation: [dict get $specification orient]"
  }
  if {[dict exists $specification straps]} {
    utl::report "    Straps"
    dict for {layer_name layer} [dict get $specification straps] {
      if {[dict exists $layer width]} {
        utl::report "      Layer: $layer_name [report_layer_details $layer]"
      } else {
        utl::report "      Layer: $layer_name"
        foreach template [dict keys $layer] {
          utl::report [format "          %-14s %s" $template [report_layer_details [dict get $layer $template]]]
        }
      }
    }
  }
  if {[dict exists $specification connect]} {
    utl::report "    Connect: [dict get $specification connect]"
  }
  if {[dict exists $specification switch_cell]} {
    utl::report "    Switch cell: [dict get $specification switch_cell]"
  }
}

proc read_template_placement {} {
  variable plan_template
  variable prop_line

  if {![is_defined_pdn_property "plan_template"]} {
    define_template_grid
  } else {
    set plan_template {}
    set prop_line [get_pdn_string_property_value "plan_template"]
    while {![empty_propline]} {
      set line [read_propline]
      if {[llength $line] == 0} {continue}
      set x  [ord::microns_to_dbu [lindex $line 0]]
      set y  [ord::microns_to_dbu [lindex $line 1]]
      set x1 [ord::microns_to_dbu [lindex $line 2]]
      set y1 [ord::microns_to_dbu [lindex $line 3]]
      set template [lindex $line end]

      dict set plan_template $x $y $template
    }
  }
}

proc is_defined_pdn_property {name} {
  variable block

  if {[set pdn_props [::odb::dbBoolProperty_find $block PDN]] == "NULL"} {
    return 0
  }

  if {[::odb::dbStringProperty_find $pdn_props $name] == "NULL"} {
    return 0
  }
  return 1
}

proc get_pdn_string_property {name} {
  variable block

  if {[set pdn_props [::odb::dbBoolProperty_find $block PDN]] == "NULL"} {
    set pdn_props [::odb::dbBoolProperty_create $block PDN 1]
  }

  if {[set prop [::odb::dbStringProperty_find $pdn_props $name]] == "NULL"} {
    set prop [::odb::dbStringProperty_create $pdn_props $name ""]
  }

  return $prop
}

proc set_pdn_string_property_value {name value} {
  set prop [get_pdn_string_property $name]
  $prop setValue $value
}

proc get_pdn_string_property_value {name} {
  set prop [get_pdn_string_property $name]

  return [$prop getValue]
}

proc write_template_placement {} {
  variable plan_template
  variable template

  set str ""
  foreach x [lsort -integer [dict keys $plan_template]] {
    foreach y [lsort -integer [dict keys [dict get $plan_template $x]]] {
      set str [format "${str}%.3f %.3f %.3f %.3f %s ;\n" \
        [ord::dbu_to_microns $x] [ord::dbu_to_microns $y] \
        [ord::dbu_to_microns ($x + [dict get $template width])] [ord::dbu_to_microns ($y + [dict get $template height])] \
        [dict get $plan_template $x $y]
      ]
    }
  }

  set_pdn_string_property_value "plan_template" $str
}

proc get_extent {polygon_set} {
  set first_point  [lindex [odb::getPoints [lindex [odb::getPolygons $polygon_set] 0]] 0]
  set minX [set maxX [$first_point getX]]
  set minY [set maxY [$first_point getY]]

  foreach shape [odb::getPolygons $polygon_set] {
    foreach point [odb::getPoints $shape] {
      set x [$point getX]
      set y [$point getY]
      set minX [expr min($minX,$x)]
      set maxX [expr max($maxX,$x)]
      set minY [expr min($minY,$y)]
      set maxY [expr max($maxY,$y)]
    }
  }

  return [list $minX $minY $maxX $maxY]
}

proc round_to_routing_grid {layer_name location} {
  variable tech
  variable block

  set grid [$block findTrackGrid [$tech findLayer $layer_name]]

  if {[get_dir $layer_name] == "hor"} {
    set grid_points [$grid getGridY]
  } else {
    set grid_points [$grid getGridX]
  }

  set size [llength $grid_points]
  set pos [expr ($size + 1) / 2]

  if {[lsearch -exact $grid_points $location] != -1} {
    return $location
  }
  set prev_pos -1
  set size [expr ($size + 1) / 2]
  while {!(([lindex $grid_points $pos] < $location) && ($location < [lindex $grid_points [expr $pos + 1]]))} {
    if {$prev_pos == $pos} {utl::error "PDN" 51 "Infinite loop detected trying to round to grid."}
    set prev_pos $pos
    set size [expr ($size + 1) / 2]

    if {$location > [lindex $grid_points $pos]} {
      set pos [expr $pos + $size]
    } else {
      set pos [expr $pos - $size]
    }
    # debug "[lindex $grid_points $pos] < $location < [lindex $grid_points [expr $pos + 1]]"
    # debug [expr (([lindex $grid_points $pos] < $location) && ($location < [lindex $grid_points [expr $pos + 1]]))]
  }

  return [lindex $grid_points $pos]
}

proc identify_channels {lower_layer_name upper_layer_name net} {
  variable block
  variable stripe_locs
  variable design_data

  set channels {}
  set wire_groups {}

  if {[array names stripe_locs "$lower_layer_name,$net"] == ""} {return $channels}

  set upper_pitch_check [expr round(1.1 * [get_grid_wire_pitch $upper_layer_name])]
  set lower_pitch_check [expr round(1.1 * [get_grid_wire_pitch $lower_layer_name])]
  # debug "stripes $lower_layer_name, net: $net, $stripe_locs($lower_layer_name,$net)"
  # debug "Direction (lower-$lower_layer_name): [get_dir $lower_layer_name] (upper-$upper_layer_name): [get_dir $upper_layer_name]"
  # debug "Pitch check (lower): [ord::dbu_to_microns $lower_pitch_check], (upper): [ord::dbu_to_microns $upper_pitch_check]"
  if {[get_dir $lower_layer_name] ==  "hor"} {
    set channel_wires [odb::subtractSet $stripe_locs($lower_layer_name,$net) [odb::bloatSet [odb::shrinkSet $stripe_locs($lower_layer_name,$net) $upper_pitch_check 0] $upper_pitch_check 0]]
    # Group wires with same xMin and xMax so that the channels form rectangles
    foreach wire [odb::getRectangles $channel_wires] {
      set xMin [$wire xMin]
      set xMax [$wire xMax]
      dict lappend wire_groups "$xMin,$xMax" [odb::newSetFromRect [$wire xMin] [$wire yMin] [$wire xMax] [$wire yMax]]
    }
    if {[dict size $wire_groups] > 1} {
      dict for {position wires} $wire_groups {
        lappend channels [odb::shrinkSet [odb::bloatSet [odb::orSets $wires] 0 $lower_pitch_check] 0 $lower_pitch_check]
      }
    }

    set channels [odb::orSets $channels]
    # debug "Channel wires: [llength [odb::getRectangles $channel_wires]]"
    # debug "Channels: [llength [odb::getRectangles $channels]]"
  } else {
    set channel_wires [odb::subtractSet $stripe_locs($lower_layer_name,$net) [odb::bloatSet [odb::shrinkSet $stripe_locs($lower_layer_name,$net) 0 $upper_pitch_check] 0 $upper_pitch_check]]
    # Group wires with same yMin and yMax so that the channels form rectangles
    foreach wire [odb::getRectangles $channel_wires] {
      set yMin [$wire yMin]
      set yMax [$wire yMax]
      dict lappend wire_groups "$yMin,$yMax" [odb::newSetFromRect [$wire xMin] [$wire yMin] [$wire xMax] [$wire yMax]]
    }
    if {[dict size $wire_groups] > 1} {
      dict for {position wires} $wire_groups {
        lappend channels [odb::shrinkSet [odb::bloatSet [odb::orSets $wires] $lower_pitch_check 0] $lower_pitch_check 0]
      }
    }

    set channels [odb::orSets $channels]
    # debug "Channel wires: [llength [odb::getRectangles $channel_wires]]"
    # debug "Channels: [llength [odb::getRectangles $channels]]"
  }

  # foreach rect [odb::getRectangles $channels] {
  #   debug "([ord::dbu_to_microns [$rect xMin]] [ord::dbu_to_microns [$rect yMin]]) - ([ord::dbu_to_microns [$rect xMax]] [ord::dbu_to_microns [$rect yMax]])"
  # }
  # debug "Number of channels [llength [::odb::getPolygons $channels]]"

  return $channels
}

proc sort_by_min_x {rect1 rect2} {
  return [$rect1 xMin] - [$rect2 xMin]
}
<<<<<<< HEAD

proc sort_by_min_y {rect1 rect2} {
  return [$rect1 yMin] - [$rect2 yMin]
}

proc rightmost_rect {rects} {
  set ordered [lsort -command sort_by_min_x $rects]
  set str ""
  foreach rect $ordered {
    set str "$str [$rect xMin]"
  }
  # debug $str
  return [lindex $ordered end]
}

proc lowest_rect {rects} {
  set ordered [lsort -command sort_by_min_y $rects]
  set str ""
  foreach rect $ordered {
    set str "$str [$rect yMin]"
  }
  # debug $str
  return [lindex [lsort -command sort_by_min_y $rects] 0]
}

=======

proc sort_by_min_y {rect1 rect2} {
  return [$rect1 yMin] - [$rect2 yMin]
}

proc rightmost_rect {rects} {
  set ordered [lsort -command sort_by_min_x $rects]
  set str ""
  foreach rect $ordered {
    set str "$str [$rect xMin]"
  }
  # debug $str
  return [lindex $ordered end]
}

proc lowest_rect {rects} {
  set ordered [lsort -command sort_by_min_y $rects]
  set str ""
  foreach rect $ordered {
    set str "$str [$rect yMin]"
  }
  # debug $str
  return [lindex [lsort -command sort_by_min_y $rects] 0]
}

>>>>>>> 45014d28
proc repair_channel {channel layer_name net min_size} {
  variable stripe_locs

  if {[get_dir $layer_name] == "hor"} {
    set channel_height [$channel dx]
  } else {
    set channel_height [$channel dy]
  }
  set width [get_grid_wire_width $layer_name]

  set xMin [$channel xMin]
  set xMax [$channel xMax]
  set yMin [$channel yMin]
  set yMax [$channel yMax]

  set other_straps {}
  foreach net_name [get_pg_nets] {
    if {$net == $net_name} {continue}
    lappend other_straps $stripe_locs($layer_name,$net_name)
  }
  set channel_spacing [get_grid_channel_spacing $layer_name [expr $xMax - $xMin]]
  set shapes [odb::andSet [odb::newSetFromRect $xMin $yMin $xMax $yMax] [odb::orSets $other_straps]]
  set shapes [odb::shrinkSet [odb::bloatSet $shapes $channel_spacing] $channel_spacing]
  # debug "Number of rects = [llength [odb::getRectangles $shapes]]"
  set other_strap [lindex [odb::getRectangles $shapes] 0]

  if {[llength [odb::getRectangles $shapes]] > 0} {
    if {[get_dir $layer_name] == "hor"} {
      set center [expr ($xMax + $xMin) / 2]
      set mid_channel [expr ($yMax + $yMin) / 2]
      if {$xMax - $xMin < $min_size} {
        set xMin [expr $center - $min_size / 2]
        set xMax [expr $center + $min_size / 2]
      }
      set channel_spacing [get_grid_channel_spacing $layer_name [expr $xMax - $xMin]]

      set other_strap_mid [expr ([$other_strap yMin] + [$other_strap yMax]) / 2]
      if {($mid_channel <= $other_strap_mid) && ([$other_strap yMin] - $channel_spacing - $width > $yMin)} {
        # debug "Stripe below $other_strap"
        set stripe [odb::newSetFromRect $xMin [expr [$other_strap yMin] - $channel_spacing - $width] $xMax [expr [$other_strap yMin] - $channel_spacing]]
      } elseif {($mid_channel > $other_strap_mid) && ([$other_strap yMax] + $channel_spacing + $width < $yMax)} {
        # debug "Stripe above $other_strap"
        set stripe [odb::newSetFromRect $xMin [expr [$other_strap yMax] + $channel_spacing] $xMax [expr [$other_strap yMax] + $channel_spacing + $width]]
      } else {
        set stripe {}
        utl::warn PDN 169 "Cannot fit additional $net horizontal strap in channel ([ord::dbu_to_microns $xMin] [ord::dbu_to_microns $yMin]) - ([ord::dbu_to_microns $xMax], [ord::dbu_to_microns $yMax])"
      }
    } else {
      set center [expr ($yMax + $yMin) / 2]
      set mid_channel [expr ($xMax + $xMin) / 2]
      if {$yMax - $yMin < $min_size} {
        set yMin [expr $center - $min_size / 2]
        set yMax [expr $center + $min_size / 2]
      }
      set channel_spacing [get_grid_channel_spacing $layer_name [expr $yMax - $yMin]]

      set other_strap_mid [expr ([$other_strap xMin] + [$other_strap xMax]) / 2]
      if {($mid_channel <= $other_strap_mid) && ([$other_strap xMin] - $channel_spacing - $width > $xMin)} {
        # debug "Stripe left of $other_strap on layer $layer_name, spacing: $channel_spacing, width $width, strap_edge: [$other_strap xMin]"
        set stripe [odb::newSetFromRect [expr [$other_strap xMin] - $channel_spacing - $width] $yMin [expr [$other_strap xMin] - $channel_spacing] $yMax]
      } elseif {($mid_channel > $other_strap_mid) && ([$other_strap xMax] + $channel_spacing + $width < $xMax)} {
        # debug "Stripe right of $other_strap"
        set stripe [odb::newSetFromRect [expr [$other_strap xMax] + $channel_spacing] $yMin [expr [$other_strap xMax] + $channel_spacing + $width] $yMax]
      } else {
        set stripe {}
        utl::warn PDN 170 "Cannot fit additional $net vertical strap in channel ([ord::dbu_to_microns $xMin] [ord::dbu_to_microns $yMin]) - ([ord::dbu_to_microns $xMax], [ord::dbu_to_microns $yMax])"
      }
    }
  } else {
    if {[get_dir $layer_name] == "hor"} {
      set channel_spacing [get_grid_channel_spacing $layer_name [expr $xMax - $xMin]]
      set routing_grid [round_to_routing_grid $layer_name [expr ($yMax + $yMin - $channel_spacing) / 2]]
      if {([expr $routing_grid - $width / 2] < $yMin) || ([expr $routing_grid + $width / 2] > $yMax)} {
        utl::warn "PDN" 171 "Channel ([ord::dbu_to_microns $xMin] [ord::dbu_to_microns $yMin] [ord::dbu_to_microns $xMax] [ord::dbu_to_microns $yMax]) too narrow. Channel on layer $layer_name must be at least [ord::dbu_to_microns [expr round(2.0 * $width + $channel_spacing)]] wide."
      }

      set stripe [odb::newSetFromRect $xMin [expr $routing_grid - $width / 2] $xMax [expr $routing_grid + $width / 2]]
    } else {
      set channel_spacing [get_grid_channel_spacing $layer_name [expr $yMax - $yMin]]
      set routing_grid [round_to_routing_grid $layer_name [expr ($xMax + $xMin - $channel_spacing) / 2]]

      if {([expr $routing_grid - $width / 2] < $xMin) || ([expr $routing_grid + $width / 2] > $xMax)} {
        utl::warn "PDN" 172 "Channel ([ord::dbu_to_microns $xMin] [ord::dbu_to_microns $yMin] [ord::dbu_to_microns $xMax] [ord::dbu_to_microns $yMax]) too narrow. Channel on layer $layer_name must be at least [ord::dbu_to_microns [expr round(2.0 * $width + $channel_spacing)]] wide."
      }

      set stripe [odb::newSetFromRect [expr $routing_grid - $width / 2] $yMin [expr $routing_grid + $width / 2] $yMax]
    }
  }

  if {$stripe != {}} {
    set r [lindex [odb::getRectangles $stripe] 0]
    # debug "Add stripe: [ord::dbu_to_microns [$r xMin]] [ord::dbu_to_microns [$r yMin]] [ord::dbu_to_microns [$r xMax]] [ord::dbu_to_microns [$r yMax]]"
    add_stripe $layer_name $net $stripe
  }
}

proc channel_has_pg_strap {channel layer_name net}  {
  variable stripe_locs
  # debug "start, channel: $channel, layer: $layer_name"
  # debug "       ([ord::dbu_to_microns [$channel xMin]] [ord::dbu_to_microns [$channel yMin]]) - ([ord::dbu_to_microns [$channel xMax]] [ord::dbu_to_microns [$channel yMax]])"

  set power_strap 0
  set ground_strap 0

  if {[array names stripe_locs "$layer_name,$net"] != ""} {
    set channel_set [odb::newSetFromRect [$channel xMin] [$channel yMin] [$channel xMax] [$channel yMax]]
    set check_set [odb::andSet $stripe_locs($layer_name,$net) $channel_set]

    foreach rect [odb::getRectangles $check_set] {
      if {[get_dir $layer_name] == "ver" && [$rect dx] < [get_grid_wire_width $layer_name]} {continue}
      if {[get_dir $layer_name] == "hor" && [$rect dy] < [get_grid_wire_width $layer_name]} {continue}
      # debug "Overlap found"
      # debug "       Direction: [get_dir $layer_name]"
      # debug "       Layer width: [get_grid_wire_width $layer_name]"
      # debug "       ([ord::dbu_to_microns [$rect xMin]] [ord::dbu_to_microns [$rect yMin]]) - ([ord::dbu_to_microns [$rect xMax]] [ord::dbu_to_microns [$rect yMax]])"
      return 1
    }
  }

  # debug "end: channel needs repair"
  return 0
}

proc process_channels {} {
  set layers [get_grid_channel_layers]
  set lower_layers [lrange $layers 0 end-1]
  set upper_layers [lrange $layers 1 end]
  foreach lower_layer_name $lower_layers upper_layer_name $upper_layers {
    foreach net [get_pg_nets] {
      set channels [identify_channels $lower_layer_name $upper_layer_name $net]
      if {$channels == {}} {continue}
      # debug "Tag: $net, Channels found: [llength [odb::getPolygons $channels]]"
      foreach channel [::odb::getRectangles $channels] {
        if {![channel_has_pg_strap $channel $upper_layer_name $net]} {
          set next_upper_layer_idx [expr [lsearch -exact $layers $upper_layer_name] + 1]
          if {$next_upper_layer_idx < [llength $layers]} {
            set next_upper_layer [lindex $layers $next_upper_layer_idx]
            set min_size [expr [get_grid_wire_pitch $next_upper_layer] + [get_grid_wire_width $next_upper_layer]]
          } else {
            set min_size 0
          }
          # debug "Repair channel: ([ord::dbu_to_microns [$channel xMin]] [ord::dbu_to_microns [$channel yMin]])-([ord::dbu_to_microns [$channel xMax]] [ord::dbu_to_microns [$channel yMax]]]), net: $net, layer: $upper_layer_name, min_size: $min_size"
          repair_channel $channel $upper_layer_name $net $min_size
        }
      }
      merge_stripes
    }
  }
}

proc get_stdcell_plus_area {} {
  variable stdcell_area
  variable stdcell_plus_area

  if {$stdcell_area == ""} {
    get_stdcell_area
  }
  # debug "stdcell_area      [get_extent $stdcell_area]"
  # debug "stdcell_plus_area [get_extent $stdcell_plus_area]"
  return $stdcell_plus_area
}

proc get_stdcell_area {} {
  variable stdcell_area
  variable stdcell_plus_area

  if {$stdcell_area != ""} {return $stdcell_area}
  set rails_width [get_rails_max_width]

  set rows [[ord::get_db_block] getRows]
  set first_row [[lindex $rows 0] getBBox]

  set minX [$first_row xMin]
  set maxX [$first_row xMax]
  set minY [$first_row yMin]
  set maxY [$first_row yMax]
  set stdcell_area [odb::newSetFromRect $minX $minY $maxX $maxY]
  set stdcell_plus_area [odb::newSetFromRect $minX [expr $minY - $rails_width / 2] $maxX [expr $maxY + $rails_width / 2]]

  foreach row [lrange $rows 1 end] {
    set box [$row getBBox]
    set minX [$box xMin]
    set maxX [$box xMax]
    set minY [$box yMin]
    set maxY [$box yMax]
    set stdcell_area [odb::orSet $stdcell_area [odb::newSetFromRect $minX $minY $maxX $maxY]]
    set stdcell_plus_area [odb::orSet $stdcell_plus_area [odb::newSetFromRect $minX [expr $minY - $rails_width / 2] $maxX [expr $maxY + $rails_width / 2]]]
  }

  return $stdcell_area
}

proc find_core_area {} {
  variable block

  set area [get_stdcell_area]

  return [get_extent $area]
}

proc get_rails_max_width {} {
  variable design_data
  variable default_grid_data

  set max_width 0
  foreach layer [get_rails_layers] {
     if {[dict exists $default_grid_data rails $layer]} {
       if {[set width [dict get $default_grid_data rails $layer width]] > $max_width} {
         set max_width $width
       }
     }
  }
  if {![dict exists $default_grid_data units]} {
    set max_width [ord::microns_to_dbu $max_width]
  }
  return $max_width
}


# This is a proc to get the first voltage domain that overlaps with the input box
proc get_voltage_domain {llx lly urx ury} {
  variable block
  variable design_data
  variable voltage_domains


  set name [dict get $design_data core_domain]
  foreach domain_name [dict keys $voltage_domains] {
    if {$domain_name == [dict get $design_data core_domain]} {continue}
    set domain [$block findRegion $domain_name]
    set rect [lindex [$domain getBoundaries] 0]

    set domain_xMin [$rect xMin]
    set domain_yMin [$rect yMin]
    set domain_xMax [$rect xMax]
    set domain_yMax [$rect yMax]

    if {!($domain_yMin >= $ury || $domain_xMin >= $urx || $domain_xMax <= $llx || $domain_yMax <= $lly)} {
      set name [$domain getName]
      break
    }
  }
  return $name
}

proc get_voltage_domain_switched_power {domain} {
  variable voltage_domains

  if {[dict exists $voltage_domains $domain switched_power]} {
    return [dict get $voltage_domains $domain switched_power]
  } else {
    return []
  }
}

proc get_voltage_domain_power {domain} {
  variable voltage_domains

  return [dict get $voltage_domains $domain primary_power]
}

proc get_voltage_domain_secondary_power {domain} {
  variable voltage_domains

  if {[dict exists $voltage_domains $domain secondary_power]} {
    return [dict get $voltage_domains $domain secondary_power]
  } else {
    return []
  }
}

proc get_voltage_domain_ground {domain} {
  variable voltage_domains

  return [dict get $voltage_domains $domain primary_ground]
}

# This proc is to split core domain's power stripes if they cross interal voltage domains that have different pwr/gnd nets
proc update_mesh_stripes_with_voltage_domains {net_name lay} {
  variable block
  variable stripes
  variable grid_data
  variable design_data
  variable voltage_domains

  set rails_width [get_rails_max_width]

  set stdcell_area [get_extent [get_stdcell_area]]
  set stdcell_min_x [lindex $stdcell_area 0]
  set stdcell_min_y [lindex $stdcell_area 1]
  set stdcell_max_x [lindex $stdcell_area 2]
  set stdcell_max_y [lindex $stdcell_area 3]

  set ring_adjustment 0
  if {[set ring_vertical_layer [get_core_ring_vertical_layer_name]] != ""} {
    if {[dict exists $grid_data core_ring $ring_vertical_layer pad_offset]} {
      set pad_area [find_pad_offset_area]
      set offset [expr [dict get $grid_data core_ring $ring_vertical_layer pad_offset]]
      set ring_adjustment [expr $stdcell_min_x - ([lindex $pad_area 0] + $offset)]
    }
    if {[dict exists $grid_data core_ring $ring_vertical_layer core_offset]} {
      set ring_adjustment [expr \
        [dict get $grid_data core_ring $ring_vertical_layer core_offset] + \
        [dict get $grid_data core_ring $ring_vertical_layer spacing] + \
        3 * [dict get $grid_data core_ring $ring_vertical_layer width] / 2 \
      ]
    }
  }

  set first_row [lindex [$block getRows] 0]
  set row_site [$first_row getSite]
  set site_width [$row_site getWidth]
  set row_height [$row_site getHeight]

  # This voltage domain to core domain margin is hard coded for now
  set MARGIN 6
  set X_MARGIN [expr ($MARGIN * $row_height / $site_width) * $site_width]
  set Y_MARGIN [expr $MARGIN * $row_height]

  foreach domain_name [dict keys $voltage_domains] {
    if {$domain_name == [dict get $design_data core_domain]} {continue}
    set domain [$block findRegion $domain_name]
    set first_rect [lindex [$domain getBoundaries] 0]

    # voltage domain area
    set domain_xMin [expr [$first_rect xMin]]
    set domain_yMin [expr [$first_rect yMin]]
    set domain_xMax [expr [$first_rect xMax]]
    set domain_yMax [expr [$first_rect yMax]]

    # voltage domain area + margin
    set domain_boundary_xMin [expr [$first_rect xMin] - $X_MARGIN]
    set domain_boundary_yMin [expr [$first_rect yMin] - $Y_MARGIN + $rails_width / 2]
    set domain_boundary_xMax [expr [$first_rect xMax] + $X_MARGIN]
    set domain_boundary_yMax [expr [$first_rect yMax] + $Y_MARGIN - $rails_width / 2]

    if {[get_dir $lay] == "hor"} {
      if {$domain_boundary_xMin < $stdcell_min_x + $site_width} {
        set domain_boundary_xMin [expr $stdcell_min_x - $ring_adjustment]
      }
      if {$domain_boundary_xMax > $stdcell_max_x - $site_width} {
        set domain_boundary_xMax [expr $stdcell_max_x + $ring_adjustment]
      }
    } else {
      if {$domain_boundary_yMin < $stdcell_min_y + $row_height} {
        set domain_boundary_yMin [expr $stdcell_min_y - $ring_adjustment]
      }
      if {$domain_boundary_yMax > $stdcell_max_y - $row_height} {
        set domain_boundary_yMax [expr $stdcell_max_y + $ring_adjustment]
      }
    }

    # Core domain's pwr/gnd nets that are not shared should not cross the entire voltage domain area
    set boundary_box \
        [odb::newSetFromRect \
          $domain_boundary_xMin \
          $domain_boundary_yMin \
          $domain_boundary_xMax \
          $domain_boundary_yMax \
        ]

    if {[get_dir $lay] == "hor"} {
      set domain_box \
        [odb::newSetFromRect \
          $domain_boundary_xMin \
          $domain_yMin \
          $domain_boundary_xMax \
          $domain_yMax \
        ]
    } else {
      set domain_box \
        [odb::newSetFromRect \
          $domain_xMin \
          $domain_boundary_yMin \
          $domain_xMax \
          $domain_boundary_yMax \
        ]
    }
    # Core domain's pwr/gnd nets shared with a voltage domain should not cross the domains' pwr/gnd rings
    set boundary_box_for_crossing_core_net [odb::subtractSet $boundary_box $domain_box]

    for {set i 0} {$i < [llength $stripes($lay,$net_name)]} {incr i} {
      set updated_polygonSet [lindex $stripes($lay,$net_name) $i]
      # Check if core domain's power is the same as voltage domain's power
      if {$net_name == [get_voltage_domain_power $domain_name] ||
          $net_name == [get_voltage_domain_ground $domain_name]} {
        set updated_polygonSet [odb::subtractSet $updated_polygonSet $boundary_box_for_crossing_core_net]
      } else {
        set updated_polygonSet [odb::subtractSet $updated_polygonSet $boundary_box]
      }
      # This if statemet prevents from deleting domain rings
      if {[llength [odb::getPolygons $updated_polygonSet]] > 0} {
        set stripes($lay,$net_name) [lreplace $stripes($lay,$net_name) $i $i $updated_polygonSet]
      }
    }
  }
}

# This proc is to check if a pwr/gnd net is unique for all voltage domains, the setWildConnected can be used
proc check_snet_is_unique {net} {
  variable voltage_domains

  set is_unique_power 1
  foreach vd_key [dict keys $voltage_domains] {
    if {[dict get $voltage_domains $vd_key primary_power] != [$net getName]} {
      set is_unique_power 0
      break
    }
  }

  set is_unique_ground 1
  foreach vd_key [dict keys $voltage_domains] {
    if {[dict get $voltage_domains $vd_key primary_ground] != [$net getName]} {
      set is_unique_ground 0
      break
    }
  }

  return [expr $is_unique_power || $is_unique_ground]

}

# This proc generates power rings for voltage domains, tags for the core domain are POWER/GROUND, tags for the other
# voltage domains are defined as POWER_<pwr-net> and GROUND_<gnd-net>
proc generate_voltage_domain_rings {core_ring_data} {
  variable block
  variable voltage_domains
  variable grid_data
  variable design_data

  foreach domain_name [dict keys $voltage_domains] {
    if {$domain_name == [dict get $design_data core_domain]} {continue}
    set pg_nets [get_pg_nets $voltage_domain]
    set power_net [get_voltage_domain_power $domain_name]
    set secondary_power_net [get_voltage_domain_secondary_power $domain_name]
    set ground_net [get_voltage_domain_ground $domain_name]

    set domain [$block findRegion $domain_name]
    set rect [lindex [$domain getBoundaries] 0]
    set area [list [$rect xMin] [$rect yMin] [$rect xMax] [$rect yMax]]

    if {[dict exists $layer_info pad_offset]} {
      # debug "pad_offset"
      set area [find_pad_offset_area]
      set offset [expr [dict get $layer_info pad_offset] + $width / 2]
      set pg_nets [lreverse [get_pg_nets]]

      set lx [expr [lindex $area 0] + $offset]
      set ly [expr [lindex $area 1] + $offset]
      set ux [expr [lindex $area 2] - $offset]
      set uy [expr [lindex $area 3] - $offset]
    } else {
      # debug "core_offset"
      set area [list {*}[[ord::get_db_core] ll] {*}[[ord::get_db_core] ur]]
      set offset [expr [dict get $layer_info core_offset] + $width / 2]
      set pg_nets [get_pg_nets]

      set lx [expr [lindex $area 0] - $offset]
      set ly [expr [lindex $area 1] - $offset]
      set ux [expr [lindex $area 2] + $offset]
      set uy [expr [lindex $area 3] + $offset]
    }

    dict for {layer layer_info} $core_ring_data {
      set spacing [dict get $layer_info spacing]
      set width [dict get $layer_info width]

      if {[dict exists $layer_info pad_offset]} {
        # debug "pad_offset"
        set area [find_pad_offset_area]
        set offset [expr [dict get $layer_info pad_offset] + $width / 2]
        set pg_nets [lreverse [get_pg_nets $voltage_domain]]

        set lx [expr [lindex $area 0] + $offset]
        set ly [expr [lindex $area 1] + $offset]
        set ux [expr [lindex $area 2] - $offset]
        set uy [expr [lindex $area 3] - $offset]
      } else {
        # debug "core_offset"
        set area [list {*}[[ord::get_db_core] ll] {*}[[ord::get_db_core] ur]]
        set offset [expr [dict get $layer_info core_offset] + $width / 2]
        set pg_nets [get_pg_nets $voltage_domain]
<<<<<<< HEAD

        set lx [expr [lindex $area 0] - $offset]
        set ly [expr [lindex $area 1] - $offset]
        set ux [expr [lindex $area 2] + $offset]
        set uy [expr [lindex $area 3] + $offset]
      }

    # debug "layer: $layer, area: $area, offset: $offset, pg_nets: $pg_nets, spacing: $spacing, width: $width"

      set core_ring_area [add_core_ring $net $layer $width $lx $ly $ux $uy]
      dict set grid_data core_ring_area $layer $core_ring_area

=======

        set lx [expr [lindex $area 0] - $offset]
        set ly [expr [lindex $area 1] - $offset]
        set ux [expr [lindex $area 2] + $offset]
        set uy [expr [lindex $area 3] + $offset]
      }

    # debug "layer: $layer, area: $area, offset: $offset, pg_nets: $pg_nets, spacing: $spacing, width: $width"

      set core_ring_area [add_core_ring $net $layer $width $lx $ly $ux $uy]
      dict set grid_data core_ring_area $layer $core_ring_area

>>>>>>> 45014d28
      if {[dict exists $layer_info pad_offset]} {
        set lx [expr $lx + $spacing + $width]
        set ly [expr $ly + $spacing + $width]
        set ux [expr $ux - $spacing - $width]
        set uy [expr $uy - $spacing - $width]
      } else {
        set lx [expr $lx - $spacing - $width]
        set ly [expr $ly - $spacing - $width]
        set ux [expr $ux + $spacing + $width]
        set uy [expr $uy + $spacing + $width]
      }
    }
  }
}


# This proc detects pins used in pdn.cfg for global connections
proc get_valid_mterms {net_name} {
  variable global_connections
  variable default_global_connections

  if {$global_connections == {}} {
    set global_connections $default_global_connections
  }

  set mterms_list {}
  if {![dict exists $global_connections $net_name]} {
    utl::error PDN  174 "Net $net_name has no global connections defined."
  }

  foreach pattern [dict get $global_connections $net_name] {
    lappend mterms_list [dict get $pattern pin_name]
  }
  return $mterms_list
}

proc core_area_boundary {} {
  variable design_data
  variable template
  variable metal_layers
  variable grid_data

  set core_area [find_core_area]
  # We need to allow the rails to extend by half a rails width in the y direction, since the rails overlap the core_area

  set llx [lindex $core_area 0]
  set lly [lindex $core_area 1]
  set urx [lindex $core_area 2]
  set ury [lindex $core_area 3]

  if {[dict exists $template width]} {
    set width [dict get $template width]
  } else {
    set width 2000
  }
  if {[dict exists $template height]} {
    set height [dict get $template height]
  } else {
    set height 2000
  }

  # Add blockages around the outside of the core area in order to trim back the templates.
  #
  set boundary [odb::newSetFromRect [expr $llx - $width] [expr $lly - $height] $llx [expr $ury + $height]]
  set boundary [odb::orSet $boundary [odb::newSetFromRect [expr $llx - $width] [expr $lly - $height] [expr $urx + $width] $lly]]
  set boundary [odb::orSet $boundary [odb::newSetFromRect [expr $llx - $width] $ury [expr $urx + $width] [expr $ury + $height]]]
  set boundary [odb::orSet $boundary [odb::newSetFromRect $urx [expr $lly - $height] [expr $urx + $width] [expr $ury + $height]]]
  set boundary [odb::subtractSet $boundary [get_stdcell_plus_area]]

  foreach layer $metal_layers {
    if {[dict exists $grid_data core_ring] && [dict exists $grid_data core_ring $layer]} {continue}
    dict set blockages $layer $boundary
  }

  return $blockages
}

proc get_instance_blockages {insts} {
  variable instances
  set blockages {}

  foreach inst $insts {
    foreach layer [get_macro_blockage_layers $inst] {
      # debug "Inst $inst"
      # debug "Macro boundary: [dict get $instances $inst macro_boundary]"
      # debug "Halo boundary:  [dict get $instances $inst halo_boundary]"
      set box [odb::newSetFromRect [get_instance_llx $inst] [get_instance_lly $inst] [get_instance_urx $inst] [get_instance_ury $inst]]
      if {[dict exists $blockages $layer]} {
        dict set blockages $layer [odb::orSet [dict get $blockages $layer] $box]
      } else {
        dict set blockages $layer $box
      }
    }
  }

  return $blockages
}

proc define_template_grid {} {
  variable design_data
  variable template
  variable plan_template
  variable block
  variable default_grid_data
  variable default_template_name

  set core_area [dict get $design_data config core_area]
  set llx [lindex $core_area 0]
  set lly [lindex $core_area 1]
  set urx [lindex $core_area 2]
  set ury [lindex $core_area 3]

  set core_width  [expr $urx - $llx]
  set core_height [expr $ury - $lly]

  set template_width  [dict get $template width]
  set template_height [dict get $template height]
  set x_sections [expr round($core_width  / $template_width)]
  set y_sections [expr round($core_height / $template_height)]

  dict set template offset x [expr [lindex $core_area 0] + ($core_width - $x_sections * $template_width) / 2]
  dict set template offset y [expr [lindex $core_area 1] + ($core_height - $y_sections * $template_height) / 2]

  if {$default_template_name == {}} {
    set template_name [lindex [dict get $default_grid_data template names] 0]
  } else {
    set template_name $default_template_name
  }

  for {set i -1} {$i <= $x_sections} {incr i} {
    for {set j -1} {$j <= $y_sections} {incr j} {
      set llx [expr $i * $template_width + [dict get $template offset x]]
      set lly [expr $j * $template_height + [dict get $template offset y]]

      dict set plan_template $llx $lly $template_name
    }
  }
  write_template_placement
}

proc set_blockages {these_blockages} {
  variable blockages

  set blockages $these_blockages
}

proc get_blockages {} {
  variable blockages

  return $blockages
}

proc add_blockage {layer blockage} {
  variable blockages

  if {[dict exists $blockages $layer]} {
    dict set blockages $layer [odb::orSet [dict get $blockages $layer] $blockage]
  } else {
    dict set blockages $layer $blockage
  }
}

proc add_padcell_blockage {layer blockage} {
  variable padcell_blockages

  if {[dict exists $padcell_blockages $layer]} {
    dict set padcell_blockages $layer [odb::orSet [dict get $padcell_blockages $layer] $blockage]
  } else {
    dict set padcell_blockages $layer $blockage
  }
}

proc apply_padcell_blockages {} {
  variable padcell_blockages
  variable global_connections

  dict for {layer_name blockages} $padcell_blockages {
    add_blockage $layer_name $blockages
  }
}

proc add_blockages {more_blockages} {
  variable blockages

  dict for {layer blockage} $more_blockages {
    add_blockage $layer $blockage
  }
}

proc add_macro_based_grids {} {
  variable grid_data
  variable design_data
  variable verbose

  if {![dict exists $design_data grid macro]} {return}

  foreach {key grid_data} [dict get $design_data grid macro] {
    if {![dict exists $grid_data _related_instances]} {continue}
    set instances [dict get $grid_data _related_instances]

    set_blockages {}
    if {[llength [dict keys $instances]] > 0} {
      utl::info "PDN" 10 "Inserting macro grid for [llength [dict keys $instances]] macros."
      foreach instance [dict keys $instances] {
        if {$verbose == 1} {
          utl::info "PDN" 34 "  - grid [dict get $grid_data name] for instance $instance"
        }

        if {[dict exists $grid_data grid_over_pg_pins]} {
          # debug "Grid over pins: [get_instance_pg_pins_area $instance]"
          dict set grid_data area [get_instance_pg_pins_area $instance]
        } else {
          # debug "Grid boundary: [get_instance_pg_pins_area $instance]"
          dict set grid_data area [dict get $instances $instance macro_boundary]
        }
        add_grid

        # debug "Generate vias for [get_all_pg_nets]"
        foreach net [get_all_pg_nets] {
          generate_grid_vias $net
        }
      }
    }
  }
}

proc plan_grid {} {
  variable design_data
  variable instances
  variable default_grid_data
  variable grid_data

  ################################## Main Code #################################

  if {![dict exists $design_data grid macro]} {
    utl::warn "PDN" 18 "No macro grid specifications found - no straps added."
  }

  utl::info "PDN" 11 "****** INFO ******"

  print_strategy stdcell [get_stdcell_specification]

  if {[dict exists $design_data grid macro]} {
    dict for {name specification} [dict get $design_data grid macro] {
      print_strategy macro $specification
    }
  }

  utl::info "PDN" 12 "**** END INFO ****"

  set specification $default_grid_data
  if {[dict exists $specification name]} {
    utl::info "PDN" 13 "Inserting stdcell grid - [dict get $specification name]."
  } else {
    utl::info "PDN" 14 "Inserting stdcell grid."
  }

  if {![dict exists $specification area]} {
    dict set specification area [dict get $design_data config core_area]
  }

  set grid_data $specification

  set boundary [odb::newSetFromRect {*}[dict get $grid_data area]]
  set insts_in_core_area [filtered_insts_within $instances $boundary]

  set_blockages [get_instance_blockages [dict keys $insts_in_core_area]]
  add_blockages [core_area_boundary]
  if {[dict exists $specification template]} {
    read_template_placement
  }

  add_grid
  process_channels

  foreach net [get_all_pg_nets] {
    generate_grid_vias $net
  }

  add_macro_based_grids
}

proc opendb_update_grid {} {
  utl::info "PDN" 15 "Writing to database."
  export_opendb_vias
  export_opendb_specialnets
  export_opendb_power_pins
}

proc set_verbose {} {
  variable verbose

  set verbose 1
}

proc apply {args} {
  variable verbose
  variable default_grid_data
  variable global_connections

  # debug "global: $global_connections"
  if {[llength $args] > 0 && $verbose} {
    set config [lindex $args 0]
    utl::info "PDN" 16 "Power Delivery Network Generator: Generating PDN\n  config: $config"
  }

  if {[llength $args] == 1} {
    set PDN_cfg [lindex $args 0]
    if {![file exists $PDN_cfg]} {
      utl::error "PDN" 62 "File $PDN_cfg does not exist."
    }

    if {![file_exists_non_empty $PDN_cfg]} {
      utl::error "PDN" 28 "File $PDN_cfg is empty."
    }
    source $PDN_cfg
  }

  init {*}$args
  complete_macro_grid_specifications
  set default_grid_data [get_stdcell_specification]

  plan_grid

  write_pdn_strategy

  opendb_update_grid
}
}<|MERGE_RESOLUTION|>--- conflicted
+++ resolved
@@ -3702,15 +3702,11 @@
       set first_power_name [lindex $vdd_name 0]
       set switched_power_name [get_voltage_domain_switched_power [dict get $design_data core_domain]]
       # debug "[$box xMin] [expr $vdd_y - $width / 2] [$box xMax] [expr $vdd_y + $width / 2]"
-<<<<<<< HEAD
       if {$switched_power_name != ""} {
         add_stripe $lay $switched_power_name $vdd_box
       } else {
         add_stripe $lay $first_power_name $vdd_box
       }
-=======
-      add_stripe $lay $first_power_name $vdd_box
->>>>>>> 45014d28
       add_stripe $lay $vss_name $vss_box
     }
   }
@@ -3740,17 +3736,12 @@
 #
   variable design_data
   set width [dict get $layer_info width]
-<<<<<<< HEAD
   set switched_power_name [get_voltage_domain_switched_power [dict get $design_data core_domain]]
-=======
-
->>>>>>> 45014d28
   # debug "Starts with: [starts_with $layer]"
   # debug "net: $net, power: [is_power_net $net], ground: [is_ground_net $net], layer: $layer, area: $area"
 
   if {[get_dir $layer] == "hor"} {
     set offset [expr [lindex $area 1] + [dict get $layer_info offset]]
-<<<<<<< HEAD
     if {$net == $switched_power_name} { #VDD_SW
       set offset1 [expr {$offset + ([dict get $layer_info pitch] / 4)}]
       set offset2 [expr {$offset - ([dict get $layer_info pitch] / 4)}]
@@ -3776,26 +3767,11 @@
         # debug "  box: [lindex $area 0] [expr $y - $width / 2] [lindex $area 2] [expr $y + $width / 2]"
         add_stripe $layer $net $box
       }
-=======
-    if {([starts_with $layer] == "POWER" && ![is_power_net $net]) || ([starts_with $layer] == "GROUND" && ![is_ground_net $net])} {
-      if {[dict exists $layer_info spacing]} {
-        set offset [expr {$offset + [dict get $layer_info spacing] + [dict get $layer_info width]}]
-      } else {
-        set offset [expr {$offset + ([dict get $layer_info pitch] / 2)}]
-      }
-    }
-
-    for {set y $offset} {$y < [expr {[lindex $area 3] - [dict get $layer_info width]}]} {set y [expr {[dict get $layer_info pitch] + $y}]} {
-      set box [::odb::newSetFromRect [lindex $area 0] [expr $y - $width / 2] [lindex $area 2] [expr $y + $width / 2]]
-      # debug "  box: [lindex $area 0] [expr $y - $width / 2] [lindex $area 2] [expr $y + $width / 2]"
-      add_stripe $layer $net $box
->>>>>>> 45014d28
     }
   } elseif {[get_dir $layer] == "ver"} {
     set offset [expr [lindex $area 0] + [dict get $layer_info offset]]
     # debug "layer_offset: [dict get $layer_info offset]"
     # debug "base_offset: $offset"
-<<<<<<< HEAD
     if {$net == $switched_power_name} { #VDD_SW
       set offset1 [expr {$offset + ([dict get $layer_info pitch] / 4)}]
       set offset2 [expr {$offset - ([dict get $layer_info pitch] / 4)}]
@@ -3823,22 +3799,6 @@
         # debug "  box: [expr $x - $width / 2] [lindex $area 1] [expr $x + $width / 2] [lindex $area 3]"
         add_stripe $layer $net $box
       }
-=======
-    if {([starts_with $layer] == "POWER" && ![is_power_net $net]) || ([starts_with $layer] == "GROUND" && ![is_ground_net $net])} {
-      set offset [expr [lindex $area 0] + [dict get $layer_info offset]]
-      if {[dict exists $layer_info spacing]} {
-        set offset [expr {$offset + [dict get $layer_info spacing] + [dict get $layer_info width]}]
-        # debug "spacing_based_offset: $offset"
-      } else {
-        set offset [expr {$offset + ([dict get $layer_info pitch] / 2)}]
-        # debug "pitch_based_offset: $offset"
-      }
-    }
-    for {set x $offset} {$x < [expr {[lindex $area 2] - [dict get $layer_info width]}]} {set x [expr {[dict get $layer_info pitch] + $x}]} {
-      set box [::odb::newSetFromRect [expr $x - $width / 2] [lindex $area 1] [expr $x + $width / 2] [lindex $area 3]]
-      # debug "  box: [expr $x - $width / 2] [lindex $area 1] [expr $x + $width / 2] [lindex $area 3]"
-      add_stripe $layer $net $box
->>>>>>> 45014d28
     }
   } else {
     utl::error "PDN" 26 "Invalid direction \"[get_dir $layer]\" for metal layer ${layer}. Should be either \"hor\" or \"ver\"."
@@ -3926,12 +3886,8 @@
       # Create stripes for core domain's pwr/gnd nets
 
       if {$net_name == [get_voltage_domain_power [dict get $design_data core_domain]] ||
-<<<<<<< HEAD
           $net_name == [get_voltage_domain_ground [dict get $design_data core_domain]] || 
           $net_name == [get_voltage_domain_switched_power [dict get $design_data core_domain]]} {
-=======
-          $net_name == [get_voltage_domain_ground [dict get $design_data core_domain]]} {
->>>>>>> 45014d28
         generate_upper_metal_mesh_stripes $net_name $lay [dict get $grid_data straps $lay] $area
         # Split core domains pwr/gnd nets when they cross other voltage domains that have different pwr/gnd nets
         update_mesh_stripes_with_voltage_domains $net_name $lay
@@ -3978,7 +3934,6 @@
   }
 }
 
-<<<<<<< HEAD
 proc insert_power_switches {} {
   variable grid_data
   variable power_switch_cells
@@ -4078,8 +4033,6 @@
   merge_stripes
 }
 
-=======
->>>>>>> 45014d28
 proc cut_blocked_areas {net} {
   variable stripe_locs
   variable grid_data
@@ -4292,17 +4245,10 @@
   add_stripe $layer $net $upper
   lappend core_rings $lower
   lappend core_rings $upper
-<<<<<<< HEAD
 
   return [odb::orSets $core_rings]
 }
 
-=======
-
-  return [odb::orSets $core_rings]
-}
-
->>>>>>> 45014d28
 proc use_pad_offset {core_ring_data} {
   dict for {layer layer_info} $core_ring_data {
     if {[dict exists $layer_info pad_offset]} {
@@ -5857,13 +5803,10 @@
   }
   merge_stripes
 
-<<<<<<< HEAD
   if {[get_voltage_domain_switched_power [dict get $design_data core_domain]] != ""} {
     insert_power_switches
   }
   
-=======
->>>>>>> 45014d28
   ## Cut blocked areas on power and ground nets
   foreach net [get_pg_nets] {
     cut_blocked_areas $net
@@ -6276,7 +6219,6 @@
 proc sort_by_min_x {rect1 rect2} {
   return [$rect1 xMin] - [$rect2 xMin]
 }
-<<<<<<< HEAD
 
 proc sort_by_min_y {rect1 rect2} {
   return [$rect1 yMin] - [$rect2 yMin]
@@ -6302,33 +6244,7 @@
   return [lindex [lsort -command sort_by_min_y $rects] 0]
 }
 
-=======
-
-proc sort_by_min_y {rect1 rect2} {
-  return [$rect1 yMin] - [$rect2 yMin]
-}
-
-proc rightmost_rect {rects} {
-  set ordered [lsort -command sort_by_min_x $rects]
-  set str ""
-  foreach rect $ordered {
-    set str "$str [$rect xMin]"
-  }
-  # debug $str
-  return [lindex $ordered end]
-}
-
-proc lowest_rect {rects} {
-  set ordered [lsort -command sort_by_min_y $rects]
-  set str ""
-  foreach rect $ordered {
-    set str "$str [$rect yMin]"
-  }
-  # debug $str
-  return [lindex [lsort -command sort_by_min_y $rects] 0]
-}
-
->>>>>>> 45014d28
+
 proc repair_channel {channel layer_name net min_size} {
   variable stripe_locs
 
@@ -6811,7 +6727,6 @@
         set area [list {*}[[ord::get_db_core] ll] {*}[[ord::get_db_core] ur]]
         set offset [expr [dict get $layer_info core_offset] + $width / 2]
         set pg_nets [get_pg_nets $voltage_domain]
-<<<<<<< HEAD
 
         set lx [expr [lindex $area 0] - $offset]
         set ly [expr [lindex $area 1] - $offset]
@@ -6824,20 +6739,6 @@
       set core_ring_area [add_core_ring $net $layer $width $lx $ly $ux $uy]
       dict set grid_data core_ring_area $layer $core_ring_area
 
-=======
-
-        set lx [expr [lindex $area 0] - $offset]
-        set ly [expr [lindex $area 1] - $offset]
-        set ux [expr [lindex $area 2] + $offset]
-        set uy [expr [lindex $area 3] + $offset]
-      }
-
-    # debug "layer: $layer, area: $area, offset: $offset, pg_nets: $pg_nets, spacing: $spacing, width: $width"
-
-      set core_ring_area [add_core_ring $net $layer $width $lx $ly $ux $uy]
-      dict set grid_data core_ring_area $layer $core_ring_area
-
->>>>>>> 45014d28
       if {[dict exists $layer_info pad_offset]} {
         set lx [expr $lx + $spacing + $width]
         set ly [expr $ly + $spacing + $width]

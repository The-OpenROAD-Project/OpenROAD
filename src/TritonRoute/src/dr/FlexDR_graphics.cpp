--- conflicted
+++ resolved
@@ -392,23 +392,18 @@
   // Draw markers
   frBox box;
   painter.setPen(gui::Painter::green, /* cosmetic */ true);
-  for (auto& marker : worker_->getDesign()->getTopBlock()->getMarkers()) {
-    if (marker->getLayerNum() == layerNum) {
-      marker->getBBox(box);
-      drawMarker(box.left(), box.bottom(), box.right(), box.top(), painter);
-    }
-  }
-<<<<<<< HEAD
-  painter.setPen(gui::Painter::yellow, /* cosmetic */ true);
-  for (auto& marker : worker_->getGCWorker()->getMarkers()) {
-=======
-  painter.setPen(gui::Painter::green, /* cosmetic */ true);
   for (auto& marker : design_->getTopBlock()->getMarkers()) {
->>>>>>> 20a9ee8c
     if (marker->getLayerNum() == layerNum) {
       marker->getBBox(box);
       cout << "MARKER " << box << "\n";
       cout << "constraint: " << (int)marker->getConstraint()->typeId() << "\n";
+      drawMarker(box.left(), box.bottom(), box.right(), box.top(), painter);
+    }
+  }
+  painter.setPen(gui::Painter::yellow, /* cosmetic */ true);
+  for (auto& marker : worker_->getDesign()->getTopBlock()->getMarkers()) {
+    if (marker->getLayerNum() == layerNum) {
+      marker->getBBox(box);
       drawMarker(box.left(), box.bottom(), box.right(), box.top(), painter);
     }
   }

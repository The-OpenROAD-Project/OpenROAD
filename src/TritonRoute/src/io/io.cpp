--- conflicted
+++ resolved
@@ -1309,81 +1309,7 @@
   for (auto rule : layer->getTechLayerCutSpacingTableDefRules()) {
     if (rule->isLayerValid() && tmpLayer->getLayerNum() == 1)
       continue;
-<<<<<<< HEAD
     auto con = make_shared<frLef58CutSpacingTableConstraint>(rule);
-=======
-    auto con = make_shared<frLef58CutSpacingTableConstraint>();
-    if (rule->isDefaultValid())
-      con->setDefaultCutSpacing(rule->getDefault());
-    if (rule->isPrlValid()) {
-      auto ptr = make_shared<frLef58CutSpacingTablePrlConstraint>();
-      ptr->setPrl(rule->getPrl());
-      ptr->setHorizontal(rule->isPrlHorizontal());
-      ptr->setVertical(rule->isPrlVertical());
-      ptr->setMaxXY(rule->isMaxXY());
-      con->setPrlConstraint(ptr);
-    }
-    if (rule->isLayerValid()) {
-      auto secondLayerName = rule->getSecondLayer()->getName();
-      auto ptr = make_shared<frLef58CutSpacingTableLayerConstraint>();
-      if (tech->name2layer.find(secondLayerName) == tech->name2layer.end()) {
-        logger->warn(utl::DRT,
-                     264,
-                     "Layer {} is not found to layer {} LEF58_SPACINGTABLE.",
-                     secondLayerName,
-                     layer->getName());
-        continue;
-      }
-      auto secondLayerNum = tech->name2layer.at(secondLayerName)->getLayerNum();
-      ptr->setSecondLayerNum(secondLayerNum);
-      ptr->setNonZeroEnc(rule->isNonZeroEnclosure());
-      con->setLayerConstraint(ptr);
-    }
-    frCollection<frCollection<std::pair<frCoord, frCoord>>> table;
-    map<std::string, frUInt4> rowMap, tmpRowMap;
-    map<std::string, frUInt4> colMap, tmpColMap;
-    rule->getSpacingTable(table, tmpRowMap, tmpColMap);
-
-    for (auto& [key, val] : tmpRowMap) {
-      std::string newKey = key;
-      size_t idx = newKey.find("/");
-      if (idx != string::npos)
-        newKey.replace(idx, 1, "");
-      rowMap[newKey] = val;
-    }
-    for (auto& [key, val] : tmpColMap) {
-      std::string newKey = key;
-      size_t idx = newKey.find("/");
-      if (idx != string::npos)
-        newKey.replace(idx, 1, "");
-      colMap[newKey] = val;
-    }
-
-    vector<frString> expColNames;
-    for (auto& [col, idx] : colMap)
-      expColNames.push_back(col);
-    sort(expColNames.begin(), expColNames.end());
-
-    vector<frString> expRowNames;
-    for (auto& [row, idx] : rowMap)
-      expRowNames.push_back(row);
-    sort(expRowNames.begin(), expRowNames.end());
-
-    auto tblVals = table;
-    uint i = 0;
-    for (auto& [row, orig_i] : rowMap) {
-      uint j = 0;
-      for (auto& [col, orig_j] : colMap)
-        tblVals.at(i).at(j++) = table.at(orig_i).at(orig_j);
-      ++i;
-    }
-    string rowName("CUTCLASS");
-    string colName("CUTCLASS");
-    auto ptr = make_shared<
-        fr2DLookupTbl<frString, frString, pair<frCoord, frCoord>>>(
-        rowName, expRowNames, colName, expColNames, tblVals);
-    con->setCutClassTbl(ptr);
->>>>>>> f24a9924
     tmpLayer->lef58CutSpacingTableConstraints.push_back(con);
     tech->addConstraint(con);
   }

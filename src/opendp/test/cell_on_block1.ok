--- conflicted
+++ resolved
@@ -1,4 +1,3 @@
-<<<<<<< HEAD
 [INFO ODB-0000] Reading LEF file: Nangate45/Nangate45.lef
 [INFO ODB-0000]     Created 22 technology layers
 [INFO ODB-0000]     Created 27 technology vias
@@ -13,23 +12,6 @@
 [INFO ODB-0000]     Created 5 components and 20 component-terminals.
 [INFO ODB-0000]     Created 2 nets and 0 connections.
 [INFO ODB-0000] Finished DEF file: cell_on_block1.def
-[INFO DPL-0025] moved 4 cells off of blocks.
-=======
-Notice 0: Reading LEF file:  Nangate45/Nangate45.lef
-Notice 0:     Created 22 technology layers
-Notice 0:     Created 27 technology vias
-Notice 0:     Created 134 library cells
-Notice 0: Finished LEF file:  Nangate45/Nangate45.lef
-Notice 0: Reading LEF file:  block2.lef
-Notice 0:     Created 1 library cells
-Notice 0: Finished LEF file:  block2.lef
-Notice 0: 
-Reading DEF file: cell_on_block1.def
-Notice 0: Design: single_cell
-Notice 0:     Created 2 pins.
-Notice 0:     Created 5 components and 20 component-terminals.
-Notice 0:     Created 2 nets and 0 connections.
-Notice 0: Finished DEF file: cell_on_block1.def
 [WARNING DPL-0011] Could not find power special net.
 Placement Analysis
 ---------------------------------
@@ -40,5 +22,4 @@
 legalized HPWL              0.0 u
 delta HPWL                    0 %
 
->>>>>>> 6b9ad583
 No differences found.
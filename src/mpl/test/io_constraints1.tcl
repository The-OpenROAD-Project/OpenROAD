# Test if pin access blockage is generated correctly for a case
# with pins in a single boundary.
source "helpers.tcl"

# We're not interested in the connections, so don't include the lib.
read_lef "./Nangate45/Nangate45.lef"

read_lef "./testcases/macro_only.lef"
read_liberty "./testcases/macro_only.lib"

read_verilog "./testcases/io_constraints1.v"
link_design "io_constraints1"
read_def "./testcases/io_constraints1.def" -floorplan_initialize

set_io_pin_constraint -direction INPUT -region left:*
<<<<<<< HEAD

# Run random PPL to incorporate the constraints into ODB
place_pins -annealing -random -hor_layers metal5 -ver_layer metal6
=======
>>>>>>> bb2a3e83

set_thread_count 0
rtl_macro_placer -report_directory results/io_constraints1 -halo_width 4.0

set def_file [make_result_file io_constraints1.def]
write_def $def_file

diff_files io_constraints1.defok $def_file<|MERGE_RESOLUTION|>--- conflicted
+++ resolved
@@ -13,12 +13,6 @@
 read_def "./testcases/io_constraints1.def" -floorplan_initialize
 
 set_io_pin_constraint -direction INPUT -region left:*
-<<<<<<< HEAD
-
-# Run random PPL to incorporate the constraints into ODB
-place_pins -annealing -random -hor_layers metal5 -ver_layer metal6
-=======
->>>>>>> bb2a3e83
 
 set_thread_count 0
 rtl_macro_placer -report_directory results/io_constraints1 -halo_width 4.0

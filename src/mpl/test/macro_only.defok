VERSION 5.8 ;
DIVIDERCHAR "/" ;
BUSBITCHARS "[]" ;
DESIGN macro_only ;
UNITS DISTANCE MICRONS 2000 ;
DIEAREA ( 0 0 ) ( 900000 900000 ) ;
ROW ROW_0 FreePDK45_38x28_10R_NP_162NW_34O 9880 8400 N DO 2316 BY 1 STEP 380 0 ;
ROW ROW_1 FreePDK45_38x28_10R_NP_162NW_34O 9880 11200 FS DO 2316 BY 1 STEP 380 0 ;
ROW ROW_2 FreePDK45_38x28_10R_NP_162NW_34O 9880 14000 N DO 2316 BY 1 STEP 380 0 ;
ROW ROW_3 FreePDK45_38x28_10R_NP_162NW_34O 9880 16800 FS DO 2316 BY 1 STEP 380 0 ;
ROW ROW_4 FreePDK45_38x28_10R_NP_162NW_34O 9880 19600 N DO 2316 BY 1 STEP 380 0 ;
ROW ROW_5 FreePDK45_38x28_10R_NP_162NW_34O 9880 22400 FS DO 2316 BY 1 STEP 380 0 ;
ROW ROW_6 FreePDK45_38x28_10R_NP_162NW_34O 9880 25200 N DO 2316 BY 1 STEP 380 0 ;
ROW ROW_7 FreePDK45_38x28_10R_NP_162NW_34O 9880 28000 FS DO 2316 BY 1 STEP 380 0 ;
ROW ROW_8 FreePDK45_38x28_10R_NP_162NW_34O 9880 30800 N DO 2316 BY 1 STEP 380 0 ;
ROW ROW_9 FreePDK45_38x28_10R_NP_162NW_34O 9880 33600 FS DO 2316 BY 1 STEP 380 0 ;
ROW ROW_10 FreePDK45_38x28_10R_NP_162NW_34O 9880 36400 N DO 2316 BY 1 STEP 380 0 ;
ROW ROW_11 FreePDK45_38x28_10R_NP_162NW_34O 9880 39200 FS DO 2316 BY 1 STEP 380 0 ;
ROW ROW_12 FreePDK45_38x28_10R_NP_162NW_34O 9880 42000 N DO 2316 BY 1 STEP 380 0 ;
ROW ROW_13 FreePDK45_38x28_10R_NP_162NW_34O 9880 44800 FS DO 2316 BY 1 STEP 380 0 ;
ROW ROW_14 FreePDK45_38x28_10R_NP_162NW_34O 9880 47600 N DO 2316 BY 1 STEP 380 0 ;
ROW ROW_15 FreePDK45_38x28_10R_NP_162NW_34O 9880 50400 FS DO 2316 BY 1 STEP 380 0 ;
ROW ROW_16 FreePDK45_38x28_10R_NP_162NW_34O 9880 53200 N DO 2316 BY 1 STEP 380 0 ;
ROW ROW_17 FreePDK45_38x28_10R_NP_162NW_34O 9880 56000 FS DO 2316 BY 1 STEP 380 0 ;
ROW ROW_18 FreePDK45_38x28_10R_NP_162NW_34O 9880 58800 N DO 2316 BY 1 STEP 380 0 ;
ROW ROW_19 FreePDK45_38x28_10R_NP_162NW_34O 9880 61600 FS DO 2316 BY 1 STEP 380 0 ;
ROW ROW_20 FreePDK45_38x28_10R_NP_162NW_34O 9880 64400 N DO 2316 BY 1 STEP 380 0 ;
ROW ROW_21 FreePDK45_38x28_10R_NP_162NW_34O 9880 67200 FS DO 2316 BY 1 STEP 380 0 ;
ROW ROW_22 FreePDK45_38x28_10R_NP_162NW_34O 9880 70000 N DO 2316 BY 1 STEP 380 0 ;
ROW ROW_23 FreePDK45_38x28_10R_NP_162NW_34O 9880 72800 FS DO 2316 BY 1 STEP 380 0 ;
ROW ROW_24 FreePDK45_38x28_10R_NP_162NW_34O 9880 75600 N DO 2316 BY 1 STEP 380 0 ;
ROW ROW_25 FreePDK45_38x28_10R_NP_162NW_34O 9880 78400 FS DO 2316 BY 1 STEP 380 0 ;
ROW ROW_26 FreePDK45_38x28_10R_NP_162NW_34O 9880 81200 N DO 2316 BY 1 STEP 380 0 ;
ROW ROW_27 FreePDK45_38x28_10R_NP_162NW_34O 9880 84000 FS DO 2316 BY 1 STEP 380 0 ;
ROW ROW_28 FreePDK45_38x28_10R_NP_162NW_34O 9880 86800 N DO 2316 BY 1 STEP 380 0 ;
ROW ROW_29 FreePDK45_38x28_10R_NP_162NW_34O 9880 89600 FS DO 2316 BY 1 STEP 380 0 ;
ROW ROW_30 FreePDK45_38x28_10R_NP_162NW_34O 9880 92400 N DO 2316 BY 1 STEP 380 0 ;
ROW ROW_31 FreePDK45_38x28_10R_NP_162NW_34O 9880 95200 FS DO 2316 BY 1 STEP 380 0 ;
ROW ROW_32 FreePDK45_38x28_10R_NP_162NW_34O 9880 98000 N DO 2316 BY 1 STEP 380 0 ;
ROW ROW_33 FreePDK45_38x28_10R_NP_162NW_34O 9880 100800 FS DO 2316 BY 1 STEP 380 0 ;
ROW ROW_34 FreePDK45_38x28_10R_NP_162NW_34O 9880 103600 N DO 2316 BY 1 STEP 380 0 ;
ROW ROW_35 FreePDK45_38x28_10R_NP_162NW_34O 9880 106400 FS DO 2316 BY 1 STEP 380 0 ;
ROW ROW_36 FreePDK45_38x28_10R_NP_162NW_34O 9880 109200 N DO 2316 BY 1 STEP 380 0 ;
ROW ROW_37 FreePDK45_38x28_10R_NP_162NW_34O 9880 112000 FS DO 2316 BY 1 STEP 380 0 ;
ROW ROW_38 FreePDK45_38x28_10R_NP_162NW_34O 9880 114800 N DO 2316 BY 1 STEP 380 0 ;
ROW ROW_39 FreePDK45_38x28_10R_NP_162NW_34O 9880 117600 FS DO 2316 BY 1 STEP 380 0 ;
ROW ROW_40 FreePDK45_38x28_10R_NP_162NW_34O 9880 120400 N DO 2316 BY 1 STEP 380 0 ;
ROW ROW_41 FreePDK45_38x28_10R_NP_162NW_34O 9880 123200 FS DO 2316 BY 1 STEP 380 0 ;
ROW ROW_42 FreePDK45_38x28_10R_NP_162NW_34O 9880 126000 N DO 2316 BY 1 STEP 380 0 ;
ROW ROW_43 FreePDK45_38x28_10R_NP_162NW_34O 9880 128800 FS DO 2316 BY 1 STEP 380 0 ;
ROW ROW_44 FreePDK45_38x28_10R_NP_162NW_34O 9880 131600 N DO 2316 BY 1 STEP 380 0 ;
ROW ROW_45 FreePDK45_38x28_10R_NP_162NW_34O 9880 134400 FS DO 2316 BY 1 STEP 380 0 ;
ROW ROW_46 FreePDK45_38x28_10R_NP_162NW_34O 9880 137200 N DO 2316 BY 1 STEP 380 0 ;
ROW ROW_47 FreePDK45_38x28_10R_NP_162NW_34O 9880 140000 FS DO 2316 BY 1 STEP 380 0 ;
ROW ROW_48 FreePDK45_38x28_10R_NP_162NW_34O 9880 142800 N DO 2316 BY 1 STEP 380 0 ;
ROW ROW_49 FreePDK45_38x28_10R_NP_162NW_34O 9880 145600 FS DO 2316 BY 1 STEP 380 0 ;
ROW ROW_50 FreePDK45_38x28_10R_NP_162NW_34O 9880 148400 N DO 2316 BY 1 STEP 380 0 ;
ROW ROW_51 FreePDK45_38x28_10R_NP_162NW_34O 9880 151200 FS DO 2316 BY 1 STEP 380 0 ;
ROW ROW_52 FreePDK45_38x28_10R_NP_162NW_34O 9880 154000 N DO 2316 BY 1 STEP 380 0 ;
ROW ROW_53 FreePDK45_38x28_10R_NP_162NW_34O 9880 156800 FS DO 2316 BY 1 STEP 380 0 ;
ROW ROW_54 FreePDK45_38x28_10R_NP_162NW_34O 9880 159600 N DO 2316 BY 1 STEP 380 0 ;
ROW ROW_55 FreePDK45_38x28_10R_NP_162NW_34O 9880 162400 FS DO 2316 BY 1 STEP 380 0 ;
ROW ROW_56 FreePDK45_38x28_10R_NP_162NW_34O 9880 165200 N DO 2316 BY 1 STEP 380 0 ;
ROW ROW_57 FreePDK45_38x28_10R_NP_162NW_34O 9880 168000 FS DO 2316 BY 1 STEP 380 0 ;
ROW ROW_58 FreePDK45_38x28_10R_NP_162NW_34O 9880 170800 N DO 2316 BY 1 STEP 380 0 ;
ROW ROW_59 FreePDK45_38x28_10R_NP_162NW_34O 9880 173600 FS DO 2316 BY 1 STEP 380 0 ;
ROW ROW_60 FreePDK45_38x28_10R_NP_162NW_34O 9880 176400 N DO 2316 BY 1 STEP 380 0 ;
ROW ROW_61 FreePDK45_38x28_10R_NP_162NW_34O 9880 179200 FS DO 2316 BY 1 STEP 380 0 ;
ROW ROW_62 FreePDK45_38x28_10R_NP_162NW_34O 9880 182000 N DO 2316 BY 1 STEP 380 0 ;
ROW ROW_63 FreePDK45_38x28_10R_NP_162NW_34O 9880 184800 FS DO 2316 BY 1 STEP 380 0 ;
ROW ROW_64 FreePDK45_38x28_10R_NP_162NW_34O 9880 187600 N DO 2316 BY 1 STEP 380 0 ;
ROW ROW_65 FreePDK45_38x28_10R_NP_162NW_34O 9880 190400 FS DO 2316 BY 1 STEP 380 0 ;
ROW ROW_66 FreePDK45_38x28_10R_NP_162NW_34O 9880 193200 N DO 2316 BY 1 STEP 380 0 ;
ROW ROW_67 FreePDK45_38x28_10R_NP_162NW_34O 9880 196000 FS DO 2316 BY 1 STEP 380 0 ;
ROW ROW_68 FreePDK45_38x28_10R_NP_162NW_34O 9880 198800 N DO 2316 BY 1 STEP 380 0 ;
ROW ROW_69 FreePDK45_38x28_10R_NP_162NW_34O 9880 201600 FS DO 2316 BY 1 STEP 380 0 ;
ROW ROW_70 FreePDK45_38x28_10R_NP_162NW_34O 9880 204400 N DO 2316 BY 1 STEP 380 0 ;
ROW ROW_71 FreePDK45_38x28_10R_NP_162NW_34O 9880 207200 FS DO 2316 BY 1 STEP 380 0 ;
ROW ROW_72 FreePDK45_38x28_10R_NP_162NW_34O 9880 210000 N DO 2316 BY 1 STEP 380 0 ;
ROW ROW_73 FreePDK45_38x28_10R_NP_162NW_34O 9880 212800 FS DO 2316 BY 1 STEP 380 0 ;
ROW ROW_74 FreePDK45_38x28_10R_NP_162NW_34O 9880 215600 N DO 2316 BY 1 STEP 380 0 ;
ROW ROW_75 FreePDK45_38x28_10R_NP_162NW_34O 9880 218400 FS DO 2316 BY 1 STEP 380 0 ;
ROW ROW_76 FreePDK45_38x28_10R_NP_162NW_34O 9880 221200 N DO 2316 BY 1 STEP 380 0 ;
ROW ROW_77 FreePDK45_38x28_10R_NP_162NW_34O 9880 224000 FS DO 2316 BY 1 STEP 380 0 ;
ROW ROW_78 FreePDK45_38x28_10R_NP_162NW_34O 9880 226800 N DO 2316 BY 1 STEP 380 0 ;
ROW ROW_79 FreePDK45_38x28_10R_NP_162NW_34O 9880 229600 FS DO 2316 BY 1 STEP 380 0 ;
ROW ROW_80 FreePDK45_38x28_10R_NP_162NW_34O 9880 232400 N DO 2316 BY 1 STEP 380 0 ;
ROW ROW_81 FreePDK45_38x28_10R_NP_162NW_34O 9880 235200 FS DO 2316 BY 1 STEP 380 0 ;
ROW ROW_82 FreePDK45_38x28_10R_NP_162NW_34O 9880 238000 N DO 2316 BY 1 STEP 380 0 ;
ROW ROW_83 FreePDK45_38x28_10R_NP_162NW_34O 9880 240800 FS DO 2316 BY 1 STEP 380 0 ;
ROW ROW_84 FreePDK45_38x28_10R_NP_162NW_34O 9880 243600 N DO 2316 BY 1 STEP 380 0 ;
ROW ROW_85 FreePDK45_38x28_10R_NP_162NW_34O 9880 246400 FS DO 2316 BY 1 STEP 380 0 ;
ROW ROW_86 FreePDK45_38x28_10R_NP_162NW_34O 9880 249200 N DO 2316 BY 1 STEP 380 0 ;
ROW ROW_87 FreePDK45_38x28_10R_NP_162NW_34O 9880 252000 FS DO 2316 BY 1 STEP 380 0 ;
ROW ROW_88 FreePDK45_38x28_10R_NP_162NW_34O 9880 254800 N DO 2316 BY 1 STEP 380 0 ;
ROW ROW_89 FreePDK45_38x28_10R_NP_162NW_34O 9880 257600 FS DO 2316 BY 1 STEP 380 0 ;
ROW ROW_90 FreePDK45_38x28_10R_NP_162NW_34O 9880 260400 N DO 2316 BY 1 STEP 380 0 ;
ROW ROW_91 FreePDK45_38x28_10R_NP_162NW_34O 9880 263200 FS DO 2316 BY 1 STEP 380 0 ;
ROW ROW_92 FreePDK45_38x28_10R_NP_162NW_34O 9880 266000 N DO 2316 BY 1 STEP 380 0 ;
ROW ROW_93 FreePDK45_38x28_10R_NP_162NW_34O 9880 268800 FS DO 2316 BY 1 STEP 380 0 ;
ROW ROW_94 FreePDK45_38x28_10R_NP_162NW_34O 9880 271600 N DO 2316 BY 1 STEP 380 0 ;
ROW ROW_95 FreePDK45_38x28_10R_NP_162NW_34O 9880 274400 FS DO 2316 BY 1 STEP 380 0 ;
ROW ROW_96 FreePDK45_38x28_10R_NP_162NW_34O 9880 277200 N DO 2316 BY 1 STEP 380 0 ;
ROW ROW_97 FreePDK45_38x28_10R_NP_162NW_34O 9880 280000 FS DO 2316 BY 1 STEP 380 0 ;
ROW ROW_98 FreePDK45_38x28_10R_NP_162NW_34O 9880 282800 N DO 2316 BY 1 STEP 380 0 ;
ROW ROW_99 FreePDK45_38x28_10R_NP_162NW_34O 9880 285600 FS DO 2316 BY 1 STEP 380 0 ;
ROW ROW_100 FreePDK45_38x28_10R_NP_162NW_34O 9880 288400 N DO 2316 BY 1 STEP 380 0 ;
ROW ROW_101 FreePDK45_38x28_10R_NP_162NW_34O 9880 291200 FS DO 2316 BY 1 STEP 380 0 ;
ROW ROW_102 FreePDK45_38x28_10R_NP_162NW_34O 9880 294000 N DO 2316 BY 1 STEP 380 0 ;
ROW ROW_103 FreePDK45_38x28_10R_NP_162NW_34O 9880 296800 FS DO 2316 BY 1 STEP 380 0 ;
ROW ROW_104 FreePDK45_38x28_10R_NP_162NW_34O 9880 299600 N DO 2316 BY 1 STEP 380 0 ;
ROW ROW_105 FreePDK45_38x28_10R_NP_162NW_34O 9880 302400 FS DO 2316 BY 1 STEP 380 0 ;
ROW ROW_106 FreePDK45_38x28_10R_NP_162NW_34O 9880 305200 N DO 2316 BY 1 STEP 380 0 ;
ROW ROW_107 FreePDK45_38x28_10R_NP_162NW_34O 9880 308000 FS DO 2316 BY 1 STEP 380 0 ;
ROW ROW_108 FreePDK45_38x28_10R_NP_162NW_34O 9880 310800 N DO 2316 BY 1 STEP 380 0 ;
ROW ROW_109 FreePDK45_38x28_10R_NP_162NW_34O 9880 313600 FS DO 2316 BY 1 STEP 380 0 ;
ROW ROW_110 FreePDK45_38x28_10R_NP_162NW_34O 9880 316400 N DO 2316 BY 1 STEP 380 0 ;
ROW ROW_111 FreePDK45_38x28_10R_NP_162NW_34O 9880 319200 FS DO 2316 BY 1 STEP 380 0 ;
ROW ROW_112 FreePDK45_38x28_10R_NP_162NW_34O 9880 322000 N DO 2316 BY 1 STEP 380 0 ;
ROW ROW_113 FreePDK45_38x28_10R_NP_162NW_34O 9880 324800 FS DO 2316 BY 1 STEP 380 0 ;
ROW ROW_114 FreePDK45_38x28_10R_NP_162NW_34O 9880 327600 N DO 2316 BY 1 STEP 380 0 ;
ROW ROW_115 FreePDK45_38x28_10R_NP_162NW_34O 9880 330400 FS DO 2316 BY 1 STEP 380 0 ;
ROW ROW_116 FreePDK45_38x28_10R_NP_162NW_34O 9880 333200 N DO 2316 BY 1 STEP 380 0 ;
ROW ROW_117 FreePDK45_38x28_10R_NP_162NW_34O 9880 336000 FS DO 2316 BY 1 STEP 380 0 ;
ROW ROW_118 FreePDK45_38x28_10R_NP_162NW_34O 9880 338800 N DO 2316 BY 1 STEP 380 0 ;
ROW ROW_119 FreePDK45_38x28_10R_NP_162NW_34O 9880 341600 FS DO 2316 BY 1 STEP 380 0 ;
ROW ROW_120 FreePDK45_38x28_10R_NP_162NW_34O 9880 344400 N DO 2316 BY 1 STEP 380 0 ;
ROW ROW_121 FreePDK45_38x28_10R_NP_162NW_34O 9880 347200 FS DO 2316 BY 1 STEP 380 0 ;
ROW ROW_122 FreePDK45_38x28_10R_NP_162NW_34O 9880 350000 N DO 2316 BY 1 STEP 380 0 ;
ROW ROW_123 FreePDK45_38x28_10R_NP_162NW_34O 9880 352800 FS DO 2316 BY 1 STEP 380 0 ;
ROW ROW_124 FreePDK45_38x28_10R_NP_162NW_34O 9880 355600 N DO 2316 BY 1 STEP 380 0 ;
ROW ROW_125 FreePDK45_38x28_10R_NP_162NW_34O 9880 358400 FS DO 2316 BY 1 STEP 380 0 ;
ROW ROW_126 FreePDK45_38x28_10R_NP_162NW_34O 9880 361200 N DO 2316 BY 1 STEP 380 0 ;
ROW ROW_127 FreePDK45_38x28_10R_NP_162NW_34O 9880 364000 FS DO 2316 BY 1 STEP 380 0 ;
ROW ROW_128 FreePDK45_38x28_10R_NP_162NW_34O 9880 366800 N DO 2316 BY 1 STEP 380 0 ;
ROW ROW_129 FreePDK45_38x28_10R_NP_162NW_34O 9880 369600 FS DO 2316 BY 1 STEP 380 0 ;
ROW ROW_130 FreePDK45_38x28_10R_NP_162NW_34O 9880 372400 N DO 2316 BY 1 STEP 380 0 ;
ROW ROW_131 FreePDK45_38x28_10R_NP_162NW_34O 9880 375200 FS DO 2316 BY 1 STEP 380 0 ;
ROW ROW_132 FreePDK45_38x28_10R_NP_162NW_34O 9880 378000 N DO 2316 BY 1 STEP 380 0 ;
ROW ROW_133 FreePDK45_38x28_10R_NP_162NW_34O 9880 380800 FS DO 2316 BY 1 STEP 380 0 ;
ROW ROW_134 FreePDK45_38x28_10R_NP_162NW_34O 9880 383600 N DO 2316 BY 1 STEP 380 0 ;
ROW ROW_135 FreePDK45_38x28_10R_NP_162NW_34O 9880 386400 FS DO 2316 BY 1 STEP 380 0 ;
ROW ROW_136 FreePDK45_38x28_10R_NP_162NW_34O 9880 389200 N DO 2316 BY 1 STEP 380 0 ;
ROW ROW_137 FreePDK45_38x28_10R_NP_162NW_34O 9880 392000 FS DO 2316 BY 1 STEP 380 0 ;
ROW ROW_138 FreePDK45_38x28_10R_NP_162NW_34O 9880 394800 N DO 2316 BY 1 STEP 380 0 ;
ROW ROW_139 FreePDK45_38x28_10R_NP_162NW_34O 9880 397600 FS DO 2316 BY 1 STEP 380 0 ;
ROW ROW_140 FreePDK45_38x28_10R_NP_162NW_34O 9880 400400 N DO 2316 BY 1 STEP 380 0 ;
ROW ROW_141 FreePDK45_38x28_10R_NP_162NW_34O 9880 403200 FS DO 2316 BY 1 STEP 380 0 ;
ROW ROW_142 FreePDK45_38x28_10R_NP_162NW_34O 9880 406000 N DO 2316 BY 1 STEP 380 0 ;
ROW ROW_143 FreePDK45_38x28_10R_NP_162NW_34O 9880 408800 FS DO 2316 BY 1 STEP 380 0 ;
ROW ROW_144 FreePDK45_38x28_10R_NP_162NW_34O 9880 411600 N DO 2316 BY 1 STEP 380 0 ;
ROW ROW_145 FreePDK45_38x28_10R_NP_162NW_34O 9880 414400 FS DO 2316 BY 1 STEP 380 0 ;
ROW ROW_146 FreePDK45_38x28_10R_NP_162NW_34O 9880 417200 N DO 2316 BY 1 STEP 380 0 ;
ROW ROW_147 FreePDK45_38x28_10R_NP_162NW_34O 9880 420000 FS DO 2316 BY 1 STEP 380 0 ;
ROW ROW_148 FreePDK45_38x28_10R_NP_162NW_34O 9880 422800 N DO 2316 BY 1 STEP 380 0 ;
ROW ROW_149 FreePDK45_38x28_10R_NP_162NW_34O 9880 425600 FS DO 2316 BY 1 STEP 380 0 ;
ROW ROW_150 FreePDK45_38x28_10R_NP_162NW_34O 9880 428400 N DO 2316 BY 1 STEP 380 0 ;
ROW ROW_151 FreePDK45_38x28_10R_NP_162NW_34O 9880 431200 FS DO 2316 BY 1 STEP 380 0 ;
ROW ROW_152 FreePDK45_38x28_10R_NP_162NW_34O 9880 434000 N DO 2316 BY 1 STEP 380 0 ;
ROW ROW_153 FreePDK45_38x28_10R_NP_162NW_34O 9880 436800 FS DO 2316 BY 1 STEP 380 0 ;
ROW ROW_154 FreePDK45_38x28_10R_NP_162NW_34O 9880 439600 N DO 2316 BY 1 STEP 380 0 ;
ROW ROW_155 FreePDK45_38x28_10R_NP_162NW_34O 9880 442400 FS DO 2316 BY 1 STEP 380 0 ;
ROW ROW_156 FreePDK45_38x28_10R_NP_162NW_34O 9880 445200 N DO 2316 BY 1 STEP 380 0 ;
ROW ROW_157 FreePDK45_38x28_10R_NP_162NW_34O 9880 448000 FS DO 2316 BY 1 STEP 380 0 ;
ROW ROW_158 FreePDK45_38x28_10R_NP_162NW_34O 9880 450800 N DO 2316 BY 1 STEP 380 0 ;
ROW ROW_159 FreePDK45_38x28_10R_NP_162NW_34O 9880 453600 FS DO 2316 BY 1 STEP 380 0 ;
ROW ROW_160 FreePDK45_38x28_10R_NP_162NW_34O 9880 456400 N DO 2316 BY 1 STEP 380 0 ;
ROW ROW_161 FreePDK45_38x28_10R_NP_162NW_34O 9880 459200 FS DO 2316 BY 1 STEP 380 0 ;
ROW ROW_162 FreePDK45_38x28_10R_NP_162NW_34O 9880 462000 N DO 2316 BY 1 STEP 380 0 ;
ROW ROW_163 FreePDK45_38x28_10R_NP_162NW_34O 9880 464800 FS DO 2316 BY 1 STEP 380 0 ;
ROW ROW_164 FreePDK45_38x28_10R_NP_162NW_34O 9880 467600 N DO 2316 BY 1 STEP 380 0 ;
ROW ROW_165 FreePDK45_38x28_10R_NP_162NW_34O 9880 470400 FS DO 2316 BY 1 STEP 380 0 ;
ROW ROW_166 FreePDK45_38x28_10R_NP_162NW_34O 9880 473200 N DO 2316 BY 1 STEP 380 0 ;
ROW ROW_167 FreePDK45_38x28_10R_NP_162NW_34O 9880 476000 FS DO 2316 BY 1 STEP 380 0 ;
ROW ROW_168 FreePDK45_38x28_10R_NP_162NW_34O 9880 478800 N DO 2316 BY 1 STEP 380 0 ;
ROW ROW_169 FreePDK45_38x28_10R_NP_162NW_34O 9880 481600 FS DO 2316 BY 1 STEP 380 0 ;
ROW ROW_170 FreePDK45_38x28_10R_NP_162NW_34O 9880 484400 N DO 2316 BY 1 STEP 380 0 ;
ROW ROW_171 FreePDK45_38x28_10R_NP_162NW_34O 9880 487200 FS DO 2316 BY 1 STEP 380 0 ;
ROW ROW_172 FreePDK45_38x28_10R_NP_162NW_34O 9880 490000 N DO 2316 BY 1 STEP 380 0 ;
ROW ROW_173 FreePDK45_38x28_10R_NP_162NW_34O 9880 492800 FS DO 2316 BY 1 STEP 380 0 ;
ROW ROW_174 FreePDK45_38x28_10R_NP_162NW_34O 9880 495600 N DO 2316 BY 1 STEP 380 0 ;
ROW ROW_175 FreePDK45_38x28_10R_NP_162NW_34O 9880 498400 FS DO 2316 BY 1 STEP 380 0 ;
ROW ROW_176 FreePDK45_38x28_10R_NP_162NW_34O 9880 501200 N DO 2316 BY 1 STEP 380 0 ;
ROW ROW_177 FreePDK45_38x28_10R_NP_162NW_34O 9880 504000 FS DO 2316 BY 1 STEP 380 0 ;
ROW ROW_178 FreePDK45_38x28_10R_NP_162NW_34O 9880 506800 N DO 2316 BY 1 STEP 380 0 ;
ROW ROW_179 FreePDK45_38x28_10R_NP_162NW_34O 9880 509600 FS DO 2316 BY 1 STEP 380 0 ;
ROW ROW_180 FreePDK45_38x28_10R_NP_162NW_34O 9880 512400 N DO 2316 BY 1 STEP 380 0 ;
ROW ROW_181 FreePDK45_38x28_10R_NP_162NW_34O 9880 515200 FS DO 2316 BY 1 STEP 380 0 ;
ROW ROW_182 FreePDK45_38x28_10R_NP_162NW_34O 9880 518000 N DO 2316 BY 1 STEP 380 0 ;
ROW ROW_183 FreePDK45_38x28_10R_NP_162NW_34O 9880 520800 FS DO 2316 BY 1 STEP 380 0 ;
ROW ROW_184 FreePDK45_38x28_10R_NP_162NW_34O 9880 523600 N DO 2316 BY 1 STEP 380 0 ;
ROW ROW_185 FreePDK45_38x28_10R_NP_162NW_34O 9880 526400 FS DO 2316 BY 1 STEP 380 0 ;
ROW ROW_186 FreePDK45_38x28_10R_NP_162NW_34O 9880 529200 N DO 2316 BY 1 STEP 380 0 ;
ROW ROW_187 FreePDK45_38x28_10R_NP_162NW_34O 9880 532000 FS DO 2316 BY 1 STEP 380 0 ;
ROW ROW_188 FreePDK45_38x28_10R_NP_162NW_34O 9880 534800 N DO 2316 BY 1 STEP 380 0 ;
ROW ROW_189 FreePDK45_38x28_10R_NP_162NW_34O 9880 537600 FS DO 2316 BY 1 STEP 380 0 ;
ROW ROW_190 FreePDK45_38x28_10R_NP_162NW_34O 9880 540400 N DO 2316 BY 1 STEP 380 0 ;
ROW ROW_191 FreePDK45_38x28_10R_NP_162NW_34O 9880 543200 FS DO 2316 BY 1 STEP 380 0 ;
ROW ROW_192 FreePDK45_38x28_10R_NP_162NW_34O 9880 546000 N DO 2316 BY 1 STEP 380 0 ;
ROW ROW_193 FreePDK45_38x28_10R_NP_162NW_34O 9880 548800 FS DO 2316 BY 1 STEP 380 0 ;
ROW ROW_194 FreePDK45_38x28_10R_NP_162NW_34O 9880 551600 N DO 2316 BY 1 STEP 380 0 ;
ROW ROW_195 FreePDK45_38x28_10R_NP_162NW_34O 9880 554400 FS DO 2316 BY 1 STEP 380 0 ;
ROW ROW_196 FreePDK45_38x28_10R_NP_162NW_34O 9880 557200 N DO 2316 BY 1 STEP 380 0 ;
ROW ROW_197 FreePDK45_38x28_10R_NP_162NW_34O 9880 560000 FS DO 2316 BY 1 STEP 380 0 ;
ROW ROW_198 FreePDK45_38x28_10R_NP_162NW_34O 9880 562800 N DO 2316 BY 1 STEP 380 0 ;
ROW ROW_199 FreePDK45_38x28_10R_NP_162NW_34O 9880 565600 FS DO 2316 BY 1 STEP 380 0 ;
ROW ROW_200 FreePDK45_38x28_10R_NP_162NW_34O 9880 568400 N DO 2316 BY 1 STEP 380 0 ;
ROW ROW_201 FreePDK45_38x28_10R_NP_162NW_34O 9880 571200 FS DO 2316 BY 1 STEP 380 0 ;
ROW ROW_202 FreePDK45_38x28_10R_NP_162NW_34O 9880 574000 N DO 2316 BY 1 STEP 380 0 ;
ROW ROW_203 FreePDK45_38x28_10R_NP_162NW_34O 9880 576800 FS DO 2316 BY 1 STEP 380 0 ;
ROW ROW_204 FreePDK45_38x28_10R_NP_162NW_34O 9880 579600 N DO 2316 BY 1 STEP 380 0 ;
ROW ROW_205 FreePDK45_38x28_10R_NP_162NW_34O 9880 582400 FS DO 2316 BY 1 STEP 380 0 ;
ROW ROW_206 FreePDK45_38x28_10R_NP_162NW_34O 9880 585200 N DO 2316 BY 1 STEP 380 0 ;
ROW ROW_207 FreePDK45_38x28_10R_NP_162NW_34O 9880 588000 FS DO 2316 BY 1 STEP 380 0 ;
ROW ROW_208 FreePDK45_38x28_10R_NP_162NW_34O 9880 590800 N DO 2316 BY 1 STEP 380 0 ;
ROW ROW_209 FreePDK45_38x28_10R_NP_162NW_34O 9880 593600 FS DO 2316 BY 1 STEP 380 0 ;
ROW ROW_210 FreePDK45_38x28_10R_NP_162NW_34O 9880 596400 N DO 2316 BY 1 STEP 380 0 ;
ROW ROW_211 FreePDK45_38x28_10R_NP_162NW_34O 9880 599200 FS DO 2316 BY 1 STEP 380 0 ;
ROW ROW_212 FreePDK45_38x28_10R_NP_162NW_34O 9880 602000 N DO 2316 BY 1 STEP 380 0 ;
ROW ROW_213 FreePDK45_38x28_10R_NP_162NW_34O 9880 604800 FS DO 2316 BY 1 STEP 380 0 ;
ROW ROW_214 FreePDK45_38x28_10R_NP_162NW_34O 9880 607600 N DO 2316 BY 1 STEP 380 0 ;
ROW ROW_215 FreePDK45_38x28_10R_NP_162NW_34O 9880 610400 FS DO 2316 BY 1 STEP 380 0 ;
ROW ROW_216 FreePDK45_38x28_10R_NP_162NW_34O 9880 613200 N DO 2316 BY 1 STEP 380 0 ;
ROW ROW_217 FreePDK45_38x28_10R_NP_162NW_34O 9880 616000 FS DO 2316 BY 1 STEP 380 0 ;
ROW ROW_218 FreePDK45_38x28_10R_NP_162NW_34O 9880 618800 N DO 2316 BY 1 STEP 380 0 ;
ROW ROW_219 FreePDK45_38x28_10R_NP_162NW_34O 9880 621600 FS DO 2316 BY 1 STEP 380 0 ;
ROW ROW_220 FreePDK45_38x28_10R_NP_162NW_34O 9880 624400 N DO 2316 BY 1 STEP 380 0 ;
ROW ROW_221 FreePDK45_38x28_10R_NP_162NW_34O 9880 627200 FS DO 2316 BY 1 STEP 380 0 ;
ROW ROW_222 FreePDK45_38x28_10R_NP_162NW_34O 9880 630000 N DO 2316 BY 1 STEP 380 0 ;
ROW ROW_223 FreePDK45_38x28_10R_NP_162NW_34O 9880 632800 FS DO 2316 BY 1 STEP 380 0 ;
ROW ROW_224 FreePDK45_38x28_10R_NP_162NW_34O 9880 635600 N DO 2316 BY 1 STEP 380 0 ;
ROW ROW_225 FreePDK45_38x28_10R_NP_162NW_34O 9880 638400 FS DO 2316 BY 1 STEP 380 0 ;
ROW ROW_226 FreePDK45_38x28_10R_NP_162NW_34O 9880 641200 N DO 2316 BY 1 STEP 380 0 ;
ROW ROW_227 FreePDK45_38x28_10R_NP_162NW_34O 9880 644000 FS DO 2316 BY 1 STEP 380 0 ;
ROW ROW_228 FreePDK45_38x28_10R_NP_162NW_34O 9880 646800 N DO 2316 BY 1 STEP 380 0 ;
ROW ROW_229 FreePDK45_38x28_10R_NP_162NW_34O 9880 649600 FS DO 2316 BY 1 STEP 380 0 ;
ROW ROW_230 FreePDK45_38x28_10R_NP_162NW_34O 9880 652400 N DO 2316 BY 1 STEP 380 0 ;
ROW ROW_231 FreePDK45_38x28_10R_NP_162NW_34O 9880 655200 FS DO 2316 BY 1 STEP 380 0 ;
ROW ROW_232 FreePDK45_38x28_10R_NP_162NW_34O 9880 658000 N DO 2316 BY 1 STEP 380 0 ;
ROW ROW_233 FreePDK45_38x28_10R_NP_162NW_34O 9880 660800 FS DO 2316 BY 1 STEP 380 0 ;
ROW ROW_234 FreePDK45_38x28_10R_NP_162NW_34O 9880 663600 N DO 2316 BY 1 STEP 380 0 ;
ROW ROW_235 FreePDK45_38x28_10R_NP_162NW_34O 9880 666400 FS DO 2316 BY 1 STEP 380 0 ;
ROW ROW_236 FreePDK45_38x28_10R_NP_162NW_34O 9880 669200 N DO 2316 BY 1 STEP 380 0 ;
ROW ROW_237 FreePDK45_38x28_10R_NP_162NW_34O 9880 672000 FS DO 2316 BY 1 STEP 380 0 ;
ROW ROW_238 FreePDK45_38x28_10R_NP_162NW_34O 9880 674800 N DO 2316 BY 1 STEP 380 0 ;
ROW ROW_239 FreePDK45_38x28_10R_NP_162NW_34O 9880 677600 FS DO 2316 BY 1 STEP 380 0 ;
ROW ROW_240 FreePDK45_38x28_10R_NP_162NW_34O 9880 680400 N DO 2316 BY 1 STEP 380 0 ;
ROW ROW_241 FreePDK45_38x28_10R_NP_162NW_34O 9880 683200 FS DO 2316 BY 1 STEP 380 0 ;
ROW ROW_242 FreePDK45_38x28_10R_NP_162NW_34O 9880 686000 N DO 2316 BY 1 STEP 380 0 ;
ROW ROW_243 FreePDK45_38x28_10R_NP_162NW_34O 9880 688800 FS DO 2316 BY 1 STEP 380 0 ;
ROW ROW_244 FreePDK45_38x28_10R_NP_162NW_34O 9880 691600 N DO 2316 BY 1 STEP 380 0 ;
ROW ROW_245 FreePDK45_38x28_10R_NP_162NW_34O 9880 694400 FS DO 2316 BY 1 STEP 380 0 ;
ROW ROW_246 FreePDK45_38x28_10R_NP_162NW_34O 9880 697200 N DO 2316 BY 1 STEP 380 0 ;
ROW ROW_247 FreePDK45_38x28_10R_NP_162NW_34O 9880 700000 FS DO 2316 BY 1 STEP 380 0 ;
ROW ROW_248 FreePDK45_38x28_10R_NP_162NW_34O 9880 702800 N DO 2316 BY 1 STEP 380 0 ;
ROW ROW_249 FreePDK45_38x28_10R_NP_162NW_34O 9880 705600 FS DO 2316 BY 1 STEP 380 0 ;
ROW ROW_250 FreePDK45_38x28_10R_NP_162NW_34O 9880 708400 N DO 2316 BY 1 STEP 380 0 ;
ROW ROW_251 FreePDK45_38x28_10R_NP_162NW_34O 9880 711200 FS DO 2316 BY 1 STEP 380 0 ;
ROW ROW_252 FreePDK45_38x28_10R_NP_162NW_34O 9880 714000 N DO 2316 BY 1 STEP 380 0 ;
ROW ROW_253 FreePDK45_38x28_10R_NP_162NW_34O 9880 716800 FS DO 2316 BY 1 STEP 380 0 ;
ROW ROW_254 FreePDK45_38x28_10R_NP_162NW_34O 9880 719600 N DO 2316 BY 1 STEP 380 0 ;
ROW ROW_255 FreePDK45_38x28_10R_NP_162NW_34O 9880 722400 FS DO 2316 BY 1 STEP 380 0 ;
ROW ROW_256 FreePDK45_38x28_10R_NP_162NW_34O 9880 725200 N DO 2316 BY 1 STEP 380 0 ;
ROW ROW_257 FreePDK45_38x28_10R_NP_162NW_34O 9880 728000 FS DO 2316 BY 1 STEP 380 0 ;
ROW ROW_258 FreePDK45_38x28_10R_NP_162NW_34O 9880 730800 N DO 2316 BY 1 STEP 380 0 ;
ROW ROW_259 FreePDK45_38x28_10R_NP_162NW_34O 9880 733600 FS DO 2316 BY 1 STEP 380 0 ;
ROW ROW_260 FreePDK45_38x28_10R_NP_162NW_34O 9880 736400 N DO 2316 BY 1 STEP 380 0 ;
ROW ROW_261 FreePDK45_38x28_10R_NP_162NW_34O 9880 739200 FS DO 2316 BY 1 STEP 380 0 ;
ROW ROW_262 FreePDK45_38x28_10R_NP_162NW_34O 9880 742000 N DO 2316 BY 1 STEP 380 0 ;
ROW ROW_263 FreePDK45_38x28_10R_NP_162NW_34O 9880 744800 FS DO 2316 BY 1 STEP 380 0 ;
ROW ROW_264 FreePDK45_38x28_10R_NP_162NW_34O 9880 747600 N DO 2316 BY 1 STEP 380 0 ;
ROW ROW_265 FreePDK45_38x28_10R_NP_162NW_34O 9880 750400 FS DO 2316 BY 1 STEP 380 0 ;
ROW ROW_266 FreePDK45_38x28_10R_NP_162NW_34O 9880 753200 N DO 2316 BY 1 STEP 380 0 ;
ROW ROW_267 FreePDK45_38x28_10R_NP_162NW_34O 9880 756000 FS DO 2316 BY 1 STEP 380 0 ;
ROW ROW_268 FreePDK45_38x28_10R_NP_162NW_34O 9880 758800 N DO 2316 BY 1 STEP 380 0 ;
ROW ROW_269 FreePDK45_38x28_10R_NP_162NW_34O 9880 761600 FS DO 2316 BY 1 STEP 380 0 ;
ROW ROW_270 FreePDK45_38x28_10R_NP_162NW_34O 9880 764400 N DO 2316 BY 1 STEP 380 0 ;
ROW ROW_271 FreePDK45_38x28_10R_NP_162NW_34O 9880 767200 FS DO 2316 BY 1 STEP 380 0 ;
ROW ROW_272 FreePDK45_38x28_10R_NP_162NW_34O 9880 770000 N DO 2316 BY 1 STEP 380 0 ;
ROW ROW_273 FreePDK45_38x28_10R_NP_162NW_34O 9880 772800 FS DO 2316 BY 1 STEP 380 0 ;
ROW ROW_274 FreePDK45_38x28_10R_NP_162NW_34O 9880 775600 N DO 2316 BY 1 STEP 380 0 ;
ROW ROW_275 FreePDK45_38x28_10R_NP_162NW_34O 9880 778400 FS DO 2316 BY 1 STEP 380 0 ;
ROW ROW_276 FreePDK45_38x28_10R_NP_162NW_34O 9880 781200 N DO 2316 BY 1 STEP 380 0 ;
ROW ROW_277 FreePDK45_38x28_10R_NP_162NW_34O 9880 784000 FS DO 2316 BY 1 STEP 380 0 ;
ROW ROW_278 FreePDK45_38x28_10R_NP_162NW_34O 9880 786800 N DO 2316 BY 1 STEP 380 0 ;
ROW ROW_279 FreePDK45_38x28_10R_NP_162NW_34O 9880 789600 FS DO 2316 BY 1 STEP 380 0 ;
ROW ROW_280 FreePDK45_38x28_10R_NP_162NW_34O 9880 792400 N DO 2316 BY 1 STEP 380 0 ;
ROW ROW_281 FreePDK45_38x28_10R_NP_162NW_34O 9880 795200 FS DO 2316 BY 1 STEP 380 0 ;
ROW ROW_282 FreePDK45_38x28_10R_NP_162NW_34O 9880 798000 N DO 2316 BY 1 STEP 380 0 ;
ROW ROW_283 FreePDK45_38x28_10R_NP_162NW_34O 9880 800800 FS DO 2316 BY 1 STEP 380 0 ;
ROW ROW_284 FreePDK45_38x28_10R_NP_162NW_34O 9880 803600 N DO 2316 BY 1 STEP 380 0 ;
ROW ROW_285 FreePDK45_38x28_10R_NP_162NW_34O 9880 806400 FS DO 2316 BY 1 STEP 380 0 ;
ROW ROW_286 FreePDK45_38x28_10R_NP_162NW_34O 9880 809200 N DO 2316 BY 1 STEP 380 0 ;
ROW ROW_287 FreePDK45_38x28_10R_NP_162NW_34O 9880 812000 FS DO 2316 BY 1 STEP 380 0 ;
ROW ROW_288 FreePDK45_38x28_10R_NP_162NW_34O 9880 814800 N DO 2316 BY 1 STEP 380 0 ;
ROW ROW_289 FreePDK45_38x28_10R_NP_162NW_34O 9880 817600 FS DO 2316 BY 1 STEP 380 0 ;
ROW ROW_290 FreePDK45_38x28_10R_NP_162NW_34O 9880 820400 N DO 2316 BY 1 STEP 380 0 ;
ROW ROW_291 FreePDK45_38x28_10R_NP_162NW_34O 9880 823200 FS DO 2316 BY 1 STEP 380 0 ;
ROW ROW_292 FreePDK45_38x28_10R_NP_162NW_34O 9880 826000 N DO 2316 BY 1 STEP 380 0 ;
ROW ROW_293 FreePDK45_38x28_10R_NP_162NW_34O 9880 828800 FS DO 2316 BY 1 STEP 380 0 ;
ROW ROW_294 FreePDK45_38x28_10R_NP_162NW_34O 9880 831600 N DO 2316 BY 1 STEP 380 0 ;
ROW ROW_295 FreePDK45_38x28_10R_NP_162NW_34O 9880 834400 FS DO 2316 BY 1 STEP 380 0 ;
ROW ROW_296 FreePDK45_38x28_10R_NP_162NW_34O 9880 837200 N DO 2316 BY 1 STEP 380 0 ;
ROW ROW_297 FreePDK45_38x28_10R_NP_162NW_34O 9880 840000 FS DO 2316 BY 1 STEP 380 0 ;
ROW ROW_298 FreePDK45_38x28_10R_NP_162NW_34O 9880 842800 N DO 2316 BY 1 STEP 380 0 ;
ROW ROW_299 FreePDK45_38x28_10R_NP_162NW_34O 9880 845600 FS DO 2316 BY 1 STEP 380 0 ;
ROW ROW_300 FreePDK45_38x28_10R_NP_162NW_34O 9880 848400 N DO 2316 BY 1 STEP 380 0 ;
ROW ROW_301 FreePDK45_38x28_10R_NP_162NW_34O 9880 851200 FS DO 2316 BY 1 STEP 380 0 ;
ROW ROW_302 FreePDK45_38x28_10R_NP_162NW_34O 9880 854000 N DO 2316 BY 1 STEP 380 0 ;
ROW ROW_303 FreePDK45_38x28_10R_NP_162NW_34O 9880 856800 FS DO 2316 BY 1 STEP 380 0 ;
ROW ROW_304 FreePDK45_38x28_10R_NP_162NW_34O 9880 859600 N DO 2316 BY 1 STEP 380 0 ;
ROW ROW_305 FreePDK45_38x28_10R_NP_162NW_34O 9880 862400 FS DO 2316 BY 1 STEP 380 0 ;
ROW ROW_306 FreePDK45_38x28_10R_NP_162NW_34O 9880 865200 N DO 2316 BY 1 STEP 380 0 ;
ROW ROW_307 FreePDK45_38x28_10R_NP_162NW_34O 9880 868000 FS DO 2316 BY 1 STEP 380 0 ;
ROW ROW_308 FreePDK45_38x28_10R_NP_162NW_34O 9880 870800 N DO 2316 BY 1 STEP 380 0 ;
ROW ROW_309 FreePDK45_38x28_10R_NP_162NW_34O 9880 873600 FS DO 2316 BY 1 STEP 380 0 ;
ROW ROW_310 FreePDK45_38x28_10R_NP_162NW_34O 9880 876400 N DO 2316 BY 1 STEP 380 0 ;
ROW ROW_311 FreePDK45_38x28_10R_NP_162NW_34O 9880 879200 FS DO 2316 BY 1 STEP 380 0 ;
ROW ROW_312 FreePDK45_38x28_10R_NP_162NW_34O 9880 882000 N DO 2316 BY 1 STEP 380 0 ;
ROW ROW_313 FreePDK45_38x28_10R_NP_162NW_34O 9880 884800 FS DO 2316 BY 1 STEP 380 0 ;
TRACKS X 190 DO 2368 STEP 380 LAYER metal1 ;
TRACKS Y 140 DO 3214 STEP 280 LAYER metal1 ;
TRACKS X 190 DO 2368 STEP 380 LAYER metal2 ;
TRACKS Y 140 DO 3214 STEP 280 LAYER metal2 ;
TRACKS X 190 DO 2368 STEP 380 LAYER metal3 ;
TRACKS Y 140 DO 3214 STEP 280 LAYER metal3 ;
TRACKS X 190 DO 1607 STEP 560 LAYER metal4 ;
TRACKS Y 140 DO 1607 STEP 560 LAYER metal4 ;
TRACKS X 190 DO 1607 STEP 560 LAYER metal5 ;
TRACKS Y 140 DO 1607 STEP 560 LAYER metal5 ;
TRACKS X 190 DO 1607 STEP 560 LAYER metal6 ;
TRACKS Y 140 DO 1607 STEP 560 LAYER metal6 ;
TRACKS X 190 DO 563 STEP 1600 LAYER metal7 ;
TRACKS Y 140 DO 563 STEP 1600 LAYER metal7 ;
TRACKS X 190 DO 563 STEP 1600 LAYER metal8 ;
TRACKS Y 140 DO 563 STEP 1600 LAYER metal8 ;
TRACKS X 190 DO 282 STEP 3200 LAYER metal9 ;
TRACKS Y 140 DO 282 STEP 3200 LAYER metal9 ;
TRACKS X 190 DO 282 STEP 3200 LAYER metal10 ;
TRACKS Y 140 DO 282 STEP 3200 LAYER metal10 ;
COMPONENTS 10 ;
    - U1 HM_100x400_4x4 + FIXED ( 665880 16610 ) S ;
<<<<<<< HEAD
    - U10 HM_100x100_1x1 + FIXED ( 233880 664610 ) S ;
    - U2 HM_100x100_1x1 + FIXED ( 449880 448450 ) S ;
    - U3 HM_100x100_1x1 + FIXED ( 449880 232430 ) FN ;
    - U4 HM_100x100_1x1 + FIXED ( 449880 16550 ) FN ;
    - U5 HM_100x100_1x1 + FIXED ( 449880 664610 ) S ;
    - U6 HM_100x400_4x4 + FIXED ( 17880 16610 ) S ;
    - U7 HM_100x100_1x1 + FIXED ( 233880 448450 ) S ;
    - U8 HM_100x100_1x1 + FIXED ( 233880 232430 ) FN ;
    - U9 HM_100x100_1x1 + FIXED ( 233880 16550 ) FN ;
=======
    - U10 HM_100x100_1x1 + FIXED ( 233880 16550 ) FN ;
    - U2 HM_100x100_1x1 + FIXED ( 449880 448450 ) S ;
    - U3 HM_100x100_1x1 + FIXED ( 449880 232430 ) FN ;
    - U4 HM_100x100_1x1 + FIXED ( 449880 664610 ) S ;
    - U5 HM_100x100_1x1 + FIXED ( 449880 16550 ) FN ;
    - U6 HM_100x400_4x4 + FIXED ( 17880 16610 ) S ;
    - U7 HM_100x100_1x1 + FIXED ( 233880 448450 ) S ;
    - U8 HM_100x100_1x1 + FIXED ( 233880 232430 ) FN ;
    - U9 HM_100x100_1x1 + FIXED ( 233880 664610 ) S ;
>>>>>>> ea001a13
END COMPONENTS
NETS 12 ;
    - w1 ( U2 I1 ) ( U1 O1 ) + USE SIGNAL ;
    - w11 ( U7 I1 ) ( U2 O1 ) + USE SIGNAL ;
    - w12 ( U7 O1 ) ( U6 I1 ) + USE SIGNAL ;
    - w2 ( U3 I1 ) ( U1 O2 ) + USE SIGNAL ;
    - w21 ( U8 I1 ) ( U3 O1 ) + USE SIGNAL ;
    - w22 ( U8 O1 ) ( U6 I2 ) + USE SIGNAL ;
    - w3 ( U4 I1 ) ( U1 O3 ) + USE SIGNAL ;
    - w31 ( U9 I1 ) ( U4 O1 ) + USE SIGNAL ;
    - w32 ( U9 O1 ) ( U6 I3 ) + USE SIGNAL ;
    - w4 ( U5 I1 ) ( U1 O4 ) + USE SIGNAL ;
    - w41 ( U5 O1 ) ( U10 I1 ) + USE SIGNAL ;
    - w42 ( U6 I4 ) ( U10 O1 ) + USE SIGNAL ;
END NETS
END DESIGN<|MERGE_RESOLUTION|>--- conflicted
+++ resolved
@@ -339,28 +339,16 @@
 TRACKS X 190 DO 282 STEP 3200 LAYER metal10 ;
 TRACKS Y 140 DO 282 STEP 3200 LAYER metal10 ;
 COMPONENTS 10 ;
-    - U1 HM_100x400_4x4 + FIXED ( 665880 16610 ) S ;
-<<<<<<< HEAD
-    - U10 HM_100x100_1x1 + FIXED ( 233880 664610 ) S ;
-    - U2 HM_100x100_1x1 + FIXED ( 449880 448450 ) S ;
-    - U3 HM_100x100_1x1 + FIXED ( 449880 232430 ) FN ;
-    - U4 HM_100x100_1x1 + FIXED ( 449880 16550 ) FN ;
-    - U5 HM_100x100_1x1 + FIXED ( 449880 664610 ) S ;
-    - U6 HM_100x400_4x4 + FIXED ( 17880 16610 ) S ;
-    - U7 HM_100x100_1x1 + FIXED ( 233880 448450 ) S ;
-    - U8 HM_100x100_1x1 + FIXED ( 233880 232430 ) FN ;
-    - U9 HM_100x100_1x1 + FIXED ( 233880 16550 ) FN ;
-=======
-    - U10 HM_100x100_1x1 + FIXED ( 233880 16550 ) FN ;
-    - U2 HM_100x100_1x1 + FIXED ( 449880 448450 ) S ;
-    - U3 HM_100x100_1x1 + FIXED ( 449880 232430 ) FN ;
-    - U4 HM_100x100_1x1 + FIXED ( 449880 664610 ) S ;
-    - U5 HM_100x100_1x1 + FIXED ( 449880 16550 ) FN ;
-    - U6 HM_100x400_4x4 + FIXED ( 17880 16610 ) S ;
-    - U7 HM_100x100_1x1 + FIXED ( 233880 448450 ) S ;
-    - U8 HM_100x100_1x1 + FIXED ( 233880 232430 ) FN ;
-    - U9 HM_100x100_1x1 + FIXED ( 233880 664610 ) S ;
->>>>>>> ea001a13
+    - U1 HM_100x400_4x4 + FIXED ( 17880 16610 ) FS ;
+    - U10 HM_100x100_1x1 + FIXED ( 449880 664610 ) FS ;
+    - U2 HM_100x100_1x1 + FIXED ( 233880 448450 ) FS ;
+    - U3 HM_100x100_1x1 + FIXED ( 233880 16550 ) N ;
+    - U4 HM_100x100_1x1 + FIXED ( 233880 232430 ) N ;
+    - U5 HM_100x100_1x1 + FIXED ( 233880 664610 ) FS ;
+    - U6 HM_100x400_4x4 + FIXED ( 665880 16610 ) FS ;
+    - U7 HM_100x100_1x1 + FIXED ( 449880 448450 ) FS ;
+    - U8 HM_100x100_1x1 + FIXED ( 449880 16550 ) N ;
+    - U9 HM_100x100_1x1 + FIXED ( 449880 232430 ) N ;
 END COMPONENTS
 NETS 12 ;
     - w1 ( U2 I1 ) ( U1 O1 ) + USE SIGNAL ;

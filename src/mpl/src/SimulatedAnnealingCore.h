--- conflicted
+++ resolved
@@ -103,12 +103,7 @@
       const BoundaryRegionList& regions);
   void initSequencePair();
   void setDieArea(const Rect& die_area);
-<<<<<<< HEAD
-  void setBlockedBoundariesForIOs();
   void updateBestValidResult(float cost);
-=======
-  void updateBestValidResult();
->>>>>>> 3fff6daa
   void useBestValidResult();
 
   virtual float calNormCost() const = 0;

///////////////////////////////////////////////////////////////////////////////
// BSD 3-Clause License
//
// Copyright (c) 2021, The Regents of the University of California
// All rights reserved.
//
// Redistribution and use in source and binary forms, with or without
// modification, are permitted provided that the following conditions are met:
//
// * Redistributions of source code must retain the above copyright notice, this
//   list of conditions and the following disclaimer.
//
// * Redistributions in binary form must reproduce the above copyright notice,
//   this list of conditions and the following disclaimer in the documentation
//   and/or other materials provided with the distribution.
//
// * Neither the name of the copyright holder nor the names of its
//   contributors may be used to endorse or promote products derived from
//   this software without specific prior written permission.
//
// THIS SOFTWARE IS PROVIDED BY THE COPYRIGHT HOLDERS AND CONTRIBUTORS "AS IS"
// AND ANY EXPRESS OR IMPLIED WARRANTIES, INCLUDING, BUT NOT LIMITED TO, THE
// IMPLIED WARRANTIES OF MERCHANTABILITY AND FITNESS FOR A PARTICULAR PURPOSE
// ARE
// DISCLAIMED. IN NO EVENT SHALL THE COPYRIGHT HOLDER OR CONTRIBUTORS BE LIABLE
// FOR ANY DIRECT, INDIRECT, INCIDENTAL, SPECIAL, EXEMPLARY, OR CONSEQUENTIAL
// DAMAGES (INCLUDING, BUT NOT LIMITED TO, PROCUREMENT OF SUBSTITUTE GOODS OR
// SERVICES; LOSS OF USE, DATA, OR PROFITS; OR BUSINESS INTERRUPTION) HOWEVER
// CAUSED AND ON ANY THEORY OF LIABILITY, WHETHER IN CONTRACT, STRICT LIABILITY,
// OR TORT (INCLUDING NEGLIGENCE OR OTHERWISE) ARISING IN ANY WAY OUT OF THE USE
// OF THIS SOFTWARE, EVEN IF ADVISED OF THE POSSIBILITY OF SUCH DAMAGE.
///////////////////////////////////////////////////////////////////////////////

#include "SimulatedAnnealingCore.h"

#include <fstream>
#include <iostream>

#include "Mpl2Observer.h"
#include "object.h"
#include "utl/Logger.h"

namespace mpl2 {

using std::string;

//////////////////////////////////////////////////////////////////
// Class SimulatedAnnealingCore
template <class T>
SimulatedAnnealingCore<T>::SimulatedAnnealingCore(
    const Rect& outline,           // boundary constraints
    const std::vector<T>& macros,  // macros (T = HardMacro or T = SoftMacro)
    // weight for different penalty
    float area_weight,
    float outline_weight,
    float wirelength_weight,
    float guidance_weight,
    float fence_weight,  // each blockage will be modeled by a macro with fences
    // probability of each action
    float pos_swap_prob,
    float neg_swap_prob,
    float double_swap_prob,
    float exchange_prob,
    // Fast SA hyperparameter
    float init_prob,
    int max_num_step,
    int num_perturb_per_step,
    unsigned seed,
    Mpl2Observer* graphics,
    utl::Logger* logger)
    : outline_(outline), graphics_(graphics)
{
  area_weight_ = area_weight;
  outline_weight_ = outline_weight;
  wirelength_weight_ = wirelength_weight;
  guidance_weight_ = guidance_weight;
  fence_weight_ = fence_weight;

  pos_swap_prob_ = pos_swap_prob;
  neg_swap_prob_ = neg_swap_prob;
  double_swap_prob_ = double_swap_prob;
  exchange_prob_ = exchange_prob;

  init_prob_ = init_prob;
  max_num_step_ = max_num_step;
  num_perturb_per_step_ = num_perturb_per_step;

  // generate random
  std::mt19937 rand_gen(seed);
  generator_ = rand_gen;
  std::uniform_real_distribution<float> distribution(0.0, 1.0);
  distribution_ = distribution;

  logger_ = logger;
  macros_ = macros;
}

template <class T>
void SimulatedAnnealingCore<T>::initSequencePair()
{
  if (has_initial_sequence_pair_) {
    return;
  }

  const int sequence_pair_size
      = macros_to_place_ != 0 ? macros_to_place_ : macros_.size();

  int macro_id = 0;

  while (macro_id < sequence_pair_size) {
    pos_seq_.push_back(macro_id);
    neg_seq_.push_back(macro_id);
    pre_pos_seq_.push_back(macro_id);
    pre_neg_seq_.push_back(macro_id);

    ++macro_id;
  }
}

// access functions
template <class T>
void SimulatedAnnealingCore<T>::setNets(const std::vector<BundledNet>& nets)
{
  nets_ = nets;
}

template <class T>
void SimulatedAnnealingCore<T>::setFences(const std::map<int, Rect>& fences)
{
  fences_ = fences;
}

template <class T>
void SimulatedAnnealingCore<T>::setGuides(const std::map<int, Rect>& guides)
{
  guides_ = guides;
}

template <class T>
void SimulatedAnnealingCore<T>::setInitialSequencePair(
    const SequencePair& sequence_pair)
{
  if (sequence_pair.pos_sequence.empty()
      || sequence_pair.neg_sequence.empty()) {
    return;
  }

  pos_seq_ = sequence_pair.pos_sequence;
  neg_seq_ = sequence_pair.neg_sequence;

  has_initial_sequence_pair_ = true;
}

template <class T>
bool SimulatedAnnealingCore<T>::isValid() const
{
  return (width_ <= std::ceil(outline_.getWidth()))
         && (height_ <= std::ceil(outline_.getHeight()));
}

template <class T>
bool SimulatedAnnealingCore<T>::isValid(const Rect& outline) const
{
  return (width_ <= std::ceil(outline.getWidth()))
         && (height_ <= std::ceil(outline.getHeight()));
}

template <class T>
float SimulatedAnnealingCore<T>::getNormCost() const
{
  return calNormCost();
}

template <class T>
float SimulatedAnnealingCore<T>::getWidth() const
{
  return width_;
}

template <class T>
float SimulatedAnnealingCore<T>::getHeight() const
{
  return height_;
}

template <class T>
float SimulatedAnnealingCore<T>::getOutlinePenalty() const
{
  return outline_penalty_;
}

template <class T>
float SimulatedAnnealingCore<T>::getNormOutlinePenalty() const
{
  return norm_outline_penalty_;
}

template <class T>
float SimulatedAnnealingCore<T>::getWirelength() const
{
  return wirelength_;
}

template <class T>
float SimulatedAnnealingCore<T>::getNormWirelength() const
{
  return norm_wirelength_;
}

template <class T>
float SimulatedAnnealingCore<T>::getGuidancePenalty() const
{
  return guidance_penalty_;
}

template <class T>
float SimulatedAnnealingCore<T>::getNormGuidancePenalty() const
{
  return norm_guidance_penalty_;
}

template <class T>
float SimulatedAnnealingCore<T>::getFencePenalty() const
{
  return fence_penalty_;
}

template <class T>
float SimulatedAnnealingCore<T>::getNormFencePenalty() const
{
  return norm_fence_penalty_;
}

template <class T>
void SimulatedAnnealingCore<T>::getMacros(std::vector<T>& macros) const
{
  macros = macros_;
}

// Private functions
template <class T>
void SimulatedAnnealingCore<T>::calOutlinePenalty()
{
  const float max_width = std::max(outline_.getWidth(), width_);
  const float max_height = std::max(outline_.getHeight(), height_);
  const float outline_area = outline_.getWidth() * outline_.getHeight();
  outline_penalty_ = max_width * max_height - outline_area;
  // normalization
  outline_penalty_ = outline_penalty_ / (outline_area);
  if (graphics_) {
    graphics_->setOutlinePenalty(outline_penalty_);
  }
}

template <class T>
void SimulatedAnnealingCore<T>::calWirelength()
{
  // Initialization
  wirelength_ = 0.0;
  if (wirelength_weight_ <= 0.0) {
    return;
  }

  // calculate the total net weight
  float tot_net_weight = 0.0;
  for (const auto& net : nets_) {
    tot_net_weight += net.weight;
  }

  if (tot_net_weight <= 0.0) {
    return;
  }

  for (const auto& net : nets_) {
    const float x1 = macros_[net.terminals.first].getPinX();
    const float y1 = macros_[net.terminals.first].getPinY();
    const float x2 = macros_[net.terminals.second].getPinX();
    const float y2 = macros_[net.terminals.second].getPinY();
    wirelength_ += net.weight * (std::abs(x2 - x1) + std::abs(y2 - y1));
  }

  // normalization
  wirelength_ = wirelength_ / tot_net_weight
                / (outline_.getHeight() + outline_.getWidth());

  if (graphics_) {
    graphics_->setWirelength(wirelength_);
  }
}

template <class T>
void SimulatedAnnealingCore<T>::calFencePenalty()
{
  // Initialization
  fence_penalty_ = 0.0;
  if (fence_weight_ <= 0.0 || fences_.empty()) {
    return;
  }

  for (const auto& [id, bbox] : fences_) {
    const float lx = macros_[id].getX();
    const float ly = macros_[id].getY();
    const float ux = lx + macros_[id].getWidth();
    const float uy = ly + macros_[id].getHeight();
    // check if the macro is valid
    if (macros_[id].getWidth() * macros_[id].getHeight() <= 1e-4) {
      continue;
    }
    // check if the fence is valid
    if (macros_[id].getWidth() > (bbox.xMax() - bbox.xMin())
        || macros_[id].getHeight() > (bbox.yMax() - bbox.yMin())) {
      continue;
    }
    // check how much the macro is far from no fence violation
    const float max_x_dist = ((bbox.xMax() - bbox.xMin()) - (ux - lx)) / 2.0;
    const float max_y_dist = ((bbox.yMax() - bbox.yMin()) - (uy - ly)) / 2.0;
    const float x_dist
        = std::abs((bbox.xMin() + bbox.xMax()) / 2.0 - (lx + ux) / 2.0);
    const float y_dist
        = std::abs((bbox.yMin() + bbox.yMax()) / 2.0 - (ly + uy) / 2.0);
    // calculate x and y direction independently
    float width = x_dist <= max_x_dist ? 0.0 : (x_dist - max_x_dist);
    float height = y_dist <= max_y_dist ? 0.0 : (y_dist - max_y_dist);
    width = width / outline_.getWidth();
    height = height / outline_.getHeight();
    fence_penalty_ += width * width + height * height;
  }
  // normalization
  fence_penalty_ = fence_penalty_ / fences_.size();
  if (graphics_) {
    graphics_->setFencePenalty(fence_penalty_);
  }
}

template <class T>
void SimulatedAnnealingCore<T>::calGuidancePenalty()
{
  // Initialization
  guidance_penalty_ = 0.0;
  if (guidance_weight_ <= 0.0 || guides_.empty()) {
    return;
  }

  for (const auto& [id, bbox] : guides_) {
    const float macro_lx = macros_[id].getX();
    const float macro_ly = macros_[id].getY();
    const float macro_ux = macro_lx + macros_[id].getWidth();
    const float macro_uy = macro_ly + macros_[id].getHeight();
    // center to center distance
    const float width
        = ((macro_ux - macro_lx) + (bbox.xMax() - bbox.xMin())) / 2.0;
    const float height
        = ((macro_uy - macro_ly) + (bbox.yMax() - bbox.yMin())) / 2.0;
    float x_dist = std::abs((macro_ux + macro_lx) / 2.0
                            - (bbox.xMax() + bbox.xMin()) / 2.0);
    float y_dist = std::abs((macro_uy + macro_ly) / 2.0
                            - (bbox.yMax() + bbox.yMin()) / 2.0);
    x_dist = std::max(x_dist - width, 0.0f) / width;
    y_dist = std::max(y_dist - height, 0.0f) / height;
    guidance_penalty_ += x_dist * x_dist + y_dist * y_dist;
  }
  guidance_penalty_ = guidance_penalty_ / guides_.size();
  if (graphics_) {
    graphics_->setGuidancePenalty(guidance_penalty_);
  }
}

// Determine the positions of macros based on sequence pair
template <class T>
void SimulatedAnnealingCore<T>::packFloorplan()
{
  for (auto& macro_id : pos_seq_) {
    macros_[macro_id].setX(0.0);
    macros_[macro_id].setY(0.0);
  }

  // Each index corresponds to a macro id whose pair is:
  // <Position in Positive Sequence , Position in Negative Sequence>
  std::vector<std::pair<int, int>> sequence_pair_pos(pos_seq_.size());

  // calculate X position
  for (int i = 0; i < pos_seq_.size(); i++) {
    sequence_pair_pos[pos_seq_[i]].first = i;
    sequence_pair_pos[neg_seq_[i]].second = i;
  }

  std::vector<float> accumulated_length(pos_seq_.size(), 0.0);
  for (int i = 0; i < pos_seq_.size(); i++) {
    const int macro_id = pos_seq_[i];

    // There may exist pin access macros with zero area in our sequence pair
    // when bus planning is on. This check is a temporary approach.
    if (macros_[macro_id].getWidth() <= 0
        || macros_[macro_id].getHeight() <= 0) {
      continue;
    }

    const int neg_seq_pos = sequence_pair_pos[macro_id].second;

    macros_[macro_id].setX(accumulated_length[neg_seq_pos]);

    const float current_length
        = macros_[macro_id].getX() + macros_[macro_id].getWidth();

    for (int j = neg_seq_pos; j < neg_seq_.size(); j++) {
      if (current_length > accumulated_length[j]) {
        accumulated_length[j] = current_length;
      } else {
        break;
      }
    }
  }

  width_ = accumulated_length[pos_seq_.size() - 1];

  // calulate Y position
  std::vector<int> reversed_pos_seq(pos_seq_.size());
  for (int i = 0; i < reversed_pos_seq.size(); i++) {
    reversed_pos_seq[i] = pos_seq_[reversed_pos_seq.size() - 1 - i];
  }

  for (int i = 0; i < pos_seq_.size(); i++) {
    sequence_pair_pos[reversed_pos_seq[i]].first = i;
    sequence_pair_pos[neg_seq_[i]].second = i;

    // This is actually the accumulated height, but we use the same vector
    // to avoid more allocation.
    accumulated_length[i] = 0.0;
  }

  for (int i = 0; i < pos_seq_.size(); i++) {
    const int macro_id = reversed_pos_seq[i];

    // There may exist pin access macros with zero area in our sequence pair
    // when bus planning is on. This check is a temporary approach.
    if (macros_[macro_id].getWidth() <= 0
        || macros_[macro_id].getHeight() <= 0) {
      continue;
    }

    const int neg_seq_pos = sequence_pair_pos[macro_id].second;

    macros_[macro_id].setY(accumulated_length[neg_seq_pos]);

    const float current_height
        = macros_[macro_id].getY() + macros_[macro_id].getHeight();

    for (int j = neg_seq_pos; j < neg_seq_.size(); j++) {
      if (current_height > accumulated_length[j]) {
        accumulated_length[j] = current_height;
      } else {
        break;
      }
    }
  }

  height_ = accumulated_length[pos_seq_.size() - 1];

  if (graphics_) {
    graphics_->saStep(macros_);
  }
}

// SingleSeqSwap
template <class T>
void SimulatedAnnealingCore<T>::singleSeqSwap(bool pos)
{
  if (pos_seq_.size() <= 1) {
    return;
  }

  int index1 = 0, index2 = 0;
  generateRandomIndices(index1, index2);

  if (pos) {
    std::swap(pos_seq_[index1], pos_seq_[index2]);
  } else {
    std::swap(neg_seq_[index1], neg_seq_[index2]);
  }
}

// DoubleSeqSwap
template <class T>
void SimulatedAnnealingCore<T>::doubleSeqSwap()
{
  if (pos_seq_.size() <= 1) {
    return;
  }

  int index1 = 0, index2 = 0;
  generateRandomIndices(index1, index2);

  std::swap(pos_seq_[index1], pos_seq_[index2]);
  std::swap(neg_seq_[index1], neg_seq_[index2]);
}

// ExchaneMacros
template <class T>
void SimulatedAnnealingCore<T>::exchangeMacros()
{
  if (pos_seq_.size() <= 1) {
    return;
  }

  int index1 = 0, index2 = 0;
  generateRandomIndices(index1, index2);

  std::swap(pos_seq_[index1], pos_seq_[index2]);

  int neg_index1 = -1;
  int neg_index2 = -1;

  for (int i = 0; i < pos_seq_.size(); i++) {
    if (pos_seq_[index1] == neg_seq_[i]) {
      neg_index1 = i;
    }
    if (pos_seq_[index2] == neg_seq_[i]) {
      neg_index2 = i;
    }
  }
  std::swap(neg_seq_[neg_index1], neg_seq_[neg_index2]);
}

template <class T>
void SimulatedAnnealingCore<T>::generateRandomIndices(int& index1, int& index2)
{
  index1 = (int) (std::floor(distribution_(generator_) * pos_seq_.size()));
  index2 = (int) (std::floor(distribution_(generator_) * pos_seq_.size()));

  while (index1 == index2) {
    index2 = (int) (std::floor(distribution_(generator_) * pos_seq_.size()));
  }
}

/* static */
template <class T>
float SimulatedAnnealingCore<T>::calAverage(std::vector<float>& value_list)
{
  const auto size = value_list.size();
  if (size == 0) {
    return 0;
  }

  return std::accumulate(value_list.begin(), value_list.end(), 0.0f) / size;
}

template <class T>
void SimulatedAnnealingCore<T>::initSequencePair()
{
<<<<<<< HEAD
  std::iota(pos_seq_.begin(), pos_seq_.end(), 0);
  std::iota(neg_seq_.begin(), neg_seq_.end(), 0);
  std::iota(pre_pos_seq_.begin(), pre_pos_seq_.end(), 0);
  std::iota(pre_neg_seq_.begin(), pre_neg_seq_.end(), 0);
}

// Here, the main idea for each step is:
// 1) Make perturbations to change the sequence pair;
// 2) Use the changed sequence pair to update the macros'
//    positions on the floorplan;
// 3) Use new macros' positions to compute new penalties;
// 4) Use new penalties to compute new normalized cost.
template <class T>
void SimulatedAnnealingCore<T>::fastSA()
{
  if (graphics_) {
    graphics_->startSA();
  }

  initSequencePair();

  std::vector<int> best_positive_sequence;
  std::vector<int> best_negative_sequence;
=======
  if (graphics_) {
    graphics_->startSA();
  }
>>>>>>> 2c2f9599

  float cost = calNormCost();
  float lowest_cost = std::numeric_limits<float>::max();
  float pre_cost = cost;
  float delta_cost = 0.0;
  float temperature = init_temperature_;

  const int max_num_restart = 2;
  const float min_t = 1e-10;
  const float t_factor
      = std::exp(std::log(min_t / init_temperature_) / max_num_step_);

  // Used to ensure notch penalty is used only in the latter steps
  // as it is too expensive
  notch_weight_ = 0.0;

  int num_restart = 1;
  int step = 1;

  while (step <= max_num_step_) {
    if (graphics_) {
      graphics_->setStep(step);
    }

    for (int i = 0; i < num_perturb_per_step_; i++) {
      if (graphics_) {
        graphics_->setPerturbation(i);
      }
      perturb();
      cost = calNormCost();

      // Make sure we don't waste a good result generated
      // when temperature is too high
      if (lowest_cost > cost && isValid()) {
        lowest_cost = cost;
        best_negative_sequence = neg_seq_;
        best_positive_sequence = pos_seq_;
      }

      delta_cost = cost - pre_cost;
      const float random = distribution_(generator_);
      const float acceptance_probability
          = (delta_cost > 0.0) ? std::exp((-1) * delta_cost / temperature) : 1;
      if (random < acceptance_probability) {
        pre_cost = cost;
      } else {
        restore();
      }
    }

    temperature *= t_factor;
    step++;

    cost_list_.push_back(pre_cost);
    T_list_.push_back(temperature);

    if ((num_restart <= max_num_restart)
        && (step == std::floor(max_num_step_ / max_num_restart)
            && (outline_penalty_ > 0.0))) {
      shrink();

      packFloorplan();
      calPenalty();
      pre_cost = calNormCost();

      num_restart++;
      step = 1;
      num_perturb_per_step_ *= 2;
      temperature = init_temperature_;
    }

    // Avoid considering notch during initial steps
    if (step == max_num_step_ - macros_.size() * 2) {
      notch_weight_ = original_notch_weight_;

      packFloorplan();
      calPenalty();
      pre_cost = calNormCost();
    }
  }

  if (lowest_cost < calNormCost()) {
    pos_seq_ = best_positive_sequence;
    neg_seq_ = best_negative_sequence;
  }
  packFloorplan();
  calPenalty();

<<<<<<< HEAD
=======
  if (centralization_on_) {
    attemptCentralization(calNormCost());
  }

>>>>>>> 2c2f9599
  if (graphics_) {
    graphics_->endSA();
  }
}

template <class T>
void SimulatedAnnealingCore<T>::attemptCentralization(const float pre_cost)
{
  if (outline_penalty_ > 0) {
    return;
  }

  // In order to revert the centralization, we cache the current location
  // of the clusters to avoid floating-point evilness when creating the
  // x,y grid to fill the dead space by expanding mixed clusters.
  std::map<int, std::pair<float, float>> clusters_locations;

  for (int& id : pos_seq_) {
    clusters_locations[id] = {macros_[id].getX(), macros_[id].getY()};
  }

  std::pair<float, float> offset((outline_.getWidth() - width_) / 2,
                                 (outline_.getHeight() - height_) / 2);
  moveFloorplan(offset);

  // revert centralization
  if (calNormCost() > pre_cost) {
    for (int& id : pos_seq_) {
      macros_[id].setX(clusters_locations[id].first);
      macros_[id].setY(clusters_locations[id].second);
    }

    if (graphics_) {
      graphics_->saStep(macros_);
    }

    calPenalty();
  }
}

template <class T>
void SimulatedAnnealingCore<T>::moveFloorplan(
    const std::pair<float, float>& offset)
{
  for (auto& id : pos_seq_) {
    macros_[id].setX(macros_[id].getX() + offset.first);
    macros_[id].setY(macros_[id].getY() + offset.second);
  }

  if (graphics_) {
    graphics_->saStep(macros_);
  }

  calPenalty();
}

template <class T>
void SimulatedAnnealingCore<T>::writeCostFile(
    const std::string& file_name) const
{
  std::ofstream file(file_name);
  for (auto i = 0; i < cost_list_.size(); i++) {
    file << T_list_[i] << "  " << cost_list_[i] << std::endl;
  }
}

template class SimulatedAnnealingCore<SoftMacro>;
template class SimulatedAnnealingCore<HardMacro>;

}  // namespace mpl2<|MERGE_RESOLUTION|>--- conflicted
+++ resolved
@@ -544,16 +544,6 @@
   return std::accumulate(value_list.begin(), value_list.end(), 0.0f) / size;
 }
 
-template <class T>
-void SimulatedAnnealingCore<T>::initSequencePair()
-{
-<<<<<<< HEAD
-  std::iota(pos_seq_.begin(), pos_seq_.end(), 0);
-  std::iota(neg_seq_.begin(), neg_seq_.end(), 0);
-  std::iota(pre_pos_seq_.begin(), pre_pos_seq_.end(), 0);
-  std::iota(pre_neg_seq_.begin(), pre_neg_seq_.end(), 0);
-}
-
 // Here, the main idea for each step is:
 // 1) Make perturbations to change the sequence pair;
 // 2) Use the changed sequence pair to update the macros'
@@ -567,15 +557,8 @@
     graphics_->startSA();
   }
 
-  initSequencePair();
-
   std::vector<int> best_positive_sequence;
   std::vector<int> best_negative_sequence;
-=======
-  if (graphics_) {
-    graphics_->startSA();
-  }
->>>>>>> 2c2f9599
 
   float cost = calNormCost();
   float lowest_cost = std::numeric_limits<float>::max();
@@ -664,13 +647,10 @@
   packFloorplan();
   calPenalty();
 
-<<<<<<< HEAD
-=======
   if (centralization_on_) {
     attemptCentralization(calNormCost());
   }
 
->>>>>>> 2c2f9599
   if (graphics_) {
     graphics_->endSA();
   }

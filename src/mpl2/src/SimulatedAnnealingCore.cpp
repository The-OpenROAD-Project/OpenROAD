///////////////////////////////////////////////////////////////////////////////
// BSD 3-Clause License
//
// Copyright (c) 2021, The Regents of the University of California
// All rights reserved.
//
// Redistribution and use in source and binary forms, with or without
// modification, are permitted provided that the following conditions are met:
//
// * Redistributions of source code must retain the above copyright notice, this
//   list of conditions and the following disclaimer.
//
// * Redistributions in binary form must reproduce the above copyright notice,
//   this list of conditions and the following disclaimer in the documentation
//   and/or other materials provided with the distribution.
//
// * Neither the name of the copyright holder nor the names of its
//   contributors may be used to endorse or promote products derived from
//   this software without specific prior written permission.
//
// THIS SOFTWARE IS PROVIDED BY THE COPYRIGHT HOLDERS AND CONTRIBUTORS "AS IS"
// AND ANY EXPRESS OR IMPLIED WARRANTIES, INCLUDING, BUT NOT LIMITED TO, THE
// IMPLIED WARRANTIES OF MERCHANTABILITY AND FITNESS FOR A PARTICULAR PURPOSE
// ARE
// DISCLAIMED. IN NO EVENT SHALL THE COPYRIGHT HOLDER OR CONTRIBUTORS BE LIABLE
// FOR ANY DIRECT, INDIRECT, INCIDENTAL, SPECIAL, EXEMPLARY, OR CONSEQUENTIAL
// DAMAGES (INCLUDING, BUT NOT LIMITED TO, PROCUREMENT OF SUBSTITUTE GOODS OR
// SERVICES; LOSS OF USE, DATA, OR PROFITS; OR BUSINESS INTERRUPTION) HOWEVER
// CAUSED AND ON ANY THEORY OF LIABILITY, WHETHER IN CONTRACT, STRICT LIABILITY,
// OR TORT (INCLUDING NEGLIGENCE OR OTHERWISE) ARISING IN ANY WAY OUT OF THE USE
// OF THIS SOFTWARE, EVEN IF ADVISED OF THE POSSIBILITY OF SUCH DAMAGE.
///////////////////////////////////////////////////////////////////////////////

#include "SimulatedAnnealingCore.h"

#include <fstream>
#include <iostream>

#include "Mpl2Observer.h"
#include "object.h"
#include "utl/Logger.h"

namespace mpl2 {

using std::string;

//////////////////////////////////////////////////////////////////
// Class SimulatedAnnealingCore
template <class T>
SimulatedAnnealingCore<T>::SimulatedAnnealingCore(
    float outline_width,
    float outline_height,          // boundary constraints
    const std::vector<T>& macros,  // macros (T = HardMacro or T = SoftMacro)
    // weight for different penalty
    float area_weight,
    float outline_weight,
    float wirelength_weight,
    float guidance_weight,
    float fence_weight,  // each blockage will be modeled by a macro with fences
    // probability of each action
    float pos_swap_prob,
    float neg_swap_prob,
    float double_swap_prob,
    float exchange_prob,
    // Fast SA hyperparameter
    float init_prob,
    int max_num_step,
    int num_perturb_per_step,
    int k,
    int c,
    unsigned seed,
    Mpl2Observer* graphics,
    utl::Logger* logger)
    : graphics_(graphics)
{
  outline_width_ = outline_width;
  outline_height_ = outline_height;

  area_weight_ = area_weight;
  outline_weight_ = outline_weight;
  wirelength_weight_ = wirelength_weight;
  guidance_weight_ = guidance_weight;
  fence_weight_ = fence_weight;

  pos_swap_prob_ = pos_swap_prob;
  neg_swap_prob_ = neg_swap_prob;
  double_swap_prob_ = double_swap_prob;
  exchange_prob_ = exchange_prob;

  init_prob_ = init_prob;
  max_num_step_ = max_num_step;
  num_perturb_per_step_ = num_perturb_per_step;
  k_ = k;
  c_ = c;

  // generate random
  std::mt19937 rand_gen(seed);
  generator_ = rand_gen;
  std::uniform_real_distribution<float> distribution(0.0, 1.0);
  distribution_ = distribution;

  logger_ = logger;

  // macros and nets
  macros_ = macros;
}

template <class T>
void SimulatedAnnealingCore<T>::initSequencePair()
{
  const int sequence_pair_size
      = macros_to_place_ != 0 ? macros_to_place_ : macros_.size();

  int macro_id = 0;

  while (macro_id < sequence_pair_size) {
    pos_seq_.push_back(macro_id);
    neg_seq_.push_back(macro_id);
    pre_pos_seq_.push_back(macro_id);
    pre_neg_seq_.push_back(macro_id);

    ++macro_id;
  }
}

// access functions
template <class T>
void SimulatedAnnealingCore<T>::setNets(const std::vector<BundledNet>& nets)
{
  nets_ = nets;
}

template <class T>
void SimulatedAnnealingCore<T>::setFences(const std::map<int, Rect>& fences)
{
  fences_ = fences;
}

template <class T>
void SimulatedAnnealingCore<T>::setGuides(const std::map<int, Rect>& guides)
{
  guides_ = guides;
}

template <class T>
void SimulatedAnnealingCore<T>::setInitialSequencePair(
    const SequencePair& sequence_pair)
{
  if (sequence_pair.pos_sequence.empty()
      || sequence_pair.neg_sequence.empty()) {
    return;
  }

  pos_seq_ = sequence_pair.pos_sequence;
  neg_seq_ = sequence_pair.neg_sequence;
}

template <class T>
bool SimulatedAnnealingCore<T>::isValid() const
{
  return (width_ <= std::ceil(outline_width_))
         && (height_ <= std::ceil(outline_height_));
}

template <class T>
bool SimulatedAnnealingCore<T>::isValid(float outline_width,
                                        float outline_height) const
{
  return (width_ <= std::ceil(outline_width))
         && (height_ <= std::ceil(outline_height));
}

template <class T>
float SimulatedAnnealingCore<T>::getNormCost() const
{
  return calNormCost();
}

template <class T>
float SimulatedAnnealingCore<T>::getWidth() const
{
  return width_;
}

template <class T>
float SimulatedAnnealingCore<T>::getHeight() const
{
  return height_;
}

template <class T>
float SimulatedAnnealingCore<T>::getOutlinePenalty() const
{
  return outline_penalty_;
}

template <class T>
float SimulatedAnnealingCore<T>::getNormOutlinePenalty() const
{
  return norm_outline_penalty_;
}

template <class T>
float SimulatedAnnealingCore<T>::getWirelength() const
{
  return wirelength_;
}

template <class T>
float SimulatedAnnealingCore<T>::getNormWirelength() const
{
  return norm_wirelength_;
}

template <class T>
float SimulatedAnnealingCore<T>::getGuidancePenalty() const
{
  return guidance_penalty_;
}

template <class T>
float SimulatedAnnealingCore<T>::getNormGuidancePenalty() const
{
  return norm_guidance_penalty_;
}

template <class T>
float SimulatedAnnealingCore<T>::getFencePenalty() const
{
  return fence_penalty_;
}

template <class T>
float SimulatedAnnealingCore<T>::getNormFencePenalty() const
{
  return norm_fence_penalty_;
}

template <class T>
void SimulatedAnnealingCore<T>::getMacros(std::vector<T>& macros) const
{
  macros = macros_;
}

// Private functions
template <class T>
void SimulatedAnnealingCore<T>::calOutlinePenalty()
{
  const float max_width = std::max(outline_width_, width_);
  const float max_height = std::max(outline_height_, height_);
  const float outline_area = outline_width_ * outline_height_;
  outline_penalty_ = max_width * max_height - outline_area;
  // normalization
  outline_penalty_ = outline_penalty_ / (outline_area);
  if (graphics_) {
    graphics_->setOutlinePenalty(outline_penalty_);
  }
}

template <class T>
void SimulatedAnnealingCore<T>::calWirelength()
{
  // Initialization
  wirelength_ = 0.0;
  if (wirelength_weight_ <= 0.0) {
    return;
  }

  // calculate the total net weight
  float tot_net_weight = 0.0;
  for (const auto& net : nets_) {
    tot_net_weight += net.weight;
  }

  if (tot_net_weight <= 0.0) {
    return;
  }

  for (const auto& net : nets_) {
    const float x1 = macros_[net.terminals.first].getPinX();
    const float y1 = macros_[net.terminals.first].getPinY();
    const float x2 = macros_[net.terminals.second].getPinX();
    const float y2 = macros_[net.terminals.second].getPinY();
    wirelength_ += net.weight * (std::abs(x2 - x1) + std::abs(y2 - y1));
  }

  // normalization
  wirelength_
      = wirelength_ / tot_net_weight / (outline_height_ + outline_width_);

  if (graphics_) {
    graphics_->setWirelength(wirelength_);
  }
}

template <class T>
void SimulatedAnnealingCore<T>::calFencePenalty()
{
  // Initialization
  fence_penalty_ = 0.0;
  if (fence_weight_ <= 0.0 || fences_.empty()) {
    return;
  }

  for (const auto& [id, bbox] : fences_) {
    const float lx = macros_[id].getX();
    const float ly = macros_[id].getY();
    const float ux = lx + macros_[id].getWidth();
    const float uy = ly + macros_[id].getHeight();
    // check if the macro is valid
    if (macros_[id].getWidth() * macros_[id].getHeight() <= 1e-4) {
      continue;
    }
    // check if the fence is valid
    if (macros_[id].getWidth() > (bbox.xMax() - bbox.xMin())
        || macros_[id].getHeight() > (bbox.yMax() - bbox.yMin())) {
      continue;
    }
    // check how much the macro is far from no fence violation
    const float max_x_dist = ((bbox.xMax() - bbox.xMin()) - (ux - lx)) / 2.0;
    const float max_y_dist = ((bbox.yMax() - bbox.yMin()) - (uy - ly)) / 2.0;
    const float x_dist
        = std::abs((bbox.xMin() + bbox.xMax()) / 2.0 - (lx + ux) / 2.0);
    const float y_dist
        = std::abs((bbox.yMin() + bbox.yMax()) / 2.0 - (ly + uy) / 2.0);
    // calculate x and y direction independently
    float width = x_dist <= max_x_dist ? 0.0 : (x_dist - max_x_dist);
    float height = y_dist <= max_y_dist ? 0.0 : (y_dist - max_y_dist);
    width = width / outline_width_;
    height = height / outline_height_;
    fence_penalty_ += width * width + height * height;
  }
  // normalization
  fence_penalty_ = fence_penalty_ / fences_.size();
  if (graphics_) {
    graphics_->setFencePenalty(fence_penalty_);
  }
}

template <class T>
void SimulatedAnnealingCore<T>::calGuidancePenalty()
{
  // Initialization
  guidance_penalty_ = 0.0;
  if (guidance_weight_ <= 0.0 || guides_.empty()) {
    return;
  }

  for (const auto& [id, bbox] : guides_) {
    const float macro_lx = macros_[id].getX();
    const float macro_ly = macros_[id].getY();
    const float macro_ux = macro_lx + macros_[id].getWidth();
    const float macro_uy = macro_ly + macros_[id].getHeight();
    // center to center distance
    const float width
        = ((macro_ux - macro_lx) + (bbox.xMax() - bbox.xMin())) / 2.0;
    const float height
        = ((macro_uy - macro_ly) + (bbox.yMax() - bbox.yMin())) / 2.0;
    float x_dist = std::abs((macro_ux + macro_lx) / 2.0
                            - (bbox.xMax() + bbox.xMin()) / 2.0);
    float y_dist = std::abs((macro_uy + macro_ly) / 2.0
                            - (bbox.yMax() + bbox.yMin()) / 2.0);
    x_dist = std::max(x_dist - width, 0.0f) / width;
    y_dist = std::max(y_dist - height, 0.0f) / height;
    guidance_penalty_ += x_dist * x_dist + y_dist * y_dist;
  }
  guidance_penalty_ = guidance_penalty_ / guides_.size();
  if (graphics_) {
    graphics_->setGuidancePenalty(guidance_penalty_);
  }
}

// Determine the positions of macros based on sequence pair
template <class T>
void SimulatedAnnealingCore<T>::packFloorplan()
{
  for (auto& macro : macros_) {
    macro.setX(0.0);
    macro.setY(0.0);
  }

  // Each index corresponds to a macro id whose pair is:
  // <Position in Positive Sequence , Position in Negative Sequence>
  std::vector<std::pair<int, int>> sequence_pair_pos(pos_seq_.size());

  // calculate X position
  for (int i = 0; i < pos_seq_.size(); i++) {
    sequence_pair_pos[pos_seq_[i]].first = i;
    sequence_pair_pos[neg_seq_[i]].second = i;
  }

  std::vector<float> accumulated_length(pos_seq_.size(), 0.0);
  for (int i = 0; i < pos_seq_.size(); i++) {
    const int macro_id = pos_seq_[i];

    // There may exist pin access macros with zero area in our sequence pair
    // when bus planning is on. This check is a temporary approach.
    if (macros_[macro_id].getWidth() <= 0
        || macros_[macro_id].getHeight() <= 0) {
      continue;
    }

    const int neg_seq_pos = sequence_pair_pos[macro_id].second;

    macros_[macro_id].setX(accumulated_length[neg_seq_pos]);

    const float current_length
        = macros_[macro_id].getX() + macros_[macro_id].getWidth();

    for (int j = neg_seq_pos; j < neg_seq_.size(); j++) {
      if (current_length > accumulated_length[j]) {
        accumulated_length[j] = current_length;
      } else {
        break;
      }
    }
  }

  width_ = accumulated_length[pos_seq_.size() - 1];

  // calulate Y position
  std::vector<int> reversed_pos_seq(pos_seq_.size());
  for (int i = 0; i < reversed_pos_seq.size(); i++) {
    reversed_pos_seq[i] = pos_seq_[reversed_pos_seq.size() - 1 - i];
  }

  for (int i = 0; i < pos_seq_.size(); i++) {
    sequence_pair_pos[reversed_pos_seq[i]].first = i;
    sequence_pair_pos[neg_seq_[i]].second = i;

    // This is actually the accumulated height, but we use the same vector
    // to avoid more allocation.
    accumulated_length[i] = 0.0;
  }

  for (int i = 0; i < pos_seq_.size(); i++) {
    const int macro_id = reversed_pos_seq[i];

    // There may exist pin access macros with zero area in our sequence pair
    // when bus planning is on. This check is a temporary approach.
    if (macros_[macro_id].getWidth() <= 0
        || macros_[macro_id].getHeight() <= 0) {
      continue;
    }

    const int neg_seq_pos = sequence_pair_pos[macro_id].second;

    macros_[macro_id].setY(accumulated_length[neg_seq_pos]);

    const float current_height
        = macros_[macro_id].getY() + macros_[macro_id].getHeight();

    for (int j = neg_seq_pos; j < neg_seq_.size(); j++) {
      if (current_height > accumulated_length[j]) {
        accumulated_length[j] = current_height;
      } else {
        break;
      }
    }
  }

  height_ = accumulated_length[pos_seq_.size() - 1];

  if (graphics_) {
    graphics_->saStep(macros_);
  }
}

// SingleSeqSwap
template <class T>
void SimulatedAnnealingCore<T>::singleSeqSwap(bool pos)
{
  if (pos_seq_.size() <= 1) {
    return;
  }

  int index1 = 0, index2 = 0;
  generateRandomIndices(index1, index2);

  if (pos) {
    std::swap(pos_seq_[index1], pos_seq_[index2]);
  } else {
    std::swap(neg_seq_[index1], neg_seq_[index2]);
  }
}

// DoubleSeqSwap
template <class T>
void SimulatedAnnealingCore<T>::doubleSeqSwap()
{
  if (pos_seq_.size() <= 1) {
    return;
  }

  int index1 = 0, index2 = 0;
  generateRandomIndices(index1, index2);

  std::swap(pos_seq_[index1], pos_seq_[index2]);
  std::swap(neg_seq_[index1], neg_seq_[index2]);
}

// ExchaneMacros
template <class T>
void SimulatedAnnealingCore<T>::exchangeMacros()
{
  if (pos_seq_.size() <= 1) {
    return;
  }

<<<<<<< HEAD
  // swap positive seq
  const int index1
      = (int) (std::floor(distribution_(generator_) * macros_.size()));

  int index2 = (int) (std::floor(distribution_(generator_) * macros_.size()));
  while (index1 == index2) {
    index2 = (int) (std::floor(distribution_(generator_) * macros_.size()));
  }
=======
  int index1 = 0, index2 = 0;
  generateRandomIndices(index1, index2);
>>>>>>> 59acbf44

  std::swap(pos_seq_[index1], pos_seq_[index2]);

  int neg_index1 = -1;
  int neg_index2 = -1;

  for (int i = 0; i < pos_seq_.size(); i++) {
    if (pos_seq_[index1] == neg_seq_[i]) {
      neg_index1 = i;
    }
    if (pos_seq_[index2] == neg_seq_[i]) {
      neg_index2 = i;
    }
  }
  std::swap(neg_seq_[neg_index1], neg_seq_[neg_index2]);
}

template <class T>
void SimulatedAnnealingCore<T>::generateRandomIndices(int& index1, int& index2)
{
  index1 = (int) (std::floor(distribution_(generator_) * pos_seq_.size()));
  index2 = (int) (std::floor(distribution_(generator_) * pos_seq_.size()));

  while (index1 == index2) {
    index2 = (int) (std::floor(distribution_(generator_) * pos_seq_.size()));
  }
}

/* static */
template <class T>
float SimulatedAnnealingCore<T>::calAverage(std::vector<float>& value_list)
{
  const auto size = value_list.size();
  if (size == 0) {
    return 0;
  }

  return std::accumulate(value_list.begin(), value_list.end(), 0.0f) / size;
}

template <class T>
void SimulatedAnnealingCore<T>::fastSA()
{
  if (graphics_) {
    graphics_->startSA();
  }

  // record the previous status
  float cost = calNormCost();
  float pre_cost = cost;
  float delta_cost = 0.0;
  int step = 1;
  float temperature = init_temperature_;
  const float min_t = 1e-10;
  const float t_factor
      = std::exp(std::log(min_t / init_temperature_) / max_num_step_);
  notch_weight_ = 0.0;  // notch pealty is too expensive, we try to avoid
                        // calculating notch penalty at very beginning
  // const for restart
  int num_restart = 1;
  const int max_num_restart = 2;
  // SA process
  while (step <= max_num_step_) {
    for (int i = 0; i < num_perturb_per_step_; i++) {
      perturb();
      cost = calNormCost();
      delta_cost = cost - pre_cost;
      const float num = distribution_(generator_);
      const float prob
          = (delta_cost > 0.0) ? std::exp((-1) * delta_cost / temperature) : 1;
      if (num < prob) {
        pre_cost = cost;
      } else {
        restore();
      }
    }
    // temperature *= 0.985;
    temperature *= t_factor;
    cost_list_.push_back(pre_cost);
    T_list_.push_back(temperature);
    // increase step
    step++;
    // check if restart condition
    if ((num_restart <= max_num_restart)
        && (step == std::floor(max_num_step_ / max_num_restart)
            && (outline_penalty_ > 0.0))) {
      shrink();
      packFloorplan();
      calPenalty();
      pre_cost = calNormCost();
      num_restart++;
      step = 1;
      num_perturb_per_step_ *= 2;
      temperature = init_temperature_;
    }  // end if
    // only consider the last step to optimize notch weight
    if (step == max_num_step_ - macros_.size() * 2) {
      notch_weight_ = original_notch_weight_;
      packFloorplan();
      calPenalty();
      pre_cost = calNormCost();
    }
  }  // end while
  // update the final results
  packFloorplan();
  calPenalty();
  if (graphics_) {
    graphics_->endSA();
  }
}

template <class T>
void SimulatedAnnealingCore<T>::writeCostFile(
    const std::string& file_name) const
{
  std::ofstream file(file_name);
  for (auto i = 0; i < cost_list_.size(); i++) {
    file << T_list_[i] << "  " << cost_list_[i] << std::endl;
  }
}

template class SimulatedAnnealingCore<SoftMacro>;
template class SimulatedAnnealingCore<HardMacro>;

}  // namespace mpl2<|MERGE_RESOLUTION|>--- conflicted
+++ resolved
@@ -507,19 +507,8 @@
     return;
   }
 
-<<<<<<< HEAD
-  // swap positive seq
-  const int index1
-      = (int) (std::floor(distribution_(generator_) * macros_.size()));
-
-  int index2 = (int) (std::floor(distribution_(generator_) * macros_.size()));
-  while (index1 == index2) {
-    index2 = (int) (std::floor(distribution_(generator_) * macros_.size()));
-  }
-=======
   int index1 = 0, index2 = 0;
   generateRandomIndices(index1, index2);
->>>>>>> 59acbf44
 
   std::swap(pos_seq_[index1], pos_seq_[index2]);
 

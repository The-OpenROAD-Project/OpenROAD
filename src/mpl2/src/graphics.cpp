--- conflicted
+++ resolved
@@ -835,11 +835,8 @@
   bundled_nets_.clear();
   outline_.reset(0, 0, 0, 0);
   outlines_.clear();
-<<<<<<< HEAD
   blocked_boundary_to_mark_.clear();
-=======
   guides_.clear();
->>>>>>> 74c7c59d
 }
 
 }  // namespace mpl2
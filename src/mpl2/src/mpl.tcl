--- conflicted
+++ resolved
@@ -329,8 +329,6 @@
     [info exists flags(-skip_steps)] \
     [info exists flags(-only_final_result)]
 }
-<<<<<<< HEAD
-
 }
 
 sta::define_cmd_args "cluster_std_cell_leiden_algorithm" {-i test_input}
@@ -345,6 +343,3 @@
   }
   mpl2::cluster_std_cell_leiden_algorithm_cmd $test_input
 }
-=======
-}
->>>>>>> 5f67140d

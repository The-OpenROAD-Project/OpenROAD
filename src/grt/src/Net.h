--- conflicted
+++ resolved
@@ -70,14 +70,10 @@
   void destroyPins();
   bool hasWires() const { return has_wires_; }
   bool hasStackedVias(odb::dbTechLayer* max_routing_layer);
-<<<<<<< HEAD
-  odb::Rect computeBBox();
-=======
   void setMergedNet(bool merged_net) { merged_net_ = merged_net; }
   bool isMergedNet() const { return merged_net_; }
   void setDirtyNet(bool is_dirty_net) { is_dirty_net_ = is_dirty_net; }
   bool isDirtyNet() const { return is_dirty_net_; }
->>>>>>> 42ba30d7
 
  private:
   int getNumBTermsAboveMaxLayer(odb::dbTechLayer* max_routing_layer);
@@ -86,12 +82,9 @@
   std::vector<Pin> pins_;
   float slack_;
   bool has_wires_;
-<<<<<<< HEAD
   std::vector<uint16_t> segment_parent_;
-=======
   bool merged_net_;
   bool is_dirty_net_;
->>>>>>> 42ba30d7
 };
 
 }  // namespace grt
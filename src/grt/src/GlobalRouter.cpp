--- conflicted
+++ resolved
@@ -171,24 +171,9 @@
 std::vector<Net*> GlobalRouter::initFastRoute(int min_routing_layer,
                                               int max_routing_layer)
 {
-<<<<<<< HEAD
-  if (max_routing_layer < layer_for_guide_dimension_) {
-    layer_for_guide_dimension_ = max_routing_layer;
-  }
-
-  fastroute_->setVerbose(verbose_);
-  fastroute_->setOverflowIterations(overflow_iterations_);
-  fastroute_->setCongestionReportIterStep(congestion_report_iter_step_);
-
-  if (congestion_file_name_ != nullptr) {
-    fastroute_->setCongestionReportFile(congestion_file_name_);
-  }
-=======
-  initAdjustments();
   ensureLayerForGuideDimension(max_routing_layer);
 
   configFastRoute();
->>>>>>> aff017b3
 
   initRoutingLayers(min_routing_layer, max_routing_layer);
   reportLayerSettings(min_routing_layer, max_routing_layer);
@@ -1416,13 +1401,6 @@
 
 void GlobalRouter::addLayerAdjustment(int layer, float reduction_percentage)
 {
-<<<<<<< HEAD
-  odb::dbTech* tech = db_->getTech();
-  odb::dbTechLayer* tech_layer = tech->findRoutingLayer(layer);
-  odb::dbTechLayer* max_tech_layer = tech->findRoutingLayer(max_routing_layer_);
-=======
-  initAdjustments();
->>>>>>> aff017b3
   if (layer > max_routing_layer_ && max_routing_layer_ > 0) {
     if (verbose_) {
       odb::dbTech* tech = db_->getTech();

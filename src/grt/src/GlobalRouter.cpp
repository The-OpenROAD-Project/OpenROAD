--- conflicted
+++ resolved
@@ -84,7 +84,6 @@
 {
   makeComponents();
   // Initialize variables
-<<<<<<< HEAD
   adjustment_ = 0.0;
   min_routing_layer_ = 1;
   max_routing_layer_ = -1;
@@ -92,17 +91,7 @@
   allow_congestion_ = false;
   macro_extension_ = 0;
   verbose_ = 0;
-  alpha_ = 0;
-=======
-  _adjustment = 0.0;
-  _minRoutingLayer = 1;
-  _maxRoutingLayer = -1;
-  _overflowIterations = 50;
-  _allowCongestion = false;
-  _macroExtension = 0;
-  _verbose = 0;
-  _alpha = 0.3;
->>>>>>> 49cc8c62
+  alpha_ = 0.3;
   seed_ = 0;
   caps_perturbation_percentage_ = 0;
   perturbation_amount_ = 1;

/////////////////////////////////////////////////////////////////////////////
//
// BSD 3-Clause License
//
// Copyright (c) 2019, The Regents of the University of California
// All rights reserved.
//
// Redistribution and use in source and binary forms, with or without
// modification, are permitted provided that the following conditions are met:
//
// * Redistributions of source code must retain the above copyright notice, this
//   list of conditions and the following disclaimer.
//
// * Redistributions in binary form must reproduce the above copyright notice,
//   this list of conditions and the following disclaimer in the documentation
//   and/or other materials provided with the distribution.
//
// * Neither the name of the copyright holder nor the names of its
//   contributors may be used to endorse or promote products derived from
//   this software without specific prior written permission.
//
// THIS SOFTWARE IS PROVIDED BY THE COPYRIGHT HOLDERS AND CONTRIBUTORS "AS IS"
// AND ANY EXPRESS OR IMPLIED WARRANTIES, INCLUDING, BUT NOT LIMITED TO, THE
// IMPLIED WARRANTIES OF MERCHANTABILITY AND FITNESS FOR A PARTICULAR PURPOSE
// ARE DISCLAIMED. IN NO EVENT SHALL THE COPYRIGHT HOLDER OR CONTRIBUTORS BE
// LIABLE FOR ANY DIRECT, INDIRECT, INCIDENTAL, SPECIAL, EXEMPLARY, OR
// CONSEQUENTIAL DAMAGES (INCLUDING, BUT NOT LIMITED TO, PROCUREMENT OF
// SUBSTITUTE GOODS OR SERVICES; LOSS OF USE, DATA, OR PROFITS; OR BUSINESS
// INTERRUPTION) HOWEVER CAUSED AND ON ANY THEORY OF LIABILITY, WHETHER IN
// CONTRACT, STRICT LIABILITY, OR TORT (INCLUDING NEGLIGENCE OR OTHERWISE)
// ARISING IN ANY WAY OUT OF THE USE OF THIS SOFTWARE, EVEN IF ADVISED OF THE
// POSSIBILITY OF SUCH DAMAGE.
//
///////////////////////////////////////////////////////////////////////////////

#include "grt/GlobalRouter.h"

#include <algorithm>
#include <boost/icl/interval.hpp>
#include <cmath>
#include <cstring>
#include <fstream>
#include <iostream>
#include <istream>
#include <random>
#include <set>
#include <sstream>
#include <string>
#include <unordered_map>
#include <utility>
#include <vector>

#include "AbstractFastRouteRenderer.h"
#include "AbstractGrouteRenderer.h"
#include "AbstractRoutingCongestionDataSource.h"
#include "FastRoute.h"
#include "Grid.h"
#include "MakeWireParasitics.h"
#include "RepairAntennas.h"
#include "RoutingTracks.h"
#include "db_sta/dbNetwork.hh"
#include "db_sta/dbSta.hh"
#include "grt/GRoute.h"
#include "grt/Rudy.h"
#include "odb/db.h"
#include "odb/dbShape.h"
#include "odb/wOrder.h"
#include "rsz/Resizer.hh"
#include "rsz/SpefWriter.hh"
#include "sta/Clock.hh"
#include "sta/MinMax.hh"
#include "sta/Parasitics.hh"
#include "sta/Set.hh"
#include "stt/SteinerTreeBuilder.h"
#include "utl/Logger.h"
#include "utl/algorithms.h"

namespace grt {

using boost::icl::interval;
using utl::GRT;

GlobalRouter::GlobalRouter()
    : logger_(nullptr),
      stt_builder_(nullptr),
      antenna_checker_(nullptr),
      opendp_(nullptr),
      resizer_(nullptr),
      fastroute_(nullptr),
      grid_origin_(0, 0),
      groute_renderer_(nullptr),
      grid_(new Grid),
      adjustment_(0.0),
      min_routing_layer_(1),
      max_routing_layer_(-1),
      layer_for_guide_dimension_(3),
      overflow_iterations_(50),
      congestion_report_iter_step_(0),
      allow_congestion_(false),
      macro_extension_(0),
      initialized_(false),
      total_diodes_count_(0),
      verbose_(false),
      min_layer_for_clock_(-1),
      max_layer_for_clock_(-2),
      seed_(0),
      caps_perturbation_percentage_(0),
      perturbation_amount_(1),
      sta_(nullptr),
      db_(nullptr),
      block_(nullptr),
      repair_antennas_(nullptr),
      rudy_(nullptr),
      heatmap_(nullptr),
      heatmap_rudy_(nullptr),
      congestion_file_name_(nullptr),
      grouter_cbk_(nullptr)
{
}

void GlobalRouter::init(utl::Logger* logger,
                        stt::SteinerTreeBuilder* stt_builder,
                        odb::dbDatabase* db,
                        sta::dbSta* sta,
                        rsz::Resizer* resizer,
                        ant::AntennaChecker* antenna_checker,
                        dpl::Opendp* opendp,
                        std::unique_ptr<AbstractRoutingCongestionDataSource>
                            routing_congestion_data_source,
                        std::unique_ptr<AbstractRoutingCongestionDataSource>
                            routing_congestion_data_source_rudy)
{
  logger_ = logger;
  stt_builder_ = stt_builder;
  db_ = db;
  stt_builder_ = stt_builder;
  antenna_checker_ = antenna_checker;
  opendp_ = opendp;
  fastroute_ = new FastRouteCore(db_, logger_, stt_builder_);
  sta_ = sta;
  resizer_ = resizer;

  heatmap_ = std::move(routing_congestion_data_source);
  heatmap_->registerHeatMap();
  heatmap_rudy_ = std::move(routing_congestion_data_source_rudy);
  heatmap_rudy_->registerHeatMap();
}

void GlobalRouter::clear()
{
  routes_.clear();
  for (auto [ignored, net] : db_net_map_) {
    delete net;
  }
  db_net_map_.clear();
  routing_tracks_.clear();
  routing_layers_.clear();
  grid_->clear();
  fastroute_->clear();
  vertical_capacities_.clear();
  horizontal_capacities_.clear();
  initialized_ = false;
}

GlobalRouter::~GlobalRouter()
{
  delete fastroute_;
  delete grid_;
  for (auto [ignored, net] : db_net_map_) {
    delete net;
  }
  delete repair_antennas_;
}

std::vector<Net*> GlobalRouter::initFastRoute(int min_routing_layer,
                                              int max_routing_layer)
{
  fastroute_->clear();
  ensureLayerForGuideDimension(max_routing_layer);

  configFastRoute();

  initRoutingLayers(min_routing_layer, max_routing_layer);
  reportLayerSettings(min_routing_layer, max_routing_layer);
  initRoutingTracks(max_routing_layer);
  initCoreGrid(max_routing_layer);
  setCapacities(min_routing_layer, max_routing_layer);

  std::vector<Net*> nets = findNets();
  checkPinPlacement();
  initNetlist(nets);

  applyAdjustments(min_routing_layer, max_routing_layer);
  perturbCapacities();
  initialized_ = true;
  return nets;
}

void GlobalRouter::applyAdjustments(int min_routing_layer,
                                    int max_routing_layer)
{
  fastroute_->initEdges();
  computeGridAdjustments(min_routing_layer, max_routing_layer);
  computeTrackAdjustments(min_routing_layer, max_routing_layer);
  computeObstructionsAdjustments();
  std::vector<int> track_space = grid_->getTrackPitches();
  fastroute_->initBlockedIntervals(track_space);
  computeUserGlobalAdjustments(min_routing_layer, max_routing_layer);
  computeUserLayerAdjustments(max_routing_layer);

  for (RegionAdjustment region_adjustment : region_adjustments_) {
    computeRegionAdjustments(region_adjustment.getRegion(),
                             region_adjustment.getLayer(),
                             region_adjustment.getAdjustment());
  }
  addResourcesForPinAccess();
  fastroute_->initAuxVar();
}

// If file name is specified, save congestion report file.
// If there are no congestions, the empty file overwrites any
// previous congestion report file.
void GlobalRouter::saveCongestion()
{
  if (congestion_file_name_ != nullptr) {
    fastroute_->saveCongestion();
  }
}

bool GlobalRouter::haveRoutes()
{
  loadGuidesFromDB();
  if (routes_.empty()) {
    logger_->warn(GRT, 97, "No global routing found for nets.");
  }

  return !routes_.empty();
}

bool GlobalRouter::haveDetailedRoutes()
{
  if (block_ == nullptr) {
    block_ = db_->getChip()->getBlock();
  }
  for (odb::dbNet* db_net : block_->getNets()) {
    if (isDetailedRouted(db_net)) {
      return true;
    }
  }
  return false;
}

bool GlobalRouter::haveDetailedRoutes(const std::vector<odb::dbNet*>& db_nets)
{
  for (odb::dbNet* db_net : db_nets) {
    if (isDetailedRouted(db_net)) {
      return true;
    }
  }
  return false;
}

void GlobalRouter::globalRoute(bool save_guides,
                               bool start_incremental,
                               bool end_incremental)
{
  bool has_routable_nets = false;
  for (auto net : db_->getChip()->getBlock()->getNets()) {
    if (net->getITerms().size() + net->getBTerms().size() > 1) {
      has_routable_nets = true;
      break;
    }
  }
  if (!has_routable_nets) {
    logger_->warn(GRT,
                  7,
                  "Design does not have any routable net "
                  "(with at least 2 terms)");
    return;
  }
  if (start_incremental && end_incremental) {
    logger_->error(GRT,
                   251,
                   "The start_incremental and end_incremental flags cannot be "
                   "defined together");
  } else if (start_incremental) {
    grouter_cbk_ = new GRouteDbCbk(this);
    grouter_cbk_->addOwner(block_);
  } else {
    try {
      if (end_incremental) {
        updateDirtyRoutes();
        grouter_cbk_->removeOwner();
        delete grouter_cbk_;
        grouter_cbk_ = nullptr;
      } else {
        clear();
        block_ = db_->getChip()->getBlock();

        int min_layer, max_layer;
        getMinMaxLayer(min_layer, max_layer);

        std::vector<Net*> nets = initFastRoute(min_layer, max_layer);

        if (verbose_) {
          reportResources();
        }

        routes_ = findRouting(nets, min_layer, max_layer);
      }
    } catch (...) {
      updateDbCongestion();
      saveCongestion();
      throw;
    }

    updateDbCongestion();
    saveCongestion();
    checkOverflow();
    if (fastroute_->totalOverflow() > 0 && verbose_) {
      logger_->warn(GRT, 115, "Global routing finished with overflow.");
    }

    if (verbose_) {
      reportCongestion();
    }
    computeWirelength();
    if (verbose_) {
      logger_->info(GRT, 14, "Routed nets: {}", routes_.size());
    }
    if (save_guides) {
      saveGuides();
    }
  }
}

void GlobalRouter::updateDbCongestion()
{
  int min_layer, max_layer;
  getMinMaxLayer(min_layer, max_layer);
  fastroute_->updateDbCongestion(min_layer, max_layer);
  heatmap_->update();
}

void GlobalRouter::repairAntennas(odb::dbMTerm* diode_mterm,
                                  int iterations,
                                  float ratio_margin,
                                  const int num_threads)
{
  if (!initialized_ || haveDetailedRoutes()) {
    int min_layer, max_layer;
    getMinMaxLayer(min_layer, max_layer);
    initFastRoute(min_layer, max_layer);
  }
  if (repair_antennas_ == nullptr) {
    repair_antennas_
        = new RepairAntennas(this, antenna_checker_, opendp_, db_, logger_);
  }

  if (diode_mterm == nullptr) {
    diode_mterm = repair_antennas_->findDiodeMTerm();
    if (diode_mterm == nullptr) {
      logger_->metric("antenna_diodes_count", total_diodes_count_);
      logger_->warn(
          GRT, 246, "No diode with LEF class CORE ANTENNACELL found.");
      return;
    }
  }
  if (repair_antennas_->diffArea(diode_mterm) == 0.0) {
    logger_->error(GRT,
                   244,
                   "Diode {}/{} ANTENNADIFFAREA is zero.",
                   diode_mterm->getMaster()->getConstName(),
                   diode_mterm->getConstName());
  }

  bool violations = true;
  int itr = 0;
  std::vector<odb::dbNet*> nets_to_repair;
  for (odb::dbNet* db_net : block_->getNets()) {
    nets_to_repair.push_back(db_net);
  }

  while (violations && itr < iterations) {
    if (verbose_) {
      logger_->info(GRT, 6, "Repairing antennas, iteration {}.", itr + 1);
    }
    violations = repair_antennas_->checkAntennaViolations(routes_,
                                                          nets_to_repair,
                                                          max_routing_layer_,
                                                          diode_mterm,
                                                          ratio_margin,
                                                          num_threads);
    if (violations) {
      IncrementalGRoute incr_groute(this, block_);
      repair_antennas_->repairAntennas(diode_mterm);
      total_diodes_count_ += repair_antennas_->getDiodesCount();
      logger_->info(
          GRT, 15, "Inserted {} diodes.", repair_antennas_->getDiodesCount());
      nets_to_repair.clear();
      for (const Net* net : incr_groute.updateRoutes()) {
        nets_to_repair.push_back(net->getDbNet());
      }
    }
    repair_antennas_->clearViolations();
    itr++;
  }
  logger_->metric("antenna_diodes_count", total_diodes_count_);
  saveGuides();
}

void GlobalRouter::makeNetWires()
{
  std::vector<odb::dbNet*> nets_to_repair;
  for (odb::dbNet* db_net : block_->getNets()) {
    nets_to_repair.push_back(db_net);
  }

  if (repair_antennas_ == nullptr) {
    repair_antennas_
        = new RepairAntennas(this, antenna_checker_, opendp_, db_, logger_);
  }
  repair_antennas_->makeNetWires(routes_, nets_to_repair, max_routing_layer_);
}

void GlobalRouter::destroyNetWires()
{
  std::vector<odb::dbNet*> nets_to_repair;
  for (odb::dbNet* db_net : block_->getNets()) {
    nets_to_repair.push_back(db_net);
  }

  repair_antennas_->destroyNetWires(nets_to_repair);
}

NetRouteMap GlobalRouter::findRouting(std::vector<Net*>& nets,
                                      int min_routing_layer,
                                      int max_routing_layer)
{
  NetRouteMap routes;
  if (!nets.empty()) {
    MakeWireParasitics builder(
        logger_, resizer_, sta_, db_->getTech(), block_, this);
    fastroute_->setMakeWireParasiticsBuilder(&builder);
    routes = fastroute_->run();
    fastroute_->setMakeWireParasiticsBuilder(nullptr);
    addRemainingGuides(routes, nets, min_routing_layer, max_routing_layer);
    connectPadPins(routes);
    for (auto& net_route : routes) {
      std::vector<Pin>& pins = db_net_map_[net_route.first]->getPins();
      GRoute& route = net_route.second;
      mergeSegments(pins, route);
    }
  }

  return routes;
}

void GlobalRouter::estimateRC(rsz::SpefWriter* spef_writer)
{
  // Remove any existing parasitics.
  sta_->deleteParasitics();

  // Make separate parasitics for each corner.
  sta_->setParasiticAnalysisPts(true);

  MakeWireParasitics builder(
      logger_, resizer_, sta_, db_->getTech(), block_, this);

  for (auto& [db_net, route] : routes_) {
    if (!route.empty()) {
      Net* net = getNet(db_net);
      builder.estimateParasitcs(db_net, net->getPins(), route, spef_writer);
    }
  }
}

void GlobalRouter::estimateRC(odb::dbNet* db_net)
{
  MakeWireParasitics builder(
      logger_, resizer_, sta_, db_->getTech(), block_, this);
  auto iter = routes_.find(db_net);
  if (iter == routes_.end()) {
    return;
  }
  GRoute& route = iter->second;
  if (!route.empty()) {
    Net* net = getNet(db_net);
    builder.estimateParasitcs(db_net, net->getPins(), route);
  }
}

std::vector<int> GlobalRouter::routeLayerLengths(odb::dbNet* db_net)
{
  MakeWireParasitics builder(
      logger_, resizer_, sta_, db_->getTech(), block_, this);
  return builder.routeLayerLengths(db_net);
}

////////////////////////////////////////////////////////////////

void GlobalRouter::initCoreGrid(int max_routing_layer)
{
  initGrid(max_routing_layer);

  computeCapacities(max_routing_layer);
  findTrackPitches(max_routing_layer);

  fastroute_->setLowerLeft(grid_->getXMin(), grid_->getYMin());
  fastroute_->setTileSize(grid_->getTileSize());
  fastroute_->setGridsAndLayers(
      grid_->getXGrids(), grid_->getYGrids(), grid_->getNumLayers());
  fastroute_->setGridMax(grid_->getGridArea().xMax(),
                         grid_->getGridArea().yMax());

  odb::dbTech* tech = db_->getTech();
  for (int l = 1; l <= max_routing_layer; l++) {
    odb::dbTechLayer* tech_layer = tech->findRoutingLayer(l);
    fastroute_->addLayerDirection(l - 1, tech_layer->getDirection());
  }
}

void GlobalRouter::initRoutingLayers(int min_routing_layer,
                                     int max_routing_layer)
{
  odb::dbTech* tech = db_->getTech();

  int valid_layers = 1;
  for (int l = 1; l <= tech->getRoutingLayerCount(); l++) {
    odb::dbTechLayer* tech_layer = tech->findRoutingLayer(l);
    if (tech_layer == nullptr) {
      logger_->error(GRT, 85, "Routing layer {} not found.", l);
    }
    if (tech_layer->getRoutingLevel() != 0) {
      if (tech_layer->getDirection() != odb::dbTechLayerDir::HORIZONTAL
          && tech_layer->getDirection() != odb::dbTechLayerDir::VERTICAL) {
        logger_->error(GRT,
                       84,
                       "Layer {} does not have a valid direction.",
                       tech_layer->getName());
      }
      odb::dbTrackGrid* track_grid = block_->findTrackGrid(tech_layer);
      if (track_grid == nullptr
          && tech_layer->getRoutingLevel() >= min_routing_layer
          && tech_layer->getRoutingLevel() <= max_routing_layer) {
        logger_->error(GRT,
                       70,
                       "Layer {} does not have track grid.",
                       tech_layer->getName());
      }
      routing_layers_[valid_layers] = tech_layer;
      valid_layers++;
    }
  }
  checkAdjacentLayersDirection(min_routing_layer, max_routing_layer);
}

void GlobalRouter::checkAdjacentLayersDirection(int min_routing_layer,
                                                int max_routing_layer)
{
  odb::dbTech* tech = db_->getTech();
  for (int l = min_routing_layer; l < max_routing_layer; l++) {
    odb::dbTechLayer* layer_a = tech->findRoutingLayer(l);
    odb::dbTechLayer* layer_b = tech->findRoutingLayer(l + 1);
    if (layer_a->getDirection() == layer_b->getDirection()) {
      logger_->error(
          GRT,
          126,
          "Layers {} and {} have the same preferred routing direction ({}).",
          layer_a->getName(),
          layer_b->getName(),
          layer_a->getDirection().getString());
    }
  }
}

void GlobalRouter::setCapacities(int min_routing_layer, int max_routing_layer)
{
  for (int l = 1; l <= grid_->getNumLayers(); l++) {
    if (l < min_routing_layer || l > max_routing_layer) {
      fastroute_->addHCapacity(0, l);
      fastroute_->addVCapacity(0, l);

      horizontal_capacities_.push_back(0);
      vertical_capacities_.push_back(0);
    } else {
      const int h_cap = grid_->getHorizontalEdgesCapacities()[l - 1];
      const int v_cap = grid_->getVerticalEdgesCapacities()[l - 1];
      fastroute_->addHCapacity(h_cap, l);
      fastroute_->addVCapacity(v_cap, l);

      horizontal_capacities_.push_back(h_cap);
      vertical_capacities_.push_back(v_cap);

      grid_->setHorizontalCapacity(h_cap * 100, l - 1);
      grid_->setVerticalCapacity(v_cap * 100, l - 1);
    }
  }
}

void GlobalRouter::setPerturbationAmount(int perturbation)
{
  perturbation_amount_ = perturbation;
};

void GlobalRouter::updateDirtyNets(std::vector<Net*>& dirty_nets)
{
  int min_layer, max_layer;
  getMinMaxLayer(min_layer, max_layer);
  initRoutingLayers(min_layer, max_layer);
  for (odb::dbNet* db_net : dirty_nets_) {
    Net* net = db_net_map_[db_net];
    // get last pin positions
    std::multiset<RoutePt> last_pos;
    for (const Pin& pin : net->getPins()) {
      last_pos.insert(RoutePt(pin.getOnGridPosition().getX(),
                              pin.getOnGridPosition().getY(),
                              pin.getConnectionLayer()));
    }
    net->destroyPins();
    // update pin positions
    makeItermPins(net, db_net, grid_->getGridArea());
    makeBtermPins(net, db_net, grid_->getGridArea());
    findPins(net);
    destroyNetWire(net);
    std::string pins_not_covered;
    // compare new positions with last positions & add on vector
    if (pinPositionsChanged(net, last_pos)
        && (!net->isMergedNet() || !netIsCovered(db_net, pins_not_covered))) {
      dirty_nets.push_back(db_net_map_[db_net]);
<<<<<<< HEAD
=======
      routes_[db_net].clear();
      db_net->clearGuides();
      fastroute_->clearNetRoute(db_net);
>>>>>>> 382c6578
    } else if (net->isMergedNet()) {
      if (!isConnected(db_net)) {
        logger_->error(
            GRT, 267, "Net {} has disconnected segments.", net->getName());
      }
    }
    net->setMergedNet(false);
    net->setDirtyNet(false);
  }
  dirty_nets_.clear();
}

// This function is not currently enabled
void GlobalRouter::shrinkNetRoute(odb::dbNet* db_net)
{
  Net* net = db_net_map_[db_net];
  GRoute& segments = routes_[db_net];
  const int total_segments = segments.size();

  if (net->getNumPins() < 2) {
    return;
  }

  std::string dump;
  if (!netIsCovered(db_net, dump)) {
    logger_->error(
        GRT, 266, "Net {} does not cover all its pins.", net->getName());
  }
  int root = -1, alternate_root = -1;
  std::vector<bool> covers_pin(total_segments, false);

  for (int s = 0; s < total_segments; s++) {
    for (Pin& pin : net->getPins()) {
      if (segmentCoversPin(segments[s], pin)) {
        covers_pin[s] = true;
        alternate_root = s;
        if (pin.isDriver()) {
          root = s;
        }
      }
    }
  }

  if (root == -1) {
    root = alternate_root;
    // If driverless nets issue is fixed there should be no alternate_root and
    // this should become an Error
    logger_->warn(GRT, 268, "Net {} has no driver pin.", net->getName());
  }
  AdjacencyList graph = buildNetGraph(db_net);

  // Runs a BFS trough the graph
  std::vector<SegmentIndex> parent(total_segments,
                                   std::numeric_limits<SegmentIndex>::max());
  std::vector<SegmentIndex> total_children(total_segments, 0);
  std::queue<int> q, leafs;
  q.push(root);
  parent[root] = root;

  while (!q.empty()) {
    int node = q.front();
    q.pop();
    for (int child : graph[node]) {
      if (parent[child] != std::numeric_limits<uint16_t>::max()) {
        continue;
      }
      parent[child] = node;
      total_children[node]++;
      q.push(child);
    }
    if (!total_children[node]) {
      leafs.push(node);
    }
  }

  net->setSegmentParent(parent);

  // Prunes branches that dont end on leafs
  std::set<int> segments_to_delete;
  while (!leafs.empty()) {
    int leaf = leafs.front();
    leafs.pop();
    if (!covers_pin[leaf]) {
      segments_to_delete.insert(leaf);
      if (!--total_children[parent[leaf]]) {
        leafs.push(parent[leaf]);
      };
    }
  }

  int total_deleted_segments = 0;
  for (int deleted : segments_to_delete) {
    const int adjusted_seg_id = deleted - total_deleted_segments;
    deleteSegment(net, segments, adjusted_seg_id);
    total_deleted_segments++;
  }
}

void GlobalRouter::deleteSegment(Net* net, GRoute& segments, const int seg_id)
{
  GSegment& seg = segments[seg_id];
  if (seg.init_layer == seg.final_layer) {
    bool is_horizontal = (seg.init_x != seg.final_x);
    bool is_vertical = (seg.init_y != seg.final_y);
    const int tile_size = grid_->getTileSize();
    // For some reason I do not understand using [auto min_x, min_y] sometimes
    // break here
    std::pair<int, int> x_bound
        = std::minmax((int) ((seg.init_x - grid_->getXMin()) / tile_size),
                      (int) ((seg.final_x - grid_->getXMin()) / tile_size));
    std::pair<int, int> y_bound
        = std::minmax((int) ((seg.init_y - grid_->getYMin()) / tile_size),
                      (int) ((seg.final_y - grid_->getYMin()) / tile_size));
    int x0 = x_bound.first, y0 = y_bound.first;

    while (x0 <= x_bound.second && y0 <= y_bound.second) {
      const int x1 = x0 + (is_horizontal ? 1 : 0);
      const int y1 = y0 + (is_vertical ? 1 : 0);
      const int edge_cap
          = fastroute_->getEdgeCapacity(x0, y0, x1, y1, seg.init_layer);
      fastroute_->addAdjustment(
          x0, y0, x1, y1, seg.init_layer, edge_cap + 1, false);
      if (is_horizontal) {
        x0++;
      } else if (is_vertical) {
        y0++;
      }
    }
  }
  net->deleteSegment(seg_id, segments);
}

void GlobalRouter::destroyNetWire(Net* net)
{
  odb::dbWire* wire = net->getDbNet()->getWire();
  if (wire != nullptr) {
    removeWireUsage(wire);
    odb::dbWire::destroy(wire);
  }
  net->setHasWires(false);
}

void GlobalRouter::removeWireUsage(odb::dbWire* wire)
{
  std::vector<odb::dbShape> via_boxes;

  odb::dbWirePath path;
  odb::dbWirePathShape pshape;
  odb::dbWirePathItr pitr;
  for (pitr.begin(wire); pitr.getNextPath(path);) {
    while (pitr.getNextShape(pshape)) {
      const odb::dbShape& shape = pshape.shape;
      if (shape.isVia()) {
        odb::dbShape::getViaBoxes(shape, via_boxes);
        for (const odb::dbShape& box : via_boxes) {
          odb::dbTechLayer* tech_layer = box.getTechLayer();
          if (tech_layer->getRoutingLevel() == 0) {
            continue;
          }
          odb::Rect via_rect = box.getBox();
          removeRectUsage(via_rect, tech_layer);
        }
      } else {
        odb::Rect wire_rect = shape.getBox();
        odb::dbTechLayer* tech_layer = shape.getTechLayer();
        removeRectUsage(wire_rect, tech_layer);
      }
    }
  }
}

void GlobalRouter::removeRectUsage(const odb::Rect& rect,
                                   odb::dbTechLayer* tech_layer)
{
  bool vertical = tech_layer->getDirection() == odb::dbTechLayerDir::VERTICAL;
  int layer_idx = tech_layer->getRoutingLevel();
  odb::Rect first_tile_box, last_tile_box;
  odb::Point first_tile, last_tile;

  grid_->getBlockedTiles(
      rect, first_tile_box, last_tile_box, first_tile, last_tile);

  if (vertical) {
    for (int x = first_tile.getX(); x <= last_tile.getX(); x++) {
      for (int y = first_tile.getY(); y < last_tile.getY(); y++) {
        int cap = fastroute_->getEdgeCapacity(x, y, x, y + 1, layer_idx);
        fastroute_->addAdjustment(x, y, x, y + 1, layer_idx, cap + 1, false);
      }
    }
  } else {
    for (int x = first_tile.getX(); x < last_tile.getX(); x++) {
      for (int y = first_tile.getY(); y <= last_tile.getY(); y++) {
        int cap = fastroute_->getEdgeCapacity(x, y, x, y + 1, layer_idx);
        fastroute_->addAdjustment(x, y, x + 1, y, layer_idx, cap + 1, false);
      }
    }
  }
}

bool GlobalRouter::isDetailedRouted(odb::dbNet* db_net)
{
  return (!db_net->isSpecial()
          && db_net->getWireType() == odb::dbWireType::ROUTED
          && db_net->getWire());
}

Rudy* GlobalRouter::getRudy()
{
  if (rudy_ == nullptr) {
    rudy_ = new Rudy(db_->getChip()->getBlock(), this);
  }

  return rudy_;
}

bool GlobalRouter::findPinAccessPointPositions(
    const Pin& pin,
    std::vector<std::pair<odb::Point, odb::Point>>& ap_positions)
{
  std::vector<odb::dbAccessPoint*> access_points;
  // get APs from odb
  if (pin.isPort()) {
    for (const odb::dbBPin* bpin : pin.getBTerm()->getBPins()) {
      const std::vector<odb::dbAccessPoint*>& bpin_pas
          = bpin->getAccessPoints();
      access_points.insert(
          access_points.begin(), bpin_pas.begin(), bpin_pas.end());
    }
  } else {
    access_points = pin.getITerm()->getPrefAccessPoints();
    if (access_points.empty()) {
      // get all APs if there are no preferred access points
      for (const auto& [mpin, aps] : pin.getITerm()->getAccessPoints()) {
        access_points.insert(access_points.end(), aps.begin(), aps.end());
      }
    }
  }

  if (access_points.empty()) {
    return false;
  }

  for (const odb::dbAccessPoint* ap : access_points) {
    odb::Point ap_position = ap->getPoint();
    if (!pin.isPort()) {
      odb::dbTransform xform;
      int x, y;
      pin.getITerm()->getInst()->getLocation(x, y);
      xform.setOffset({x, y});
      xform.setOrient(odb::dbOrientType(odb::dbOrientType::R0));
      xform.apply(ap_position);
    }

    ap_positions.push_back(
        {ap_position, grid_->getPositionOnGrid(ap_position)});
  }

  return true;
}

std::vector<odb::Point> GlobalRouter::findOnGridPositions(
    const Pin& pin,
    bool& has_access_points,
    odb::Point& pos_on_grid)
{
  std::vector<std::pair<odb::Point, odb::Point>> ap_positions;

  has_access_points = findPinAccessPointPositions(pin, ap_positions);

  std::vector<odb::Point> positions_on_grid;

  if (has_access_points) {
    for (const auto& ap_position : ap_positions) {
      pos_on_grid = ap_position.second;
      positions_on_grid.push_back(pos_on_grid);
    }
  } else {
    // if odb doesn't have any APs, run the grt version considering the
    // center of the pin shapes
    const int conn_layer = pin.getConnectionLayer();
    const std::vector<odb::Rect>& pin_boxes = pin.getBoxes().at(conn_layer);
    for (const odb::Rect& pin_box : pin_boxes) {
      pos_on_grid = grid_->getPositionOnGrid(getRectMiddle(pin_box));
      positions_on_grid.push_back(pos_on_grid);
    }
  }

  return positions_on_grid;
}

void GlobalRouter::findPins(Net* net)
{
  for (Pin& pin : net->getPins()) {
    bool has_access_points;
    odb::Point pos_on_grid;
    std::vector<odb::Point> pin_positions_on_grid
        = findOnGridPositions(pin, has_access_points, pos_on_grid);

    int votes = -1;

    odb::Point pin_position;
    for (odb::Point pos : pin_positions_on_grid) {
      int equals = std::count(
          pin_positions_on_grid.begin(), pin_positions_on_grid.end(), pos);
      if (equals > votes) {
        pin_position = pos;
        votes = equals;
      }
    }

    // check if the pin has access points to avoid changing the position on grid
    // when the pin overlaps with a single track.
    // this way, the result based on drt APs is maintained
    if (!has_access_points && pinOverlapsWithSingleTrack(pin, pos_on_grid)) {
      const int conn_layer = pin.getConnectionLayer();
      odb::dbTechLayer* layer = routing_layers_[conn_layer];
      pos_on_grid = grid_->getPositionOnGrid(pos_on_grid);
      if (!(pos_on_grid == pin_position)
          && ((layer->getDirection() == odb::dbTechLayerDir::HORIZONTAL
               && pos_on_grid.y() != pin_position.y())
              || (layer->getDirection() == odb::dbTechLayerDir::VERTICAL
                  && pos_on_grid.x() != pin_position.x()))) {
        pin_position = pos_on_grid;
      }
    }

    pin.setOnGridPosition(pin_position);
  }
}

int GlobalRouter::getNetMaxRoutingLayer(const Net* net)
{
  return net->getSignalType() == odb::dbSigType::CLOCK
                 && max_layer_for_clock_ > 0
             ? max_layer_for_clock_
             : max_routing_layer_;
}

void GlobalRouter::findFastRoutePins(Net* net,
                                     std::vector<RoutePt>& pins_on_grid,
                                     int& root_idx)
{
  root_idx = 0;
  const int max_routing_layer = getNetMaxRoutingLayer(net);

  for (Pin& pin : net->getPins()) {
    odb::Point pin_position = pin.getOnGridPosition();
    int conn_layer = pin.getConnectionLayer();
    conn_layer = std::min(conn_layer, max_routing_layer);

    int pinX
        = (int) ((pin_position.x() - grid_->getXMin()) / grid_->getTileSize());
    int pinY
        = (int) ((pin_position.y() - grid_->getYMin()) / grid_->getTileSize());

    if (!(pinX < 0 || pinX >= grid_->getXGrids() || pinY < -1
          || pinY >= grid_->getYGrids() || conn_layer > grid_->getNumLayers()
          || conn_layer <= 0)) {
      bool duplicated = false;
      for (RoutePt& pin_pos : pins_on_grid) {
        if (pinX == pin_pos.x() && pinY == pin_pos.y()
            && conn_layer == pin_pos.layer()) {
          duplicated = true;
          break;
        }
      }

      if (!duplicated) {
        pins_on_grid.push_back(RoutePt(pinX, pinY, conn_layer));
        if (pin.isDriver()) {
          root_idx = pins_on_grid.size() - 1;
        }
      }
    }
  }
}

float GlobalRouter::getNetSlack(Net* net)
{
  sta::dbNetwork* network = sta_->getDbNetwork();
  sta::Net* sta_net = network->dbToSta(net->getDbNet());
  sta::Slack slack = sta_->netSlack(sta_net, sta::MinMax::max());
  return slack;
}

void GlobalRouter::initNetlist(std::vector<Net*>& nets)
{
  pad_pins_connections_.clear();

  int min_degree = std::numeric_limits<int>::max();
  // Do NOT use numeric_limits<int>::min() to init
  // this because if there are no FR nets the max
  // degree will be big negative and cannot be used
  // to init the vectors in FR.
  int max_degree = 1;

  if (nets.size() > 1 && seed_ != 0) {
    std::mt19937 g;
    g.seed(seed_);

    utl::shuffle(nets.begin(), nets.end(), g);
  }
  for (Net* net : nets) {
    int pin_count = net->getNumPins();
    int min_layer, max_layer;
    getNetLayerRange(net->getDbNet(), min_layer, max_layer);
    odb::dbTechLayer* max_routing_layer
        = db_->getTech()->findRoutingLayer(max_layer);
    if (pin_count > 1 && !net->isLocal()
        && (!net->hasWires() || net->hasStackedVias(max_routing_layer))) {
      if (pin_count < min_degree) {
        min_degree = pin_count;
      }

      if (pin_count > max_degree) {
        max_degree = pin_count;
      }
      makeFastrouteNet(net);
    }
  }
  fastroute_->setMaxNetDegree(max_degree);

  if (verbose_) {
    min_degree = nets.empty() ? 0 : min_degree;
    max_degree = nets.empty() ? 0 : max_degree;
    logger_->info(GRT, 1, "Minimum degree: {}", min_degree);
    logger_->info(GRT, 2, "Maximum degree: {}", max_degree);
  }
}

bool GlobalRouter::pinPositionsChanged(Net* net,
                                       std::multiset<RoutePt>& last_pos)
{
  bool is_diferent = false;
  std::map<RoutePt, int> cnt_pos;
  for (const Pin& pin : net->getPins()) {
    cnt_pos[RoutePt(pin.getOnGridPosition().getX(),
                    pin.getOnGridPosition().getY(),
                    pin.getConnectionLayer())]++;
  }
  for (const RoutePt& last : last_pos) {
    cnt_pos[last]--;
  }
  for (const auto& it : cnt_pos) {
    if (it.second != 0) {
      is_diferent = true;
      break;
    }
  }
  return is_diferent;
}

bool GlobalRouter::newPinOnGrid(Net* net, std::multiset<RoutePt>& last_pos)
{
  for (const Pin& pin : net->getPins()) {
    if (last_pos.find(RoutePt(pin.getOnGridPosition().getX(),
                              pin.getOnGridPosition().getY(),
                              pin.getConnectionLayer()))
        == last_pos.end()) {
      return true;
    }
  }

  return false;
}

bool GlobalRouter::makeFastrouteNet(Net* net)
{
  std::vector<RoutePt> pins_on_grid;
  int root_idx;
  findFastRoutePins(net, pins_on_grid, root_idx);

  if (pins_on_grid.size() <= 1) {
    return false;
  }

  // check if net is local in the global routing grid position
  // the (x,y) pin positions here may be different from the original
  // (x,y) pin positions because of findFakePinPosition function
  bool on_grid_local = true;
  RoutePt position = pins_on_grid[0];
  for (RoutePt& pin_pos : pins_on_grid) {
    if (pin_pos.x() != position.x() || pin_pos.y() != position.y()) {
      on_grid_local = false;
      break;
    }
  }

  if (!on_grid_local) {
    bool is_clock = (net->getSignalType() == odb::dbSigType::CLOCK);
    std::vector<int>* edge_cost_per_layer;
    int edge_cost_for_net;
    computeTrackConsumption(net, edge_cost_for_net, edge_cost_per_layer);

    // set layer restriction only to clock nets that are not connected to
    // leaf iterms
    int min_layer, max_layer;
    getNetLayerRange(net->getDbNet(), min_layer, max_layer);

    FrNet* fr_net = fastroute_->addNet(net->getDbNet(),
                                       is_clock,
                                       root_idx,
                                       edge_cost_for_net,
                                       min_layer - 1,
                                       max_layer - 1,
                                       net->getSlack(),
                                       edge_cost_per_layer);
    // TODO: improve net layer range with more dynamic layer restrictions
    // when there's no room in the specified range
    // See https://github.com/The-OpenROAD-Project/OpenROAD/pull/2893 and
    // https://github.com/The-OpenROAD-Project/OpenROAD/discussions/2870
    // for a detailed discussion

    for (RoutePt& pin_pos : pins_on_grid) {
      fr_net->addPin(pin_pos.x(), pin_pos.y(), pin_pos.layer() - 1);
    }

    // Save stt input on debug file
    if (fastroute_->hasSaveSttInput()
        && net->getDbNet() == fastroute_->getDebugNet()) {
      saveSttInputFile(net);
    }
    return true;
  }
  return false;
}

void GlobalRouter::saveSttInputFile(Net* net)
{
  std::string file_name = fastroute_->getSttInputFileName();
  const float net_alpha = stt_builder_->getAlpha(net->getDbNet());
  std::ofstream out(file_name.c_str());
  out << "Net " << net->getName() << " " << net_alpha << "\n";
  for (Pin& pin : net->getPins()) {
    odb::Point position = pin.getOnGridPosition();  // Pin position on grid
    out << pin.getName() << " " << position.getX() << " " << position.getY()
        << "\n";
  }
  out.close();
}

void GlobalRouter::getNetLayerRange(odb::dbNet* db_net,
                                    int& min_layer,
                                    int& max_layer)
{
  Net* net = db_net_map_[db_net];
  int pin_min_layer = std::numeric_limits<int>::max();
  for (const Pin& pin : net->getPins()) {
    pin_min_layer = std::min(pin_min_layer, pin.getConnectionLayer());
  }

  bool is_non_leaf_clock = isNonLeafClock(db_net);
  min_layer = (is_non_leaf_clock && min_layer_for_clock_ > 0)
                  ? min_layer_for_clock_
                  : min_routing_layer_;
  min_layer = std::max(min_layer, pin_min_layer);
  max_layer = (is_non_leaf_clock && max_layer_for_clock_ > 0)
                  ? max_layer_for_clock_
                  : max_routing_layer_;
}

void GlobalRouter::getGridSize(int& x_grids, int& y_grids)
{
  x_grids = grid_->getXGrids();
  y_grids = grid_->getYGrids();
}

int GlobalRouter::getGridTileSize()
{
  return grid_->getTileSize();
}

void GlobalRouter::getCapacityReductionData(CapacityReductionData& cap_red_data)
{
  fastroute_->getCapacityReductionData(cap_red_data);
}

void GlobalRouter::computeTrackConsumption(
    const Net* net,
    int& track_consumption,
    std::vector<int>*& edge_costs_per_layer)
{
  edge_costs_per_layer = nullptr;
  track_consumption = 1;
  odb::dbNet* db_net = net->getDbNet();
  int net_min_layer;
  int net_max_layer;
  getNetLayerRange(db_net, net_min_layer, net_max_layer);

  odb::dbTechNonDefaultRule* ndr = db_net->getNonDefaultRule();
  if (ndr) {
    int num_layers = grid_->getNumLayers();
    edge_costs_per_layer = new std::vector<int>(num_layers + 1, 1);
    std::vector<odb::dbTechLayerRule*> layer_rules;
    ndr->getLayerRules(layer_rules);

    for (odb::dbTechLayerRule* layer_rule : layer_rules) {
      int layerIdx = layer_rule->getLayer()->getRoutingLevel();
      if (layerIdx > net_max_layer) {
        continue;
      }
      RoutingTracks routing_tracks = getRoutingTracksByIndex(layerIdx);
      int default_width = layer_rule->getLayer()->getWidth();
      int default_pitch = routing_tracks.getTrackPitch();

      int ndr_spacing = layer_rule->getSpacing();
      int ndr_width = layer_rule->getWidth();
      int ndr_pitch = ndr_width / 2 + ndr_spacing + default_width / 2;

      int consumption = std::ceil((float) ndr_pitch / default_pitch);
      (*edge_costs_per_layer)[layerIdx - 1] = consumption;

      track_consumption = std::max(track_consumption, consumption);
    }
  }
}

std::vector<LayerId> GlobalRouter::findTransitionLayers()
{
  odb::dbTech* tech = db_->getTech();
  const int max_layer = std::max(max_routing_layer_, max_layer_for_clock_);
  std::map<int, odb::dbTechVia*> default_vias = getDefaultVias(max_layer);
  std::vector<LayerId> transition_layers;
  for (const auto [layer, via] : default_vias) {
    odb::dbTechLayer* tech_layer = tech->findRoutingLayer(layer);
    const bool vertical
        = tech_layer->getDirection() == odb::dbTechLayerDir::VERTICAL;
    int via_width = 0;
    for (const auto box : default_vias[layer]->getBoxes()) {
      if (box->getTechLayer()->getRoutingLevel() == layer) {
        via_width = vertical ? box->getWidth() : box->getLength();
        break;
      }
    }

    const double track_pitch = grid_->getTrackPitches()[layer - 1];
    // threshold to define what is a transition layer based on the width of the
    // fat via. using 0.8 to consider transition layers for wide vias
    const float fat_via_threshold = 0.8;
    if (via_width / track_pitch > fat_via_threshold) {
      transition_layers.push_back(layer);
    }
  }

  return transition_layers;
}

// reduce the capacity of transition layers in 50% to have less wires in
// regions where a fat via is necessary.
// this way, the detailed router will have more room to fix violations near
// the fat vias.
void GlobalRouter::adjustTransitionLayers(
    const std::vector<LayerId>& transition_layers,
    std::map<int, std::vector<odb::Rect>>& layer_obs_map)
{
  odb::dbTech* tech = db_->getTech();
  for (LayerId layer : transition_layers) {
    odb::dbTechLayer* tech_layer = tech->findRoutingLayer(layer);
    TileSet tiles_to_reduce;
    for (const auto& obs : layer_obs_map[layer - 1]) {
      odb::Rect first_tile_bds, last_tile_bds;
      odb::Point first_tile, last_tile;
      grid_->getBlockedTiles(
          obs, first_tile_bds, last_tile_bds, first_tile, last_tile);
      if (first_tile.x() == last_tile.x() && first_tile.y() == last_tile.y()) {
        continue;
      }
      for (int y = first_tile.y(); y < last_tile.y(); y++) {
        for (int x = first_tile.x(); x < last_tile.x(); x++) {
          tiles_to_reduce.emplace(std::make_pair(x, y));
        }
      }
    }
    adjustTileSet(tiles_to_reduce, tech_layer);
  }
}

void GlobalRouter::adjustTileSet(const TileSet& tiles_to_reduce,
                                 odb::dbTechLayer* tech_layer)
{
  const int layer = tech_layer->getRoutingLevel();
  for (const auto& [x, y] : tiles_to_reduce) {
    int end_x = x;
    int end_y = y;
    if (tech_layer->getDirection() == odb::dbTechLayerDir::HORIZONTAL) {
      end_x = x + 1;
    } else {
      end_y = y + 1;
    }
    const float edge_cap
        = fastroute_->getEdgeCapacity(x, y, end_x, end_y, layer);
    int new_cap = std::floor(edge_cap * 0.5);
    new_cap = edge_cap > 0 ? std::max(new_cap, 1) : new_cap;
    fastroute_->addAdjustment(x, y, end_x, end_y, layer, new_cap, true);
  }
}

void GlobalRouter::computeGridAdjustments(int min_routing_layer,
                                          int max_routing_layer)
{
  const odb::Rect& die_area = grid_->getGridArea();
  odb::Point upper_die_bounds(die_area.dx(), die_area.dy());
  int h_space;
  int v_space;

  int x_grids = grid_->getXGrids();
  int y_grids = grid_->getYGrids();

  odb::Point upper_grid_bounds(x_grids * grid_->getTileSize(),
                               y_grids * grid_->getTileSize());
  int x_extra = upper_die_bounds.x() - upper_grid_bounds.x();
  int y_extra = upper_die_bounds.y() - upper_grid_bounds.y();

  for (auto const& [level, routing_layer] : routing_layers_) {
    h_space = 0;
    v_space = 0;

    if (level < min_routing_layer
        || (level > max_routing_layer && max_routing_layer > 0))
      continue;

    int new_v_capacity = 0;
    int new_h_capacity = 0;

    if (routing_layer->getDirection() == odb::dbTechLayerDir::HORIZONTAL) {
      h_space = grid_->getTrackPitches()[level - 1];
      new_h_capacity = std::floor((grid_->getTileSize() + y_extra) / h_space);
    } else if (routing_layer->getDirection() == odb::dbTechLayerDir::VERTICAL) {
      v_space = grid_->getTrackPitches()[level - 1];
      new_v_capacity = std::floor((grid_->getTileSize() + x_extra) / v_space);
    } else {
      logger_->error(GRT, 71, "Layer spacing not found.");
    }

    int num_adjustments = y_grids - 1 + x_grids - 1;
    fastroute_->setNumAdjustments(num_adjustments);

    if (!grid_->isPerfectRegularX()) {
      fastroute_->setLastColVCapacity(new_v_capacity, level - 1);
      for (int i = 1; i < y_grids + 1; i++) {
        fastroute_->addAdjustment(
            x_grids - 1, i - 1, x_grids - 1, i, level, new_v_capacity, false);
      }
    }
    if (!grid_->isPerfectRegularY()) {
      fastroute_->setLastRowHCapacity(new_h_capacity, level - 1);
      for (int i = 1; i < x_grids + 1; i++) {
        fastroute_->addAdjustment(
            i - 1, y_grids - 1, i, y_grids - 1, level, new_h_capacity, false);
      }
    }
  }
}

/*
 * Remove any routing capacity between the die boundary and the first and last
 * routing tracks on each layer.
 */
void GlobalRouter::computeTrackAdjustments(int min_routing_layer,
                                           int max_routing_layer)
{
  for (auto const& [level, layer] : routing_layers_) {
    if (level < min_routing_layer
        || (level > max_routing_layer && max_routing_layer > 0))
      continue;

    const RoutingTracks routing_tracks = getRoutingTracksByIndex(level);
    const int track_location = routing_tracks.getLocation();
    const int track_space = routing_tracks.getUsePitch();
    const int num_tracks = routing_tracks.getNumTracks();
    const int final_track_location
        = track_location + (track_space * (num_tracks - 1));

    if (num_tracks == 0) {
      continue;
    }

    if (layer->getDirection() == odb::dbTechLayerDir::HORIZONTAL) {
      /* bottom most obstruction */
      const int yh = track_location - track_space;
      if (yh > grid_->getYMin()) {
        odb::Rect init_track_obs(
            grid_->getXMin(), grid_->getYMin(), grid_->getXMax(), yh);
        applyObstructionAdjustment(init_track_obs, layer);
      }

      /* top most obstruction */
      const int yl = final_track_location + track_space;
      if (yl < grid_->getYMax()) {
        odb::Rect final_track_obs(
            grid_->getXMin(), yl, grid_->getXMax(), grid_->getYMax());
        applyObstructionAdjustment(final_track_obs, layer);
      }
    } else {
      /* left most obstruction */
      const int xh = track_location - track_space;
      if (xh > grid_->getXMin()) {
        const odb::Rect init_track_obs(
            grid_->getXMin(), grid_->getYMin(), xh, grid_->getYMax());
        applyObstructionAdjustment(init_track_obs, layer);
      }

      /* right most obstruction */
      const int xl = final_track_location + track_space;
      if (xl < grid_->getXMax()) {
        const odb::Rect final_track_obs(
            xl, grid_->getYMin(), grid_->getXMax(), grid_->getYMax());
        applyObstructionAdjustment(final_track_obs, layer);
      }
    }
  }
}

void GlobalRouter::computeUserGlobalAdjustments(int min_routing_layer,
                                                int max_routing_layer)
{
  if (adjustment_ == 0.0)
    return;

  for (int l = min_routing_layer; l <= max_routing_layer; l++) {
    odb::dbTechLayer* tech_layer = db_->getTech()->findRoutingLayer(l);
    if (tech_layer->getLayerAdjustment() == 0.0) {
      tech_layer->setLayerAdjustment(adjustment_);
    }
  }
}

void GlobalRouter::computeUserLayerAdjustments(int max_routing_layer)
{
  int x_grids = grid_->getXGrids();
  int y_grids = grid_->getYGrids();

  const std::vector<int>& hor_capacities
      = grid_->getHorizontalEdgesCapacities();
  const std::vector<int>& ver_capacities = grid_->getVerticalEdgesCapacities();

  for (int layer = 1; layer <= max_routing_layer; layer++) {
    odb::dbTechLayer* tech_layer = db_->getTech()->findRoutingLayer(layer);
    float adjustment = tech_layer->getLayerAdjustment();
    if (adjustment != 0) {
      if (horizontal_capacities_[layer - 1] != 0) {
        int new_cap = hor_capacities[layer - 1] * (1 - adjustment);
        grid_->setHorizontalCapacity(new_cap, layer - 1);

        for (int y = 1; y <= y_grids; y++) {
          for (int x = 1; x < x_grids; x++) {
            int edge_cap
                = fastroute_->getEdgeCapacity(x - 1, y - 1, x, y - 1, layer);
            int new_h_capacity
                = std::floor((float) edge_cap * (1 - adjustment));
            new_h_capacity = edge_cap > 0 && adjustment != 1
                                 ? std::max(new_h_capacity, 1)
                                 : new_h_capacity;
            fastroute_->addAdjustment(
                x - 1, y - 1, x, y - 1, layer, new_h_capacity, true);
          }
        }
      }

      if (vertical_capacities_[layer - 1] != 0) {
        int new_cap = ver_capacities[layer - 1] * (1 - adjustment);
        grid_->setVerticalCapacity(new_cap, layer - 1);

        for (int x = 1; x <= x_grids; x++) {
          for (int y = 1; y < y_grids; y++) {
            int edge_cap
                = fastroute_->getEdgeCapacity(x - 1, y - 1, x - 1, y, layer);
            int new_v_capacity
                = std::floor((float) edge_cap * (1 - adjustment));
            new_v_capacity = edge_cap > 0 && adjustment != 1
                                 ? std::max(new_v_capacity, 1)
                                 : new_v_capacity;
            fastroute_->addAdjustment(
                x - 1, y - 1, x - 1, y, layer, new_v_capacity, true);
          }
        }
      }
    }
  }
}

void GlobalRouter::computeRegionAdjustments(const odb::Rect& region,
                                            int layer,
                                            float reduction_percentage)
{
  odb::Rect die_box = grid_->getGridArea();

  if ((die_box.xMin() > region.ll().x() && die_box.yMin() > region.ll().y())
      || (die_box.xMax() < region.ur().x()
          && die_box.yMax() < region.ur().y())) {
    logger_->error(GRT, 72, "Informed region is outside die area.");
  }

  odb::dbTechLayer* routing_layer = routing_layers_[layer];
  bool vertical
      = routing_layer->getDirection() == odb::dbTechLayerDir::VERTICAL;

  odb::Rect first_tile_box, last_tile_box;
  odb::Point first_tile, last_tile;
  grid_->getBlockedTiles(
      region, first_tile_box, last_tile_box, first_tile, last_tile);

  RoutingTracks routing_tracks = getRoutingTracksByIndex(layer);
  int track_space = routing_tracks.getUsePitch();

  int first_tile_reduce = grid_->computeTileReduce(
      region, first_tile_box, track_space, true, routing_layer->getDirection());

  int last_tile_reduce = grid_->computeTileReduce(
      region, last_tile_box, track_space, false, routing_layer->getDirection());

  for (int x = first_tile.getX(); x <= last_tile.getX(); x++) {
    for (int y = first_tile.getY(); y <= last_tile.getY(); y++) {
      double edge_cap
          = vertical ? fastroute_->getEdgeCapacity(x, y, x, y + 1, layer)
                     : fastroute_->getEdgeCapacity(x, y, x + 1, y, layer);
      int new_cap = std::floor(edge_cap * (1 - reduction_percentage));

      if (x == first_tile.getX() || y == first_tile.getY()) {
        new_cap = edge_cap - (first_tile_reduce * (1 - reduction_percentage));
      } else if (x == last_tile.getX() || y == last_tile.getY()) {
        new_cap = edge_cap - (last_tile_reduce * (1 - reduction_percentage));
      }

      new_cap = edge_cap > 0 && reduction_percentage != 1 ? std::max(new_cap, 1)
                                                          : new_cap;
      if (vertical) {
        fastroute_->addAdjustment(x, y, x, y + 1, layer, new_cap, true);
      } else {
        fastroute_->addAdjustment(x, y, x + 1, y, layer, new_cap, true);
      }
    }
  }
}

void GlobalRouter::applyObstructionAdjustment(const odb::Rect& obstruction,
                                              odb::dbTechLayer* tech_layer)
{
  // compute the intersection between obstruction and the die area
  // only when they are overlapping to avoid assert error during
  // intersect() function
  const odb::Rect& die_area = grid_->getGridArea();
  odb::Rect obstruction_rect;
  if (die_area.overlaps(obstruction)) {
    obstruction_rect = die_area.intersect(obstruction);
    // ignores obstructions completely outside the die area
    if (obstruction_rect.isInverted()) {
      return;
    }
  }

  odb::Rect first_tile_box, last_tile_box;
  odb::Point first_tile, last_tile;
  grid_->getBlockedTiles(
      obstruction_rect, first_tile_box, last_tile_box, first_tile, last_tile);

  bool vertical = tech_layer->getDirection() == odb::dbTechLayerDir::VERTICAL;

  int layer = tech_layer->getRoutingLevel();

  int track_space = grid_->getTrackPitches()[layer - 1];

  interval<int>::type first_tile_reduce_interval
      = grid_->computeTileReduceInterval(obstruction_rect,
                                         first_tile_box,
                                         track_space,
                                         true,
                                         tech_layer->getDirection());
  interval<int>::type last_tile_reduce_interval
      = grid_->computeTileReduceInterval(obstruction_rect,
                                         last_tile_box,
                                         track_space,
                                         false,
                                         tech_layer->getDirection());

  int grid_limit = vertical ? grid_->getYGrids() : grid_->getXGrids();
  if (!vertical) {
    // if obstruction is inside a single gcell, block the edge between current
    // gcell and the adjacent gcell
    if (first_tile.getX() == last_tile.getX()
        && last_tile.getX() + 1 < grid_limit) {
      int last_tile_x = last_tile.getX() + 1;
      last_tile.setX(last_tile_x);
    }
    fastroute_->addHorizontalAdjustments(first_tile,
                                         last_tile,
                                         layer,
                                         first_tile_reduce_interval,
                                         last_tile_reduce_interval);
  } else {
    // if obstruction is inside a single gcell, block the edge between current
    // gcell and the adjacent gcell
    if (first_tile.getY() == last_tile.getY()
        && last_tile.getY() + 1 < grid_limit) {
      int last_tile_y = last_tile.getY() + 1;
      last_tile.setY(last_tile_y);
    }
    fastroute_->addVerticalAdjustments(first_tile,
                                       last_tile,
                                       layer,
                                       first_tile_reduce_interval,
                                       last_tile_reduce_interval);
  }
}

// For macro pins in the east and north edges of the macros, the access for
// them can be blocked by the macro obstructions. This function adds the
// resources necessary to route these pins.
// Only pins in the east and north edges are affected because FastRoute
// routes from left to right, and bottom to top.
void GlobalRouter::addResourcesForPinAccess()
{
  odb::dbTech* tech = db_->getTech();
  for (const auto& [db_net, net] : db_net_map_) {
    for (const Pin& pin : net->getPins()) {
      if (pin.isConnectedToPadOrMacro()
          && (pin.getEdge() == PinEdge::east
              || pin.getEdge() == PinEdge::north)) {
        const odb::Point& pos = pin.getOnGridPosition();
        int pin_x = (int) ((pos.x() - grid_->getXMin()) / grid_->getTileSize());
        int pin_y = (int) ((pos.y() - grid_->getYMin()) / grid_->getTileSize());
        const int layer = pin.getConnectionLayer();
        odb::dbTechLayer* tech_layer = tech->findRoutingLayer(layer);
        if (tech_layer->getDirection() == odb::dbTechLayerDir::VERTICAL) {
          const int edge_cap = fastroute_->getEdgeCapacity(
              pin_x, pin_y, pin_x, pin_y + 1, layer);
          fastroute_->addAdjustment(
              pin_x, pin_y, pin_x, pin_y + 1, layer, edge_cap + 1, false);
        } else {
          const int edge_cap = fastroute_->getEdgeCapacity(
              pin_x, pin_y, pin_x + 1, pin_y, layer);
          fastroute_->addAdjustment(
              pin_x, pin_y, pin_x + 1, pin_y, layer, edge_cap + 1, false);
        }
      }
    }
  }
}

void GlobalRouter::setAdjustment(const float adjustment)
{
  adjustment_ = adjustment;
}

void GlobalRouter::setMinRoutingLayer(const int min_layer)
{
  min_routing_layer_ = min_layer;
}

void GlobalRouter::setMaxRoutingLayer(const int max_layer)
{
  max_routing_layer_ = max_layer;
}

void GlobalRouter::setMinLayerForClock(const int min_layer)
{
  min_layer_for_clock_ = min_layer;
}

void GlobalRouter::setMaxLayerForClock(const int max_layer)
{
  max_layer_for_clock_ = max_layer;
}

void GlobalRouter::setCriticalNetsPercentage(float critical_nets_percentage)
{
  if (sta_->getDbNetwork()->defaultLibertyLibrary() == nullptr) {
    critical_nets_percentage = 0;
    logger_->warn(
        GRT,
        301,
        "Timing is not available, setting critical nets percentage to 0.");
  }
  fastroute_->setCriticalNetsPercentage(critical_nets_percentage);
}

void GlobalRouter::addLayerAdjustment(int layer, float reduction_percentage)
{
  odb::dbTech* tech = db_->getTech();
  odb::dbTechLayer* tech_layer = tech->findRoutingLayer(layer);
  if (layer > max_routing_layer_ && max_routing_layer_ > 0) {
    if (verbose_) {
      odb::dbTechLayer* max_tech_layer
          = tech->findRoutingLayer(max_routing_layer_);
      logger_->warn(GRT,
                    30,
                    "Specified layer {} for adjustment is greater than max "
                    "routing layer {} and will be ignored.",
                    tech_layer->getName(),
                    max_tech_layer->getName());
    }
  } else {
    tech_layer->setLayerAdjustment(reduction_percentage);
  }
}

void GlobalRouter::addRegionAdjustment(int min_x,
                                       int min_y,
                                       int max_x,
                                       int max_y,
                                       int layer,
                                       float reduction_percentage)
{
  region_adjustments_.push_back(RegionAdjustment(
      min_x, min_y, max_x, max_y, layer, reduction_percentage));
}

void GlobalRouter::setVerbose(const bool v)
{
  verbose_ = v;
}

void GlobalRouter::setOverflowIterations(int iterations)
{
  overflow_iterations_ = iterations;
}

void GlobalRouter::setCongestionReportIterStep(int congestion_report_iter_step)
{
  congestion_report_iter_step_ = congestion_report_iter_step;
}

void GlobalRouter::setCongestionReportFile(const char* file_name)
{
  congestion_file_name_ = file_name;
}

void GlobalRouter::setGridOrigin(int x, int y)
{
  grid_origin_ = odb::Point(x, y);
}

void GlobalRouter::setAllowCongestion(bool allow_congestion)
{
  allow_congestion_ = allow_congestion;
}

void GlobalRouter::setMacroExtension(int macro_extension)
{
  macro_extension_ = macro_extension;
}

void GlobalRouter::setCapacitiesPerturbationPercentage(float percentage)
{
  caps_perturbation_percentage_ = percentage;
}

void GlobalRouter::perturbCapacities()
{
  int x_grids = grid_->getXGrids();
  int y_grids = grid_->getYGrids();

  int num_2d_grids = x_grids * y_grids;
  int num_perturbations = (caps_perturbation_percentage_ / 100) * num_2d_grids;

  std::mt19937 g;
  g.seed(seed_);

  for (int layer = 1; layer <= max_routing_layer_; layer++) {
    std::uniform_int_distribution<int> uni_x(1, std::max(x_grids - 1, 1));
    std::uniform_int_distribution<int> uni_y(1, std::max(y_grids - 1, 1));
    std::bernoulli_distribution add_or_subtract;

    for (int i = 0; i < num_perturbations; i++) {
      int x = uni_x(g);
      int y = uni_y(g);
      bool subtract = add_or_subtract(g);
      int perturbation
          = subtract ? -perturbation_amount_ : perturbation_amount_;
      if (horizontal_capacities_[layer - 1] != 0) {
        int new_cap
            = grid_->getHorizontalEdgesCapacities()[layer - 1] + perturbation;
        new_cap = new_cap < 0 ? 0 : new_cap;
        grid_->setHorizontalCapacity(new_cap, layer - 1);
        int edge_cap
            = fastroute_->getEdgeCapacity(x - 1, y - 1, x, y - 1, layer);
        int new_h_capacity = (edge_cap + perturbation);
        new_h_capacity = new_h_capacity < 0 ? 0 : new_h_capacity;
        fastroute_->addAdjustment(
            x - 1, y - 1, x, y - 1, layer, new_h_capacity, subtract);
      } else if (vertical_capacities_[layer - 1] != 0) {
        int new_cap
            = grid_->getVerticalEdgesCapacities()[layer - 1] + perturbation;
        new_cap = new_cap < 0 ? 0 : new_cap;
        grid_->setVerticalCapacity(new_cap, layer - 1);
        int edge_cap
            = fastroute_->getEdgeCapacity(x - 1, y - 1, x - 1, y, layer);
        int new_v_capacity = (edge_cap + perturbation);
        new_v_capacity = new_v_capacity < 0 ? 0 : new_v_capacity;
        fastroute_->addAdjustment(
            x - 1, y - 1, x - 1, y, layer, new_v_capacity, subtract);
      }
    }
  }
}

void GlobalRouter::initGridAndNets()
{
  block_ = db_->getChip()->getBlock();
  routes_.clear();
  if (max_routing_layer_ == -1) {
    max_routing_layer_ = computeMaxRoutingLayer();
  }
  if (routing_layers_.empty()) {
    int min_layer, max_layer;
    getMinMaxLayer(min_layer, max_layer);

    initRoutingLayers(min_layer, max_layer);
    initRoutingTracks(max_layer);
    initCoreGrid(max_layer);
    setCapacities(min_layer, max_layer);
    applyAdjustments(min_layer, max_layer);
    updateDbCongestion();
  }
  std::vector<Net*> nets = findNets();
  initNetlist(nets);
}

void GlobalRouter::ensureLayerForGuideDimension(int max_routing_layer)
{
  if (max_routing_layer < layer_for_guide_dimension_) {
    layer_for_guide_dimension_ = max_routing_layer;
  }
}

void GlobalRouter::configFastRoute()
{
  fastroute_->setVerbose(verbose_);
  fastroute_->setOverflowIterations(overflow_iterations_);
  fastroute_->setCongestionReportIterStep(congestion_report_iter_step_);

  if (congestion_file_name_ != nullptr) {
    fastroute_->setCongestionReportFile(congestion_file_name_);
  }

  if (sta_->getDbNetwork()->defaultLibertyLibrary() == nullptr) {
    logger_->warn(
        GRT,
        300,
        "Timing is not available, setting critical nets percentage to 0.");
    fastroute_->setCriticalNetsPercentage(0);
  }
}

void GlobalRouter::getMinMaxLayer(int& min_layer, int& max_layer)
{
  if (max_routing_layer_ == -1) {
    max_routing_layer_ = computeMaxRoutingLayer();
  }
  min_layer = min_layer_for_clock_ > 0
                  ? std::min(min_routing_layer_, min_layer_for_clock_)
                  : min_routing_layer_;
  max_layer = std::max(max_routing_layer_, max_layer_for_clock_);
}

void GlobalRouter::checkOverflow()
{
  if (fastroute_->has2Doverflow()) {
    if (!allow_congestion_) {
      if (congestion_file_name_ != nullptr) {
        logger_->error(
            GRT,
            119,
            "Routing congestion too high. Check the congestion heatmap "
            "in the GUI and load {} in the DRC viewer.",
            congestion_file_name_);
      } else {
        logger_->error(
            GRT,
            118,
            "Routing congestion too high. Check the congestion heatmap "
            "in the GUI.");
      }
    }
  }
}

void GlobalRouter::readGuides(const char* file_name)
{
  logger_->warn(GRT,
                8,
                "The read_guides command does not allow parasitics estimation "
                "from the guides file.");
  if (db_->getChip() == nullptr || db_->getChip()->getBlock() == nullptr
      || db_->getTech() == nullptr) {
    logger_->error(GRT, 249, "Load design before reading guides");
  }

  initGridAndNets();

  odb::dbTech* tech = db_->getTech();

  std::ifstream fin(file_name);
  std::string line;
  odb::dbNet* net = nullptr;
  std::unordered_map<odb::dbNet*, Guides> guides;

  if (!fin.is_open()) {
    logger_->error(GRT, 233, "Failed to open guide file {}.", file_name);
  }

  bool skip = false;
  std::string net_name;
  while (fin.good()) {
    getline(fin, line);
    if (line == "(" || line.empty() || line == ")") {
      continue;
    }

    std::stringstream ss(line);
    std::string word;
    std::vector<std::string> tokens;
    while (!ss.eof()) {
      ss >> word;
      tokens.push_back(word);
    }

    if (tokens.size() == 1) {
      net = block_->findNet(tokens[0].c_str());
      net_name = tokens[0];
      if (!net) {
        logger_->error(GRT, 234, "Cannot find net {}.", tokens[0]);
      }
      skip = false;
    } else if (tokens.size() == 5) {
      if (skip) {
        continue;
      }

      if (db_net_map_.find(net) == db_net_map_.end()) {
        logger_->warn(GRT,
                      250,
                      "Net {} has guides but is not routed by the global "
                      "router and will be skipped.",
                      net_name);
        skip = true;
        continue;
      }

      auto layer = tech->findLayer(tokens[4].c_str());
      if (!layer) {
        logger_->error(GRT, 235, "Cannot find layer {}.", tokens[4]);
      }

      odb::Rect rect(
          stoi(tokens[0]), stoi(tokens[1]), stoi(tokens[2]), stoi(tokens[3]));
      guides[net].push_back(std::make_pair(layer->getRoutingLevel(), rect));
      int layer_idx = layer->getRoutingLevel();
      boxToGlobalRouting(rect, layer_idx, layer_idx, routes_[net]);
    } else {
      logger_->error(GRT, 236, "Error reading guide file {}.", file_name);
    }
  }

  updateVias();

  for (auto& net_route : routes_) {
    std::vector<Pin>& pins = db_net_map_[net_route.first]->getPins();
    GRoute& route = net_route.second;
    mergeSegments(pins, route);
  }

  updateEdgesUsage();
  computeGCellGridPatternFromGuides(guides);
  updateDbCongestionFromGuides();
  heatmap_->update();
  saveGuidesFromFile(guides);
}

void GlobalRouter::loadGuidesFromDB()
{
  if (!routes_.empty()) {
    return;
  }
  initGridAndNets();
  for (odb::dbNet* net : block_->getNets()) {
    for (odb::dbGuide* guide : net->getGuides()) {
      int layer_idx = guide->getLayer()->getRoutingLevel();
      int via_layer_idx = guide->getViaLayer()->getRoutingLevel();
      boxToGlobalRouting(
          guide->getBox(), layer_idx, via_layer_idx, routes_[net]);
    }
  }

  for (auto& net_route : routes_) {
    std::vector<Pin>& pins = db_net_map_[net_route.first]->getPins();
    GRoute& route = net_route.second;
    mergeSegments(pins, route);
  }

  updateEdgesUsage();
  heatmap_->update();
}

void GlobalRouter::updateVias()
{
  for (auto& net_route : routes_) {
    GRoute& route = net_route.second;
    if (route.empty())
      continue;
    for (int i = 0; i < route.size() - 1; i++) {
      GSegment& seg1 = route[i];
      GSegment& seg2 = route[i + 1];

      odb::Point seg1_init(seg1.init_x, seg1.init_y);
      odb::Point seg1_final(seg1.final_x, seg1.final_y);
      odb::Point seg2_init(seg2.init_x, seg2.init_y);
      odb::Point seg2_final(seg2.final_x, seg2.final_y);

      // if a via segment is adjacent to the next wire segment, ensure
      // the via will connect to the segment
      if (seg1.isVia() && seg1.init_layer == seg2.init_layer - 1
          && (seg1_init == seg2_init || seg1_init == seg2_final)) {
        seg1.final_layer = seg2.init_layer;
      } else if (seg2.isVia() && seg2.init_layer == seg1.init_layer - 1
                 && (seg2_init == seg1_init || seg2_init == seg1_final)) {
        seg2.init_layer = seg1.final_layer;
      }
    }
  }
}

void GlobalRouter::updateEdgesUsage()
{
  for (const auto& [db_net, groute] : routes_) {
    if (isDetailedRouted(db_net)) {
      continue;
    }

    for (const GSegment& seg : groute) {
      int x0 = (seg.init_x - grid_->getXMin()) / grid_->getTileSize();
      int y0 = (seg.init_y - grid_->getYMin()) / grid_->getTileSize();
      int l0 = seg.init_layer;

      int x1 = (seg.final_x - grid_->getXMin()) / grid_->getTileSize();
      int y1 = (seg.final_y - grid_->getYMin()) / grid_->getTileSize();

      // The last gcell is oversized and includes space that the above
      // calculation doesn't represent so correct it:
      x1 = std::min(x1, grid_->getXGrids() - 1);
      y1 = std::min(y1, grid_->getYGrids() - 1);

      fastroute_->incrementEdge3DUsage(x0, y0, x1, y1, l0);
    }
  }
}

void GlobalRouter::updateDbCongestionFromGuides()
{
  auto block = db_->getChip()->getBlock();
  auto db_gcell = block->getGCellGrid();

  auto db_tech = db_->getTech();
  for (int k = 0; k < grid_->getNumLayers(); k++) {
    auto layer = db_tech->findRoutingLayer(k + 1);
    if (layer == nullptr) {
      continue;
    }

    const auto& h_edges_3D = fastroute_->getHorizontalEdges3D();
    const auto& v_edges_3D = fastroute_->getVerticalEdges3D();
    const uint16_t capH = fastroute_->getHorizontalCapacities()[k];
    const uint16_t capV = fastroute_->getVerticalCapacities()[k];
    const uint16_t last_row_capH
        = fastroute_->getLastRowHorizontalCapacities()[k];
    const uint16_t last_col_capV
        = fastroute_->getLastColumnVerticalCapacities()[k];
    for (int y = 0; y < grid_->getYGrids(); y++) {
      for (int x = 0; x < grid_->getXGrids(); x++) {
        const uint16_t thisCapH
            = (y == grid_->getYGrids() - 1 ? last_row_capH : capH);
        const uint16_t thisCapV
            = (x == grid_->getXGrids() - 1 ? last_col_capV : capV);
        const uint16_t blockageH = thisCapH - h_edges_3D[k][y][x].cap;
        const uint16_t blockageV = thisCapV - v_edges_3D[k][y][x].cap;
        const uint16_t usageH = h_edges_3D[k][y][x].usage + blockageH;
        const uint16_t usageV = v_edges_3D[k][y][x].usage + blockageV;
        db_gcell->setCapacity(layer, x, y, thisCapH + thisCapV);
        db_gcell->setUsage(layer, x, y, usageH + usageV);
      }
    }
  }
}

void GlobalRouter::computeGCellGridPatternFromGuides(
    std::unordered_map<odb::dbNet*, Guides>& net_guides)
{
  int width = grid_->getXMax() - grid_->getXMin();
  int height = grid_->getYMax() - grid_->getYMin();

  // use the maps to detect the most used tile size. some designs may have
  // guides larger than others, but also smaller than others.
  std::map<int, int> tile_size_x_map;
  std::map<int, int> tile_size_y_map;
  int min_loc_x = std::numeric_limits<int>::max();
  int min_loc_y = std::numeric_limits<int>::max();
  fillTileSizeMaps(
      net_guides, tile_size_x_map, tile_size_y_map, min_loc_x, min_loc_y);

  int tile_size_x = 0;
  int tile_size_y = 0;
  findTileSize(tile_size_x_map, tile_size_y_map, tile_size_x, tile_size_y);

  if (tile_size_x == 0 || tile_size_y == 0) {
    logger_->error(utl::GRT,
                   253,
                   "Detected invalid guide dimensions: ({}, {}).",
                   tile_size_x,
                   tile_size_y);
  }

  int x_grids = width / tile_size_x;
  int guide_x_idx = std::floor((min_loc_x - grid_->getXMin()) / tile_size_x);
  int origin_x = min_loc_x - guide_x_idx * tile_size_x;

  int y_grids = height / tile_size_y;
  int guide_y_idx = std::floor((min_loc_y - grid_->getYMin()) / tile_size_y);
  int origin_y = min_loc_y - guide_y_idx * tile_size_y;

  auto db_gcell = block_->getGCellGrid();
  if (db_gcell) {
    db_gcell->resetGrid();
  } else {
    db_gcell = odb::dbGCellGrid::create(block_);
  }
  db_gcell->addGridPatternX(origin_x, x_grids, tile_size_x);
  db_gcell->addGridPatternY(origin_y, y_grids, tile_size_y);

  grid_->setXGrids(x_grids);
  grid_->setYGrids(y_grids);
}

void GlobalRouter::fillTileSizeMaps(
    std::unordered_map<odb::dbNet*, Guides>& net_guides,
    std::map<int, int>& tile_size_x_map,
    std::map<int, int>& tile_size_y_map,
    int& min_loc_x,
    int& min_loc_y)
{
  for (const auto& [net, guides] : net_guides) {
    for (const auto& guide : guides) {
      if (tile_size_x_map.find(guide.second.dx()) == tile_size_x_map.end()) {
        tile_size_x_map[guide.second.dx()] = 1;
      } else {
        tile_size_x_map[guide.second.dx()]++;
      }
      if (tile_size_y_map.find(guide.second.dy()) == tile_size_y_map.end()) {
        tile_size_y_map[guide.second.dy()] = 1;
      } else {
        tile_size_y_map[guide.second.dy()]++;
      }

      min_loc_x = std::min(guide.second.xMin(), min_loc_x);
      min_loc_y = std::min(guide.second.yMin(), min_loc_y);
    }
  }
}

void GlobalRouter::findTileSize(const std::map<int, int>& tile_size_x_map,
                                const std::map<int, int>& tile_size_y_map,
                                int& tile_size_x,
                                int& tile_size_y)
{
  int cnt_x = 0;
  for (const auto& [size_x, count] : tile_size_x_map) {
    if (count > cnt_x) {
      tile_size_x = size_x;
      cnt_x = count;
    }
  }

  int cnt_y = 0;
  for (const auto& [size_y, count] : tile_size_y_map) {
    if (count > cnt_y) {
      tile_size_y = size_y;
      cnt_y = count;
    }
  }
}

void GlobalRouter::saveGuidesFromFile(
    std::unordered_map<odb::dbNet*, Guides>& guides)
{
  odb::dbTechLayer* ph_layer_final = nullptr;

  for (odb::dbNet* db_net : block_->getNets()) {
    db_net->clearGuides();
    const Guides& guide_boxes = guides[db_net];

    if (!guide_boxes.empty()) {
      for (const auto& guide : guide_boxes) {
        ph_layer_final = routing_layers_[guide.first];
        odb::dbGuide::create(
            db_net, ph_layer_final, ph_layer_final, guide.second);
      }
    }
  }
}

void GlobalRouter::saveGuides()
{
  int offset_x = grid_origin_.x();
  int offset_y = grid_origin_.y();

  for (odb::dbNet* db_net : block_->getNets()) {
    auto iter = routes_.find(db_net);
    if (iter == routes_.end()) {
      continue;
    }
    Net* net = db_net_map_[db_net];
    GRoute& route = iter->second;

    if (!route.empty()) {
      db_net->clearGuides();
      for (GSegment& segment : route) {
        odb::Rect box = globalRoutingToBox(segment);
        box.moveDelta(offset_x, offset_y);
        if (segment.isVia()) {
          if (abs(segment.final_layer - segment.init_layer) > 1) {
            logger_->error(GRT,
                           75,
                           "Connection between non-adjacent layers in net {}.",
                           db_net->getConstName());
          }

          if (net->isLocal() || (isCoveringPin(net, segment))) {
            int layer_idx1 = segment.init_layer;
            int layer_idx2 = segment.final_layer;
            odb::dbTechLayer* layer1 = routing_layers_[layer_idx1];
            odb::dbTechLayer* layer2 = routing_layers_[layer_idx2];
            odb::dbGuide::create(db_net, layer1, layer2, box);
            odb::dbGuide::create(db_net, layer2, layer1, box);
          } else {
            int layer_idx = std::min(segment.init_layer, segment.final_layer);
            int via_layer_idx
                = std::max(segment.init_layer, segment.final_layer);
            odb::dbTechLayer* layer = routing_layers_[layer_idx];
            odb::dbTechLayer* via_layer = routing_layers_[via_layer_idx];
            odb::dbGuide::create(db_net, layer, via_layer, box);
          }
        } else if (segment.init_layer == segment.final_layer) {
          if (segment.init_layer < min_routing_layer_
              && segment.init_x != segment.final_x
              && segment.init_y != segment.final_y) {
            logger_->error(GRT,
                           74,
                           "Routing with guides in blocked metal for net {}.",
                           db_net->getConstName());
          }

          odb::dbTechLayer* layer = routing_layers_[segment.init_layer];
          odb::dbGuide::create(db_net, layer, layer, box);
        }
      }
    }
    auto dbGuides = db_net->getGuides();
    if (dbGuides.orderReversed() && dbGuides.reversible())
      dbGuides.reverse();
  }
}

void GlobalRouter::writeSegments(const char* file_name)
{
  std::ofstream segs_file;
  segs_file.open(file_name);
  if (!segs_file) {
    logger_->error(GRT, 255, "Global route segments file could not be opened.");
  }

  odb::dbTech* tech = db_->getTech();

  for (const auto [db_net, net] : db_net_map_) {
    auto iter = routes_.find(db_net);
    if (iter == routes_.end()) {
      continue;
    }
    const GRoute& route = iter->second;

    if (!route.empty()) {
      segs_file << net->getName() << "\n";
      segs_file << "(\n";
      for (const GSegment& segment : route) {
        odb::dbTechLayer* init_layer
            = tech->findRoutingLayer(segment.init_layer);
        odb::dbTechLayer* final_layer
            = tech->findRoutingLayer(segment.final_layer);
        segs_file << segment.init_x << " " << segment.init_y << " "
                  << init_layer->getName() << " " << segment.final_x << " "
                  << segment.final_y << " " << final_layer->getName() << "\n";
      }
      segs_file << ")\n";
    }
  }
  segs_file.close();
}

void GlobalRouter::readSegments(const char* file_name)
{
  if (db_->getChip() == nullptr || db_->getChip()->getBlock() == nullptr
      || db_->getTech() == nullptr) {
    logger_->error(GRT, 256, "Load design before reading guides");
  }

  initGridAndNets();

  odb::dbTech* tech = db_->getTech();

  std::ifstream fin(file_name);
  std::string line;
  odb::dbNet* db_net = nullptr;
  std::unordered_map<odb::dbNet*, Guides> guides;

  if (!fin.is_open()) {
    logger_->error(
        GRT, 257, "Failed to open global route segments file {}.", file_name);
  }

  while (fin.good()) {
    getline(fin, line);
    if (line == "(" || line.empty() || line == ")") {
      continue;
    }

    std::stringstream ss(line);
    std::string word;
    std::vector<std::string> tokens;
    while (!ss.eof()) {
      ss >> word;
      tokens.push_back(word);
    }

    if (tokens.size() == 1) {
      db_net = block_->findNet(tokens[0].c_str());
      if (!db_net) {
        logger_->error(GRT, 258, "Cannot find net {}.", tokens[0]);
      }
    } else if (tokens.size() == 6) {
      auto layer1 = tech->findLayer(tokens[2].c_str());
      auto layer2 = tech->findLayer(tokens[5].c_str());
      if (!layer1) {
        logger_->error(GRT, 259, "Cannot find layer {}.", tokens[2]);
      }
      if (!layer2) {
        logger_->error(GRT, 260, "Cannot find layer {}.", tokens[5]);
      }
      GSegment segment(stoi(tokens[0]),
                       stoi(tokens[1]),
                       layer1->getRoutingLevel(),
                       stoi(tokens[3]),
                       stoi(tokens[4]),
                       layer2->getRoutingLevel());
      routes_[db_net].push_back(segment);
    } else {
      logger_->error(
          GRT, 261, "Error reading global route segments file {}.", file_name);
    }
  }
  for (auto& [db_net, segments] : routes_) {
    if (!isConnected(db_net)) {
      logger_->error(
          GRT, 262, "Net {} has disconnected segments.", db_net->getName());
    }
    std::string pins_not_covered;
    if (!netIsCovered(db_net, pins_not_covered)) {
      logger_->error(GRT,
                     263,
                     "Pin(s) {}not covered in net {}.",
                     pins_not_covered,
                     db_net->getName());
    }
  }
}

bool GlobalRouter::netIsCovered(odb::dbNet* db_net,
                                std::string& pins_not_covered)
{
  bool net_is_covered = true;
  Net* net = db_net_map_[db_net];
  const GRoute& segments = routes_[db_net];
  for (const Pin& pin : net->getPins()) {
    bool pin_is_covered = false;
    for (const GSegment& seg : segments) {
      if (segmentCoversPin(seg, pin)) {
        pin_is_covered = true;
        break;
      }
    }
    if (!pin_is_covered) {
      pins_not_covered += pin.getName() + " ";
      net_is_covered = false;
    }
  }

  return net_is_covered;
}

// Checks if segment is a line, i.e. only varies in one dimension
// (vias are lines)
bool GlobalRouter::segmentIsLine(const GSegment& segment)
{
  int dimensionality = (segment.init_x != segment.final_x)
                       + (segment.init_y != segment.final_y)
                       + (segment.init_layer != segment.final_layer);
  return (dimensionality == 1);
}

bool GlobalRouter::segmentCoversPin(const GSegment& segment, const Pin& pin)
{
  auto [min_x, max_x] = std::minmax(segment.init_x, segment.final_x);
  auto [min_y, max_y] = std::minmax(segment.init_y, segment.final_y);
  auto [min_layer, max_layer]
      = std::minmax(segment.init_layer, segment.final_layer);
  return (pin.getOnGridPosition().getX() >= min_x
          && pin.getOnGridPosition().getX() <= max_x
          // Pin is vertically covered by the segment
          && pin.getOnGridPosition().getY() >= min_y
          && pin.getOnGridPosition().getY() <= max_y
          // Pin and segment share a layer
          && pin.getConnectionLayer() >= min_layer
          && pin.getConnectionLayer() <= max_layer);
}

// Builds the Net Graph in O(N²)
AdjacencyList GlobalRouter::buildNetGraph(odb::dbNet* net)
{
  const GRoute& segments = routes_[net];
  const int total_segments = segments.size();
  AdjacencyList graph(total_segments, std::vector<int>());
  for (int i = 0; i < total_segments; i++) {
    for (int j = i - 1; j >= 0; j--) {
      if (!segmentsConnect(segments[i], segments[j])) {
        continue;
      }
      graph[i].push_back(j);
      graph[j].push_back(i);
    }
  }
  return graph;
}

// Implements Union-Find algorithm to determine connectivity
bool GlobalRouter::isConnected(odb::dbNet* net)
{
  int total_segments = routes_[net].size();
  std::vector<int> parent(total_segments), rank(total_segments, 0);
  for (int i = 0; i < total_segments; i++) {
    parent[i] = i;
  }
  int initialized_groups = 1;

  if (!segmentIsLine(routes_[net][0])) {
    logger_->error(
        GRT,
        264,
        "Segment {} of net {} is not a horizontal/vertical line or via.",
        1,
        net->getName());
  }

  std::function<int(int)> find = [&](int x) -> int {
    if (parent[x] != x) {
      parent[x] = find(parent[x]);
    }
    return parent[x];
  };

  std::function<void(int, int)> uniteGroups = [&](int u, int v) {
    int root_u = find(u), root_v = find(v);
    if (rank[root_u] > rank[root_v]) {
      parent[root_v] = root_u;
    } else if (rank[root_u] < rank[root_v]) {
      parent[root_u] = root_v;
    } else {
      parent[root_v] = root_u;
      rank[root_u]++;
    }
  };

  for (int i = 1; i < total_segments; i++) {
    if (!segmentIsLine(routes_[net][i])) {
      logger_->error(
          GRT,
          265,
          "Segment {} of net {} is not a horizontal/vertical line or via.",
          i + 1,
          net->getName());
    }

    initialized_groups++;

    for (int j = i - 1; j >= 0 && initialized_groups > 1; --j) {
      if (find(parent[i]) == find(parent[j])) {
        continue;
      }
      if (segmentsConnect(routes_[net][i], routes_[net][j])) {
        uniteGroups(i, j);
        initialized_groups--;
      }
    }
  }
  return (initialized_groups == 1);
}

bool GlobalRouter::segmentsConnect(const GSegment& segment1,
                                   const GSegment& segment2)
{
  auto [s1_min_x, s1_max_x] = std::minmax(segment1.init_x, segment1.final_x);
  auto [s1_min_y, s1_max_y] = std::minmax(segment1.init_y, segment1.final_y);
  auto [s1_min_z, s1_max_z]
      = std::minmax(segment1.init_layer, segment1.final_layer);
  auto [s2_min_x, s2_max_x] = std::minmax(segment2.init_x, segment2.final_x);
  auto [s2_min_y, s2_max_y] = std::minmax(segment2.init_y, segment2.final_y);
  auto [s2_min_z, s2_max_z]
      = std::minmax(segment2.init_layer, segment2.final_layer);
  return (s1_max_x >= s2_min_x && s1_min_x <= s2_max_x)
         && (s1_max_y >= s2_min_y && s1_min_y <= s2_max_y)
         && (s1_max_z >= s2_min_z && s1_min_z <= s2_max_z);
}

bool GlobalRouter::isCoveringPin(Net* net, GSegment& segment)
{
  for (const auto& pin : net->getPins()) {
    int seg_top_layer = std::max(segment.final_layer, segment.init_layer);
    int seg_x = segment.final_x;
    int seg_y = segment.final_y;
    if (pin.getConnectionLayer() == seg_top_layer
        && pin.getOnGridPosition() == odb::Point(seg_x, seg_y)
        && (pin.isPort() || pin.isConnectedToPadOrMacro())) {
      return true;
    }
  }

  return false;
}

RoutingTracks GlobalRouter::getRoutingTracksByIndex(int layer)
{
  for (RoutingTracks routing_tracks : routing_tracks_) {
    if (routing_tracks.getLayerIndex() == layer) {
      return routing_tracks;
    }
  }
  return RoutingTracks();
}

void GlobalRouter::addGuidesForLocalNets(odb::dbNet* db_net,
                                         GRoute& route,
                                         int min_routing_layer,
                                         int max_routing_layer)
{
  std::vector<Pin>& pins = db_net_map_[db_net]->getPins();
  int last_layer = -1;
  for (size_t p = 0; p < pins.size(); p++) {
    if (p > 0) {
      odb::Point pin_pos0 = pins[p - 1].getOnGridPosition();
      odb::Point pin_pos1 = pins[p].getOnGridPosition();
      // If the net is not local, FR core result is invalid
      if (pin_pos1.x() != pin_pos0.x() || pin_pos1.y() != pin_pos0.y()) {
        logger_->error(GRT,
                       76,
                       "Net {} does not have route guides.",
                       db_net->getConstName());
      }
    }

    if (pins[p].getConnectionLayer() > last_layer)
      last_layer = pins[p].getConnectionLayer();
  }

  // last_layer can be greater than max routing layer for nets with bumps
  // at top routing layer
  if (last_layer >= max_routing_layer) {
    last_layer--;
  }

  for (int l = 1; l <= last_layer; l++) {
    odb::Point pin_pos = pins[0].getOnGridPosition();
    GSegment segment = GSegment(
        pin_pos.x(), pin_pos.y(), l, pin_pos.x(), pin_pos.y(), l + 1);
    route.push_back(segment);
  }
}

void GlobalRouter::connectTopLevelPins(odb::dbNet* db_net, GRoute& route)
{
  std::vector<Pin>& pins = db_net_map_[db_net]->getPins();
  for (Pin& pin : pins) {
    if (pin.getConnectionLayer() > max_routing_layer_) {
      odb::Point pin_pos = pin.getOnGridPosition();
      for (int l = max_routing_layer_; l < pin.getConnectionLayer(); l++) {
        GSegment segment = GSegment(
            pin_pos.x(), pin_pos.y(), l, pin_pos.x(), pin_pos.y(), l + 1);
        route.push_back(segment);
      }
    }
  }
}

void GlobalRouter::addRemainingGuides(NetRouteMap& routes,
                                      std::vector<Net*>& nets,
                                      int min_routing_layer,
                                      int max_routing_layer)
{
  for (Net* net : nets) {
    int min_layer, max_layer;
    getNetLayerRange(net->getDbNet(), min_layer, max_layer);
    odb::dbTechLayer* max_tech_layer
        = db_->getTech()->findRoutingLayer(max_layer);
    if (net->getNumPins() > 1
        && (!net->hasWires() || net->hasStackedVias(max_tech_layer))) {
      odb::dbNet* db_net = net->getDbNet();
      GRoute& route = routes[db_net];
      if (route.empty()) {
        addGuidesForLocalNets(
            db_net, route, min_routing_layer, max_routing_layer);
      } else {
        connectTopLevelPins(db_net, route);
      }
    }
  }
}

void GlobalRouter::connectPadPins(NetRouteMap& routes)
{
  for (auto& net_route : routes) {
    odb::dbNet* db_net = net_route.first;
    GRoute& route = net_route.second;
    Net* net = getNet(db_net);
    if (pad_pins_connections_.find(db_net) != pad_pins_connections_.end()
        && net->getNumPins() > 1) {
      for (GSegment& segment : pad_pins_connections_[db_net]) {
        route.push_back(segment);
      }
    }
  }
}

odb::Rect GlobalRouter::globalRoutingToBox(const GSegment& route)
{
  odb::Rect die_bounds = grid_->getGridArea();

  const auto [init_x, final_x] = std::minmax(route.init_x, route.final_x);
  const auto [init_y, final_y] = std::minmax(route.init_y, route.final_y);

  int llX = init_x - (grid_->getTileSize() / 2);
  int llY = init_y - (grid_->getTileSize() / 2);
  int urX = final_x + (grid_->getTileSize() / 2);
  int urY = final_y + (grid_->getTileSize() / 2);

  if ((die_bounds.xMax() - urX) / grid_->getTileSize() < 1) {
    urX = die_bounds.xMax();
  }
  if ((die_bounds.yMax() - urY) / grid_->getTileSize() < 1) {
    urY = die_bounds.yMax();
  }

  odb::Point lower_left = odb::Point(llX, llY);
  odb::Point upper_right = odb::Point(urX, urY);

  odb::Rect route_bds = odb::Rect(lower_left, upper_right);
  return route_bds;
}

void GlobalRouter::boxToGlobalRouting(const odb::Rect& route_bds,
                                      int layer,
                                      int via_layer,
                                      GRoute& route)
{
  const int tile_size = grid_->getTileSize();
  int x0 = (tile_size * (route_bds.xMin() / tile_size)) + (tile_size / 2);
  int y0 = (tile_size * (route_bds.yMin() / tile_size)) + (tile_size / 2);

  const int x1 = (tile_size * (route_bds.xMax() / tile_size)) - (tile_size / 2);
  const int y1 = (tile_size * (route_bds.yMax() / tile_size)) - (tile_size / 2);

  if (x0 == x1 && y0 == y1) {
    route.push_back(GSegment(x0, y0, layer, x1, y1, via_layer));
  }

  while (y0 == y1 && (x0 + tile_size) <= x1) {
    route.push_back(GSegment(x0, y0, layer, x0 + tile_size, y0, layer));
    x0 += tile_size;
  }

  while (x0 == x1 && (y0 + tile_size) <= y1) {
    route.push_back(GSegment(x0, y0, layer, x0, y0 + tile_size, layer));
    y0 += tile_size;
  }
}

void GlobalRouter::checkPinPlacement()
{
  bool invalid = false;
  std::map<int, std::vector<odb::Point>> layer_positions_map;

  odb::dbTechLayer* tech_layer;
  for (Pin* port : getAllPorts()) {
    if (port->getNumLayers() == 0) {
      logger_->error(GRT,
                     79,
                     "Pin {} does not have layer assignment.",
                     port->getName().c_str());
    }
    int layer = port->getConnectionLayer();  // port have only one layer

    tech_layer = routing_layers_[layer];
    if (layer_positions_map[layer].empty()) {
      layer_positions_map[layer].push_back(port->getPosition());
    } else {
      for (odb::Point& pos : layer_positions_map[layer]) {
        if (pos == port->getPosition()) {
          logger_->warn(
              GRT,
              31,
              "At least 2 pins in position ({}, {}), layer {}, port {}.",
              pos.x(),
              pos.y(),
              tech_layer->getName(),
              port->getName().c_str());
          invalid = true;
        }
      }
      layer_positions_map[layer].push_back(port->getPosition());
    }
  }

  if (invalid) {
    logger_->error(GRT, 80, "Invalid pin placement.");
  }
}

int GlobalRouter::computeNetWirelength(odb::dbNet* db_net)
{
  auto iter = routes_.find(db_net);
  if (iter == routes_.end()) {
    return 0;
  }
  const GRoute& route = iter->second;
  int net_wl = 0;
  for (const GSegment& segment : route) {
    const int segment_wl = std::abs(segment.final_x - segment.init_x)
                           + std::abs(segment.final_y - segment.init_y);
    if (segment_wl > 0) {
      net_wl += segment_wl + grid_->getTileSize();
    }
  }

  return net_wl;
}

void GlobalRouter::computeWirelength()
{
  long total_wirelength = 0;
  for (auto& net_route : routes_) {
    total_wirelength += computeNetWirelength(net_route.first);
  }
  if (verbose_)
    logger_->info(GRT,
                  18,
                  "Total wirelength: {} um",
                  total_wirelength / block_->getDefUnits());
}

void GlobalRouter::mergeSegments(const std::vector<Pin>& pins, GRoute& route)
{
  if (route.empty()) {
    return;
  }
  GRoute& segments = route;
  std::map<RoutePt, int> segs_at_point;
  for (const GSegment& seg : segments) {
    RoutePt pt0 = RoutePt(seg.init_x, seg.init_y, seg.init_layer);
    RoutePt pt1 = RoutePt(seg.final_x, seg.final_y, seg.final_layer);
    segs_at_point[pt0] += 1;
    segs_at_point[pt1] += 1;
  }

  for (const Pin& pin : pins) {
    RoutePt pinPt = RoutePt(pin.getOnGridPosition().x(),
                            pin.getOnGridPosition().y(),
                            pin.getConnectionLayer());
    segs_at_point[pinPt] += 1;
  }

  size_t read = 0;
  size_t write = 0;

  while (read < segments.size() - 1) {
    GSegment& segment0 = segments[read];
    GSegment& segment1 = segments[read + 1];

    // both segments are not vias
    if (segment0.init_layer == segment0.final_layer
        && segment1.init_layer == segment1.final_layer &&
        // segments are on the same layer
        segment0.init_layer == segment1.init_layer) {
      // if segment 0 connects to the end of segment 1
      if (!segmentsConnect(segment0, segment1, segment1, segs_at_point)) {
        segments[write++] = segment0;
      }
    } else {
      segments[write++] = segment0;
    }
    read++;
  }

  segments[write] = segments[read];

  segments.resize(write + 1);
}

bool GlobalRouter::segmentsConnect(const GSegment& seg0,
                                   const GSegment& seg1,
                                   GSegment& new_seg,
                                   const std::map<RoutePt, int>& segs_at_point)
{
  int init_x0 = std::min(seg0.init_x, seg0.final_x);
  int init_y0 = std::min(seg0.init_y, seg0.final_y);
  int final_x0 = std::max(seg0.final_x, seg0.init_x);
  int final_y0 = std::max(seg0.final_y, seg0.init_y);

  int init_x1 = std::min(seg1.init_x, seg1.final_x);
  int init_y1 = std::min(seg1.init_y, seg1.final_y);
  int final_x1 = std::max(seg1.final_x, seg1.init_x);
  int final_y1 = std::max(seg1.final_y, seg1.init_y);

  // vertical segments aligned
  if (init_x0 == final_x0 && init_x1 == final_x1 && init_x0 == init_x1) {
    bool merge = false;
    if (init_y0 == final_y1) {
      RoutePt pt = RoutePt(init_x0, init_y0, seg0.init_layer);
      merge = segs_at_point.at(pt) == 2;
    } else if (final_y0 == init_y1) {
      RoutePt pt = RoutePt(init_x1, init_y1, seg1.init_layer);
      merge = segs_at_point.at(pt) == 2;
    }
    if (merge) {
      new_seg.init_x = std::min(init_x0, init_x1);
      new_seg.init_y = std::min(init_y0, init_y1);
      new_seg.final_x = std::max(final_x0, final_x1);
      new_seg.final_y = std::max(final_y0, final_y1);
      return true;
    }
    // horizontal segments aligned
  } else if (init_y0 == final_y0 && init_y1 == final_y1 && init_y0 == init_y1) {
    bool merge = false;
    if (init_x0 == final_x1) {
      RoutePt pt = RoutePt(init_x0, init_y0, seg0.init_layer);
      merge = segs_at_point.at(pt) == 2;
    } else if (final_x0 == init_x1) {
      RoutePt pt = RoutePt(init_x1, init_y1, seg1.init_layer);
      merge = segs_at_point.at(pt) == 2;
    }
    if (merge) {
      new_seg.init_x = std::min(init_x0, init_x1);
      new_seg.init_y = std::min(init_y0, init_y1);
      new_seg.final_x = std::max(final_x0, final_x1);
      new_seg.final_y = std::max(final_y0, final_y1);
      return true;
    }
  }

  return false;
}

void GlobalRouter::mergeResults(NetRouteMap& routes)
{
  for (auto& net_route : routes) {
    odb::dbNet* db_net = net_route.first;
    GRoute& route = net_route.second;
    routes_[db_net] = route;
  }
}

bool GlobalRouter::pinOverlapsWithSingleTrack(const Pin& pin,
                                              odb::Point& track_position)
{
  int min, max;

  int conn_layer = pin.getConnectionLayer();
  std::vector<odb::Rect> pin_boxes = pin.getBoxes().at(conn_layer);

  odb::dbTechLayer* layer = routing_layers_[conn_layer];
  RoutingTracks tracks = getRoutingTracksByIndex(conn_layer);

  odb::Rect pin_rect;
  pin_rect.mergeInit();
  for (odb::Rect pin_box : pin_boxes) {
    pin_rect.merge(pin_box);
  }

  bool horizontal = layer->getDirection() == odb::dbTechLayerDir::HORIZONTAL;
  min = horizontal ? pin_rect.yMin() : pin_rect.xMin();
  max = horizontal ? pin_rect.yMax() : pin_rect.xMax();

  if ((float) (max - min) / tracks.getTrackPitch() <= 3) {
    int nearest_track = std::floor((float) (max - tracks.getLocation())
                                   / tracks.getTrackPitch())
                            * tracks.getTrackPitch()
                        + tracks.getLocation();
    int nearest_track2
        = std::floor(
              (float) (max - tracks.getLocation()) / tracks.getTrackPitch() - 1)
              * tracks.getTrackPitch()
          + tracks.getLocation();

    if ((nearest_track >= min && nearest_track <= max)
        && (nearest_track2 >= min && nearest_track2 <= max)) {
      return false;
    }

    if (nearest_track > min && nearest_track < max) {
      track_position = horizontal
                           ? odb::Point(track_position.x(), nearest_track)
                           : odb::Point(nearest_track, track_position.y());
      return true;
    } else if (nearest_track2 > min && nearest_track2 < max) {
      track_position = horizontal
                           ? odb::Point(track_position.x(), nearest_track2)
                           : odb::Point(nearest_track2, track_position.y());
      return true;
    } else {
      return false;
    }
  }

  return false;
}

std::vector<Pin*> GlobalRouter::getAllPorts()
{
  std::vector<Pin*> ports;
  for (auto [ignored, net] : db_net_map_) {
    for (Pin& pin : net->getPins()) {
      if (pin.isPort()) {
        ports.push_back(&pin);
      }
    }
  }
  return ports;
}

odb::Point GlobalRouter::getRectMiddle(const odb::Rect& rect)
{
  return odb::Point((rect.xMin() + (rect.xMax() - rect.xMin()) / 2.0),
                    (rect.yMin() + (rect.yMax() - rect.yMin()) / 2.0));
}

void GlobalRouter::initGrid(int max_layer)
{
  odb::dbTechLayer* tech_layer = routing_layers_[layer_for_guide_dimension_];
  odb::dbTrackGrid* track_grid = block_->findTrackGrid(tech_layer);
  int track_spacing, track_init, num_tracks;
  track_grid->getAverageTrackSpacing(track_spacing, track_init, num_tracks);

  odb::Rect rect = block_->getDieArea();

  int dx = rect.dx();
  int dy = rect.dy();

  int tile_size = grid_->getPitchesInTile() * track_spacing;

  int x_grids = std::max(1, dx / tile_size);
  int y_grids = std::max(1, dy / tile_size);

  bool perfect_regular_x = (x_grids * tile_size) == dx;
  bool perfect_regular_y = (y_grids * tile_size) == dy;

  fastroute_->setRegularX(perfect_regular_x);
  fastroute_->setRegularY(perfect_regular_y);

  int num_layers = routing_layers_.size();
  if (max_layer > -1) {
    num_layers = max_layer;
  }

  grid_->init(rect,
              tile_size,
              x_grids,
              y_grids,
              perfect_regular_x,
              perfect_regular_y,
              num_layers);
}

void getViaDims(std::map<int, odb::dbTechVia*> default_vias,
                int level,
                int& width_up,
                int& prl_up,
                int& width_down,
                int& prl_down)
{
  width_up = -1;
  prl_up = -1;
  width_down = -1;
  prl_down = -1;
  if (default_vias.find(level) != default_vias.end()) {
    for (auto box : default_vias[level]->getBoxes()) {
      if (box->getTechLayer()->getRoutingLevel() == level) {
        width_up = std::min(box->getWidth(), box->getLength());
        prl_up = std::max(box->getWidth(), box->getLength());
        break;
      }
    }
  }
  if (default_vias.find(level - 1) != default_vias.end()) {
    for (auto box : default_vias[level - 1]->getBoxes()) {
      if (box->getTechLayer()->getRoutingLevel() == level) {
        width_down = std::min(box->getWidth(), box->getLength());
        prl_down = std::max(box->getWidth(), box->getLength());
        break;
      }
    }
  }
}

std::vector<std::pair<int, int>> GlobalRouter::calcLayerPitches(int max_layer)
{
  std::map<int, odb::dbTechVia*> default_vias = getDefaultVias(max_layer);
  std::vector<std::pair<int, int>> pitches(
      db_->getTech()->getRoutingLayerCount() + 1);
  for (auto const& [level, layer] : routing_layers_) {
    if (layer->getType() != odb::dbTechLayerType::ROUTING)
      continue;
    if (level > max_layer && max_layer > -1)
      break;
    pitches.push_back({-1, -1});

    int width_up, prl_up, width_down, prl_down;
    getViaDims(default_vias, level, width_up, prl_up, width_down, prl_down);
    bool up_via_valid = width_up != -1;
    bool down_via_valid = width_down != -1;
    if (!up_via_valid && !down_via_valid)
      continue;  // no default vias found
    int layer_width = layer->getWidth();
    int L2V_up = -1;
    int L2V_down = -1;
    // Priority for minSpc rule is SPACINGTABLE TWOWIDTHS > SPACINGTABLE PRL >
    // SPACING
    bool min_spc_valid = false;
    int min_spc_up = -1;
    int min_spc_down = -1;
    if (layer->hasTwoWidthsSpacingRules()) {
      min_spc_valid = true;
      if (up_via_valid)
        min_spc_up = layer->findTwSpacing(layer_width, width_up, prl_up);
      if (down_via_valid)
        min_spc_down = layer->findTwSpacing(layer_width, width_down, prl_down);
    } else if (layer->hasV55SpacingRules()) {
      min_spc_valid = true;
      if (up_via_valid)
        min_spc_up
            = layer->findV55Spacing(std::max(layer_width, width_up), prl_up);
      if (down_via_valid)
        min_spc_down = layer->findV55Spacing(std::max(layer_width, width_down),
                                             prl_down);
    } else {
      if (!layer->getV54SpacingRules().empty()) {
        min_spc_valid = true;
        int minSpc = 0;
        for (auto rule : layer->getV54SpacingRules()) {
          if (rule->hasRange()) {
            uint rmin;
            uint rmax;
            rule->getRange(rmin, rmax);
            if (layer_width < rmin || layer_width > rmax) {
              continue;
            }
          }
          minSpc = std::max<int>(minSpc, rule->getSpacing());
        }
        if (up_via_valid)
          min_spc_up = minSpc;
        if (down_via_valid)
          min_spc_down = minSpc;
      }
    }
    if (min_spc_valid) {
      if (up_via_valid)
        L2V_up = (level != max_routing_layer_)
                     ? (layer_width / 2) + (width_up / 2) + min_spc_up
                     : -1;
      if (down_via_valid)
        L2V_down = (level != min_routing_layer_)
                       ? (layer_width / 2) + (width_down / 2) + min_spc_down
                       : -1;
      debugPrint(logger_,
                 utl::GRT,
                 "l2v_pitch",
                 1,
                 "routing level {} : layer_width = {:.4f}",
                 layer->getName(),
                 block_->dbuToMicrons(layer_width));
      debugPrint(logger_,
                 utl::GRT,
                 "l2v_pitch",
                 1,
                 "L2V_up : viaWidth = {:.4f} , prl = {:.4f} , minSpc = {:.4f} "
                 ", L2V = {:.4f} ",
                 block_->dbuToMicrons(width_up),
                 block_->dbuToMicrons(prl_up),
                 block_->dbuToMicrons(min_spc_up),
                 block_->dbuToMicrons(L2V_up));
      debugPrint(logger_,
                 utl::GRT,
                 "l2v_pitch",
                 1,
                 "L2V_down : viaWidth = {:.4f} , prl = {:.4f} , minSpc = "
                 "{:.4f} , L2V = {:.4f} ",
                 block_->dbuToMicrons(width_down),
                 block_->dbuToMicrons(prl_down),
                 block_->dbuToMicrons(min_spc_down),
                 block_->dbuToMicrons(L2V_down));
    }
    pitches[level] = {L2V_up, L2V_down};
  }
  return pitches;
}

void GlobalRouter::initRoutingTracks(int max_routing_layer)
{
  auto l2vPitches = calcLayerPitches(max_routing_layer);
  for (auto const& [level, tech_layer] : routing_layers_) {
    if (level > max_routing_layer && max_routing_layer > -1) {
      break;
    }

    odb::dbTrackGrid* track_grid = block_->findTrackGrid(tech_layer);
    if (track_grid == nullptr) {
      logger_->error(
          GRT, 86, "Track for layer {} not found.", tech_layer->getName());
    }

    int track_step, track_init, num_tracks;
    track_grid->getAverageTrackSpacing(track_step, track_init, num_tracks);

    RoutingTracks layer_tracks = RoutingTracks(level,
                                               track_step,
                                               l2vPitches[level].first,
                                               l2vPitches[level].second,
                                               track_init,
                                               num_tracks);
    routing_tracks_.push_back(layer_tracks);
    if (verbose_)
      logger_->info(
          GRT,
          88,
          "Layer {:7s} Track-Pitch = {:.4f}  line-2-Via Pitch: {:.4f}",
          tech_layer->getName(),
          block_->dbuToMicrons(layer_tracks.getTrackPitch()),
          block_->dbuToMicrons(layer_tracks.getLineToViaPitch()));
  }
}

void GlobalRouter::computeCapacities(int max_layer)
{
  int h_capacity, v_capacity;

  for (auto const& [level, tech_layer] : routing_layers_) {
    if (level > max_layer && max_layer > -1) {
      break;
    }

    RoutingTracks routing_tracks = getRoutingTracksByIndex(level);
    int track_spacing = routing_tracks.getUsePitch();

    if (tech_layer->getDirection() == odb::dbTechLayerDir::HORIZONTAL) {
      h_capacity = std::floor((float) grid_->getTileSize() / track_spacing);

      grid_->setHorizontalCapacity(h_capacity, level - 1);
      grid_->setVerticalCapacity(0, level - 1);
      debugPrint(logger_,
                 GRT,
                 "graph",
                 1,
                 "Layer {} has {} h-capacity",
                 tech_layer->getConstName(),
                 h_capacity);
    } else if (tech_layer->getDirection() == odb::dbTechLayerDir::VERTICAL) {
      v_capacity = std::floor((float) grid_->getTileSize() / track_spacing);

      grid_->setHorizontalCapacity(0, level - 1);
      grid_->setVerticalCapacity(v_capacity, level - 1);
      debugPrint(logger_,
                 GRT,
                 "graph",
                 1,
                 "Layer {} has {} v-capacity",
                 tech_layer->getConstName(),
                 v_capacity);
    }
  }
}

void GlobalRouter::findTrackPitches(int max_layer)
{
  for (auto const& [level, tech_layer] : routing_layers_) {
    if (level > max_layer && max_layer > -1) {
      break;
    }

    odb::dbTrackGrid* track = block_->findTrackGrid(tech_layer);

    if (track == nullptr) {
      logger_->error(
          GRT, 90, "Track for layer {} not found.", tech_layer->getName());
    }

    int track_step, track_init, num_tracks;
    track->getAverageTrackSpacing(track_step, track_init, num_tracks);

    grid_->addTrackPitch(track_step, level - 1);
  }
}

static bool nameLess(const Net* a, const Net* b)
{
  return a->getName() < b->getName();
}

std::vector<Net*> GlobalRouter::findNets()
{
  initClockNets();

  std::vector<odb::dbNet*> db_nets;
  if (nets_to_route_.empty()) {
    db_nets.insert(
        db_nets.end(), block_->getNets().begin(), block_->getNets().end());
  } else {
    db_nets = nets_to_route_;
  }
  std::vector<Net*> clk_nets;
  for (odb::dbNet* db_net : db_nets) {
    Net* net = addNet(db_net);
    // add clock nets not connected to a leaf first
    if (net) {
      bool is_non_leaf_clock = isNonLeafClock(net->getDbNet());
      if (is_non_leaf_clock)
        clk_nets.push_back(net);
    }
  }

  std::vector<Net*> non_clk_nets;
  for (auto [ignored, net] : db_net_map_) {
    bool is_non_leaf_clock = isNonLeafClock(net->getDbNet());
    if (!is_non_leaf_clock) {
      non_clk_nets.push_back(net);
    }
  }

  // Sort the nets to ensure stable results, but keep clk nets
  // at the front.
  std::sort(clk_nets.begin(), clk_nets.end(), nameLess);
  std::sort(non_clk_nets.begin(), non_clk_nets.end(), nameLess);

  std::vector<Net*> nets = std::move(clk_nets);
  nets.insert(nets.end(), non_clk_nets.begin(), non_clk_nets.end());

  return nets;
}

Net* GlobalRouter::addNet(odb::dbNet* db_net)
{
  if (!db_net->getSigType().isSupply() && !db_net->isSpecial()
      && db_net->getSWires().empty() && !db_net->isConnectedByAbutment()) {
    Net* net = new Net(db_net, db_net->getWire() != nullptr);
    db_net_map_[db_net] = net;
    makeItermPins(net, db_net, grid_->getGridArea());
    makeBtermPins(net, db_net, grid_->getGridArea());
    findPins(net);
    return net;
  }
  return nullptr;
}

void GlobalRouter::removeNet(odb::dbNet* db_net)
{
  Net* net = db_net_map_[db_net];
  if (net->isMergedNet()) {
    fastroute_->mergeNet(db_net);
  } else {
    fastroute_->removeNet(db_net);
  }
  delete net;
  db_net_map_.erase(db_net);
  dirty_nets_.erase(db_net);
  routes_.erase(db_net);
}

Net* GlobalRouter::getNet(odb::dbNet* db_net)
{
  return db_net_map_[db_net];
}

int GlobalRouter::getTileSize() const
{
  return grid_->getTileSize();
}

void GlobalRouter::initClockNets()
{
  std::set<odb::dbNet*> clock_nets = sta_->findClkNets();

  if (verbose_)
    logger_->info(GRT, 19, "Found {} clock nets.", clock_nets.size());

  for (odb::dbNet* net : clock_nets) {
    net->setSigType(odb::dbSigType::CLOCK);
  }
}

bool GlobalRouter::isClkTerm(odb::dbITerm* iterm, sta::dbNetwork* network)
{
  const sta::Pin* pin = network->dbToSta(iterm);
  sta::LibertyPort* lib_port = network->libertyPort(pin);
  bool connected_to_pad = false;
  if (lib_port != nullptr) {
    sta::LibertyCell* lib_cell = lib_port->libertyCell();
    connected_to_pad = lib_cell != nullptr && lib_cell->isPad();
  }

  return lib_port && (lib_port->isRegClk() || connected_to_pad);
}

bool GlobalRouter::isNonLeafClock(odb::dbNet* db_net)
{
  sta::dbNetwork* network = sta_->getDbNetwork();
  if (db_net->getSigType() != odb::dbSigType::CLOCK) {
    return false;
  }

  for (odb::dbITerm* iterm : db_net->getITerms()) {
    if (isClkTerm(iterm, network)) {
      return false;
    }
  }
  return true;
}

void GlobalRouter::makeItermPins(Net* net,
                                 odb::dbNet* db_net,
                                 const odb::Rect& die_area)
{
  bool is_clock = (net->getSignalType() == odb::dbSigType::CLOCK);
  int max_routing_layer = (is_clock && max_layer_for_clock_ > 0)
                              ? max_layer_for_clock_
                              : max_routing_layer_;
  for (odb::dbITerm* iterm : db_net->getITerms()) {
    odb::dbMTerm* mterm = iterm->getMTerm();
    odb::dbMaster* master = mterm->getMaster();
    const odb::dbMasterType type = master->getType();

    if (type.isCover() && verbose_) {
      logger_->warn(
          GRT,
          34,
          "Net connected to instance of class COVER added for routing.");
    }

    const bool connected_to_pad = type.isPad();
    const bool connected_to_macro = master->isBlock();

    odb::dbInst* inst = iterm->getInst();
    if (!inst->isPlaced()) {
      logger_->error(GRT, 10, "Instance {} is not placed.", inst->getName());
    }
    const odb::dbTransform transform = inst->getTransform();

    odb::Point pin_pos;
    std::vector<odb::dbTechLayer*> pin_layers;
    std::map<odb::dbTechLayer*, std::vector<odb::Rect>> pin_boxes;

    for (odb::dbMPin* mterm : mterm->getMPins()) {
      int last_layer = -1;

      for (odb::dbBox* box : mterm->getGeometry()) {
        odb::dbTechLayer* tech_layer = box->getTechLayer();
        if (tech_layer->getType() != odb::dbTechLayerType::ROUTING) {
          continue;
        }

        odb::Rect rect = box->getBox();
        transform.apply(rect);

        if (!die_area.contains(rect) && verbose_) {
          logger_->warn(
              GRT, 35, "Pin {} is outside die area.", getITermName(iterm));
        }
        pin_boxes[tech_layer].push_back(rect);
        if (tech_layer->getRoutingLevel() > last_layer) {
          pin_pos = rect.ll();
        }
      }
    }

    for (auto& layer_boxes : pin_boxes) {
      if (layer_boxes.first->getRoutingLevel() <= max_routing_layer) {
        pin_layers.push_back(layer_boxes.first);
      }
    }

    if (pin_layers.empty()) {
      logger_->error(
          GRT,
          29,
          "Pin {} does not have geometries below the max routing layer ({}).",
          getITermName(iterm),
          getLayerName(max_routing_layer, db_));
    }

    Pin pin(iterm,
            pin_pos,
            pin_layers,
            pin_boxes,
            (connected_to_pad || connected_to_macro));

    net->addPin(pin);
  }
}

void GlobalRouter::makeBtermPins(Net* net,
                                 odb::dbNet* db_net,
                                 const odb::Rect& die_area)
{
  for (odb::dbBTerm* bterm : db_net->getBTerms()) {
    int posX, posY;
    bterm->getFirstPinLocation(posX, posY);

    std::vector<odb::dbTechLayer*> pin_layers;
    std::map<odb::dbTechLayer*, std::vector<odb::Rect>> pin_boxes;

    const std::string pin_name = bterm->getConstName();
    odb::Point pin_pos;

    for (odb::dbBPin* bterm_pin : bterm->getBPins()) {
      int last_layer = -1;
      if (!bterm_pin->getPlacementStatus().isPlaced()) {
        logger_->error(GRT, 11, "Pin {} is not placed.", pin_name);
      }

      for (odb::dbBox* bpin_box : bterm_pin->getBoxes()) {
        odb::dbTechLayer* tech_layer = bpin_box->getTechLayer();
        if (tech_layer->getType() != odb::dbTechLayerType::ROUTING) {
          continue;
        }

        odb::Rect rect = bpin_box->getBox();
        if (!die_area.contains(rect) && verbose_) {
          logger_->warn(GRT, 36, "Pin {} is outside die area.", pin_name);
          odb::Rect intersection;
          rect.intersection(die_area, intersection);
          rect = intersection;
          if (rect.area() == 0) {
            logger_->error(GRT,
                           209,
                           "Pin {} is completely outside the die area and "
                           "cannot bet routed.",
                           pin_name);
          }
        }
        pin_boxes[tech_layer].push_back(rect);

        if (tech_layer->getRoutingLevel() > last_layer) {
          pin_pos = rect.ll();
        }
      }
    }

    for (auto& layer_boxes : pin_boxes) {
      pin_layers.push_back(layer_boxes.first);
    }

    if (pin_layers.empty()) {
      logger_->error(
          GRT,
          42,
          "Pin {} does not have geometries in a valid routing layer.",
          pin_name);
    }

    Pin pin(bterm, pin_pos, pin_layers, pin_boxes, getRectMiddle(die_area));
    net->addPin(pin);
  }
}

std::string getITermName(odb::dbITerm* iterm)
{
  odb::dbMTerm* mterm = iterm->getMTerm();
  std::string pin_name = iterm->getInst()->getConstName();
  pin_name += "/";
  pin_name += mterm->getConstName();
  return pin_name;
}

std::string getLayerName(int layer_idx, odb::dbDatabase* db)
{
  odb::dbTech* tech = db->getTech();
  odb::dbTechLayer* tech_layer = tech->findRoutingLayer(layer_idx);
  return tech_layer->getName();
}

void GlobalRouter::computeObstructionsAdjustments()
{
  odb::Rect die_area = grid_->getGridArea();
  std::vector<int> layer_extensions;
  std::map<int, std::vector<odb::Rect>> layer_obs_map;

  findLayerExtensions(layer_extensions);
  int obstructions_cnt = findObstructions(die_area);
  obstructions_cnt
      += findInstancesObstructions(die_area, layer_extensions, layer_obs_map);
  findNetsObstructions(die_area);

  std::vector<LayerId> transition_layers = findTransitionLayers();
  adjustTransitionLayers(transition_layers, layer_obs_map);

  if (verbose_)
    logger_->info(GRT, 4, "Blockages: {}", obstructions_cnt);
}

void GlobalRouter::findLayerExtensions(std::vector<int>& layer_extensions)
{
  layer_extensions.resize(routing_layers_.size() + 1, 0);

  int min_layer, max_layer;
  getMinMaxLayer(min_layer, max_layer);

  for (auto const& [level, obstruct_layer] : routing_layers_) {
    if (level >= min_layer && level <= max_layer) {
      int max_int = std::numeric_limits<int>::max();

      // Gets the smallest possible minimum spacing that won't cause violations
      // for ANY configuration of PARALLELRUNLENGTH (the biggest value in the
      // table)

      int spacing_extension = obstruct_layer->getSpacing(max_int, max_int);

      // Check for EOL spacing values and, if the spacing is higher than the one
      // found, use them as the macro extension instead of PARALLELRUNLENGTH

      for (auto rule : obstruct_layer->getV54SpacingRules()) {
        int spacing = rule->getSpacing();
        if (spacing > spacing_extension) {
          spacing_extension = spacing;
        }
      }

      // Check for TWOWIDTHS table values and, if the spacing is higher than the
      // one found, use them as the macro extension instead of PARALLELRUNLENGTH

      if (obstruct_layer->hasTwoWidthsSpacingRules()) {
        std::vector<std::vector<odb::uint>> spacing_table;
        obstruct_layer->getTwoWidthsSpacingTable(spacing_table);
        if (!spacing_table.empty()) {
          std::vector<odb::uint> last_row = spacing_table.back();
          odb::uint last_value = last_row.back();
          if (last_value > spacing_extension) {
            spacing_extension = last_value;
          }
        }
      }

      // Save the extension to use when defining Macros

      layer_extensions[level] = spacing_extension;
    }
  }
}

int GlobalRouter::findObstructions(odb::Rect& die_area)
{
  int obstructions_cnt = 0;
  for (odb::dbObstruction* obstruction : block_->getObstructions()) {
    odb::dbBox* obstruction_box = obstruction->getBBox();

    int layer = obstruction_box->getTechLayer()->getRoutingLevel();
    if (min_routing_layer_ <= layer && layer <= max_routing_layer_) {
      odb::Point lower_bound
          = odb::Point(obstruction_box->xMin(), obstruction_box->yMin());
      odb::Point upper_bound
          = odb::Point(obstruction_box->xMax(), obstruction_box->yMax());
      odb::Rect obstruction_rect = odb::Rect(lower_bound, upper_bound);
      if (!die_area.contains(obstruction_rect)) {
        if (verbose_)
          logger_->warn(GRT, 37, "Found blockage outside die area.");
      }
      odb::dbTechLayer* tech_layer = obstruction_box->getTechLayer();
      applyObstructionAdjustment(obstruction_rect, tech_layer);
      obstructions_cnt++;
    }
  }

  return obstructions_cnt;
}

bool GlobalRouter::layerIsBlocked(
    int layer,
    const std::unordered_map<int, std::vector<odb::Rect>>& macro_obs_per_layer,
    std::vector<odb::Rect>& extended_obs)
{
  // if layer is max or min, then all obs the nearest layer are added
  if (layer == max_routing_layer_
      && macro_obs_per_layer.find(layer - 1) != macro_obs_per_layer.end()) {
    extended_obs = macro_obs_per_layer.at(layer - 1);
  }
  if (layer == min_routing_layer_
      && macro_obs_per_layer.find(layer + 1) != macro_obs_per_layer.end()) {
    extended_obs = macro_obs_per_layer.at(layer + 1);
  }

  std::vector<odb::Rect> upper_obs;
  std::vector<odb::Rect> lower_obs;

  // Get Rect vector to layer + 1 and layer - 1
  if (macro_obs_per_layer.find(layer + 1) != macro_obs_per_layer.end()) {
    upper_obs = macro_obs_per_layer.at(layer + 1);
  }
  if (macro_obs_per_layer.find(layer - 1) != macro_obs_per_layer.end()) {
    lower_obs = macro_obs_per_layer.at(layer - 1);
  }

  // sort vector by min Rect's xlo (increasing order)
  sort(upper_obs.begin(), upper_obs.end());
  sort(lower_obs.begin(), lower_obs.end());

  // Compare both vectors, find intersection between their rects
  for (const odb::Rect& cur_obs : upper_obs) {
    // start on first element to lower vector
    int pos = 0;
    while (pos < lower_obs.size() && lower_obs[pos].xMin() < cur_obs.xMax()) {
      // check if they have comun region (intersection)
      if (cur_obs.intersects(lower_obs[pos])) {
        // Get intersection rect
        odb::Rect inter_obs = cur_obs.intersect(lower_obs[pos]);
        // add rect in extended vector
        extended_obs.push_back(inter_obs);
      }
      pos++;
    }
  }

  return !extended_obs.empty();
}

// Add obstructions if they appear on upper and lower layer
void GlobalRouter::extendObstructions(
    std::unordered_map<int, std::vector<odb::Rect>>& macro_obs_per_layer,
    int bottom_layer,
    int top_layer)
{
  // if it has obs on min_layer + 1, then the min_layer needs to be block
  if (bottom_layer - 1 == min_routing_layer_) {
    bottom_layer--;
  }
  // if it has obs on max_layer - 1, then the max_layer needs to be block
  if (top_layer + 1 == max_routing_layer_) {
    top_layer++;
  }

  for (int layer = bottom_layer; layer <= top_layer; layer++) {
    std::vector<odb::Rect>& obs = macro_obs_per_layer[layer];
    std::vector<odb::Rect> extended_obs;
    // check if layer+1 and layer-1 have obstructions
    // if they have then add to layer Rect vector
    if (layerIsBlocked(layer, macro_obs_per_layer, extended_obs)) {
      obs.insert(obs.end(), extended_obs.begin(), extended_obs.end());
    }
  }
}

int GlobalRouter::findInstancesObstructions(
    odb::Rect& die_area,
    const std::vector<int>& layer_extensions,
    std::map<int, std::vector<odb::Rect>>& layer_obs_map)
{
  int macros_cnt = 0;
  int obstructions_cnt = 0;
  int pin_out_of_die_count = 0;
  odb::dbTech* tech = db_->getTech();
  for (odb::dbInst* inst : block_->getInsts()) {
    odb::dbMaster* master = inst->getMaster();

    const odb::dbTransform transform = inst->getTransform();

    bool isMacro = false;
    if (master->isBlock()) {
      macros_cnt++;
      isMacro = true;
    }

    if (isMacro) {
      std::unordered_map<int, std::vector<odb::Rect>> macro_obs_per_layer;
      int bottom_layer = std::numeric_limits<int>::max();
      int top_layer = std::numeric_limits<int>::min();

      for (odb::dbBox* box : master->getObstructions()) {
        int layer = box->getTechLayer()->getRoutingLevel();
        if (min_routing_layer_ <= layer && layer <= max_routing_layer_) {
          odb::Rect rect = box->getBox();
          transform.apply(rect);

          macro_obs_per_layer[layer].push_back(rect);
          obstructions_cnt++;

          bottom_layer = std::min(bottom_layer, layer);
          top_layer = std::max(top_layer, layer);
        }
      }

      extendObstructions(macro_obs_per_layer, bottom_layer, top_layer);

      // iterate all Rects for each layer and apply adjustment in FastRoute
      for (auto& [layer, obs] : macro_obs_per_layer) {
        odb::dbTechLayer* tech_layer = tech->findRoutingLayer(layer);
        int layer_extension = layer_extensions[layer];
        layer_extension += macro_extension_ * grid_->getTileSize();
        for (odb::Rect& cur_obs : obs) {
          if (tech_layer->getDirection() == odb::dbTechLayerDir::HORIZONTAL) {
            cur_obs.set_ylo(cur_obs.yMin() - layer_extension);
            cur_obs.set_yhi(cur_obs.yMax() + layer_extension);
          } else if (tech_layer->getDirection()
                     == odb::dbTechLayerDir::VERTICAL) {
            cur_obs.set_xlo(cur_obs.xMin() - layer_extension);
            cur_obs.set_xhi(cur_obs.xMax() + layer_extension);
          }
          layer_obs_map[layer].push_back(cur_obs);
          applyObstructionAdjustment(cur_obs, tech->findRoutingLayer(layer));
        }
      }
    } else {
      for (odb::dbBox* box : master->getObstructions()) {
        int layer = box->getTechLayer()->getRoutingLevel();
        if (min_routing_layer_ <= layer && layer <= max_routing_layer_) {
          odb::Rect rect = box->getBox();
          transform.apply(rect);

          odb::Point lower_bound = odb::Point(rect.xMin(), rect.yMin());
          odb::Point upper_bound = odb::Point(rect.xMax(), rect.yMax());
          odb::Rect obstruction_rect = odb::Rect(lower_bound, upper_bound);
          if (!die_area.contains(obstruction_rect)) {
            if (verbose_)
              logger_->warn(GRT,
                            38,
                            "Found blockage outside die area in instance {}.",
                            inst->getConstName());
          }
          odb::dbTechLayer* tech_layer = box->getTechLayer();
          applyObstructionAdjustment(obstruction_rect, tech_layer);
          obstructions_cnt++;
        }
      }
    }

    for (odb::dbMTerm* mterm : master->getMTerms()) {
      for (odb::dbMPin* mpin : mterm->getMPins()) {
        odb::Point lower_bound;
        odb::Point upper_bound;
        odb::Rect pin_box;
        int pin_layer;

        for (odb::dbBox* box : mpin->getGeometry()) {
          odb::Rect rect = box->getBox();
          transform.apply(rect);

          odb::dbTechLayer* tech_layer = box->getTechLayer();
          if (!tech_layer
              || tech_layer->getType() != odb::dbTechLayerType::ROUTING) {
            continue;
          }

          pin_layer = tech_layer->getRoutingLevel();
          if (min_routing_layer_ <= pin_layer
              && pin_layer <= max_routing_layer_) {
            lower_bound = odb::Point(rect.xMin(), rect.yMin());
            upper_bound = odb::Point(rect.xMax(), rect.yMax());
            pin_box = odb::Rect(lower_bound, upper_bound);
            if (!die_area.contains(pin_box)
                && !mterm->getSigType().isSupply()) {
              logger_->warn(GRT,
                            39,
                            "Found pin {} outside die area in instance {}.",
                            mterm->getConstName(),
                            inst->getConstName());
              pin_out_of_die_count++;
            }
            odb::dbTechLayer* tech_layer = box->getTechLayer();
            applyObstructionAdjustment(pin_box, tech_layer);
          }
        }
      }
    }
  }

  if (pin_out_of_die_count > 0) {
    if (verbose_)
      logger_->error(
          GRT, 28, "Found {} pins outside die area.", pin_out_of_die_count);
  }

  if (verbose_)
    logger_->info(GRT, 3, "Macros: {}", macros_cnt);
  return obstructions_cnt;
}

void GlobalRouter::findNetsObstructions(odb::Rect& die_area)
{
  odb::dbSet<odb::dbNet> nets = block_->getNets();

  if (nets.empty()) {
    logger_->error(GRT, 94, "Design with no nets.");
  }

  for (odb::dbNet* db_net : nets) {
    odb::uint wire_cnt = 0, via_cnt = 0;
    db_net->getWireCount(wire_cnt, via_cnt);
    if (wire_cnt == 0)
      continue;

    std::vector<odb::dbShape> via_boxes;
    if (db_net->getSigType().isSupply()) {
      for (odb::dbSWire* swire : db_net->getSWires()) {
        for (odb::dbSBox* s : swire->getWires()) {
          if (s->isVia()) {
            s->getViaBoxes(via_boxes);
            for (const odb::dbShape& box : via_boxes) {
              odb::dbTechLayer* tech_layer = box.getTechLayer();
              if (tech_layer->getRoutingLevel() == 0) {
                continue;
              }
              odb::Rect via_rect = box.getBox();
              applyNetObstruction(via_rect, tech_layer, die_area, db_net);
            }
          } else {
            odb::Rect wire_rect = s->getBox();
            odb::dbTechLayer* tech_layer = s->getTechLayer();
            applyNetObstruction(wire_rect, tech_layer, die_area, db_net);
          }
        }
      }
    } else {
      odb::dbWirePath path;
      odb::dbWirePathShape pshape;
      odb::dbWire* wire = db_net->getWire();

      odb::dbWirePathItr pitr;
      for (pitr.begin(wire); pitr.getNextPath(path);) {
        while (pitr.getNextShape(pshape)) {
          const odb::dbShape& shape = pshape.shape;
          if (shape.isVia()) {
            odb::dbShape::getViaBoxes(shape, via_boxes);
            for (const odb::dbShape& box : via_boxes) {
              odb::dbTechLayer* tech_layer = box.getTechLayer();
              if (tech_layer->getRoutingLevel() == 0) {
                continue;
              }
              odb::Rect via_rect = box.getBox();
              applyNetObstruction(via_rect, tech_layer, die_area, db_net);
            }
          } else {
            odb::Rect wire_rect = shape.getBox();
            odb::dbTechLayer* tech_layer = shape.getTechLayer();

            applyNetObstruction(wire_rect, tech_layer, die_area, db_net);
          }
        }
      }
    }
  }
}

void GlobalRouter::applyNetObstruction(const odb::Rect& rect,
                                       odb::dbTechLayer* tech_layer,
                                       const odb::Rect& die_area,
                                       odb::dbNet* db_net)
{
  int l = tech_layer->getRoutingLevel();

  if (min_routing_layer_ <= l && l <= max_routing_layer_) {
    odb::Point lower_bound = odb::Point(rect.xMin(), rect.yMin());
    odb::Point upper_bound = odb::Point(rect.xMax(), rect.yMax());
    odb::Rect obstruction_rect = odb::Rect(lower_bound, upper_bound);
    if (!die_area.contains(obstruction_rect)) {
      if (verbose_) {
        logger_->warn(GRT,
                      41,
                      "Net {} has wires/vias outside die area.",
                      db_net->getConstName());
      }
    }
    applyObstructionAdjustment(obstruction_rect, tech_layer);
  }
}

int GlobalRouter::computeMaxRoutingLayer()
{
  int max_routing_layer = -1;

  odb::dbTech* tech = db_->getTech();

  for (int layer = 1; layer <= tech->getRoutingLayerCount(); layer++) {
    odb::dbTechLayer* tech_layer = tech->findRoutingLayer(layer);
    odb::dbTrackGrid* track_grid = block_->findTrackGrid(tech_layer);
    if (track_grid == nullptr) {
      break;
    }
    max_routing_layer = layer;
  }

  if (max_routing_layer == -1) {
    logger_->error(GRT, 701, "Missing track structure for routing layers.");
  }
  return max_routing_layer;
}

void GlobalRouter::addNetToRoute(odb::dbNet* db_net)
{
  nets_to_route_.push_back(db_net);
}

std::vector<odb::dbNet*> GlobalRouter::getNetsToRoute()
{
  return nets_to_route_;
}

void GlobalRouter::mergeNetsRouting(odb::dbNet* db_net1, odb::dbNet* db_net2)
{
  Net* net1 = db_net_map_[db_net1];
  Net* net2 = db_net_map_[db_net2];
  // Do not merge the routing if the survivor net is already dirty
  if (!net1->isDirtyNet()) {
    connectRouting(db_net1, db_net2);
    net1->setMergedNet(true);
    net2->setMergedNet(true);
  }
}

void GlobalRouter::connectRouting(odb::dbNet* db_net1, odb::dbNet* db_net2)
{
  Net* net1 = db_net_map_[db_net1];
  Net* net2 = db_net_map_[db_net2];

  // find the pin positions in the buffer that connects the two nets
  odb::Point pin_pos1;
  odb::Point pin_pos2;
  findBufferPinPostions(net1, net2, pin_pos1, pin_pos2);

  GRoute& net1_route = routes_[db_net1];
  GRoute& net2_route = routes_[db_net2];
  if (pin_pos1 != pin_pos2) {
    const int layer1 = findTopLayerOverPosition(pin_pos1, net1_route);
    const int layer2 = findTopLayerOverPosition(pin_pos2, net2_route);
    std::vector<GSegment> connection
        = createConnectionForPositions(pin_pos1, pin_pos2, layer1, layer2);
    net1_route.insert(net1_route.end(), net2_route.begin(), net2_route.end());
    net1_route.insert(net1_route.end(), connection.begin(), connection.end());
  } else {
    net1_route.insert(net1_route.end(), net2_route.begin(), net2_route.end());
  }
}

void GlobalRouter::findBufferPinPostions(Net* net1,
                                         Net* net2,
                                         odb::Point& pin_pos1,
                                         odb::Point& pin_pos2)
{
  for (const Pin& pin1 : net1->getPins()) {
    if (!pin1.isPort()) {
      for (const Pin& pin2 : net2->getPins()) {
        if (!pin2.isPort()) {
          if (pin1.getITerm()->getInst() == pin2.getITerm()->getInst()) {
            pin_pos1 = pin1.getOnGridPosition();
            pin_pos2 = pin2.getOnGridPosition();
            break;
          }
        }
      }
    }
  }
}

int GlobalRouter::findTopLayerOverPosition(const odb::Point& pin_pos,
                                           const GRoute& route)
{
  int top_layer = -1;
  for (const GSegment& seg : route) {
    odb::Point pt1(seg.init_x, seg.init_y);
    odb::Point pt2(seg.final_x, seg.final_y);
    int layer = std::max(seg.init_layer, seg.final_layer);
    if (pt1 == pin_pos && layer > top_layer) {
      top_layer = layer;
    }
  }

  return top_layer;
}

std::vector<GSegment> GlobalRouter::createConnectionForPositions(
    const odb::Point& pin_pos1,
    const odb::Point& pin_pos2,
    const int layer1,
    const int layer2)
{
  std::vector<GSegment> connection;

  odb::dbTech* tech = db_->getTech();
  int conn_layer = std::max(layer1, layer2);
  odb::dbTechLayer* tech_conn_layer = tech->findRoutingLayer(conn_layer);

  bool vertical = pin_pos1.getX() == pin_pos2.getX();
  bool horizontal = pin_pos1.getY() == pin_pos2.getY();
  const auto dir = tech_conn_layer->getDirection();
  if (vertical || horizontal) {
    auto [x1, x2] = std::minmax({pin_pos1.getX(), pin_pos2.getX()});
    auto [y1, y2] = std::minmax({pin_pos1.getY(), pin_pos2.getY()});
    if ((vertical && dir != odb::dbTechLayerDir::VERTICAL)
        || (horizontal && dir != odb::dbTechLayerDir::HORIZONTAL)) {
      conn_layer--;
    }
    connection.emplace_back(x1, y1, conn_layer, x2, y2, conn_layer);
  } else {
    int layer_hor
        = dir == odb::dbTechLayerDir::HORIZONTAL ? conn_layer : conn_layer - 1;
    int layer_ver
        = dir == odb::dbTechLayerDir::VERTICAL ? conn_layer : conn_layer - 1;
    int x1 = pin_pos1.getX();
    int y1 = pin_pos1.getY();
    int x2 = pin_pos2.getX();
    int y2 = pin_pos2.getY();
    connection.emplace_back(x1, y1, layer_hor, x2, y1, layer_hor);
    connection.emplace_back(x2, y1, conn_layer - 1, x2, y1, conn_layer);
    connection.emplace_back(x2, y1, layer_ver, x2, y2, layer_ver);
  }

  odb::Point via_pos1 = pin_pos1;
  odb::Point via_pos2 = pin_pos2;
  insertViasForConnection(connection, via_pos1, layer1, conn_layer);
  insertViasForConnection(connection, via_pos2, layer2, conn_layer);

  return connection;
}

void GlobalRouter::insertViasForConnection(std::vector<GSegment>& connection,
                                           const odb::Point& via_pos,
                                           const int layer,
                                           const int conn_layer)
{
  auto [min_l, max_l] = std::minmax(layer, conn_layer);
  for (int l = min_l; l < max_l; l++) {
    connection.emplace_back(via_pos.getX(),
                            via_pos.getY(),
                            l,
                            via_pos.getX(),
                            via_pos.getY(),
                            l + 1);
  }
}

void GlobalRouter::getBlockage(odb::dbTechLayer* layer,
                               int x,
                               int y,
                               uint8_t& blockage_h,
                               uint8_t& blockage_v)
{
  int max_layer = std::max(max_routing_layer_, max_layer_for_clock_);
  if (layer->getRoutingLevel() <= max_layer) {
    fastroute_->getBlockage(layer, x, y, blockage_h, blockage_v);
  }
}

std::map<int, odb::dbTechVia*> GlobalRouter::getDefaultVias(
    int max_routing_layer)
{
  odb::dbTech* tech = db_->getTech();
  odb::dbSet<odb::dbTechVia> vias = tech->getVias();
  std::map<int, odb::dbTechVia*> default_vias;

  for (odb::dbTechVia* via : vias) {
    odb::dbStringProperty* prop
        = odb::dbStringProperty::find(via, "OR_DEFAULT");

    if (prop == nullptr) {
      continue;
    } else {
      debugPrint(logger_,
                 utl::GRT,
                 "l2v_pitch",
                 1,
                 "Default via: {}.",
                 via->getConstName());
      default_vias[via->getBottomLayer()->getRoutingLevel()] = via;
    }
  }

  if (default_vias.empty()) {
    if (verbose_)
      logger_->info(GRT, 43, "No OR_DEFAULT vias defined.");
    for (int i = 1; i <= max_routing_layer; i++) {
      for (odb::dbTechVia* via : vias) {
        if (via->getBottomLayer()->getRoutingLevel() == i) {
          debugPrint(logger_,
                     utl::GRT,
                     "l2v_pitch",
                     1,
                     "Via for layers {} and {}: {}",
                     via->getBottomLayer()->getName(),
                     via->getTopLayer()->getName(),
                     via->getName());
          default_vias[i] = via;
          debugPrint(logger_,
                     utl::GRT,
                     "l2v_pitch",
                     1,
                     "Using via {} as default.",
                     via->getConstName());
          break;
        }
      }
    }
  }

  return default_vias;
}

RegionAdjustment::RegionAdjustment(int min_x,
                                   int min_y,
                                   int max_x,
                                   int max_y,
                                   int l,
                                   float adjst)
{
  region = odb::Rect(min_x, min_y, max_x, max_y);
  layer = l;
  adjustment = adjst;
}

// Called from src/fastroute/FastRoute.cpp to so DB headers
// do not have to be included in the core code.
const char* getNetName(odb::dbNet* db_net)
{
  return db_net->getConstName();
}

// Useful for debugging.
void GlobalRouter::print(GRoute& route)
{
  for (GSegment& segment : route) {
    printSegment(segment);
  }
}

void GlobalRouter::printSegment(const GSegment& segment)
{
  logger_->report("{:6d} {:6d} {:2d} -> {:6d} {:6d} {:2d}",
                  segment.init_x,
                  segment.init_y,
                  segment.init_layer,
                  segment.final_x,
                  segment.final_y,
                  segment.final_layer);
}

void GlobalRouter::reportLayerSettings(int min_routing_layer,
                                       int max_routing_layer)
{
  odb::dbTechLayer* min_layer = routing_layers_[min_routing_layer];
  odb::dbTechLayer* max_layer = routing_layers_[max_routing_layer];
  if (verbose_) {
    logger_->info(GRT, 20, "Min routing layer: {}", min_layer->getName());
    logger_->info(GRT, 21, "Max routing layer: {}", max_layer->getName());
    logger_->info(GRT, 22, "Global adjustment: {}%", int(adjustment_ * 100));
    logger_->info(
        GRT, 23, "Grid origin: ({}, {})", grid_origin_.x(), grid_origin_.y());
  }
}

void GlobalRouter::reportResources()
{
  fastroute_->computeCongestionInformation();
  std::vector<int> original_resources = fastroute_->getOriginalResources();
  std::vector<int> derated_resources = fastroute_->getTotalCapacityPerLayer();

  logger_->report("");
  logger_->info(GRT, 53, "Routing resources analysis:");
  logger_->report("          Routing      Original      Derated      Resource");
  logger_->report(
      "Layer     Direction    Resources     Resources    Reduction (%)");
  logger_->report(
      "---------------------------------------------------------------");

  for (size_t l = 0; l < original_resources.size(); l++) {
    odb::dbTechLayer* layer = routing_layers_[l + 1];
    std::string routing_direction
        = (layer->getDirection() == odb::dbTechLayerDir::HORIZONTAL)
              ? "Horizontal"
              : "Vertical";

    float reduciton_percent = 0;
    if (original_resources[l] > 0) {
      reduciton_percent
          = (1.0
             - ((float) derated_resources[l] / (float) original_resources[l]))
            * 100;
    }

    logger_->report("{:7s}    {:10}   {:8}      {:8}          {:3.2f}%",
                    layer->getName(),
                    routing_direction,
                    original_resources[l],
                    derated_resources[l],
                    reduciton_percent);
  }
  logger_->report(
      "---------------------------------------------------------------");
  logger_->report("");
}

void GlobalRouter::reportCongestion()
{
  fastroute_->computeCongestionInformation();
  const std::vector<int>& resources = fastroute_->getTotalCapacityPerLayer();
  const std::vector<int>& demands = fastroute_->getTotalUsagePerLayer();
  const std::vector<int>& overflows = fastroute_->getTotalOverflowPerLayer();
  const std::vector<int>& max_h_overflows
      = fastroute_->getMaxHorizontalOverflows();
  const std::vector<int>& max_v_overflows
      = fastroute_->getMaxVerticalOverflows();

  int total_resource = 0;
  int total_demand = 0;
  int total_overflow = 0;
  int total_h_overflow = 0;
  int total_v_overflow = 0;

  logger_->report("");
  logger_->info(GRT, 96, "Final congestion report:");
  logger_->report(
      "Layer         Resource        Demand        Usage (%)    Max H / Max "
      "V "
      "/ Total Overflow");
  logger_->report(
      "----------------------------------------------------------------------"
      "-----------------");

  for (size_t l = 0; l < resources.size(); l++) {
    float usage_percentage;
    if (resources[l] == 0) {
      usage_percentage = 0.0;
    } else {
      usage_percentage = (float) demands[l] / (float) resources[l];
      usage_percentage *= 100;
    }

    total_resource += resources[l];
    total_demand += demands[l];
    total_overflow += overflows[l];
    total_h_overflow += max_h_overflows[l];
    total_v_overflow += max_v_overflows[l];

    odb::dbTechLayer* layer = routing_layers_[l + 1];
    logger_->report(
        "{:7s}      {:9}       {:7}        {:8.2f}%            {:2} / {:2} / "
        "{:2}",
        layer->getName(),
        resources[l],
        demands[l],
        usage_percentage,
        max_h_overflows[l],
        max_v_overflows[l],
        overflows[l]);
  }
  float total_usage = (total_resource == 0)
                          ? 0
                          : (float) total_demand / (float) total_resource * 100;
  logger_->report(
      "----------------------------------------------------------------------"
      "-----------------");
  logger_->report(
      "Total        {:9}       {:7}        {:8.2f}%            {:2} / {:2} / "
      "{:2}",
      total_resource,
      total_demand,
      total_usage,
      total_h_overflow,
      total_v_overflow,
      total_overflow);
  logger_->report("");
}

void GlobalRouter::reportNetLayerWirelengths(odb::dbNet* db_net,
                                             std::ofstream& out)
{
  std::vector<int64_t> lengths;
  lengths.resize(db_->getTech()->getRoutingLayerCount() + 1);
  GRoute& route = routes_[db_net];
  int via_count = 0;
  for (GSegment& seg : route) {
    int layer1 = seg.init_layer;
    int layer2 = seg.final_layer;
    if (layer1 == layer2) {
      const int seg_length
          = abs(seg.init_x - seg.final_x) + abs(seg.init_y - seg.final_y);
      if (seg_length > 0) {
        lengths[layer1] += seg_length + grid_->getTileSize();
      }
    } else {
      via_count++;
    }
  }
  for (size_t i = 0; i < lengths.size(); i++) {
    int64_t length = lengths[i];
    odb::dbTechLayer* layer = db_->getTech()->findRoutingLayer(i);
    if (i > 0 && out.is_open()) {
      out << " " << via_count << " " << block_->dbuToMicrons(length);
    }
    if (length > 0) {
      logger_->report("\tLayer {:5s}: {:5.2f}um",
                      layer->getName(),
                      block_->dbuToMicrons(length));
    }
  }
}

void GlobalRouter::reportLayerWireLengths()
{
  std::vector<int64_t> lengths(db_->getTech()->getRoutingLayerCount() + 1);
  int64_t total_length = 0;
  for (auto& net_route : routes_) {
    GRoute& route = net_route.second;
    for (GSegment& seg : route) {
      int layer1 = seg.init_layer;
      int layer2 = seg.final_layer;
      if (layer1 == layer2) {
        int seg_length = seg.length();
        lengths[layer1] += seg_length;
        total_length += seg_length;
      }
    }
  }
  if (total_length > 0) {
    for (size_t i = 0; i < lengths.size(); i++) {
      int64_t length = lengths[i];
      if (length > 0) {
        odb::dbTechLayer* layer = routing_layers_[i];
        logger_->report("{:5s} {:8d}um {:3d}%",
                        layer->getName(),
                        block_->dbuToMicrons(length),
                        static_cast<int>((100.0 * length) / total_length));
      }
    }
  }
}

void GlobalRouter::reportNetWireLength(odb::dbNet* net,
                                       bool global_route,
                                       bool detailed_route,
                                       bool verbose,
                                       const char* file_name)
{
  std::string file(file_name);
  std::ofstream out;
  if (!file.empty()) {
    out.open(file, std::ios::app);
  }

  int pin_count = net->getITermCount() + net->getBTermCount();

  block_ = db_->getChip()->getBlock();
  if (global_route) {
    if (routes_.find(net) == routes_.end()) {
      logger_->warn(
          GRT, 241, "Net {} does not have global route.", net->getName());
      return;
    }
    int wl = computeNetWirelength(net);
    logger_->info(GRT,
                  237,
                  "Net {} global route wire length: {:.2f}um",
                  net->getName(),
                  block_->dbuToMicrons(wl));

    if (out.is_open()) {
      out << "grt: " << net->getName() << " " << block_->dbuToMicrons(wl) << " "
          << pin_count;
    }

    if (verbose) {
      reportNetLayerWirelengths(net, out);
    }

    if (out.is_open()) {
      out << "\n";
    }
  }

  if (detailed_route) {
    odb::dbWire* wire = net->getWire();

    if (wire == nullptr) {
      logger_->warn(
          GRT, 239, "Net {} does not have detailed route.", net->getName());
      return;
    }

    int64_t wl = wire->getLength();
    logger_->info(GRT,
                  240,
                  "Net {} detailed route wire length: {:.2f}um",
                  net->getName(),
                  block_->dbuToMicrons(wl));

    if (out.is_open()) {
      out << "drt: " << net->getName() << " " << block_->dbuToMicrons(wl) << " "
          << pin_count;
    }

    if (verbose) {
      reportNetDetailedRouteWL(wire, out);
    }

    if (out.is_open()) {
      out << "\n";
    }
  }
}

void GlobalRouter::reportNetDetailedRouteWL(odb::dbWire* wire,
                                            std::ofstream& out)
{
  std::vector<int64_t> lengths;
  lengths.resize(db_->getTech()->getRoutingLayerCount() + 1);
  odb::dbWireShapeItr shapes;
  odb::dbShape s;
  int via_count = 0;
  for (shapes.begin(wire); shapes.next(s);) {
    if (!s.isVia()) {
      lengths[s.getTechLayer()->getRoutingLevel()] += s.getLength();
    } else {
      via_count++;
    }
  }

  for (size_t i = 1; i < lengths.size(); i++) {
    int64_t length = lengths[i];
    odb::dbTechLayer* layer = db_->getTech()->findRoutingLayer(i);
    if (i > 0 && out.is_open()) {
      out << " " << via_count << " " << block_->dbuToMicrons(length);
    }
    if (length > 0) {
      logger_->report("\tLayer {:5s}: {:5.2f}um",
                      layer->getName(),
                      block_->dbuToMicrons(length));
    }
  }
}

void GlobalRouter::createWLReportFile(const char* file_name, bool verbose)
{
  std::ofstream out(file_name);
  out << "tool "
      << "net "
      << "total_wl "
      << "#pins ";

  if (verbose) {
    out << "#vias ";
    for (int i = 1; i <= db_->getTech()->getRoutingLayerCount(); i++) {
      odb::dbTechLayer* layer = db_->getTech()->findRoutingLayer(i);
      out << layer->getName() << "_wl ";
    }
  }
  out << "\n";
}

void GlobalRouter::initDebugFastRoute(
    std::unique_ptr<AbstractFastRouteRenderer> renderer)
{
  fastroute_->setDebugOn(std::move(renderer));
}
AbstractFastRouteRenderer* GlobalRouter::getDebugFastRoute() const
{
  return fastroute_->fastrouteRender();
}
void GlobalRouter::setDebugSteinerTree(bool steinerTree)
{
  fastroute_->setDebugSteinerTree(steinerTree);
}
void GlobalRouter::setDebugNet(const odb::dbNet* net)
{
  fastroute_->setDebugNet(net);
}
void GlobalRouter::setDebugRectilinearSTree(bool rectilinearSTree)
{
  fastroute_->setDebugRectilinearSTree(rectilinearSTree);
}
void GlobalRouter::setDebugTree2D(bool tree2D)
{
  fastroute_->setDebugTree2D(tree2D);
}
void GlobalRouter::setDebugTree3D(bool tree3D)
{
  fastroute_->setDebugTree3D(tree3D);
}
void GlobalRouter::setSttInputFilename(const char* file_name)
{
  fastroute_->setSttInputFilename(file_name);
}

// For rsz::makeBufferedNetGlobalRoute so Pin/Net classes do not have to be
// exported.
std::vector<PinGridLocation> GlobalRouter::getPinGridPositions(
    odb::dbNet* db_net)
{
  Net* net = getNet(db_net);
  std::vector<PinGridLocation> pin_locs;
  for (Pin& pin : net->getPins())
    pin_locs.push_back(PinGridLocation(
        pin.getITerm(), pin.getBTerm(), pin.getOnGridPosition()));
  return pin_locs;
}

PinGridLocation::PinGridLocation(odb::dbITerm* iterm,
                                 odb::dbBTerm* bterm,
                                 odb::Point pt)
    : iterm_(iterm), bterm_(bterm), pt_(pt)
{
}

////////////////////////////////////////////////////////////////

RoutePt::RoutePt(int x, int y, int layer) : x_(x), y_(y), layer_(layer)
{
}

bool operator<(const RoutePt& p1, const RoutePt& p2)
{
  return (p1.x_ < p2.x_) || (p1.x_ == p2.x_ && p1.y_ < p2.y_)
         || (p1.x_ == p2.x_ && p1.y_ == p2.y_ && p1.layer_ < p2.layer_);
}

bool operator==(const RoutePt& p1, const RoutePt& p2)
{
  return (p1.x_ == p2.x_ && p1.y_ == p2.y_ && p1.layer_ == p2.layer_);
}

////////////////////////////////////////////////////////////////

IncrementalGRoute::IncrementalGRoute(GlobalRouter* groute, odb::dbBlock* block)
    : groute_(groute), db_cbk_(groute)
{
  db_cbk_.addOwner(block);
}

std::vector<Net*> IncrementalGRoute::updateRoutes(bool save_guides)
{
  return groute_->updateDirtyRoutes(save_guides);
}

IncrementalGRoute::~IncrementalGRoute()
{
  db_cbk_.removeOwner();
}

void GlobalRouter::setRenderer(
    std::unique_ptr<AbstractGrouteRenderer> groute_renderer)
{
  groute_renderer_ = std::move(groute_renderer);
}
AbstractGrouteRenderer* GlobalRouter::getRenderer()
{
  return groute_renderer_.get();
}

void GlobalRouter::addDirtyNet(odb::dbNet* net)
{
  db_net_map_[net]->setDirtyNet(true);
  dirty_nets_.insert(net);
}

std::vector<Net*> GlobalRouter::updateDirtyRoutes(bool save_guides)
{
  std::vector<Net*> dirty_nets;
  if (!dirty_nets_.empty()) {
    fastroute_->setVerbose(false);

    updateDirtyNets(dirty_nets);
    if (verbose_) {
      logger_->info(GRT, 9, "rerouting {} nets.", dirty_nets.size());
    }
    if (logger_->debugCheck(GRT, "incr", 2)) {
      debugPrint(logger_, GRT, "incr", 2, "Dirty nets:");
      for (auto net : dirty_nets) {
        debugPrint(logger_, GRT, "incr", 2, " {}", net->getConstName());
      }
    }

    if (dirty_nets.empty()) {
      return dirty_nets;
    }

    const float old_critical_nets_percentage
        = fastroute_->getCriticalNetsPercentage();
    fastroute_->setCriticalNetsPercentage(0);
    fastroute_->setCongestionReportIterStep(0);

    initFastRouteIncr(dirty_nets);

    NetRouteMap new_route
        = findRouting(dirty_nets, min_routing_layer_, max_routing_layer_);
    mergeResults(new_route);

    bool reroutingOverflow = true;
    if (fastroute_->has2Doverflow() && !allow_congestion_) {
      // The maximum number of times that the nets traversing the congestion
      // area will be added
      int add_max = 30;
      // The set will contain the nets for routing
      std::set<odb::dbNet*> congestion_nets;
      // The dirty nets that could not be routed are added
      for (auto& it : dirty_nets) {
        congestion_nets.insert(it->getDbNet());
      }
      while (fastroute_->has2Doverflow() && reroutingOverflow && add_max >= 0) {
        // The nets that cross the congestion area are obtained and added to
        // the set
        fastroute_->getCongestionNets(congestion_nets);
        // When every attempt to increase the congestion region failed, try
        // legalizing the buffers inserted
        if (add_max == 0) {
          opendp_->detailedPlacement(0, 0, "");
          updateDirtyNets(dirty_nets);
          for (auto& it : dirty_nets) {
            congestion_nets.insert(it->getDbNet());
          }
        }
        // Copy the nets from the set to the vector of dirty nets
        dirty_nets.clear();
        for (odb::dbNet* db_net : congestion_nets) {
          dirty_nets.push_back(db_net_map_[db_net]);
        }
        // The dirty nets are initialized and then routed
        initFastRouteIncr(dirty_nets);
        NetRouteMap new_route
            = findRouting(dirty_nets, min_routing_layer_, max_routing_layer_);
        mergeResults(new_route);
        add_max--;
      }
      if (fastroute_->has2Doverflow()) {
        saveCongestion();
        logger_->error(GRT,
                       232,
                       "Routing congestion too high. Check the congestion "
                       "heatmap in the GUI.");
      }
    }
    fastroute_->setCriticalNetsPercentage(old_critical_nets_percentage);
    fastroute_->setCongestionReportIterStep(congestion_report_iter_step_);
    if (save_guides) {
      saveGuides();
    }
  }

  return dirty_nets;
}

void GlobalRouter::initFastRouteIncr(std::vector<Net*>& nets)
{
  initNetlist(nets);
  fastroute_->initAuxVar();
}

GRouteDbCbk::GRouteDbCbk(GlobalRouter* grouter) : grouter_(grouter)
{
}

void GRouteDbCbk::inDbPostMoveInst(odb::dbInst* inst)
{
  instItermsDirty(inst);
}

void GRouteDbCbk::inDbInstSwapMasterAfter(odb::dbInst* inst)
{
  instItermsDirty(inst);
}

void GRouteDbCbk::instItermsDirty(odb::dbInst* inst)
{
  for (odb::dbITerm* iterm : inst->getITerms()) {
    odb::dbNet* db_net = iterm->getNet();
    if (db_net != nullptr && !db_net->isSpecial()) {
      grouter_->addDirtyNet(db_net);
    }
  }
}

void GRouteDbCbk::inDbNetCreate(odb::dbNet* net)
{
  if (net != nullptr && !net->isSpecial()) {
    grouter_->addNet(net);
  }
}

void GRouteDbCbk::inDbNetDestroy(odb::dbNet* net)
{
  grouter_->removeNet(net);
}

void GRouteDbCbk::inDbNetPreMerge(odb::dbNet* preserved_net,
                                  odb::dbNet* removed_net)
{
  grouter_->mergeNetsRouting(preserved_net, removed_net);
}

void GRouteDbCbk::inDbITermPreDisconnect(odb::dbITerm* iterm)
{
  // missing net pin update
  odb::dbNet* net = iterm->getNet();
  if (net != nullptr && !net->isSpecial()) {
    grouter_->addDirtyNet(iterm->getNet());
  }
}

void GRouteDbCbk::inDbITermPostConnect(odb::dbITerm* iterm)
{
  // missing net pin update
  odb::dbNet* net = iterm->getNet();
  if (net != nullptr && !net->isSpecial()) {
    grouter_->addDirtyNet(iterm->getNet());
  }
}

void GRouteDbCbk::inDbBTermPostConnect(odb::dbBTerm* bterm)
{
  // missing net pin update
  odb::dbNet* net = bterm->getNet();
  if (net != nullptr && !net->isSpecial()) {
    grouter_->addDirtyNet(bterm->getNet());
  }
}

void GRouteDbCbk::inDbBTermPreDisconnect(odb::dbBTerm* bterm)
{
  // missing net pin update
  odb::dbNet* net = bterm->getNet();
  if (net != nullptr && !net->isSpecial()) {
    grouter_->addDirtyNet(bterm->getNet());
  }
}

////////////////////////////////////////////////////////////////

GSegment::GSegment(int x0, int y0, int l0, int x1, int y1, int l1)
{
  init_x = std::min(x0, x1);
  init_y = std::min(y0, y1);
  init_layer = l0;
  final_x = std::max(x0, x1);
  final_y = std::max(y0, y1);
  final_layer = l1;
}

bool GSegment::operator==(const GSegment& segment) const
{
  return init_layer == segment.init_layer && final_layer == segment.final_layer
         && init_x == segment.init_x && init_y == segment.init_y
         && final_x == segment.final_x && final_y == segment.final_y;
}

std::size_t GSegmentHash::operator()(const GSegment& seg) const
{
  return boost::hash<std::tuple<int, int, int, int, int, int>>()(
      {seg.init_x,
       seg.init_y,
       seg.init_layer,
       seg.final_x,
       seg.final_y,
       seg.final_layer});
}

}  // namespace grt<|MERGE_RESOLUTION|>--- conflicted
+++ resolved
@@ -628,12 +628,8 @@
     if (pinPositionsChanged(net, last_pos)
         && (!net->isMergedNet() || !netIsCovered(db_net, pins_not_covered))) {
       dirty_nets.push_back(db_net_map_[db_net]);
-<<<<<<< HEAD
-=======
       routes_[db_net].clear();
       db_net->clearGuides();
-      fastroute_->clearNetRoute(db_net);
->>>>>>> 382c6578
     } else if (net->isMergedNet()) {
       if (!isConnected(db_net)) {
         logger_->error(

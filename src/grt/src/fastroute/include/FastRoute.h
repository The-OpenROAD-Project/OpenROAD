--- conflicted
+++ resolved
@@ -120,11 +120,8 @@
   void deleteNet(odb::dbNet* db_net);
   void removeNet(odb::dbNet* db_net);
   void mergeNet(odb::dbNet* db_net);
-<<<<<<< HEAD
+  void clearNetRoute(odb::dbNet* db_net);
   void clearNetIds() { net_ids_.clear(); }
-=======
-  void clearNetRoute(odb::dbNet* db_net);
->>>>>>> 6b5937db
   void initEdges();
   void setNumAdjustments(int nAdjustements);
   void addAdjustment(int x1,

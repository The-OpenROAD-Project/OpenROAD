--- conflicted
+++ resolved
@@ -11,11 +11,8 @@
 #include <vector>
 
 #include "DataType.h"
-<<<<<<< HEAD
+#include "boost/multi_array.hpp"
 #include "utl/Logger.h"
-=======
-#include "boost/multi_array.hpp"
->>>>>>> e79e2253
 
 namespace grt {
 

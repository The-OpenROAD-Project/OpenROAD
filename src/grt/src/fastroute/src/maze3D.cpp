--- conflicted
+++ resolved
@@ -1563,102 +1563,7 @@
       if (!n1Shift && !n2Shift) {
         continue;
       }
-<<<<<<< HEAD
-      // re statis the node overlap
-      int numpoints = 0;
-
-      for (int d = 0; d < sttrees_[netID].num_nodes(); d++) {
-        treenodes[d].topL = -1;
-        treenodes[d].botL = num_layers_ + 1;
-        treenodes[d].assigned = false;
-        treenodes[d].stackAlias = d;
-        treenodes[d].conCNT = 0;
-        treenodes[d].hID = BIG_INT;
-        treenodes[d].lID = BIG_INT;
-        treenodes[d].status = 0;
-
-        if (d < num_terminals) {
-          treenodes[d].botL = nets_[netID]->getPinL()[d];
-          treenodes[d].topL = nets_[netID]->getPinL()[d];
-          // treenodes[d].l = 0;
-          treenodes[d].assigned = true;
-          treenodes[d].status = 1;
-
-          xcor_[numpoints] = treenodes[d].x;
-          ycor_[numpoints] = treenodes[d].y;
-          dcor_[numpoints] = d;
-          numpoints++;
-        } else {
-          bool redundant = false;
-          for (int k = 0; k < numpoints; k++) {
-            if ((treenodes[d].x == xcor_[k]) && (treenodes[d].y == ycor_[k])) {
-              treenodes[d].stackAlias = dcor_[k];
-
-              redundant = true;
-              break;
-            }
-          }
-          if (!redundant) {
-            xcor_[numpoints] = treenodes[d].x;
-            ycor_[numpoints] = treenodes[d].y;
-            dcor_[numpoints] = d;
-            numpoints++;
-          }
-        }
-      }  // numerating for nodes
-      for (int k = 0; k < sttrees_[netID].num_edges(); k++) {
-        treeedge = &(treeedges[k]);
-
-        if (treeedge->len <= 0) {
-          continue;
-        }
-        routeLen = treeedge->route.routelen;
-
-        n1 = treeedge->n1;
-        n2 = treeedge->n2;
-        const std::vector<short>& gridsLtmp = treeedge->route.gridsL;
-
-        n1a = treenodes[n1].stackAlias;
-
-        n2a = treenodes[n2].stackAlias;
-
-        treeedge->n1a = n1a;
-        treeedge->n2a = n2a;
-
-        int connectionCNT = treenodes[n1a].conCNT;
-        treenodes[n1a].heights[connectionCNT] = gridsLtmp[0];
-        treenodes[n1a].eID[connectionCNT] = k;
-        treenodes[n1a].conCNT++;
-
-        if (gridsLtmp[0] > treenodes[n1a].topL) {
-          treenodes[n1a].hID = k;
-          treenodes[n1a].topL = gridsLtmp[0];
-        }
-        if (gridsLtmp[0] < treenodes[n1a].botL) {
-          treenodes[n1a].lID = k;
-          treenodes[n1a].botL = gridsLtmp[0];
-        }
-
-        treenodes[n1a].assigned = true;
-
-        connectionCNT = treenodes[n2a].conCNT;
-        treenodes[n2a].heights[connectionCNT] = gridsLtmp[routeLen];
-        treenodes[n2a].eID[connectionCNT] = k;
-        treenodes[n2a].conCNT++;
-        if (gridsLtmp[routeLen] > treenodes[n2a].topL) {
-          treenodes[n2a].hID = k;
-          treenodes[n2a].topL = gridsLtmp[routeLen];
-        }
-        if (gridsLtmp[routeLen] < treenodes[n2a].botL) {
-          treenodes[n2a].lID = k;
-          treenodes[n2a].botL = gridsLtmp[routeLen];
-        }
-
-        treenodes[n2a].assigned = true;
-      }  // eunmerating edges
-=======
       setTreeNodesVariables(netID);
->>>>>>> e8d9816e
     }
   }
 }

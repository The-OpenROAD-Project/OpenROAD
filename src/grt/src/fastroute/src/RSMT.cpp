////////////////////////////////////////////////////////////////////////////////
// BSD 3-Clause License
//
// Copyright (c) 2018, Iowa State University All rights reserved.
//
// Redistribution and use in source and binary forms, with or without
// modification, are permitted provided that the following conditions are met:
//
// * Redistributions of source code must retain the above copyright notice,
// this list of conditions and the following disclaimer.
//
// * Redistributions in binary form must reproduce the above copyright notice,
// this list of conditions and the following disclaimer in the documentation
// and/or other materials provided with the distribution.
//
// * Neither the name of the copyright holder nor the names of its contributors
// may be used to endorse or promote products derived from this software
// without specific prior written permission.
//
// THIS SOFTWARE IS PROVIDED BY THE COPYRIGHT HOLDERS AND CONTRIBUTORS "AS IS"
// AND ANY EXPRESS OR IMPLIED WARRANTIES, INCLUDING, BUT NOT LIMITED TO, THE
// IMPLIED WARRANTIES OF MERCHANTABILITY AND FITNESS FOR A PARTICULAR PURPOSE
// ARE DISCLAIMED. IN NO EVENT SHALL THE COPYRIGHT HOLDER OR CONTRIBUTORS BE
// LIABLE FOR ANY DIRECT, INDIRECT, INCIDENTAL, SPECIAL, EXEMPLARY, OR
// CONSEQUENTIAL DAMAGES (INCLUDING, BUT NOT LIMITED TO, PROCUREMENT OF
// SUBSTITUTE GOODS OR SERVICES; LOSS OF USE, DATA, OR PROFITS; OR BUSINESS
// INTERRUPTION) HOWEVER CAUSED AND ON ANY THEORY OF LIABILITY, WHETHER IN
// CONTRACT, STRICT LIABILITY, OR TORT (INCLUDING NEGLIGENCE OR OTHERWISE)
// ARISING IN ANY WAY OUT OF THE USE OF THIS SOFTWARE, EVEN IF ADVISED OF THE
// POSSIBILITY OF SUCH DAMAGE.
////////////////////////////////////////////////////////////////////////////////

#include "RSMT.h"

#include <math.h>
#include <stdio.h>
#include <stdlib.h>

#include <algorithm>

#include "DataProc.h"
#include "DataType.h"
#include "EdgeShift.h"
#include "RipUp.h"
#include "flute.h"
#include "pdr/pdrev.h"
#include "route.h"
#include "utility.h"
#include "utl/Logger.h"
#include "utl/Logger.h"

namespace grt {

using utl::GRT;

#define FLUTEACCURACY 2

struct pnt
{
  DTYPE x, y;
  int o;
};

struct wire
{
  int x1, y1, x2, y2;
  int netID;
};

int orderx(const struct pnt* a, const struct pnt* b)
{
  return a->x < b->x;
}

static int ordery(const struct pnt* a, const struct pnt* b)
{
  return a->y < b->y;
}

// binary search to map the new coordinates to original coordinates
int mapxy(int nx, int xs[], int nxs[], int d)
{
  int max, min, mid;

  min = 0;
  max = d - 1;

  while (min <= max) {
    mid = (min + max) / 2;
    if (nx == nxs[mid])
      return (xs[mid]);
    if (nx < nxs[mid])
      max = mid - 1;
    else
      min = mid + 1;
  }

  debugPrint(logger, GRT, "fastroute", 3, "Fail when mapping coordinates");

  return -1;
}

void copyStTree(int ind, Tree rsmt)
{
  int i, d, numnodes, numedges;
  int n, x1, y1, x2, y2, edgecnt;
  TreeEdge* treeedges;
  TreeNode* treenodes;

  // TODO: check this size
  const int sizeV = 2 * nets[ind]->numPins;
  int nbrcnt[sizeV];

  d = rsmt.deg;
  sttrees[ind].deg = d;
  numnodes = 2 * d - 2;
  numedges = 2 * d - 3;
  sttrees[ind].nodes = new TreeNode[numnodes];
  sttrees[ind].edges = new TreeEdge[numedges];

  treenodes = sttrees[ind].nodes;
  treeedges = sttrees[ind].edges;

  // initialize the nbrcnt for treenodes
  for (i = 0; i < numnodes; i++)
    nbrcnt[i] = 0;

  edgecnt = 0;
  // original rsmt has 2*d-2 branch (one is a loop for root), in StTree 2*d-3
  // edges (no original loop)
  for (i = 0; i < numnodes; i++) {
    x1 = rsmt.branch[i].x;
    y1 = rsmt.branch[i].y;
    n = rsmt.branch[i].n;
    x2 = rsmt.branch[n].x;
    y2 = rsmt.branch[n].y;
    treenodes[i].x = x1;
    treenodes[i].y = y1;
    if (i < d) {
      treenodes[i].status = 2;
    } else {
      treenodes[i].status = 0;
    }
    if (n != i)  // not root
    {
      treeedges[edgecnt].len = ADIFF(x1, x2) + ADIFF(y1, y2);
      // make x1 always less than x2
      if (x1 < x2) {
        treeedges[edgecnt].n1 = i;
        treeedges[edgecnt].n2 = n;
      } else {
        treeedges[edgecnt].n1 = n;
        treeedges[edgecnt].n2 = i;
      }
      treenodes[i].nbr[nbrcnt[i]] = n;
      treenodes[i].edge[nbrcnt[i]] = edgecnt;
      treenodes[n].nbr[nbrcnt[n]] = i;
      treenodes[n].edge[nbrcnt[n]] = edgecnt;

      nbrcnt[i]++;
      nbrcnt[n]++;
      edgecnt++;
    }
    if (nbrcnt[i] > 3 || nbrcnt[n] > 3)
<<<<<<< HEAD
      logger->warn(GRT, 188, "Invalid number of node neighbours.");
=======
      logger->error(GRT, 188, "Invalid number of node neighbors.");
>>>>>>> e546a177
  }
  if (edgecnt != numnodes - 1) {
    logger->error(GRT, 189, "Fail in copy tree. Num edges: {}, num nodes: {}.", edgecnt, numnodes);
  }
}

void fluteNormal(int netID,
                 int d,
                 DTYPE x[],
                 DTYPE y[],
                 int acc,
                 float coeffV,
                 Tree* t)
{
  DTYPE *xs, *ys, minval, x_max, x_min, x_mid, y_max, y_min, y_mid, *tmp_xs,
      *tmp_ys;
  int* s;
  int i, j, minidx;
  struct pnt *pt, *tmpp;

  if (d == 2) {
    t->deg = 2;
    t->length = ADIFF(x[0], x[1]) + ADIFF(y[0], y[1]);
    t->branch = new Branch[2];
    t->branch[0].x = x[0];
    t->branch[0].y = y[0];
    t->branch[0].n = 1;
    t->branch[1].x = x[1];
    t->branch[1].y = y[1];
    t->branch[1].n = 1;
  } else if (d == 3) {
    t->deg = 3;
    if (x[0] < x[1]) {
      if (x[0] < x[2]) {
        x_min = x[0];
        x_mid = std::min(x[1], x[2]);
        x_max = std::max(x[1], x[2]);
      } else {
        x_min = x[2];
        x_mid = x[0];
        x_max = x[1];
      }
    } else {
      if (x[0] < x[2]) {
        x_min = x[1];
        x_mid = x[0];
        x_max = x[2];
      } else {
        x_min = std::min(x[1], x[2]);
        x_mid = std::max(x[1], x[2]);
        x_max = x[0];
      }
    }
    if (y[0] < y[1]) {
      if (y[0] < y[2]) {
        y_min = y[0];
        y_mid = std::min(y[1], y[2]);
        y_max = std::max(y[1], y[2]);
      } else {
        y_min = y[2];
        y_mid = y[0];
        y_max = y[1];
      }
    } else {
      if (y[0] < y[2]) {
        y_min = y[1];
        y_mid = y[0];
        y_max = y[2];
      } else {
        y_min = std::min(y[1], y[2]);
        y_mid = std::max(y[1], y[2]);
        y_max = y[0];
      }
    }

    t->length = ADIFF(x_max, x_min) + ADIFF(y_max, y_min);
    t->branch = new Branch[4];
    t->branch[0].x = x[0];
    t->branch[0].y = y[0];
    t->branch[0].n = 3;
    t->branch[1].x = x[1];
    t->branch[1].y = y[1];
    t->branch[1].n = 3;
    t->branch[2].x = x[2];
    t->branch[2].y = y[2];
    t->branch[2].n = 3;
    t->branch[3].x = x_mid;
    t->branch[3].y = y_mid;
    t->branch[3].n = 3;
  } else {
    stt::Tree fluteTree;
    xs = new DTYPE[d];
    ys = new DTYPE[d];

    tmp_xs = new DTYPE[d];
    tmp_ys = new DTYPE[d];

    s = new int[d];
    pt = new struct pnt[d];
    std::vector<struct pnt*> ptp(d);

    for (i = 0; i < d; i++) {
      pt[i].x = x[i];
      pt[i].y = y[i];
      ptp[i] = &pt[i];
    }

    if (d < 1000) {
      for (i = 0; i < d - 1; i++) {
        minval = ptp[i]->x;
        minidx = i;
        for (j = i + 1; j < d; j++) {
          if (minval > ptp[j]->x) {
            minval = ptp[j]->x;
            minidx = j;
          }
        }
        tmpp = ptp[i];
        ptp[i] = ptp[minidx];
        ptp[minidx] = tmpp;
      }
    } else {
      std::stable_sort(ptp.begin(), ptp.end(), orderx);
    }

    for (i = 0; i < d; i++) {
      xs[i] = ptp[i]->x;
      ptp[i]->o = i;
    }

    // sort y to find s[]
    if (d < 1000) {
      for (i = 0; i < d - 1; i++) {
        minval = ptp[i]->y;
        minidx = i;
        for (j = i + 1; j < d; j++) {
          if (minval > ptp[j]->y) {
            minval = ptp[j]->y;
            minidx = j;
          }
        }
        ys[i] = ptp[minidx]->y;
        s[i] = ptp[minidx]->o;
        ptp[minidx] = ptp[i];
      }
      ys[d - 1] = ptp[d - 1]->y;
      s[d - 1] = ptp[d - 1]->o;
    } else {
      std::stable_sort(ptp.begin(), ptp.end(), ordery);
      for (i = 0; i < d; i++) {
        ys[i] = ptp[i]->y;
        s[i] = ptp[i]->o;
      }
    }

    gxs[netID] = new DTYPE[d];
    gys[netID] = new DTYPE[d];
    gs[netID] = new DTYPE[d];

    for (i = 0; i < d; i++) {
      gxs[netID][i] = xs[i];
      gys[netID][i] = ys[i];
      gs[netID][i] = s[i];

      tmp_xs[i] = xs[i] * 100;
      tmp_ys[i] = ys[i] * ((int) (100 * coeffV));
    }

    fluteTree = stt::flutes(d, tmp_xs, tmp_ys, s, acc);
    (*t) = fluteToTree(fluteTree);

    for (i = 0; i < 2 * d - 2; i++) {
      t->branch[i].x = t->branch[i].x / 100;
      t->branch[i].y = t->branch[i].y / ((int) (100 * coeffV));
    }

    delete[] xs;
    delete[] ys;
    delete[] tmp_xs;
    delete[] tmp_ys;
    delete[] s;
    delete[] pt;
  }
}

void fluteCongest(int netID,
                  int d,
                  DTYPE x[],
                  DTYPE y[],
                  int acc,
                  float coeffV,
                  Tree* t)
{
  DTYPE *xs, *ys, *nxs, *nys, *x_seg, *y_seg, x_max, x_min, x_mid,
      y_max, y_min, y_mid;
  int* s;
  int i, j, k, grid;
  DTYPE height, width;
  int usageH, usageV;
  float coeffH = 1;
  //  float coeffV = 2;//1.36;//hCapacity/vCapacity;//1;//

  if (d == 2) {
    t->deg = 2;
    t->length = ADIFF(x[0], x[1]) + ADIFF(y[0], y[1]);
    t->branch = new Branch[2];
    t->branch[0].x = x[0];
    t->branch[0].y = y[0];
    t->branch[0].n = 1;
    t->branch[1].x = x[1];
    t->branch[1].y = y[1];
    t->branch[1].n = 1;
  } else if (d == 3) {
    t->deg = 3;
    if (x[0] < x[1]) {
      if (x[0] < x[2]) {
        x_min = x[0];
        x_mid = std::min(x[1], x[2]);
        x_max = std::max(x[1], x[2]);
      } else {
        x_min = x[2];
        x_mid = x[0];
        x_max = x[1];
      }
    } else {
      if (x[0] < x[2]) {
        x_min = x[1];
        x_mid = x[0];
        x_max = x[2];
      } else {
        x_min = std::min(x[1], x[2]);
        x_mid = std::max(x[1], x[2]);
        x_max = x[0];
      }
    }
    if (y[0] < y[1]) {
      if (y[0] < y[2]) {
        y_min = y[0];
        y_mid = std::min(y[1], y[2]);
        y_max = std::max(y[1], y[2]);
      } else {
        y_min = y[2];
        y_mid = y[0];
        y_max = y[1];
      }
    } else {
      if (y[0] < y[2]) {
        y_min = y[1];
        y_mid = y[0];
        y_max = y[2];
      } else {
        y_min = std::min(y[1], y[2]);
        y_mid = std::max(y[1], y[2]);
        y_max = y[0];
      }
    }

    t->length = ADIFF(x_max, x_min) + ADIFF(y_max, y_min);
    t->branch = new Branch[4];
    t->branch[0].x = x[0];
    t->branch[0].y = y[0];
    t->branch[0].n = 3;
    t->branch[1].x = x[1];
    t->branch[1].y = y[1];
    t->branch[1].n = 3;
    t->branch[2].x = x[2];
    t->branch[2].y = y[2];
    t->branch[2].n = 3;
    t->branch[3].x = x_mid;
    t->branch[3].y = y_mid;
    t->branch[3].n = 3;
  } else {
    stt::Tree fluteTree;
    xs = new DTYPE[d];
    ys = new DTYPE[d];
    nxs = new DTYPE[d];
    nys = new DTYPE[d];
    x_seg = new DTYPE[d - 1];
    y_seg = new DTYPE[d - 1];
    s = new int[d];

    for (i = 0; i < d; i++) {
      xs[i] = gxs[netID][i];
      ys[i] = gys[netID][i];
      s[i] = gs[netID][i];
    }

    // get the new coordinates considering congestion
    for (i = 0; i < d - 1; i++) {
      x_seg[i] = (xs[i + 1] - xs[i]) * 100;
      y_seg[i] = (ys[i + 1] - ys[i]) * 100;
    }

    height = ys[d - 1] - ys[0] + 1;  // # vertical grids the net span
    width = xs[d - 1] - xs[0] + 1;   // # horizontal grids the net span

    for (i = 0; i < d - 1; i++) {
      usageH = 0;
      for (k = ys[0]; k <= ys[d - 1]; k++)  // all grids in the column
      {
        grid = k * (xGrid - 1);
        for (j = xs[i]; j < xs[i + 1]; j++)
          usageH += (h_edges[grid + j].est_usage + h_edges[grid + j].red);
      }
      if (x_seg[i] != 0 && usageH != 0) {
        x_seg[i]
            *= coeffH * usageH / ((xs[i + 1] - xs[i]) * height * hCapacity);
        x_seg[i] = std::max(1, x_seg[i]);  // the segment len is at least 1 if
                                           // original segment len > 0
      }
      usageV = 0;
      for (j = ys[i]; j < ys[i + 1]; j++) {
        grid = j * xGrid;
        for (k = xs[0]; k <= xs[d - 1]; k++)  // all grids in the row
          usageV += (v_edges[grid + k].est_usage + v_edges[grid + k].red);
      }
      if (y_seg[i] != 0 && usageV != 0) {
        y_seg[i] *= coeffV * usageV / ((ys[i + 1] - ys[i]) * width * vCapacity);
        y_seg[i] = std::max(1, y_seg[i]);  // the segment len is at least 1 if
                                           // original segment len > 0
      }
    }

    nxs[0] = xs[0];
    nys[0] = ys[0];
    for (i = 0; i < d - 1; i++) {
      nxs[i + 1] = nxs[i] + x_seg[i];
      nys[i + 1] = nys[i] + y_seg[i];
    }

    fluteTree = stt::flutes(d, nxs, nys, s, acc);
    (*t) = fluteToTree(fluteTree);

    // map the new coordinates back to original coordinates
    for (i = 0; i < 2 * d - 2; i++) {
      t->branch[i].x = mapxy(t->branch[i].x, xs, nxs, d);
      t->branch[i].y = mapxy(t->branch[i].y, ys, nys, d);
    }

    delete[] xs;
    delete[] ys;
    delete[] nxs;
    delete[] nys;
    delete[] x_seg;
    delete[] y_seg;
    delete[] s;
  }

  // return t;
}

Bool netCongestion(int netID)
{
  int i, j;
  int grid, ymin, ymax;
  //  Bool Congested;
  Segment* seg;

  for (j = seglistIndex[netID]; j < seglistIndex[netID] + seglistCnt[netID];
       j++) {
    seg = &seglist[j];

    if (seg->y1 < seg->y2) {
      ymin = seg->y1;
      ymax = seg->y2;
    } else {
      ymin = seg->y2;
      ymax = seg->y1;
    }

    // remove L routing
    if (seg->xFirst) {
      grid = seg->y1 * (xGrid - 1);
      for (i = seg->x1; i < seg->x2; i++) {
        if (h_edges[grid + i].est_usage >= h_edges[grid + i].cap) {
          return (TRUE);
        }
      }
      for (i = ymin; i < ymax; i++) {
        if (v_edges[i * xGrid + seg->x2].est_usage
            >= v_edges[i * xGrid + seg->x2].cap) {
          return (TRUE);
        }
      }
    } else {
      for (i = ymin; i < ymax; i++) {
        if (v_edges[i * xGrid + seg->x1].est_usage
            >= v_edges[i * xGrid + seg->x1].cap) {
          return (TRUE);
        }
      }
      grid = seg->y2 * (xGrid - 1);
      for (i = seg->x1; i < seg->x2; i++) {
        if (h_edges[grid + i].est_usage >= h_edges[grid + i].cap) {
          return (TRUE);
        }
      }
    }
  }
  return (FALSE);
}

Bool VTreeSuite(int netID)
{
  int xmin, xmax, ymin, ymax;

  int i, deg;

  deg = nets[netID]->deg;
  xmax = ymax = 0;
  xmin = ymin = BIG_INT;

  for (i = 0; i < deg; i++) {
    if (xmin > nets[netID]->pinX[i]) {
      xmin = nets[netID]->pinX[i];
    }
    if (xmax < nets[netID]->pinX[i]) {
      xmax = nets[netID]->pinX[i];
    }
    if (ymin > nets[netID]->pinY[i]) {
      ymin = nets[netID]->pinY[i];
    }
    if (ymax < nets[netID]->pinY[i]) {
      ymax = nets[netID]->pinY[i];
    }
  }

  if ((ymax - ymin) > 3 * (xmax - xmin)) {
    return (TRUE);
  } else {
    return (FALSE);
  }
}

Bool HTreeSuite(int netID)
{
  int xmin, xmax, ymin, ymax;

  int i, deg;

  deg = nets[netID]->deg;
  xmax = ymax = 0;
  xmin = ymin = BIG_INT;

  for (i = 0; i < deg; i++) {
    if (xmin > nets[netID]->pinX[i]) {
      xmin = nets[netID]->pinX[i];
    }
    if (xmax < nets[netID]->pinX[i]) {
      xmax = nets[netID]->pinX[i];
    }
    if (ymin > nets[netID]->pinY[i]) {
      ymin = nets[netID]->pinY[i];
    }
    if (ymax < nets[netID]->pinY[i]) {
      ymax = nets[netID]->pinY[i];
    }
  }

  if (5 * (ymax - ymin) < (xmax - xmin)) {
    return (TRUE);
  } else {
    return (FALSE);
  }
}

float coeffADJ(int netID)
{
  int xmin, xmax, ymin, ymax, Hcap, Vcap;
  float Husage, Vusage, coef;

  int i, j, deg, grid;

  deg = nets[netID]->deg;
  xmax = ymax = 0;
  xmin = ymin = BIG_INT;
  Hcap = Vcap = 0;
  Husage = Vusage = 0;

  for (i = 0; i < deg; i++) {
    if (xmin > nets[netID]->pinX[i]) {
      xmin = nets[netID]->pinX[i];
    }
    if (xmax < nets[netID]->pinX[i]) {
      xmax = nets[netID]->pinX[i];
    }
    if (ymin > nets[netID]->pinY[i]) {
      ymin = nets[netID]->pinY[i];
    }
    if (ymax < nets[netID]->pinY[i]) {
      ymax = nets[netID]->pinY[i];
    }
  }

  if (xmin == xmax) {
    for (j = ymin; j < ymax; j++) {
      grid = j * xGrid + xmin;
      Vcap += v_edges[grid].cap;
      Vusage += v_edges[grid].est_usage;
    }
    coef = 1;
  } else if (ymin == ymax) {
    for (i = xmin; i < xmax; i++) {
      grid = ymin * (xGrid - 1) + i;
      Hcap += h_edges[grid].cap;
      Husage += h_edges[grid].est_usage;
    }
    coef = 1;
  } else {
    for (j = ymin; j <= ymax; j++) {
      for (i = xmin; i < xmax; i++) {
        grid = j * (xGrid - 1) + i;
        Hcap += h_edges[grid].cap;
        Husage += h_edges[grid].est_usage;
      }
    }
    for (j = ymin; j < ymax; j++) {
      for (i = xmin; i <= xmax; i++) {
        grid = j * xGrid + i;
        Vcap += v_edges[grid].cap;
        Vusage += v_edges[grid].est_usage;
      }
    }
    // coef  = (Husage*Vcap)/ (Hcap*Vusage);
    coef = (Hcap * Vusage) / (Husage * Vcap);
  }

  if (coef < 1.2) {
    coef = 1.2;
  }

  return (coef);
}

void gen_brk_RSMT(Bool congestionDriven,
                  Bool reRoute,
                  Bool genTree,
                  Bool newType,
                  Bool noADJ,
                  Logger* logger)
{
  int i, j, d, n, n1, n2;
  int x1, y1, x2, y2;
  int segPos, segcnt;
  Tree rsmt;
  int wl, wl1, numShift = 0;
  float coeffV;

  TreeEdge *treeedges, *treeedge;
  TreeNode* treenodes;

  Bool cong;

  wl = wl1 = 0;
  totalNumSeg = 0;

  for (i = 0; i < numValidNets; i++) {
    coeffV = 1.36;
    int sizeV = nets[i]->numPins;
    int x[sizeV];
    int y[sizeV];

    if (congestionDriven) {
      coeffV = coeffADJ(i);
      cong = netCongestion(i);

    } else {
      if (HTreeSuite(i)) {
        coeffV = 1.2;
      }
    }

    d = nets[i]->deg;
    for (j = 0; j < d; j++) {
      x[j] = nets[i]->pinX[j];
      y[j] = nets[i]->pinY[j];
    }

    if (reRoute) {
      if (newType) {
        treeedges = sttrees[i].edges;
        treenodes = sttrees[i].nodes;
        for (j = 0; j < 2 * d - 3; j++) {
          if (sttrees[i].edges[j].len
              > 0)  // only route the non-degraded edges (len>0)
          {
            treeedge = &(treeedges[j]);
            n1 = treeedge->n1;
            n2 = treeedge->n2;
            x1 = treenodes[n1].x;
            y1 = treenodes[n1].y;
            x2 = treenodes[n2].x;
            y2 = treenodes[n2].y;
            newRipup(treeedge, treenodes, x1, y1, x2, y2, i);
          }
        }
      } else {
        // remove the est_usage due to the segments in this net
        for (j = seglistIndex[i]; j < seglistIndex[i] + seglistCnt[i]; j++) {
          ripupSegL(&seglist[j]);
        }
      }
    }

    if (noADJ) {
      coeffV = 1.2;
    }
    bool pd_tree = false;
    if (pdRevForHighFanout > 0 &&
        nets[i]->deg >= pdRevForHighFanout &&
        nets[i]->deg <= max_fanout_for_pdrev &&
        nets[i]->isClock) {
      stt::Tree tree = pdr::primDijkstraRevII(nets[i]->pinX, nets[i]->pinY, nets[i]->alpha, logger);
      rsmt = fluteToTree(tree);
      pd_tree = true;
    } else {
      if (congestionDriven) {
        // call congestion driven flute to generate RSMT
        if (cong) {
          fluteCongest(i, d, x, y, FLUTEACCURACY, coeffV, &rsmt);
        } else {
          fluteNormal(i, d, x, y, FLUTEACCURACY, coeffV, &rsmt);
        }
        if (d > 3) {
          numShift += edgeShiftNew(&rsmt, i);
        }
      } else {
        // call FLUTE to generate RSMT for each net
        fluteNormal(i, d, x, y, FLUTEACCURACY, coeffV, &rsmt);
      }
    }

    if (genTree) {
      copyStTree(i, rsmt);
    }

    if (nets[i]->deg != rsmt.deg) {
<<<<<<< HEAD
      if (!pd_tree) {
        logger->warn(GRT, 190, "Net degree differs from rsmt degree.");
      }
=======
      logger->warn(GRT, 190, "Net degree ({}) differs from RSMT number of terminals ({}).",
                   nets[i]->deg, rsmt.deg);
>>>>>>> e546a177
      d = rsmt.deg;
    }

    if (congestionDriven) {
      for (j = 0; j < 2 * d - 3; j++)
        wl1 += sttrees[i].edges[j].len;
    }

    segcnt = 0;
    for (j = 0; j < 2 * d - 2; j++) {
      x1 = rsmt.branch[j].x;
      y1 = rsmt.branch[j].y;
      n = rsmt.branch[j].n;
      x2 = rsmt.branch[n].x;
      y2 = rsmt.branch[n].y;

      wl += ADIFF(x1, x2) + ADIFF(y1, y2);

      if (x1 != x2 || y1 != y2)  // the branch is not degraded (a point)
      {
        segPos = seglistIndex[i]
                 + segcnt;  // the position of this segment in seglist
        if (x1 < x2) {
          seglist[segPos].x1 = x1;
          seglist[segPos].x2 = x2;
          seglist[segPos].y1 = y1;
          seglist[segPos].y2 = y2;
        } else {
          seglist[segPos].x1 = x2;
          seglist[segPos].x2 = x1;
          seglist[segPos].y1 = y2;
          seglist[segPos].y2 = y1;
        }

        seglist[segPos].netID = i;
        segcnt++;
      }
    }  // loop j

    seglistCnt[i] = segcnt;  // the number of segments for net i
    totalNumSeg += segcnt;

    if (reRoute) {
      // update the est_usage due to the segments in this net
      newrouteL(
          i,
          NOROUTE,
          TRUE);  // route the net with no previous route for each tree edge
    }
  }  // loop i

  if (verbose > 1) {
    logger->info(GRT, 191, "Wirelength: {}, Wirelength1: {}", wl, wl1);
    logger->info(GRT, 192, "Number of segments: {}", totalNumSeg);
    logger->info(GRT, 193, "Number of shifts: {}", numShift);
  }
}

}  // namespace grt<|MERGE_RESOLUTION|>--- conflicted
+++ resolved
@@ -162,11 +162,7 @@
       edgecnt++;
     }
     if (nbrcnt[i] > 3 || nbrcnt[n] > 3)
-<<<<<<< HEAD
-      logger->warn(GRT, 188, "Invalid number of node neighbours.");
-=======
-      logger->error(GRT, 188, "Invalid number of node neighbors.");
->>>>>>> e546a177
+      logger->warn(GRT, 188, "Invalid number of node neighbors.");
   }
   if (edgecnt != numnodes - 1) {
     logger->error(GRT, 189, "Fail in copy tree. Num edges: {}, num nodes: {}.", edgecnt, numnodes);
@@ -804,14 +800,10 @@
     }
 
     if (nets[i]->deg != rsmt.deg) {
-<<<<<<< HEAD
       if (!pd_tree) {
-        logger->warn(GRT, 190, "Net degree differs from rsmt degree.");
-      }
-=======
-      logger->warn(GRT, 190, "Net degree ({}) differs from RSMT number of terminals ({}).",
-                   nets[i]->deg, rsmt.deg);
->>>>>>> e546a177
+        logger->warn(GRT, 190, "Net degree ({}) differs from RSMT number of terminals ({}).",
+                     nets[i]->deg, rsmt.deg);
+      }
       d = rsmt.deg;
     }
 

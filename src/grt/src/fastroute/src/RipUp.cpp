--- conflicted
+++ resolved
@@ -23,27 +23,11 @@
 
   // remove L routing
   if (seg->xFirst) {
-<<<<<<< HEAD
-    for (int i = seg->x1; i < seg->x2; i++) {
-      h_edges_[seg->y1][i].est_usage -= getEdgeCostNDRAware(h_edges_[seg->y1][i], edgeCost);
-    }
-    for (int i = ymin; i < ymax; i++) {
-      v_edges_[i][seg->x2].est_usage -= getEdgeCostNDRAware(v_edges_[i][seg->x2], edgeCost);
-    }
-  } else {
-    for (int i = ymin; i < ymax; i++) {
-      v_edges_[i][seg->x1].est_usage -= getEdgeCostNDRAware(v_edges_[i][seg->x1], edgeCost);
-    }
-    for (int i = seg->x1; i < seg->x2; i++) {
-      h_edges_[seg->y2][i].est_usage -= getEdgeCostNDRAware(h_edges_[seg->y2][i], edgeCost);
-    }
-=======
     graph2d_.addEstUsageH({seg->x1, seg->x2}, seg->y1, -edgeCost);
     graph2d_.addEstUsageV(seg->x2, {ymin, ymax}, -edgeCost);
   } else {
     graph2d_.addEstUsageV(seg->x1, {ymin, ymax}, -edgeCost);
     graph2d_.addEstUsageH({seg->x1, seg->x2}, seg->y2, -edgeCost);
->>>>>>> 6b2c5097
   }
 }
 
@@ -65,64 +49,16 @@
   if (ripuptype == RouteType::LRoute)  // remove L routing
   {
     if (treeedge->route.xFirst) {
-<<<<<<< HEAD
-      for (int i = x1; i < x2; i++) {
-        h_edges_[y1][i].est_usage -= getEdgeCostNDRAware(h_edges_[y1][i], edgeCost);
-      }
-      for (int i = ymin; i < ymax; i++) {
-        v_edges_[i][x2].est_usage -= getEdgeCostNDRAware(v_edges_[i][x2], edgeCost);
-      }
-    } else {
-      for (int i = ymin; i < ymax; i++) {
-        v_edges_[i][x1].est_usage -= getEdgeCostNDRAware(v_edges_[i][x1], edgeCost);
-      }
-      for (int i = x1; i < x2; i++) {
-        h_edges_[y2][i].est_usage -= getEdgeCostNDRAware(h_edges_[y2][i], edgeCost);
-      }
-=======
       graph2d_.addEstUsageH({x1, x2}, y1, -edgeCost);
       graph2d_.addEstUsageV(x2, {ymin, ymax}, -edgeCost);
     } else {
       graph2d_.addEstUsageV(x1, {ymin, ymax}, -edgeCost);
       graph2d_.addEstUsageH({x1, x2}, y2, -edgeCost);
->>>>>>> 6b2c5097
     }
   } else if (ripuptype == RouteType::ZRoute) {
     // remove Z routing
     const int Zpoint = treeedge->route.Zpoint;
     if (treeedge->route.HVH) {
-<<<<<<< HEAD
-      for (int i = x1; i < Zpoint; i++) {
-        h_edges_[y1][i].est_usage -= getEdgeCostNDRAware(h_edges_[y1][i], edgeCost);
-      }
-      for (int i = Zpoint; i < x2; i++) {
-        h_edges_[y2][i].est_usage -= getEdgeCostNDRAware(h_edges_[y2][i], edgeCost);
-      }
-      for (int i = ymin; i < ymax; i++) {
-        v_edges_[i][Zpoint].est_usage -= getEdgeCostNDRAware(v_edges_[i][Zpoint], edgeCost);
-      }
-    } else {
-      if (y1 < y2) {
-        for (int i = y1; i < Zpoint; i++) {
-          v_edges_[i][x1].est_usage -= getEdgeCostNDRAware(v_edges_[i][x1], edgeCost);
-        }
-        for (int i = Zpoint; i < y2; i++) {
-          v_edges_[i][x2].est_usage -= getEdgeCostNDRAware(v_edges_[i][x2], edgeCost);
-        }
-        for (int i = x1; i < x2; i++) {
-          h_edges_[Zpoint][i].est_usage -= getEdgeCostNDRAware(h_edges_[Zpoint][i], edgeCost);
-        }
-      } else {
-        for (int i = y2; i < Zpoint; i++) {
-          v_edges_[i][x2].est_usage -= getEdgeCostNDRAware(v_edges_[i][x2], edgeCost);
-        }
-        for (int i = Zpoint; i < y1; i++) {
-          v_edges_[i][x1].est_usage -= getEdgeCostNDRAware(v_edges_[i][x1], edgeCost);
-        }
-        for (int i = x1; i < x2; i++) {
-          h_edges_[Zpoint][i].est_usage -= getEdgeCostNDRAware(h_edges_[Zpoint][i], edgeCost);
-        }
-=======
       graph2d_.addEstUsageH({x1, Zpoint}, y1, -edgeCost);
       graph2d_.addEstUsageV(Zpoint, {ymin, ymax}, -edgeCost);
       graph2d_.addEstUsageH({Zpoint, x2}, y2, -edgeCost);
@@ -135,7 +71,6 @@
         graph2d_.addEstUsageV(x1, {Zpoint, y1}, -edgeCost);
         graph2d_.addEstUsageH({x1, x2}, Zpoint, -edgeCost);
         graph2d_.addEstUsageV(x2, {y2, Zpoint}, -edgeCost);
->>>>>>> 6b2c5097
       }
     }
   } else if (ripuptype == RouteType::MazeRoute) {
@@ -144,17 +79,10 @@
     for (int i = 0; i < treeedge->route.routelen; i++) {
       if (gridsX[i] == gridsX[i + 1]) {  // a vertical edge
         const int ymin = std::min(gridsY[i], gridsY[i + 1]);
-<<<<<<< HEAD
-        v_edges_[ymin][gridsX[i]].est_usage -= getEdgeCostNDRAware(v_edges_[ymin][gridsX[i]], edgeCost);
-      } else if (gridsY[i] == gridsY[i + 1]) {  // a horizontal edge
-        const int xmin = std::min(gridsX[i], gridsX[i + 1]);
-        h_edges_[gridsY[i]][xmin].est_usage -= getEdgeCostNDRAware(h_edges_[gridsY[i]][xmin], edgeCost);
-=======
         graph2d_.addEstUsageV(gridsX[i], ymin, -edgeCost);
       } else if (gridsY[i] == gridsY[i + 1]) {  // a horizontal edge
         const int xmin = std::min(gridsX[i], gridsX[i + 1]);
         graph2d_.addEstUsageH(xmin, gridsY[i], -edgeCost);
->>>>>>> 6b2c5097
       } else {
         logger_->error(GRT, 225, "Maze ripup wrong in newRipup.");
       }
@@ -191,59 +119,21 @@
   int edgeCost = net->getEdgeCost();
 
   bool needRipup = false;
-<<<<<<< HEAD
-  if (ripuptype == RouteType::LRoute) {  // remove L routing
-    if (treeedge->route.xFirst) {
-      for (int i = x1; i < x2; i++) {
-        const int cap
-            = getEdgeCapacity(net, i, y1, EdgeDirection::Horizontal);
-        if (h_edges_[y1][i].est_usage > cap || (h_edges_[y1][i].max_layer_cap < edgeCost)) {
-          needRipup = true;
-          break;
-        }
-=======
 
   if (treeedge->route.xFirst) {
     for (int i = x1; i < x2; i++) {
       const int cap
-          = getEdgeCapacity(nets_[netID], i, y1, EdgeDirection::Horizontal);
-      if (graph2d_.getEstUsageH(i, y1) > cap) {
-        needRipup = true;
-        break;
->>>>>>> 6b2c5097
-      }
-    }
-
-<<<<<<< HEAD
-      for (int i = ymin; i < ymax; i++) {
-        const int cap
-            = getEdgeCapacity(net, x2, i, EdgeDirection::Vertical);
-        if (v_edges_[i][x2].est_usage > cap || (v_edges_[i][x2].max_layer_cap < edgeCost)) {
-          needRipup = true;
-          break;
-        }
-      }
-    } else {
-      for (int i = ymin; i < ymax; i++) {
-        const int cap
-            = getEdgeCapacity(net, x1, i, EdgeDirection::Vertical);
-        if (v_edges_[i][x1].est_usage > cap || (v_edges_[i][x1].max_layer_cap < edgeCost)) {
-          needRipup = true;
-          break;
-        }
-      }
-      for (int i = x1; i < x2; i++) {
-        const int cap
-            = getEdgeCapacity(net, i, y2, EdgeDirection::Horizontal);
-        if (h_edges_[y2][i].est_usage > cap || (h_edges_[y2][i].max_layer_cap < edgeCost)) {
-          needRipup = true;
-          break;
-        }
-=======
+          = getEdgeCapacity(net, i, y1, EdgeDirection::Horizontal);
+      if (graph2d_.getEstUsageH(i, y1) > cap) { // || (h_edges_[y1][i].max_layer_cap < edgeCost)) {
+        needRipup = true;
+        break;
+      }
+    }
+
     for (int i = ymin; i < ymax; i++) {
       const int cap
-          = getEdgeCapacity(nets_[netID], x2, i, EdgeDirection::Vertical);
-      if (graph2d_.getEstUsageV(x2, i) > cap) {
+          = getEdgeCapacity(net, x2, i, EdgeDirection::Vertical);
+      if (graph2d_.getEstUsageV(x2, i) > cap){// || (v_edges_[i][x2].max_layer_cap < edgeCost)) {
         needRipup = true;
         break;
       }
@@ -251,54 +141,22 @@
   } else {
     for (int i = ymin; i < ymax; i++) {
       const int cap
-          = getEdgeCapacity(nets_[netID], x1, i, EdgeDirection::Vertical);
-      if (graph2d_.getEstUsageV(x1, i) > cap) {
+          = getEdgeCapacity(net, x1, i, EdgeDirection::Vertical);
+      if (graph2d_.getEstUsageV(x1, i) > cap){// || (v_edges_[i][x1].max_layer_cap < edgeCost)) {
         needRipup = true;
         break;
       }
     }
     for (int i = x1; i < x2; i++) {
       const int cap
-          = getEdgeCapacity(nets_[netID], i, y2, EdgeDirection::Horizontal);
-      if (graph2d_.getEstUsageH(i, y2) > cap) {
-        needRipup = true;
-        break;
->>>>>>> 6b2c5097
-      }
-    }
-  }
-
-<<<<<<< HEAD
-    if (needRipup) {
-      const int n1 = treeedge->n1;
-      const int n2 = treeedge->n2;
-      const int edgeCost = net->getEdgeCost();
-
-      if (treeedge->route.xFirst) {
-        if (n1 >= deg) {
-          treenodes[n1].status -= 2;
-        }
-        treenodes[n2].status -= 1;
-
-        for (int i = x1; i < x2; i++) {
-          h_edges_[y1][i].est_usage -= getEdgeCostNDRAware(h_edges_[y1][i], edgeCost);
-        }
-        for (int i = ymin; i < ymax; i++) {
-          v_edges_[i][x2].est_usage -= getEdgeCostNDRAware(v_edges_[i][x2], edgeCost);
-        }
-      } else {
-        if (n2 >= deg) {
-          treenodes[n2].status -= 2;
-        }
-        treenodes[n1].status -= 1;
-
-        for (int i = ymin; i < ymax; i++) {
-          v_edges_[i][x1].est_usage -= getEdgeCostNDRAware(v_edges_[i][x1], edgeCost);
-        }
-        for (int i = x1; i < x2; i++) {
-          h_edges_[y2][i].est_usage -= getEdgeCostNDRAware(h_edges_[y2][i], edgeCost);
-        }
-=======
+          = getEdgeCapacity(net, i, y2, EdgeDirection::Horizontal);
+      if (graph2d_.getEstUsageH(i, y2) > cap){// || (h_edges_[y2][i].max_layer_cap < edgeCost)) {
+        needRipup = true;
+        break;
+      }
+    }
+  }
+
   if (needRipup) {
     const int n1 = treeedge->n1;
     const int n2 = treeedge->n2;
@@ -315,7 +173,6 @@
     } else {
       if (n2 >= deg) {
         treenodes[n2].status -= 2;
->>>>>>> 6b2c5097
       }
       treenodes[n1].status -= 1;
 
@@ -323,15 +180,7 @@
       graph2d_.addEstUsageH({x1, x2}, y2, -edgeCost);
     }
   }
-<<<<<<< HEAD
-  logger_->error(GRT,
-                 226,
-                 "Net {} ripup type is {}. Expected LRoute.",
-                 net->getName(),
-                 ripuptype);
-=======
   return needRipup;
->>>>>>> 6b2c5097
 }
 
 bool FastRouteCore::newRipupCheck(const TreeEdge* treeedge,
@@ -354,88 +203,21 @@
   }
 
   bool needRipup = false;
-  auto* net = nets_[netID];
-  bool is_ndr = net->getDbNet()->getNonDefaultRule() ? true : false;
-  // if (is_ndr && net->getDbNet() == debug_->net_) {
-  //   logger_->report("[DEBUG] Clock net {} edge {} x1/y1: {}/{} x2/y2: {}/{} Critical slack: {} - checking ripup", 
-  //                   nets_[netID]->getName(), edgeID, x1,y1,x2,y2, critical_slack);
-  //   logger_->report("  Capacity H:{} V:{}, Threshold:{}, isCritical: {}", 
-  //                   h_capacity_, v_capacity_, ripup_threshold, nets_[netID]->isCritical());
-  //   printEdge(netID,edgeID);
-  // }
-
-<<<<<<< HEAD
-  if (treeedge->route.type == RouteType::MazeRoute) {
-    const std::vector<short>& gridsX = treeedge->route.gridsX;
-    const std::vector<short>& gridsY = treeedge->route.gridsY;
-    for (int i = 0; i < treeedge->route.routelen; i++) {
-      if (gridsX[i] == gridsX[i + 1]) {  // a vertical edge
-        const int ymin = std::min(gridsY[i], gridsY[i + 1]); 
-        // DEBUG V
-        // if (is_ndr) {
-        //   logger_->report("\tV: {}/{} {} - usage_red {} - capacity-ripup_threshold {}", gridsX[i], ymin, nets_[netID]->getName(),
-        //                   v_edges_[ymin][gridsX[i]].usage_red(), v_capacity_ - ripup_threshold);
-
-        //     logger_->report("\tClock net at ({},{}) - usage: {}, usage_red: {}, capacity: {}, edge cost: {}",
-        //             gridsX[i], ymin,
-        //             v_edges_[ymin][gridsX[i]].usage,
-        //             v_edges_[ymin][gridsX[i]].usage_red(),
-        //             v_capacity_,
-        //             nets_[netID]->getEdgeCost());
-    
-        //     // Check adjacent tracks
-        //     // if (gridsX[i] > 0) {
-        //     //     logger_->report("\t  Adjacent left track usage_red: {}",
-        //     //                     v_edges_[ymin][gridsX[i]-1].usage_red());
-        //     // }
-        //     // if (gridsX[i] < x_grid_ - 1) {
-        //     //     logger_->report("\t  Adjacent right track usage_red: {}",
-        //     //                     v_edges_[ymin][gridsX[i]+1].usage_red());
-        //     // }
-        // }       
-        ///////////////////////////////////////////////////////////////
-        if ((v_edges_[ymin][gridsX[i]].usage_red()
-            >= v_capacity_ - ripup_threshold) ||
-          !verifyNDRCapacity(net,gridsX[i],ymin,EdgeDirection::Vertical)) {
-          if (is_ndr) {
-            logger_->report("-- newRipupCheck V {} x{} y{}",net->getName(),gridsX[i],ymin);
-          }
-          needRipup = true;
-          break;
-        }
-      } else if (gridsY[i] == gridsY[i + 1]) {  // a horizontal edge
-        const int xmin = std::min(gridsX[i], gridsX[i + 1]);
-        // DEBUG H
-        // if (is_ndr) {
-        //   logger_->report("\tH: {} {} Clk net - usage_red {} - capacity-ripup_threshold {}", gridsY[i], xmin,
-        //                   h_edges_[gridsY[i]][xmin].usage_red(), h_capacity_ - ripup_threshold);
-        // }       
-        ///////////////////////////////////////////////////////////////
-        if (h_edges_[gridsY[i]][xmin].usage_red()
-            >= h_capacity_ - ripup_threshold ||
-          !verifyNDRCapacity(net,xmin,gridsY[i],EdgeDirection::Horizontal)) {
-          if (is_ndr) {
-            logger_->report("-- newRipupCheck H {} x{} y{}",net->getName(),xmin,gridsY[i]);
-          }
-          needRipup = true;
-          break;
-        }
-=======
+
   const std::vector<short>& gridsX = treeedge->route.gridsX;
   const std::vector<short>& gridsY = treeedge->route.gridsY;
   for (int i = 0; i < treeedge->route.routelen; i++) {
     if (gridsX[i] == gridsX[i + 1]) {  // a vertical edge
       const int ymin = std::min(gridsY[i], gridsY[i + 1]);
       if (graph2d_.getUsageRedV(gridsX[i], ymin)
-          >= v_capacity_ - ripup_threshold) {
-        needRipup = true;
-        break;
->>>>>>> 6b2c5097
+          >= v_capacity_ - ripup_threshold) { // || !verifyNDRCapacity(net,gridsX[i],ymin,EdgeDirection::Vertical)
+        needRipup = true;
+        break;
       }
     } else if (gridsY[i] == gridsY[i + 1]) {  // a horizontal edge
       const int xmin = std::min(gridsX[i], gridsX[i + 1]);
       if (graph2d_.getUsageRedH(xmin, gridsY[i])
-          >= h_capacity_ - ripup_threshold) {
+          >= h_capacity_ - ripup_threshold) { // || !verifyNDRCapacity(net,xmin,gridsY[i],EdgeDirection::Vertical)
         needRipup = true;
         break;
       }
@@ -456,21 +238,6 @@
   if (needRipup) {
     const int edgeCost = nets_[netID]->getEdgeCost();
 
-<<<<<<< HEAD
-      if (net->getDbNet()->getNonDefaultRule()) {
-        logger_->report("\tRipping up net {} with edge cost {}", 
-                        net->getName(), edgeCost);
-      }
-
-      for (int i = 0; i < treeedge->route.routelen; i++) {
-        if (gridsX[i] == gridsX[i + 1]) {  // a vertical edge
-          const int ymin = std::min(gridsY[i], gridsY[i + 1]);
-          v_edges_[ymin][gridsX[i]].usage -= getEdgeCostNDRAware(v_edges_[ymin][gridsX[i]], edgeCost);
-        } else {  /// if(gridsY[i]==gridsY[i+1])// a horizontal edge
-          const int xmin = std::min(gridsX[i], gridsX[i + 1]);
-          h_edges_[gridsY[i]][xmin].usage -= getEdgeCostNDRAware(h_edges_[gridsY[i]][xmin], edgeCost);
-        }
-=======
     for (int i = 0; i < treeedge->route.routelen; i++) {
       if (gridsX[i] == gridsX[i + 1]) {  // a vertical edge
         const int ymin = std::min(gridsY[i], gridsY[i + 1]);
@@ -478,7 +245,6 @@
       } else {  /// if(gridsY[i]==gridsY[i+1])// a horizontal edge
         const int xmin = std::min(gridsX[i], gridsX[i + 1]);
         graph2d_.addUsageH(xmin, gridsY[i], -edgeCost);
->>>>>>> 6b2c5097
       }
     }
   }
@@ -583,24 +349,14 @@
     if (gridsL[i] == gridsL[i + 1]) {
       if (gridsX[i] == gridsX[i + 1]) {  // a vertical edge
         const int ymin = std::min(gridsY[i], gridsY[i + 1]);
-<<<<<<< HEAD
-        if (net->getDbNet() == debug_->net_)
+        if (net->getDbNet() == debug_->net)
           logger_->report("--- Ripping up {} x{} y{} l{}",net->getName(), gridsX[i], ymin, gridsL[i]+1);
-        v_edges_[ymin][gridsX[i]].usage -= getEdgeCostNDRAware(v_edges_[ymin][gridsX[i]],net->getEdgeCost());
-=======
         graph2d_.addUsageV(gridsX[i], ymin, -net->getEdgeCost());
->>>>>>> 6b2c5097
         v_edges_3D_[gridsL[i]][ymin][gridsX[i]].usage
             -= net->getLayerEdgeCost(gridsL[i]);
       } else if (gridsY[i] == gridsY[i + 1]) {  // a horizontal edge
         const int xmin = std::min(gridsX[i], gridsX[i + 1]);
-<<<<<<< HEAD
-        if (net->getDbNet() == debug_->net_)
-          logger_->report("--- Ripping up {} x{} y{} l{}",net->getName(), xmin, gridsY[i], gridsL[i]+1);
-        h_edges_[gridsY[i]][xmin].usage -= getEdgeCostNDRAware(h_edges_[gridsY[i]][xmin],net->getEdgeCost());
-=======
         graph2d_.addUsageH(xmin, gridsY[i], -net->getEdgeCost());
->>>>>>> 6b2c5097
         h_edges_3D_[gridsL[i]][gridsY[i]][xmin].usage
             -= net->getLayerEdgeCost(gridsL[i]);
       } else {
@@ -636,17 +392,6 @@
         }
         if (gridsX[i] == gridsX[i + 1]) {  // a vertical edge
           const int ymin = std::min(gridsY[i], gridsY[i + 1]);
-<<<<<<< HEAD
-          edge = &v_edges_[ymin][gridsX[i]];
-          edge_3D = &v_edges_3D_[gridsL[i]][ymin][gridsX[i]];
-          edge->usage -= getEdgeCostNDRAware(v_edges_[ymin][gridsX[i]], edgeCost);
-          edge_3D->usage -= nets_[netID]->getLayerEdgeCost(gridsL[i]);
-        } else if (gridsY[i] == gridsY[i + 1]) {  // a horizontal edge
-          const int xmin = std::min(gridsX[i], gridsX[i + 1]);
-          edge = &h_edges_[gridsY[i]][xmin];
-          edge_3D = &h_edges_3D_[gridsL[i]][gridsY[i]][xmin];
-          edge->usage -= getEdgeCostNDRAware(h_edges_[gridsY[i]][xmin], edgeCost);
-=======
           graph2d_.addUsageV(gridsX[i], ymin, -edgeCost);
           Edge3D* edge_3D = &v_edges_3D_[gridsL[i]][ymin][gridsX[i]];
           edge_3D->usage -= nets_[netID]->getLayerEdgeCost(gridsL[i]);
@@ -654,7 +399,6 @@
           const int xmin = std::min(gridsX[i], gridsX[i + 1]);
           graph2d_.addUsageH(xmin, gridsY[i], -edgeCost);
           Edge3D* edge_3D = &h_edges_3D_[gridsL[i]][gridsY[i]][xmin];
->>>>>>> 6b2c5097
           edge_3D->usage -= nets_[netID]->getLayerEdgeCost(gridsL[i]);
         }
       }
@@ -671,7 +415,7 @@
   const int num_edges = sttrees_[netID].num_edges();
 
   FrNet* net = nets_[netID];
-  if(net->getDbNet() == debug_->net_){
+  if(net->getDbNet() == debug_->net){
     logger_->report("=== Starting newRipupNet for {} - NumEdges: {}  - EdgeCost: {} ===", 
         net->getName(), num_edges, edgeCost);
   }
@@ -696,64 +440,16 @@
         //   logger_->report("\tx1/y1: {}/{} x2/y2: {}/{}", x1,y1,x2,y2);
         // }
         if (treeedge->route.xFirst) {
-<<<<<<< HEAD
-          for (int i = x1; i < x2; i++) {
-            h_edges_[y1][i].est_usage -= getEdgeCostNDRAware(h_edges_[y1][i], edgeCost);
-          }
-          for (int i = ymin; i < ymax; i++) {
-            v_edges_[i][x2].est_usage -= getEdgeCostNDRAware(v_edges_[i][x2], edgeCost);
-          }
-        } else {
-          for (int i = ymin; i < ymax; i++) {
-            v_edges_[i][x1].est_usage -= getEdgeCostNDRAware(v_edges_[i][x1], edgeCost);
-          }
-          for (int i = x1; i < x2; i++) {
-            h_edges_[y2][i].est_usage -= getEdgeCostNDRAware(h_edges_[y2][i], edgeCost);
-          }
-=======
           graph2d_.addEstUsageH({x1, x2}, y1, -edgeCost);
           graph2d_.addEstUsageV(x2, {ymin, ymax}, -edgeCost);
         } else {
           graph2d_.addEstUsageV(x1, {ymin, ymax}, -edgeCost);
           graph2d_.addEstUsageH({x1, x2}, y2, -edgeCost);
->>>>>>> 6b2c5097
         }
       } else if (ripuptype == RouteType::ZRoute) {
         // remove Z routing
         const int Zpoint = treeedge->route.Zpoint;
         if (treeedge->route.HVH) {
-<<<<<<< HEAD
-          for (int i = x1; i < Zpoint; i++) {
-            h_edges_[y1][i].est_usage -= getEdgeCostNDRAware(h_edges_[y1][i], edgeCost);
-          }
-          for (int i = Zpoint; i < x2; i++) {
-            h_edges_[y2][i].est_usage -= getEdgeCostNDRAware(h_edges_[y2][i], edgeCost);
-          }
-          for (int i = ymin; i < ymax; i++) {
-            v_edges_[i][Zpoint].est_usage -= getEdgeCostNDRAware(v_edges_[i][Zpoint], edgeCost);
-          }
-        } else {
-          if (y1 < y2) {
-            for (int i = y1; i < Zpoint; i++) {
-              v_edges_[i][x1].est_usage -= getEdgeCostNDRAware(v_edges_[i][x1], edgeCost);
-            }
-            for (int i = Zpoint; i < y2; i++) {
-              v_edges_[i][x2].est_usage -= getEdgeCostNDRAware(v_edges_[i][x2], edgeCost);
-            }
-            for (int i = x1; i < x2; i++) {
-              h_edges_[Zpoint][i].est_usage -= getEdgeCostNDRAware(h_edges_[Zpoint][i], edgeCost);
-            }
-          } else {
-            for (int i = y2; i < Zpoint; i++) {
-              v_edges_[i][x2].est_usage -= getEdgeCostNDRAware(v_edges_[i][x2], edgeCost);
-            }
-            for (int i = Zpoint; i < y1; i++) {
-              v_edges_[i][x1].est_usage -= getEdgeCostNDRAware(v_edges_[i][x1], edgeCost);
-            }
-            for (int i = x1; i < x2; i++) {
-              h_edges_[Zpoint][i].est_usage -= getEdgeCostNDRAware(h_edges_[Zpoint][i], edgeCost);
-            }
-=======
           graph2d_.addEstUsageH({x1, Zpoint}, y1, -edgeCost);
           graph2d_.addEstUsageV(Zpoint, {ymin, ymax}, -edgeCost);
           graph2d_.addEstUsageH({Zpoint, x2}, y2, -edgeCost);
@@ -766,7 +462,6 @@
             graph2d_.addEstUsageV(x1, {Zpoint, y1}, -edgeCost);
             graph2d_.addEstUsageH({x1, x2}, Zpoint, -edgeCost);
             graph2d_.addEstUsageV(x2, {y2, Zpoint}, -edgeCost);
->>>>>>> 6b2c5097
           }
         }
       } else if (ripuptype == RouteType::MazeRoute) {
@@ -775,17 +470,10 @@
         for (int i = 0; i < treeedge->route.routelen; i++) {
           if (gridsX[i] == gridsX[i + 1]) {  // a vertical edge
             const int ymin = std::min(gridsY[i], gridsY[i + 1]);
-<<<<<<< HEAD
-            v_edges_[ymin][gridsX[i]].est_usage -= getEdgeCostNDRAware(v_edges_[ymin][gridsX[i]], edgeCost);
-          } else if (gridsY[i] == gridsY[i + 1]) {  // a horizontal edge
-            const int xmin = std::min(gridsX[i], gridsX[i + 1]);
-            h_edges_[gridsY[i]][xmin].est_usage -= getEdgeCostNDRAware(h_edges_[gridsY[i]][xmin], edgeCost);
-=======
             graph2d_.addEstUsageV(gridsX[i], ymin, -edgeCost);
           } else if (gridsY[i] == gridsY[i + 1]) {  // a horizontal edge
             const int xmin = std::min(gridsX[i], gridsX[i + 1]);
             graph2d_.addEstUsageH(xmin, gridsY[i], -edgeCost);
->>>>>>> 6b2c5097
           } else {
             logger_->error(GRT,
                            123,
@@ -796,11 +484,6 @@
       }
     }
   }
-  
-  if(net->getDbNet() == debug_->net_){
-    int maxOverflow;
-    getOverflow2D(&maxOverflow);
-  }
 }
 
 }  // namespace grt
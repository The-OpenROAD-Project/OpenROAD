--- conflicted
+++ resolved
@@ -304,21 +304,8 @@
   net->edgeCost = cost;
   net->minLayer = min_layer;
   net->maxLayer = max_layer;
-<<<<<<< HEAD
   net->slack = slack;
   net->edge_cost_per_layer = edge_cost_per_layer;
-
-  db_net_id_map_[db_net] = netID;
-
-  // at most (2*num_pins-2) nodes -> (2*num_pins-3) segs_ for a net
-  seg_count_ += 2 * num_pins - 3;
-
-  // the end pointer of the seglist
-  seglist_index_.resize(nets_.size() + 1);
-  seglist_index_[nets_.size()] = seg_count_;
-=======
-  net->edge_cost_per_layer = edge_cost_per_layer; 
->>>>>>> 530c3728
 
   return netID;
 }

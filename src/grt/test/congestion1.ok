[INFO ODB-0227] LEF file: Nangate45/Nangate45.lef, created 22 layers, 27 vias, 135 library cells
[INFO ODB-0128] Design: gcd
[INFO ODB-0130]     Created 54 pins.
[INFO ODB-0131]     Created 676 components and 2850 component-terminals.
[INFO ODB-0133]     Created 579 nets and 1498 connections.
[WARNING GRT-0300] Timing is not available, setting critical nets percentage to 0.
[INFO GRT-0020] Min routing layer: metal2
[INFO GRT-0021] Max routing layer: metal10
[INFO GRT-0022] Global adjustment: 0%
[INFO GRT-0023] Grid origin: (0, 0)
[INFO GRT-0088] Layer metal1  Track-Pitch = 0.1400  line-2-Via Pitch: 0.1350
[INFO GRT-0088] Layer metal2  Track-Pitch = 0.1900  line-2-Via Pitch: 0.1400
[INFO GRT-0088] Layer metal3  Track-Pitch = 0.1400  line-2-Via Pitch: 0.1400
[INFO GRT-0088] Layer metal4  Track-Pitch = 0.2800  line-2-Via Pitch: 0.2800
[INFO GRT-0088] Layer metal5  Track-Pitch = 0.2800  line-2-Via Pitch: 0.2800
[INFO GRT-0088] Layer metal6  Track-Pitch = 0.2800  line-2-Via Pitch: 0.2800
[INFO GRT-0088] Layer metal7  Track-Pitch = 0.8000  line-2-Via Pitch: 0.8000
[INFO GRT-0088] Layer metal8  Track-Pitch = 0.8000  line-2-Via Pitch: 0.8000
[INFO GRT-0088] Layer metal9  Track-Pitch = 1.6000  line-2-Via Pitch: 1.6000
[INFO GRT-0088] Layer metal10 Track-Pitch = 1.6000  line-2-Via Pitch: 1.6000
[INFO GRT-0003] Macros: 0
[INFO GRT-0004] Blockages: 0
[INFO GRT-0019] Found 0 clock nets.
[INFO GRT-0001] Minimum degree: 2
[INFO GRT-0002] Maximum degree: 36

[INFO GRT-0053] Routing resources analysis:
          Routing      Original      Derated      Resource
Layer     Direction    Resources     Resources    Reduction (%)
---------------------------------------------------------------
metal1     Horizontal          0             0          0.00%
metal2     Vertical        24769          2209          91.08%
metal3     Horizontal      33120          2208          93.33%
metal4     Vertical        16826             0          100.00%
metal5     Horizontal      16560             0          100.00%
metal6     Vertical        16826             0          100.00%
metal7     Horizontal       5796             0          100.00%
metal8     Vertical         5922             0          100.00%
metal9     Horizontal       2898             0          100.00%
metal10    Vertical         2961             0          100.00%
---------------------------------------------------------------

[INFO GRT-0101] Running extra iterations to remove overflow.
[INFO GRT-0102] Start extra iteration 1/50
[INFO GRT-0102] Start extra iteration 2/50
[INFO GRT-0102] Start extra iteration 3/50
[INFO GRT-0102] Start extra iteration 4/50
[INFO GRT-0102] Start extra iteration 5/50
[INFO GRT-0102] Start extra iteration 6/50
[INFO GRT-0102] Start extra iteration 7/50
[INFO GRT-0102] Start extra iteration 8/50
[INFO GRT-0102] Start extra iteration 9/50
[INFO GRT-0102] Start extra iteration 10/50
[INFO GRT-0102] Start extra iteration 11/50
[INFO GRT-0102] Start extra iteration 12/50
[INFO GRT-0102] Start extra iteration 13/50
[INFO GRT-0102] Start extra iteration 14/50
[INFO GRT-0102] Start extra iteration 15/50
[INFO GRT-0102] Start extra iteration 16/50
[INFO GRT-0102] Start extra iteration 17/50
[INFO GRT-0102] Start extra iteration 18/50
[INFO GRT-0102] Start extra iteration 19/50
[INFO GRT-0103] Extra Run for hard benchmark.
<<<<<<< HEAD
[INFO GRT-0102] Start extra iteration 20/50
[INFO GRT-0102] Start extra iteration 21/50
[INFO GRT-0102] Start extra iteration 22/50
[INFO GRT-0102] Start extra iteration 23/50
[INFO GRT-0102] Start extra iteration 24/50
[INFO GRT-0102] Start extra iteration 25/50
[INFO GRT-0102] Start extra iteration 26/50
[INFO GRT-0102] Start extra iteration 27/50
[INFO GRT-0102] Start extra iteration 28/50
[INFO GRT-0102] Start extra iteration 29/50
[INFO GRT-0102] Start extra iteration 30/50
[INFO GRT-0102] Start extra iteration 31/50
[INFO GRT-0102] Start extra iteration 32/50
[INFO GRT-0102] Start extra iteration 33/50
[INFO GRT-0102] Start extra iteration 34/50
[INFO GRT-0102] Start extra iteration 35/50
[INFO GRT-0102] Start extra iteration 36/50
[INFO GRT-0102] Start extra iteration 37/50
[INFO GRT-0102] Start extra iteration 38/50
[INFO GRT-0102] Start extra iteration 39/50
[INFO GRT-0102] Start extra iteration 40/50
[INFO GRT-0102] Start extra iteration 41/50
[INFO GRT-0102] Start extra iteration 42/50
[INFO GRT-0102] Start extra iteration 43/50
[INFO GRT-0102] Start extra iteration 44/50
[INFO GRT-0102] Start extra iteration 45/50
[INFO GRT-0102] Start extra iteration 46/50
[INFO GRT-0102] Start extra iteration 47/50
[INFO GRT-0102] Start extra iteration 48/50
[INFO GRT-0102] Start extra iteration 49/50
[INFO GRT-0102] Start extra iteration 50/50
[INFO GRT-0197] Via related to pin nodes: 2964
[INFO GRT-0198] Via related Steiner nodes: 88
=======
[INFO GRT-0197] Via related to pin nodes: 2997
[INFO GRT-0198] Via related Steiner nodes: 84
>>>>>>> f58b6fc2
[INFO GRT-0199] Via filling finished.
[INFO GRT-0111] Final number of vias: 4623
[INFO GRT-0112] Final usage 3D: 18556

[INFO GRT-0096] Final congestion report:
Layer         Resource        Demand        Usage (%)    Max H / Max V / Total Overflow
---------------------------------------------------------------------------------------
metal1               0             0            0.00%             0 /  0 /  0
metal2            2209          2327          105.34%             1 /  4 / 856
metal3            2208          2360          106.88%             5 /  1 / 831
metal4               0             0            0.00%             0 /  0 /  0
metal5               0             0            0.00%             0 /  0 /  0
metal6               0             0            0.00%             0 /  0 /  0
metal7               0             0            0.00%             0 /  0 /  0
metal8               0             0            0.00%             0 /  0 /  0
metal9               0             0            0.00%             0 /  0 /  0
metal10              0             0            0.00%             0 /  0 /  0
---------------------------------------------------------------------------------------
Total             4417          4687          106.11%             6 /  5 / 1687

[INFO GRT-0018] Total wirelength: 14282 um
[INFO GRT-0014] Routed nets: 563
[WARNING GRT-0115] Global routing finished with congestion. Check the congestion regions in the DRC Viewer.
No differences found.<|MERGE_RESOLUTION|>--- conflicted
+++ resolved
@@ -61,7 +61,6 @@
 [INFO GRT-0102] Start extra iteration 18/50
 [INFO GRT-0102] Start extra iteration 19/50
 [INFO GRT-0103] Extra Run for hard benchmark.
-<<<<<<< HEAD
 [INFO GRT-0102] Start extra iteration 20/50
 [INFO GRT-0102] Start extra iteration 21/50
 [INFO GRT-0102] Start extra iteration 22/50
@@ -93,12 +92,8 @@
 [INFO GRT-0102] Start extra iteration 48/50
 [INFO GRT-0102] Start extra iteration 49/50
 [INFO GRT-0102] Start extra iteration 50/50
-[INFO GRT-0197] Via related to pin nodes: 2964
-[INFO GRT-0198] Via related Steiner nodes: 88
-=======
 [INFO GRT-0197] Via related to pin nodes: 2997
 [INFO GRT-0198] Via related Steiner nodes: 84
->>>>>>> f58b6fc2
 [INFO GRT-0199] Via filling finished.
 [INFO GRT-0111] Final number of vias: 4623
 [INFO GRT-0112] Final usage 3D: 18556

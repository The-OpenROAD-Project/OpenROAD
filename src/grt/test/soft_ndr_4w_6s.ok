[INFO ODB-0227] LEF file: sky130hs/sky130hs.tlef, created 13 layers, 25 vias
[INFO ODB-0227] LEF file: sky130hs/sky130hs_std_cell.lef, created 390 library cells
[INFO ODB-0128] Design: gcd
[INFO ODB-0130]     Created 1 pins.
[INFO ODB-0131]     Created 170 components and 1258 component-terminals.
[INFO ODB-0133]     Created 15 nets and 72 connections.
[INFO GRT-0020] Min routing layer: met1
[INFO GRT-0021] Max routing layer: met5
[INFO GRT-0022] Global adjustment: 70%
[INFO GRT-0023] Grid origin: (0, 0)
[INFO GRT-0088] Layer li1     Track-Pitch = 0.4800  line-2-Via Pitch: 0.3400
[INFO GRT-0088] Layer met1    Track-Pitch = 0.3700  line-2-Via Pitch: 0.3400
[INFO GRT-0088] Layer met2    Track-Pitch = 0.4800  line-2-Via Pitch: 0.3500
[INFO GRT-0088] Layer met3    Track-Pitch = 0.7400  line-2-Via Pitch: 0.6150
[INFO GRT-0088] Layer met4    Track-Pitch = 0.9600  line-2-Via Pitch: 1.0400
[INFO GRT-0088] Layer met5    Track-Pitch = 3.3300  line-2-Via Pitch: 3.1100
[INFO GRT-0003] Macros: 0
[INFO GRT-0004] Blockages: 13
[INFO GRT-0019] Found 6 clock nets.
Net: clk NDR cost in met3 (float/int): 3.445946/4  Edge cost: 4
Net: clk NDR cost in met4 (float/int): 2.65625/3  Edge cost: 4
Net: clk NDR cost in met5 (float/int): 4.084084/5  Edge cost: 5
Net: clknet_0_clk NDR cost in met3 (float/int): 3.445946/4  Edge cost: 4
Net: clknet_0_clk NDR cost in met4 (float/int): 2.65625/3  Edge cost: 4
Net: clknet_0_clk NDR cost in met5 (float/int): 4.084084/5  Edge cost: 5
Net: clknet_2_0__leaf_clk NDR cost in met1 (float/int): 3.2162163/4  Edge cost: 4
Net: clknet_2_0__leaf_clk NDR cost in met2 (float/int): 2.4791667/3  Edge cost: 4
Net: clknet_2_0__leaf_clk NDR cost in met3 (float/int): 3.445946/4  Edge cost: 4
Net: clknet_2_0__leaf_clk NDR cost in met4 (float/int): 2.65625/3  Edge cost: 4
Net: clknet_2_0__leaf_clk NDR cost in met5 (float/int): 4.084084/5  Edge cost: 5
Net: clknet_2_1__leaf_clk NDR cost in met1 (float/int): 3.2162163/4  Edge cost: 4
Net: clknet_2_1__leaf_clk NDR cost in met2 (float/int): 2.4791667/3  Edge cost: 4
Net: clknet_2_1__leaf_clk NDR cost in met3 (float/int): 3.445946/4  Edge cost: 4
Net: clknet_2_1__leaf_clk NDR cost in met4 (float/int): 2.65625/3  Edge cost: 4
Net: clknet_2_1__leaf_clk NDR cost in met5 (float/int): 4.084084/5  Edge cost: 5
Net: clknet_2_2__leaf_clk NDR cost in met1 (float/int): 3.2162163/4  Edge cost: 4
Net: clknet_2_2__leaf_clk NDR cost in met2 (float/int): 2.4791667/3  Edge cost: 4
Net: clknet_2_2__leaf_clk NDR cost in met3 (float/int): 3.445946/4  Edge cost: 4
Net: clknet_2_2__leaf_clk NDR cost in met4 (float/int): 2.65625/3  Edge cost: 4
Net: clknet_2_2__leaf_clk NDR cost in met5 (float/int): 4.084084/5  Edge cost: 5
Net: clknet_2_3__leaf_clk NDR cost in met1 (float/int): 3.2162163/4  Edge cost: 4
Net: clknet_2_3__leaf_clk NDR cost in met2 (float/int): 2.4791667/3  Edge cost: 4
Net: clknet_2_3__leaf_clk NDR cost in met3 (float/int): 3.445946/4  Edge cost: 4
Net: clknet_2_3__leaf_clk NDR cost in met4 (float/int): 2.65625/3  Edge cost: 4
Net: clknet_2_3__leaf_clk NDR cost in met5 (float/int): 4.084084/5  Edge cost: 5
[INFO GRT-0001] Minimum degree: 2
[INFO GRT-0002] Maximum degree: 12

[INFO GRT-0053] Routing resources analysis:
          Routing      Original      Derated      Resource
Layer     Direction    Resources     Resources    Reduction (%)
---------------------------------------------------------------
li1        Vertical            0             0          0.00%
met1       Horizontal      27480         13349          51.42%
met2       Vertical        21571         10101          53.17%
met3       Horizontal      14023          3922          72.03%
met4       Vertical        10804          2886          73.29%
met5       Horizontal       3108          1406          54.76%
---------------------------------------------------------------

[INFO GRT-0101] Running extra iterations to remove overflow.
[INFO GRT-0102] Start extra iteration 1/50
[INFO GRT-0102] Start extra iteration 2/50
[INFO GRT-0102] Start extra iteration 3/50
[INFO GRT-0102] Start extra iteration 4/50
[INFO GRT-0102] Start extra iteration 5/50
[INFO GRT-0102] Start extra iteration 6/50
[INFO GRT-0102] Start extra iteration 7/50
[INFO GRT-0102] Start extra iteration 8/50
[INFO GRT-0102] Start extra iteration 9/50
[INFO GRT-0102] Start extra iteration 10/50
[INFO GRT-0102] Start extra iteration 11/50
[INFO GRT-0102] Start extra iteration 12/50
[INFO GRT-0102] Start extra iteration 13/50
[INFO GRT-0102] Start extra iteration 14/50
[INFO GRT-0102] Start extra iteration 15/50
[INFO GRT-0102] Start extra iteration 16/50
[INFO GRT-0102] Start extra iteration 17/50
[INFO GRT-0102] Start extra iteration 18/50
[INFO GRT-0102] Start extra iteration 19/50
[INFO GRT-0102] Start extra iteration 20/50
[INFO GRT-0102] Start extra iteration 21/50
[INFO GRT-0102] Start extra iteration 22/50
[INFO GRT-0102] Start extra iteration 23/50
[INFO GRT-0102] Start extra iteration 24/50
[INFO GRT-0102] Start extra iteration 25/50
[INFO GRT-0102] Start extra iteration 26/50
[INFO GRT-0102] Start extra iteration 27/50
[INFO GRT-0102] Start extra iteration 28/50
[INFO GRT-0102] Start extra iteration 29/50
[INFO GRT-0102] Start extra iteration 30/50
[INFO GRT-0102] Start extra iteration 31/50
[INFO GRT-0102] Start extra iteration 32/50
[INFO GRT-0102] Start extra iteration 33/50
[INFO GRT-0102] Start extra iteration 34/50
[INFO GRT-0102] Start extra iteration 35/50
[INFO GRT-0102] Start extra iteration 36/50
[INFO GRT-0102] Start extra iteration 37/50
[INFO GRT-0102] Start extra iteration 38/50
[INFO GRT-0102] Start extra iteration 39/50
[INFO GRT-0102] Start extra iteration 40/50
[INFO GRT-0102] Start extra iteration 41/50
[INFO GRT-0102] Start extra iteration 42/50
[INFO GRT-0102] Start extra iteration 43/50
[INFO GRT-0102] Start extra iteration 44/50
[INFO GRT-0102] Start extra iteration 45/50
[INFO GRT-0102] Start extra iteration 46/50
[INFO GRT-0102] Start extra iteration 47/50
[INFO GRT-0102] Start extra iteration 48/50
[INFO GRT-0102] Start extra iteration 49/50
[WARNING GRT-0273] Disabled NDR (to reduce congestion) for net: clk
[INFO GRT-0102] Start extra iteration 1/50
[INFO GRT-0102] Start extra iteration 2/50
[INFO GRT-0102] Start extra iteration 3/50
[INFO GRT-0102] Start extra iteration 4/50
[INFO GRT-0102] Start extra iteration 5/50
[INFO GRT-0102] Start extra iteration 6/50
[INFO GRT-0102] Start extra iteration 7/50
[INFO GRT-0102] Start extra iteration 8/50
[INFO GRT-0102] Start extra iteration 9/50
[INFO GRT-0102] Start extra iteration 10/50
[INFO GRT-0102] Start extra iteration 11/50
[INFO GRT-0102] Start extra iteration 12/50
[INFO GRT-0102] Start extra iteration 13/50
[INFO GRT-0102] Start extra iteration 14/50
[INFO GRT-0102] Start extra iteration 15/50
[INFO GRT-0102] Start extra iteration 16/50
[INFO GRT-0102] Start extra iteration 17/50
[INFO GRT-0102] Start extra iteration 18/50
[INFO GRT-0102] Start extra iteration 19/50
[INFO GRT-0102] Start extra iteration 20/50
[INFO GRT-0102] Start extra iteration 21/50
[INFO GRT-0102] Start extra iteration 22/50
[INFO GRT-0102] Start extra iteration 23/50
[INFO GRT-0102] Start extra iteration 24/50
[INFO GRT-0102] Start extra iteration 25/50
[INFO GRT-0102] Start extra iteration 26/50
[INFO GRT-0102] Start extra iteration 27/50
[INFO GRT-0102] Start extra iteration 28/50
[INFO GRT-0102] Start extra iteration 29/50
[INFO GRT-0102] Start extra iteration 30/50
[INFO GRT-0102] Start extra iteration 31/50
[INFO GRT-0102] Start extra iteration 32/50
[INFO GRT-0102] Start extra iteration 33/50
[INFO GRT-0102] Start extra iteration 34/50
[INFO GRT-0102] Start extra iteration 35/50
[INFO GRT-0102] Start extra iteration 36/50
[INFO GRT-0102] Start extra iteration 37/50
[INFO GRT-0102] Start extra iteration 38/50
[INFO GRT-0102] Start extra iteration 39/50
[INFO GRT-0102] Start extra iteration 40/50
[INFO GRT-0102] Start extra iteration 41/50
[INFO GRT-0102] Start extra iteration 42/50
[INFO GRT-0102] Start extra iteration 43/50
[INFO GRT-0102] Start extra iteration 44/50
[INFO GRT-0102] Start extra iteration 45/50
[INFO GRT-0102] Start extra iteration 46/50
[INFO GRT-0102] Start extra iteration 47/50
[INFO GRT-0102] Start extra iteration 48/50
[INFO GRT-0102] Start extra iteration 49/50
[WARNING GRT-0273] Disabled NDR (to reduce congestion) for net: clknet_0_clk
<<<<<<< HEAD
[INFO GRT-0102] Start extra iteration 1/50
[INFO GRT-0197] Via related to pin nodes: 144
[INFO GRT-0198] Via related Steiner nodes: 14
=======
[INFO GRT-0197] Via related to pin nodes: 143
[INFO GRT-0198] Via related Steiner nodes: 11
>>>>>>> f58b6fc2
[INFO GRT-0199] Via filling finished.
[INFO GRT-0111] Final number of vias: 191
[INFO GRT-0112] Final usage 3D: 975

[INFO GRT-0096] Final congestion report:
Layer         Resource        Demand        Usage (%)    Max H / Max V / Total Overflow
---------------------------------------------------------------------------------------
li1                  0             0            0.00%             0 /  0 /  0
met1             13349           242            1.81%             0 /  0 /  0
met2             10101           125            1.24%             0 /  0 /  0
met3              3922            23            0.59%             0 /  0 /  0
met4              2886            12            0.42%             0 /  0 /  0
met5              1406             0            0.00%             0 /  0 /  0
---------------------------------------------------------------------------------------
Total            31664           402            1.27%             0 /  0 /  0

[INFO GRT-0018] Total wirelength: 1720 um
[INFO GRT-0014] Routed nets: 15
No differences found.<|MERGE_RESOLUTION|>--- conflicted
+++ resolved
@@ -159,14 +159,9 @@
 [INFO GRT-0102] Start extra iteration 48/50
 [INFO GRT-0102] Start extra iteration 49/50
 [WARNING GRT-0273] Disabled NDR (to reduce congestion) for net: clknet_0_clk
-<<<<<<< HEAD
 [INFO GRT-0102] Start extra iteration 1/50
-[INFO GRT-0197] Via related to pin nodes: 144
-[INFO GRT-0198] Via related Steiner nodes: 14
-=======
 [INFO GRT-0197] Via related to pin nodes: 143
 [INFO GRT-0198] Via related Steiner nodes: 11
->>>>>>> f58b6fc2
 [INFO GRT-0199] Via filling finished.
 [INFO GRT-0111] Final number of vias: 191
 [INFO GRT-0112] Final usage 3D: 975

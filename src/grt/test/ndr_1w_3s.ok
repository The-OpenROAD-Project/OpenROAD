--- conflicted
+++ resolved
@@ -83,11 +83,7 @@
 met1       Horizontal      27436          5430          80.21%
 met2       Vertical        21660          6475          70.11%
 met3       Horizontal      12996          6100          53.06%
-<<<<<<< HEAD
-met4       Vertical         8664          4601          46.90%
-=======
-met4       Vertical        10108          4613          54.36%
->>>>>>> c24f47c3
+met4       Vertical         8664          4613          46.76%
 met5       Horizontal       2888          1443          50.03%
 ---------------------------------------------------------------
 

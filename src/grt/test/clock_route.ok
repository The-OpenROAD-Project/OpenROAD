--- conflicted
+++ resolved
@@ -103,11 +103,6 @@
 ---------------------------------------------------------------------------------------
 Total            24082           120            0.50%             0 /  0 /  0
 
-<<<<<<< HEAD
 [INFO GRT-0018] Total wirelength: 1699 um
-[INFO GRT-0014] Num routed nets: 15
-=======
-[INFO GRT-0018] Total wirelength: 1677 um
 [INFO GRT-0014] Routed nets: 15
->>>>>>> e546a177
 No differences found.
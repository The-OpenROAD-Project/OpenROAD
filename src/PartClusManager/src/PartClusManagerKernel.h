--- conflicted
+++ resolved
@@ -83,13 +83,10 @@
         unsigned getBalanceConstraint() const { return _balanceConstraint; }
         void setSeeds(const std::vector<int>& seeds) { _seeds = seeds; }
         const std::vector<int>& getSeeds() const { return _seeds; } 
-<<<<<<< HEAD
         void setPartitionsToTest(const std::vector<int>& partIds) { _partitionsToTest = partIds; }
         const std::vector<int>& getPartitionsToTest() const { return _partitionsToTest; } 
         void setEvaluationFunction(const std::string& function) { _evaluationFunction = function; }
         std::string getEvaluationFunction() const { return _evaluationFunction; } 
-=======
->>>>>>> 17785638
 
 private:
         unsigned                _numStarts              = 1;

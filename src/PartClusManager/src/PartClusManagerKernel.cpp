////////////////////////////////////////////////////////////////////////////////
// Authors: Mateus Fogaça, Isadora Oliveira and Marcelo Danigno
// 
//          (Advisor: Ricardo Reis and Paulo Butzen)
//
// BSD 3-Clause License
//
// Copyright (c) 2020, Federal University of Rio Grande do Sul (UFRGS)
// All rights reserved.
//
// Redistribution and use in source and binary forms, with or without
// modification, are permitted provided that the following conditions are met:
//
// * Redistributions of source code must retain the above copyright notice, this
//   list of conditions and the following disclaimer.
//
// * Redistributions in binary form must reproduce the above copyright notice,
//   this list of conditions and the following disclaimer in the documentation
//   and/or other materials provided with the distribution.
//
// * Neither the name of the copyright holder nor the names of its
//   contributors may be used to endorse or promote products derived from
//   this software without specific prior written permission.
//
// THIS SOFTWARE IS PROVIDED BY THE COPYRIGHT HOLDERS AND CONTRIBUTORS "AS IS"
// AND ANY EXPRESS OR IMPLIED WARRANTIES, INCLUDING, BUT NOT LIMITED TO, THE
// IMPLIED WARRANTIES OF MERCHANTABILITY AND FITNESS FOR A PARTICULAR PURPOSE
// ARE DISCLAIMED. IN NO EVENT SHALL THE COPYRIGHT HOLDER OR CONTRIBUTORS BE
// LIABLE FOR ANY DIRECT, INDIRECT, INCIDENTAL, SPECIAL, EXEMPLARY, OR
// CONSEQUENTIAL DAMAGES (INCLUDING, BUT NOT LIMITED TO, PROCUREMENT OF
// SUBSTITUTE GOODS OR SERVICES; LOSS OF USE, DATA, OR PROFITS; OR BUSINESS
// INTERRUPTION) HOWEVER CAUSED AND ON ANY THEORY OF LIABILITY, WHETHER IN
// CONTRACT, STRICT LIABILITY, OR TORT (INCLUDING NEGLIGENCE OR OTHERWISE)
// ARISING IN ANY WAY OUT OF THE USE OF THIS SOFTWARE, EVEN IF ADVISED OF THE
// POSSIBILITY OF SUCH DAMAGE.
////////////////////////////////////////////////////////////////////////////////

#include "PartClusManagerKernel.h"
extern "C" {
    #include "main/ChacoWrapper.h"
}
#include<time.h>
#include <chrono>
#include <fstream>
#include "opendb/db.h"
namespace PartClusManager {

void PartClusManagerKernel::runPartitioning() {
        graph();
        if (_options.getTool() == "mlpart") {
                runMlPart();
        } else if (_options.getTool() == "gpmetis") {
                runGpMetis();
        } else {
                runChaco();
        }
}

void PartClusManagerKernel::runChaco() {
        std::cout << "\nRunning chaco...\n";

        PartResults currentResults;
        currentResults.setToolName(_options.getTool());
        unsigned partitionId = generatePartitionId();
        currentResults.setPartitionId(partitionId);
        currentResults.setNumOfRuns(_options.getSeeds().size());

        std::vector<float> edgeWeights = _graph.getEdgeWeight();
	std::vector<long long int> vertexWeights = _graph.getVertexWeight();
	std::vector<int> colIdx = _graph.getColIdx();
	std::vector<int> rowPtr = _graph.getRowPtr();
        int numVertices = vertexWeights.size();
        
        int architecture = _options.getArchTopology().size();
        int* mesh_dims = (int*) malloc((unsigned) 3 * sizeof(int));
        if (architecture > 0){
                std::vector<int> archTopology = _options.getArchTopology();
                for (int i = 0; ((i < architecture) && (i < 3)) ; i++)
                {
                        mesh_dims[i] = archTopology[i];
                }
        }

        int hypercubeDims = (int) (std::sqrt( (float) (_options.getTargetPartitions()) ));

        int numVertCoar = _options.getCoarVertices();

        for (long seed : _options.getSeeds()) {
                auto start = std::chrono::system_clock::now();
                std::time_t startTime = std::chrono::system_clock::to_time_t(start);

                int* starts = (int*) malloc((unsigned) (numVertices + 1) * sizeof(int));
                int* currentIndex = starts;
                for (int pointer : rowPtr){
                        *currentIndex = (pointer); 
                        currentIndex++;
                }
                *currentIndex = colIdx.size(); // Needed so Chaco can find the end of the interval of the last vertex

                int* vweights = (int*) malloc((unsigned) numVertices * sizeof(int));
                currentIndex = vweights;
                for (int weigth : vertexWeights){
                        *currentIndex = weigth; 
                        currentIndex++;
                }

                int* adjacency = (int*) malloc((unsigned) colIdx.size() * sizeof(int));
                currentIndex = adjacency;
                for (int pointer : colIdx){
                        *currentIndex = (pointer + 1); 
                        currentIndex++;
                }

                float* eweights = (float*) malloc((unsigned) colIdx.size() * sizeof(float));
                float* currentIndexFloat = eweights;
                for (int weigth : edgeWeights){
                        *currentIndexFloat = weigth; 
                        currentIndexFloat++;
                }

                short* assigment = (short*) malloc((unsigned) numVertices * sizeof(short));
                interface_wrap(numVertices,                             /* number of vertices */
                               starts, adjacency, vweights, eweights,   /* graph definition for chaco */
                               NULL, NULL, NULL,                        /* x y z positions for the inertial method, not needed for multi-level KL */
                               NULL, NULL,                              /* output assigment name and file, isn't needed because internal methods of PartClusManager are used instead */
                               assigment,                               /* vertex assigment vector. Contains the set that each vector is present on.*/
                               architecture, hypercubeDims, mesh_dims,  /* architecture, architecture topology and the hypercube dimensions (number of 2-way divisions) */
                               NULL,                                    /* desired set sizes for each set, computed automatically, so it isn't needed */
                               1, 1,                                    /* constants that define the methods used by the partitioner -> multi-level KL, 2-way */
                               0, numVertCoar, 1,                       /* disables the eigensolver, number of vertices to coarsen down to and the number of eigenvectors (hard-coded, not used) */
                               0.001, seed);                            /* tolerance on eigenvectors (hard-coded, not used) and the seed */
                
                std::vector<short> chacoResult;
                for (int i = 0; i < numVertices; i++)
                {
                        short* currentpointer = assigment + i;
                        chacoResult.push_back(*currentpointer);
                }

                auto end = std::chrono::system_clock::now();
                unsigned long runtime = std::chrono::duration_cast<std::chrono::milliseconds>(end - start).count();

                currentResults.addResult(chacoResult, runtime, seed);
                free(assigment);

                std::cout << "Partitioned graph for seed " << seed << " in " << runtime << " ms.\n";
        }
        _results.push_back(currentResults);
        free(mesh_dims);

        std::cout << "Chaco run completed. Partition ID = " << partitionId << ".\n";
}

void PartClusManagerKernel::runChaco(const Graph& graph, const PartOptions& options) {
}

void PartClusManagerKernel::runGpMetis() {
        std::cout << "Running GPMetis...\n";
}

void PartClusManagerKernel::runGpMetis(const Graph& graph, const PartOptions& options) {
}

void PartClusManagerKernel::runMlPart() {        
        std::cout << "Running MLPart...\n";
}

void PartClusManagerKernel::runMlPart(const Graph& graph, const PartOptions& options) {        
}

void PartClusManagerKernel::graph(){
	GraphDecomposition graphDecomp;
	graphDecomp.init(_dbId);
	graphDecomp.createGraph(_graph, _options.getGraphModel(), _options.getWeightModel(), _options.getMaxEdgeWeight(), 
					_options.getMaxVertexWeight(), _options.getCliqueThreshold());
	
}

unsigned PartClusManagerKernel::generatePartitionId(){
        unsigned sizeOfResults = _results.size();
        return sizeOfResults;
}

<<<<<<< HEAD
// Evaluate Partitioning

void PartClusManagerKernel::evaluatePartitioning() {
        std::vector<int> partVector = _options.getPartitionsToTest();
        std::string evaluationFunction = _options.getEvaluationFunction();
        //Checks if IDs are valid
        for (int partId : partVector) {
                if (partId >= _results.size()){
                        std::cout << "Invalid Partition ID!\n";
                        std::exit(1);
                }
        }
        int bestId = -1;
        for (int partId : partVector) {
                //Computes the results for the current Partition ID
                computePartitionResult(partId, evaluationFunction);
                //Compares the results for the current ID with the best one (if it exists).
                if (bestId == -1) {
                        bestId = partId;
                } else {
                        //If the new ID presents better results than the last one, update the bestId.
                        bool isNewIdBetter = comparePartitionings(_results[bestId], _results[partId], evaluationFunction);
                        if (isNewIdBetter){
                                bestId = partId;
                        }
                }
        }

        reportPartitionResult(bestId);
}

void PartClusManagerKernel::computePartitionResult(unsigned partitionId, std::string function){
        odb::dbDatabase* db = odb::dbDatabase::getDatabase(_dbId);
	odb::dbChip* chip = db->getChip();
	odb::dbBlock* block = chip->getBlock();
=======
void PartClusManagerKernel::computePartitionResult(unsigned partitionId){
	odb::dbBlock* block = getDbBlock();
>>>>>>> 17785638
        std::vector<unsigned long> setSizes;
        std::vector<unsigned long> setAreas;

        PartResults currentResults = _results[partitionId];
        for (unsigned idx = 0; idx < currentResults.getNumOfRuns(); idx++)
        {
                std::vector<short> currentAssignment = currentResults.getResult(idx);
                unsigned long currentRuntime = currentResults.getResultRuntime(idx);
                int currentSeed = currentResults.getResultSeed(idx);

                unsigned long terminalCounter = 0; 
                unsigned long cutCounter = 0; 
                unsigned long edgeTotalWeigth = 0; 
                std::map<short, unsigned long> setSize; 
                std::map<short, unsigned long> setArea; 
                std::vector<unsigned> computedVertices;

                for (odb::dbNet* net : block->getNets()){
                        int nITerms = (net->getITerms()).size();
                        int nBTerms = (net->getBTerms()).size();
                        if (net->isSpecial() || (nITerms + nBTerms) < 2){
                                continue;
                        }

                        short currentInstPart = 9999;
                        bool edgeWasCut = false;
                        std::vector<short> parentPartitions;
                        std::vector<unsigned> netVertices;
                        
                        //Terminals ----------
                        for (odb::dbITerm* iterm : net->getITerms()){
                                odb::dbInst* inst = iterm->getInst();
                                if ( !(_graph.isInMap(inst->getName())) ){
                                        edgeWasCut = true;
                                        terminalCounter = terminalCounter + 1;
                                        continue;
                                }
                                unsigned idx = _graph.getMapping(inst->getName());
                                short cl = currentAssignment[idx];
                                //Got the cluster that the ITerm was part of.
                                if (currentInstPart == 9999){
                                        //If this is the first pass, set the cluster index in the currentInstPart variable.
                                        currentInstPart = cl;
                                } else if ((currentInstPart != cl) && (std::find(parentPartitions.begin(), parentPartitions.end(), cl) == parentPartitions.end())){
                                        //If the cluster changed, and it change to a cluster that wasn't previously computed in this net, add a new terminal to the old cluster.
                                        parentPartitions.push_back(currentInstPart); //Old cluster can't be used anymore for this net.
                                        terminalCounter = terminalCounter + 1;
                                        //The new cluster becomes the old one.
                                        currentInstPart = cl;
                                        //The edge was CUT! (new hypercut edge.)
                                        edgeWasCut = true;
                                }
                                netVertices.push_back(idx);
                                //Set size and area ----------
                                if (std::find(computedVertices.begin(), computedVertices.end(), idx) == computedVertices.end()){
                                        if ( setSize.find(cl) == setSize.end() ) {
                                                setSize[cl] = 1;
                                                setArea[cl] = _graph.getVertexWeight(idx);
                                        } else {
                                                setSize[cl] = setSize[cl] + 1;
                                                setArea[cl] = setArea[cl] + _graph.getVertexWeight(idx);
                                        }
                                        computedVertices.push_back(idx);
                                }
                        }
                        for (odb::dbBTerm* bterm : net->getBTerms()){
                                if ( !(_graph.isInMap(bterm->getName())) ){
                                        edgeWasCut = true;
                                        terminalCounter = terminalCounter + 1;
                                        continue;
                                }
                                unsigned idx = _graph.getMapping(bterm->getName());
                                short cl = currentAssignment[idx];
                                //Got the cluster that the BTerm was part of.
                                if (currentInstPart == 9999){
                                        //If this is the first pass, set the cluster index in the currentInstPart variable.
                                        currentInstPart = cl;
                                } else if ((currentInstPart != cl) && (std::find(parentPartitions.begin(), parentPartitions.end(), cl) == parentPartitions.end())){
                                        //If the cluster changed, and it change to a cluster that wasn't previously computed in this net, add a new terminal to the old cluster.
                                        parentPartitions.push_back(currentInstPart); //Old cluster can't be used anymore for this net.
                                        terminalCounter = terminalCounter + 1;
                                        //The new cluster becomes the old one.
                                        currentInstPart = cl;
                                        //The edge was CUT! (new hypercut edge.)
                                        edgeWasCut = true;
                                }
                                netVertices.push_back(idx);
                                //Set size and area ----------
                                if (std::find(computedVertices.begin(), computedVertices.end(), idx) == computedVertices.end()){
                                        if ( setSize.find(cl) == setSize.end() ) {
                                                setSize[cl] = 1;
                                                setArea[cl] = _graph.getVertexWeight(idx);
                                        } else {
                                                setSize[cl] = setSize[cl] + 1;
                                                setArea[cl] = setArea[cl] + _graph.getVertexWeight(idx);
                                        }
                                        computedVertices.push_back(idx);
                                }
                        }
                        if (edgeWasCut && (std::find(parentPartitions.begin(), parentPartitions.end(), currentInstPart) == parentPartitions.end()) && (currentInstPart != 9999)){
                                //If the edge was cut, and the last cluster wasn't previously computed for this new, add a new terminal to that cluster.
                                terminalCounter = terminalCounter + 1;
                        }
                        //HyperEdge Cuts ----------
                        if (edgeWasCut){
                                //If the edge was cut, a hyperedge cut is present for this net.
                                cutCounter = cutCounter + 1;
                                //Also add the total weigth for this hyperedge cut.
                                unsigned currentVertex = netVertices.back();
                                netVertices.pop_back();
                                int currentRow = _graph.getRowPtr(currentVertex);
                                unsigned vertexEnd = 0;
                                if (_graph.getRowPtr().size() == (currentVertex + 1)){
                                        vertexEnd = _graph.getColIdx().size();
                                } else {
                                        vertexEnd = _graph.getRowPtr(currentVertex + 1);
                                }
                                while (currentRow < vertexEnd)
                                {
                                        unsigned currentConnection = _graph.getColIdx(currentRow);
                                        if (std::find(netVertices.begin(), netVertices.end(), currentConnection) != netVertices.end()) {
                                                edgeTotalWeigth = edgeTotalWeigth + _graph.getEdgeWeight(currentRow);
                                        }
                                        currentRow++;
                                }
                        }
                }
                
                //Computation for the standard deviation of set size 
                double currentSum = 0;
                for (std::pair<short, unsigned long> clusterSize : setSize) {
                        currentSum = currentSum + clusterSize.second;
                }
                double currentMean = currentSum / setSize.size();
                double sizeSD = 0;
                for (std::pair<short, unsigned long> clusterSize : setSize) {
                        sizeSD = sizeSD + std::pow(clusterSize.second - currentMean, 2);
                }
                sizeSD = std::sqrt(sizeSD / setSize.size());

                //Computation for the standard deviation of set area 
                currentSum = 0;
                for (std::pair<short, unsigned long> clusterArea : setArea) {
                        currentSum = currentSum + clusterArea.second;
                }
                currentMean = currentSum / setArea.size();
                double areaSD = 0;
                for (std::pair<short, unsigned long> clusterArea : setArea) {
                        areaSD = areaSD + std::pow(clusterArea.second - currentMean, 2);
                }
                areaSD = std::sqrt(areaSD / setArea.size());

                //Check if the current assignment is better than the last one. "terminals hyperedges size area runtime hops"
                bool isBetter = false;
                if (function == "hyperedges") {
                        isBetter = ((cutCounter < currentResults.getBestNumHyperedgeCuts()) || (currentResults.getBestNumHyperedgeCuts() == 0));
                } else if (function == "terminals") {
                        isBetter = ((terminalCounter < currentResults.getBestNumTerminals()) || (currentResults.getBestNumTerminals() == 0));
                } else if (function == "size") {
                        isBetter = ((sizeSD < currentResults.getBestSetSize()) || (currentResults.getBestSetSize() == 0));
                } else if (function == "area") {
                        isBetter = ((areaSD < currentResults.getBestSetArea()) || (currentResults.getBestSetArea() == 0));
                } else if (function == "hops") {
                        isBetter = ((edgeTotalWeigth < currentResults.getBestHopWeigth()) || (currentResults.getBestHopWeigth() == 0));
                } else {
                        isBetter = ((currentRuntime < currentResults.getBestRuntime()) || (currentResults.getBestRuntime() == 0));
                }
                if (isBetter){
                        currentResults.setBestSolutionIdx(idx);
                        currentResults.setBestRuntime(currentRuntime);
                        currentResults.setBestNumHyperedgeCuts(cutCounter);
                        currentResults.setBestNumTerminals(terminalCounter);
                        currentResults.setBestHopWeigth(edgeTotalWeigth);
                        currentResults.setBestSetSize(sizeSD);
                        currentResults.setBestSetArea(areaSD);
                }
        }
        _results[partitionId] = currentResults;
}

bool PartClusManagerKernel::comparePartitionings(PartResults oldPartition, PartResults newPartition, std::string function) {
        bool isBetter = false;
        if (function == "hyperedges") {
                isBetter = newPartition.getBestNumHyperedgeCuts() < oldPartition.getBestNumHyperedgeCuts();
        } else if (function == "terminals") {
                isBetter = newPartition.getBestNumTerminals() < oldPartition.getBestNumTerminals();
        } else if (function == "size") {
                isBetter = newPartition.getBestSetSize() < oldPartition.getBestSetSize();
        } else if (function == "area") {
                isBetter = newPartition.getBestSetArea() < oldPartition.getBestSetArea();
        } else if (function == "hops") {
                isBetter = newPartition.getBestHopWeigth() < oldPartition.getBestHopWeigth();
        } else {
                isBetter = newPartition.getBestRuntime() < oldPartition.getBestRuntime();
        }
        return isBetter;
}

void PartClusManagerKernel::reportPartitionResult(unsigned partitionId){
        PartResults currentResults = _results[partitionId];
        std::cout << "\nPartitioning Results for ID = " << partitionId << " and Tool = " << currentResults.getToolName() << ".\n";
        unsigned bestIdx = currentResults.getBestSolutionIdx();
        int seed = currentResults.getResultSeed(bestIdx);
        std::cout << "Best results used seed " << seed << ".\n";
        std::cout << "Number of Hyperedge Cuts = " << currentResults.getBestNumHyperedgeCuts() << ".\n";
        std::cout << "Number of Terminals = " << currentResults.getBestNumTerminals() << ".\n";
        std::cout << "Cluster Size SD = " << currentResults.getBestSetSize() << ".\n";
        std::cout << "Cluster Area SD = " << currentResults.getBestSetArea() << ".\n";
        std::cout << "Total Hop Weigth = " << currentResults.getBestHopWeigth() << ".\n";
        std::cout << "Total Runtime = " << currentResults.getBestRuntime() << ".\n\n";
}

odb::dbBlock* PartClusManagerKernel::getDbBlock() const {
        odb::dbDatabase* db = odb::dbDatabase::getDatabase(_dbId);
        odb::dbChip* chip = db->getChip();
        odb::dbBlock* block = chip->getBlock();
        return block;
}

void PartClusManagerKernel::writePartitioningToDb(unsigned partitioningId) {
        std::cout << "[INFO] Writing partition id's to DB.\n";
        if (partitioningId >= getNumPartitioningResults()) {
                std::cout << "[ERROR] Partition id out of range ("
                          << partitioningId << ").\n";
                return;
        }

        PartResults &results = getPartitioningResult(partitioningId);
        unsigned bestSolutionIdx = results.getBestSolutionIdx();
        const std::vector<short>& result = results.getResult(bestSolutionIdx);

        odb::dbBlock* block = getDbBlock();
        for (odb::dbInst* inst: block->getInsts()) {
                std::string instName = inst->getName();
                int instIdx = _graph.getMapping(instName);
                short partitionId = result[instIdx];
                
                odb::dbIntProperty* propId = odb::dbIntProperty::find(inst, "partition_id");
                if (!propId) {
                        propId = odb::dbIntProperty::create(inst, "partition_id", partitionId);
                } else {
                        propId->setValue(partitionId);
                }
        }

        std::cout << "[INFO] Writing done.\n";
}

void PartClusManagerKernel::dumpPartIdToFile(std::string name) {
        std::ofstream file(name);

        odb::dbBlock* block = getDbBlock();
        for (odb::dbInst* inst: block->getInsts()) {
                std::string instName = inst->getName();
                odb::dbIntProperty* propId = odb::dbIntProperty::find(inst, "partition_id");
                if (!propId) {
                        std::cout << "[ERROR] Property not found for inst " << instName << "\n";
                        continue;
                }
                file << instName << " " << propId->getValue() << "\n";
        }

        file.close();
}

}<|MERGE_RESOLUTION|>--- conflicted
+++ resolved
@@ -181,7 +181,6 @@
         return sizeOfResults;
 }
 
-<<<<<<< HEAD
 // Evaluate Partitioning
 
 void PartClusManagerKernel::evaluatePartitioning() {
@@ -217,10 +216,6 @@
         odb::dbDatabase* db = odb::dbDatabase::getDatabase(_dbId);
 	odb::dbChip* chip = db->getChip();
 	odb::dbBlock* block = chip->getBlock();
-=======
-void PartClusManagerKernel::computePartitionResult(unsigned partitionId){
-	odb::dbBlock* block = getDbBlock();
->>>>>>> 17785638
         std::vector<unsigned long> setSizes;
         std::vector<unsigned long> setAreas;
 

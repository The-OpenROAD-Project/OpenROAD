--- conflicted
+++ resolved
@@ -6,20 +6,17 @@
 
 This on-line documentation is available at [https://openroad.readthedocs.io/en/latest/](https://openroad.readthedocs.io/en/latest/).
 
-<<<<<<< HEAD
 ### Requires:
 - Python 3.x
 - Pip
 - `virtualenv`
 - `doxygen`
-=======
+
 ## Prerequisites
->>>>>>> 6dfa697a
 
 - To install pandoc, refer to this [link](https://github.com/jgm/pandoc/blob/main/INSTALL.md). `apt-get` *should* just work for Ubuntu. 
 - To install sphinx requirements, **create a virtual environment (e.g. conda/virtualenv)** and then run `pip install -r requirements.txt`.
 
-<<<<<<< HEAD
 You may install Doxygen from this [link](https://www.doxygen.nl/download.html).
 Most methods of installation are fine, just ensure that `doxygen` is in $PATH. 
 This is needed for Doxygen compilation. 
@@ -30,18 +27,16 @@
 virtualenv .venv
 source .venv/bin/activate
 pip install -r requirements.txt
-=======
+
 ### Build instructions for Pandoc manpages
 
 The `-j16` command is optional for speeding up the manpage compilation process by using multiple jobs
 based on the number of cores in your system.
 
-```shell
 make clean
 
 # Note this step is important as it regenerates the documentation using latest sources.
 make preprocess && make all -j16
->>>>>>> 6dfa697a
 ```
 
 #### To view manpages

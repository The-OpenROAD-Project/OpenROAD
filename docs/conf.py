--- conflicted
+++ resolved
@@ -154,9 +154,4 @@
     if not os.path.exists('./main'):
         os.symlink('..', './main')
     swap_prefix('../README.md', '(docs/', '(../')
-<<<<<<< HEAD
-    command = "python getMessages.py"
-    _ = os.popen(command).read()
-=======
-    swap_prefix('../README.md', '```mermaid', '```{mermaid}\n:align: center\n')
->>>>>>> 15e28bd8
+    swap_prefix('../README.md', '```mermaid', '```{mermaid}\n:align: center\n')
# Configuration file for the Sphinx documentation builder.
#
# This file only contains a selection of the most common options. For a full
# list see the documentation:
# https://www.sphinx-doc.org/en/master/usage/configuration.html

# -- Path setup --------------------------------------------------------------

# If extensions (or modules to document with autodoc) are in another directory,
# add these directories to sys.path here. If the directory is relative to the
# documentation root, use os.path.abspath to make it absolute, like shown here.
#
import os

# -- Project information -----------------------------------------------------

project = "OpenROAD"
copyright = "The Regents of the University of California, 2021"
author = "OpenROAD Team"


# -- General configuration ---------------------------------------------------

# Add any Sphinx extension module names here, as strings. They can be
# extensions coming with Sphinx (named 'sphinx.ext.*') or your custom
# ones.
extensions = [
    "sphinx.ext.autodoc",
    "sphinx.ext.ifconfig",
    "sphinx.ext.mathjax",
    "sphinx.ext.napoleon",
    "sphinx.ext.todo",
    "sphinx_external_toc",
    "sphinx_copybutton",
    "myst_parser",
    "sphinxcontrib.mermaid",
]

myst_enable_extensions = [
    "amsmath",
    "colon_fence",
    "deflist",
    "dollarmath",
    "html_admonition",
    "html_image",
    "replacements",
    "smartquotes",
    "substitution",
    "tasklist",
    "html_image",
]

external_toc_path = "toc.yml"

# Add any paths that contain templates here, relative to this directory.
templates_path = ["_templates"]

# The suffix(es) of source filenames.
# You can specify multiple suffix as a list of string:
#
<<<<<<< HEAD
source_suffix = ['.rst', '.md']
=======
# source_suffix = ['.rst', '.md']
source_suffix = [".md"]
>>>>>>> 28f8d02f

# The master toctree document.
master_doc = "index"

# List of patterns, relative to source directory, that match files and
# directories to ignore when looking for source files.
# This pattern also affects html_static_path and html_extra_path.
exclude_patterns = [
    "_build",
    "Thumbs.db",
    ".DS_Store",
    "**/LICENSE",
    "**/LICENSE.md",
    "README.md",
    "misc/NewToolDocExample.md",
    "docs/releases/PostAlpha2.1BranchMethodology.md",
    "main/src/odb/src/def/README.md",
    "main/src/odb/src/def/doc/README.md",
    "main/src/odb/src/lef/README.md",
    "main/docs",
    "md",  # manpage dir
    "man",  # manpage dir
    "cat",  # manpage dir
    "html",  # manpage dir
]

# The name of the Pygments (syntax highlighting) style to use.
pygments_style = None

# Mermaid related args
mermaid_output_format = "svg"
mermaid_params = [
    "-p",
    "puppeteer-config.json",
    "--theme",
    "forest",
    "--width",
    "200",
    "--backgroundColor",
    "transparent",
]
mermaid_init_js = (
    "mermaid.initialize({startOnLoad:true, flowchart:{useMaxWidth:false}})"
)
mermaid_verbose = True

# -- Options for HTML output -------------------------------------------------

# The theme to use for HTML and HTML Help pages.  See the documentation for
# a list of builtin themes.
#
html_theme = "sphinx_book_theme"

html_theme_options = {
    "repository_url": "https://github.com/The-OpenROAD-Project/OpenROAD",
    "repository_branch": "master",
    "show_navbar_depth": 2,
    "use_issues_button": True,
    # "use_repository_button": True,
    "use_download_button": True,
    # list for more fine-grained ordering of icons
    "icon_links": [
        {
            "name": "The OpenROAD Project",
            "url": "https://theopenroadproject.org/",
            "icon": "fa-solid fa-globe",
        },
        {
            "name": "Twitter",
            "url": "https://twitter.com/OpenROAD_EDA",
            "icon": "fa-brands fa-twitter",
        },
        {
            "name": "Email",
            "url": "mailto:openroad@ucsd.edu",
            "icon": "fa-solid fa-envelope",
        },
        {
            "name": "GitHub",
            "url": "https://github.com/The-OpenROAD-Project/OpenROAD",
            "icon": "fa-brands fa-github",
        },
        {
            "name": "Stars",
            "url": "https://github.com/The-OpenROAD-Project/OpenROAD/stargazers",
            "icon": "https://img.shields.io/github/stars/The-OpenROAD-Project/OpenROAD",
            "type": "url",
        },
    ],
}

def swap_prefix(file, old, new):
    with open(file, "r") as f:
        lines = f.read()
    lines = lines.replace(old, new)
    with open(file, "wt") as f:
        f.write(lines)


def setup(app):
<<<<<<< HEAD
    if not os.path.exists('./main'):
        os.symlink('..', './main')
=======
    import os

    if not os.path.exists("./main"):
        os.symlink("..", "./main")
>>>>>>> 28f8d02f
    # these prefix swaps will be reverted and is needed for sphinx compilation.
    swap_prefix("../README.md", "(docs/", "(../")
    swap_prefix("../README.md", "```mermaid", "```{mermaid}\n:align: center\n")

    # for populating OR Messages page.
    command = "python getMessages.py"
    _ = os.popen(command).read()

    if not os.path.exists('../_readthedocs/html/doxygen_output'): 
        os.makedirs('../_readthedocs/html/doxygen_output', exist_ok = True)
    command = "cd .. ; doxygen"
    _ = os.popen(command).read()<|MERGE_RESOLUTION|>--- conflicted
+++ resolved
@@ -58,12 +58,7 @@
 # The suffix(es) of source filenames.
 # You can specify multiple suffix as a list of string:
 #
-<<<<<<< HEAD
-source_suffix = ['.rst', '.md']
-=======
-# source_suffix = ['.rst', '.md']
-source_suffix = [".md"]
->>>>>>> 28f8d02f
+source_suffix = [".rst", ".md"]
 
 # The master toctree document.
 master_doc = "index"
@@ -164,15 +159,10 @@
 
 
 def setup(app):
-<<<<<<< HEAD
-    if not os.path.exists('./main'):
-        os.symlink('..', './main')
-=======
     import os
 
     if not os.path.exists("./main"):
         os.symlink("..", "./main")
->>>>>>> 28f8d02f
     # these prefix swaps will be reverted and is needed for sphinx compilation.
     swap_prefix("../README.md", "(docs/", "(../")
     swap_prefix("../README.md", "```mermaid", "```{mermaid}\n:align: center\n")

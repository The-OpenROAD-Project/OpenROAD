root: index
entries:
- file: main/README
  title: Getting Started with OpenROAD
  entries:
  - file: user/Build.md
    title: Building OpenROAD
  - file: user/ORFS.md
    title: Getting Started with the OpenROAD Flow - OpenROAD-flow-scripts
  - file: tutorials/index
    title: Tutorials
  - file: contrib/GitGuide
    title: Git Quickstart

- file: main/src/README
  title: OpenROAD User Guide
  entries:
  - file: main/src/odb/README
    title: Database
    entries:
      - file: main/src/odb/src/codeGenerator/README
        title: Code Generator
      - file: main/src/odb/test/unitTestsPython/README
        title: Unit Tests (Python)
      - file: main/src/odb/doc/OpenDB-AddFieldsInDbObjects
        title: Add Fields in DB Objects
  - file: main/src/gui/README
    title: GUI
  - file: main/src/par/README
    title: Partition Management
  - file: main/src/rmp/README
    title: Restructure
  - file: main/src/ifp/README
    title: Floorplan Initialization
  - file: main/src/ppl/README
    title: Pin Placement
  - file: main/src/pad/README
    title: Chip-level Connections
  - file: main/src/mpl/README
    title: Macro Placement
  - file: main/src/mpl2/README
    title: Hierarchical Macro Placement
  - file: main/src/tap/README
    title: Tapcell Insertion
  - file: main/src/pdn/README
<<<<<<< HEAD
    title: PDN Generation
=======
    title: PDN Analysis
    entries: 
    - file: main/src/upf/README
      title: Read UPF Utility
  - file: main/src/psm/README
    title: IR Drop Analysis
>>>>>>> ea76d302
    entries:
    - file: main/src/psm/README
      title: IR Drop Analysis
      entries:
      - file: main/src/psm/doc/Vsrc_description
        title: VSRC Description
  - file: main/src/gpl/README
    title: Global Placement
    entries:
    - file: main/src/gpl/doc/TclCommands
      title: Tcl Commands
  - file: main/src/rsz/README
    title: Gate Resizing
  - file: main/src/dpl/README
    title: Detailed Placement
  - file: main/src/cts/README
    title: Clock Tree Synthesis
  - file: main/src/grt/README
    title: Global Routing
    entries:
    - file: main/src/stt/src/flt/README
      title: Flute
  - file: main/src/ant/README
    title: Antenna Checker
  - file: main/src/drt/README
    title: Detailed Routing
  - file: main/src/fin/README
    title: Metal Fill
  - file: main/src/rcx/README
    title: Parasitics Extraction
    entries:
    - file: main/src/rcx/doc/calibration
      title: Calibration
  - file: main/src/sta/README
    title: Static Timing Analyzer (external)
  - file: user/MessagesFinal.md
    title: Messages Glossary

- file: contrib/GettingInvolved
  title: Getting Involved
  entries:
  - file: contrib/DeveloperGuide
    title: Developer's Guide
  - file: contrib/CodingPractices
    title: Coding Practices
  - file: contrib/Logger
    title: Logger
  - file: contrib/CI
    title: CI

- file: main/CODE_OF_CONDUCT
  title: Code of Conduct   

- file: user/FAQS
  title: FAQs<|MERGE_RESOLUTION|>--- conflicted
+++ resolved
@@ -43,17 +43,10 @@
   - file: main/src/tap/README
     title: Tapcell Insertion
   - file: main/src/pdn/README
-<<<<<<< HEAD
     title: PDN Generation
-=======
-    title: PDN Analysis
-    entries: 
+    entries:
     - file: main/src/upf/README
       title: Read UPF Utility
-  - file: main/src/psm/README
-    title: IR Drop Analysis
->>>>>>> ea76d302
-    entries:
     - file: main/src/psm/README
       title: IR Drop Analysis
       entries:

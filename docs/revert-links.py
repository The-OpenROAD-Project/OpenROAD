#!/usr/bin/env python3


def swap_prefix(file, old, new):
    with open(file, "r") as f:
        lines = f.read()
    lines = lines.replace(old, new)
    with open(file, "wt") as f:
        f.write(lines)

<<<<<<< HEAD
for filename in ["../README.md", "../README2.md"]:
    swap_prefix(filename, '(../', '(docs/')
    swap_prefix(filename, '```{mermaid}\n:align: center\n', '```mermaid')
=======

swap_prefix("../README.md", "(../", "(docs/")
swap_prefix("../README.md", "```{mermaid}\n:align: center\n", "```mermaid")
>>>>>>> 28f8d02f
<|MERGE_RESOLUTION|>--- conflicted
+++ resolved
@@ -8,12 +8,6 @@
     with open(file, "wt") as f:
         f.write(lines)
 
-<<<<<<< HEAD
 for filename in ["../README.md", "../README2.md"]:
-    swap_prefix(filename, '(../', '(docs/')
-    swap_prefix(filename, '```{mermaid}\n:align: center\n', '```mermaid')
-=======
-
-swap_prefix("../README.md", "(../", "(docs/")
-swap_prefix("../README.md", "```{mermaid}\n:align: center\n", "```mermaid")
->>>>>>> 28f8d02f
+    swap_prefix(filename, "(../", "(docs/")
+    swap_prefix(filename, "```{mermaid}\n:align: center\n", "```mermaid")
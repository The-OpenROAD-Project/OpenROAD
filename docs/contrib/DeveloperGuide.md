# Developer Guide

## Tool Philosophy

OpenROAD is a tool to build a chip from synthesizable RTL (Verilog) to
completed physical layout (manufacturable, tapeout-clean GDSII).

The unifying principle behind the design of OpenROAD is for all of the
tools to reside in one tool, with one process, and one database. All
tools in the flow should use Tcl commands exclusively to control them
instead of external "configuration files". File-based communication
between tools and forking processes is strongly discouraged. This
architecture streamlines the construction of a flexible tool flow and
minimizes the overhead of invoking each tool in the flow.

## Tool File Organization

Every tool follows the following file structure, grouping sources, tests
and headers together.

- `src/`
   This folder contains the source files for individual tools.
 
| `src`           | Purpose |
|-----------------|--------------|
| `CMakeLists.txt`  | `add_subdirectory` for each tool|
| `tool/src`       | sources and private headers |
| `tool/src/CMakeLists.txt` | tool specific CMake file |
| `tool/include/tool` | exported headers |
| `tool/test`       | tool tests |
| `tool/regression` | tool unit tests|

- OpenROAD repository:
  This folder contains the top-level files for overall compilation. OpenROAD uses [swig](https://swig.org/) that acts as a wrapper for C/C++ programs to be callable in higher-level languages, such as Python and Tcl.

| `OpenROAD`      | Purpose |
|-----------------|--------------|
| `CMakeLists.txt` | top-level CMake file |
| `src/Main.cc`   | main file  |
| `src/OpenROAD.cc` | OpenROAD class functions |
| `src/OpenROAD.i`  | top-level swig, includes, tool swig files |
| `src/OpenROAD.tcl` | basic read/write lef/def/db commands |
| `include/ord/OpenROAD.hh` | OpenROAD top-level class, has instances of tools |

Some tools such as OpenSTA are submodules, which are simply
subdirectories in `src/` that are pointers to the git submodule. They are
intentionally not segregated into a separate module.

The use of submodules for new code integrated into OpenROAD is strongly
discouraged. Submodules make changes to the underlying infrastructure
(e.g., OpenSTA) difficult to propagate across the dependent submodule
repositories.

Where external/third-party code that a tool depends on should be placed
depends on the nature of the dependency.

-   Libraries - code packaged as a linkable library. Examples are `tcl`,
    `boost`, `zlib`, `eigen`, `lemon`, `spdlog`.

These should be installed in the build environment and linked by
OpenROAD. Document these dependencies in the top-level `README.md` file.
The `Dockerfile` should be updated to illustrate where to find the library
and how to install it. Adding libraries to the build environment requires
coordination with system administrators, so that continuous integration hosts ensure
that environments include the dependency. Advance notification
should also be given to the development team so that their private build
environments can be updated.

Each tool CMake file builds a library that is linked by the OpenROAD
application. The tools should not define a `main()` function. If the
tool is Tcl only and has no C++ code, it does not need to have a CMake
file. Tool CMake files should **not** include the following:

- `cmake_minimum_required`
- `GCC_COVERAGE_COMPILE_FLAGS`
- `GCC_COVERAGE_LINK_FLAGS`
- `CMAKE_CXX_FLAGS`
- `CMAKE_EXE_LINKER_FLAGS`

None of the tools have commands to read or write LEF, DEF, Verilog or
database files. For consistency, these functions are all provided by the OpenROAD
framework.

Tools should package all of their state in a single class. An instance of each
tool class resides in the top-level OpenROAD object. This allows
multiple tools to exist at the same time. If any tool keeps state in
global variables (even static), then only one tool can exist at a time. Many
of the tools being integrated were not built with this goal in mind and
will only work on one design at a time.

Each tool should use a unique namespace for all of its code. The same
namespace should be used for Tcl functions, including those defined by a
swig interface file. Internal Tcl commands stay inside the namespace,
and user visible Tcl commands should be defined in the global namespace.
User commands should be simple Tcl commands such as `global_placement`
that do not create tool instances that must be based to the commands.
Defining Tcl commands for a tool class is fine for internal commands, but not
for user visible commands. Commands have an implicit argument of the
current OpenROAD class object. Functions to get individual tools from
the OpenROAD object can be defined.

## Initialization (C++ tools only)

The OpenROAD class has pointers to each tool, with functions to get each
tool. Each tool has (at a minimum) a function to make an instance of the
tool class, an initialization function that is called after all of
the tools have been made, and a function to delete the tool. This small
header does **not** include the class definition for the tool so that
the OpenROAD framework does not have to know anything about the tool
internals or include a gigantic header file.

`MakeTool.hh` defines the following:

``` cpp
Tool *makeTool();
void initTool(OpenRoad *openroad);
void deleteTool(Tool *tool);
```

The `OpenRoad::init()` function calls all of the `makeTool` functions and
then all of the `initTool()` functions. The `init` functions are called from
the bottom of the tool dependencies. Each `init` function grabs the state
it needs out of the `OpenRoad` instance.

## Commands

Tools should provide Tcl commands to control them. Tcl object based tool
interfaces are not user-friendly. Define Tcl procedures that take
keyword arguments that reference the `OpenRoad` object to get tool state.
OpenSTA has Tcl utilities to parse keyword arguments
(`sta::parse_keyword_args`). See `OpenSTA/tcl/*.tcl` for
examples. Use swig to define internal functions to C++ functionality.

Tcl files can be included by encoding them in CMake into a string that
is evaluated at run time (See [`Resizer::init()`](../main/src/rsz/src/Resizer.cc)).

## Errors

Tools should report errors to the user using the `ord::error` function
defined in `include/openroad/Error.hh`. `ord::error` throws
`ord::Exception`. The variables `ord::exit_on_error` and
`ord::file_continue_on_error` control how the error is handled. If
`ord::exit_on_error` is `true` then OpenROAD reports the error and exits. If
the error is encountered while reading a file with the `source` or
`read_sdc` commands and `ord::file_continue_on_error` is `false` then no
other commands are read from the file. The default value is `false` for both
variables.

## Test

Each "tool" has a `/test` directory containing a script named
`regression` to run "unit" tests. With no arguments it should run
default unit tests.

No database files should be in tests. Read LEF/DEF/Verilog to make a
database.

The regression script should not depend on the current working
directory. It should be able to be run from any directory. Use filenames
relative to the script name rather the current working directory.

Regression scripts should print a concise summary of test failures. The
regression script should return an exit code of 0 if there are no
errors and 1 if there are errors. The script should **not** print
thousands of lines of internal tool information.

Regression scripts should pass the `-no_init` option to `openroad` so that
a user's `init` file is not sourced before the tests runs.

Regression scripts should add output files or directories to
`.gitignore` so that running does not leave the source repository
"dirty".

The Nangate45 open-source library data used by many tests is in
`test/Nangate45`. Use the following command to add a link in the tool command:

``` shell
cd src/<tool>/test
ln -s ../../../test/Nangate45
```

After the link is installed, the test script can read the Liberty file
with the command shown below.

``` tcl
read_liberty Nangate45/Nangate45_typ.lib
```

## Building

Instructions for building are available [here](../user/Build.md).

## Example of Adding a Tool to OpenROAD

The patch file "AddTool.patch" illustrates how to add a tool to
OpenROAD. Use the following commands to add a sample tool:

``` shell
patch -p < docs/misc/AddTool.patch
cd src/tool/test
ln -s ../../../test/regression.tcl regression.tcl
```

This adds a directory `OpenRoad/src/tool` that
illustrates a tool named "Tool" that uses the file structure described above
and defines a command to run the tool with keyword and flag arguments as
illustrated below:

```tcl
> toolize foo
Helping 23/6
Gotta positional_argument1 foo
Gotta param1 0.000000
Gotta flag1 false

> toolize -flag1 -key1 2.0 bar
Helping 23/6
Gotta positional_argument2 bar
Gotta param1 2.000000
Gotta flag1 true

> help toolize
toolize [-key1 key1] [-flag1] positional_argument1
```

## Documentation

Tool commands should be documented in the top-level OpenROAD `README.md`
file. Detailed documentation should be the `tool/README.md` file.

## Tool Flow Namespace

Tool namespaces are usually three-lettered lowercase letters. 

- Verilog to DB ([dbSTA](../main/src/dbSta/README.md))
- OpenDB: Open Database ([odb](../main/src/odb/README.md))
- TritonPart: constraints-driven paritioner ([par](../main/src/par/README.md))
- Floorplan Initialization ([ifp](../main/src/ifp/README.md))
- ICeWall chip-level connections ([pad](../main/src/pad/README.md))
- I/O Placement ([ppl](../main/src/ppl/README.md))
- PDN Generation ([pdn](../main/src/pdn/README.md))
- Tapcell and Welltie Insertion ([tap](../main/src/tap/README.md))
- Triton Macro Placer ([mpl](../main/src/mpl/README.md))
- Hierarchical Automatic Macro Placer ([mpl2](../main/src/mpl2/README.md))
- RePlAce Global Placer ([gpl](../main/src/gpl/README.md))
- Gate resizing and buffering ([rsz](../main/src/rsz/README.md))
- Detailed placement ([dpl](../main/src/dpl/README.md))
- Clock tree synthesis ([cts](../main/src/cts/README.md))
- FastRoute Global routing ([grt](../main/src/grt/README.md))
- Antenna check and diode insertion ([ant](../main/src/ant/README.md))
- TritonRoute Detailed routing ([drt](../main/src/drt/README.md))
- Metal fill insertion ([fin](../main/src/fin/README.md))
- Design for Test ([dst](../main/src/dst/README.md))
- OpenRCX Parasitic Extraction ([rcx](../main/src/rcx/README.md))
- OpenSTA timing/power report ([sta](../main/src/sta/README.md))
- Graphical User Interface ([gui](../main/src/gui/README.md))
- Static IR analyser ([psm](../main/src/psm/README.md))

## Tool Checklist

Tools should make every attempt to minimize external dependencies.
Linking libraries other than those currently in use complicates the
builds and sacrifices the portability of OpenROAD. OpenROAD should be
portable to many different compiler/operating system versions and
dependencies make this vastly more complicated.

1. OpenROAD submodules reference tool `openroad` branch head. No git `develop`, `openroad_app`, or `openroad_build` branches.
1. Submodules used by more than one tool belong in `src/`, not duplicated in each tool repo.
1. `CMakeLists.txt` does not use add_compile_options include_directories link_directories link_libraries. Use target\_ versions instead. See tips [here](https://gist.github.com/mbinna/c61dbb39bca0e4fb7d1f73b0d66a4fd1).
1. `CMakeLists.txt` does not use glob. Use explicit lists of source files and headers instead.
1. `CMakeLists.txt` does not define `CFLAGS` `CMAKE_CXX_FLAGS` `CMAKE_CXX_FLAGS_DEBUG` `CMAKE_CXX_FLAGS_RELEASE`. Let the top level and defaults control these.
1. No `main.cpp` or main procedure.
1. No compiler warnings for GCC or Clang with optimization enabled.
1. Does not call `flute::readLUT` (called once by `openroad`).
1. Tcl command(s) documented in top level `README.md` in flow order.
1. Command line tool documentation in tool README.
1. Conforms to Tcl command naming standards (no camel case).
1. Does not read configuration files. Use command arguments or support commands.
1. `.clang-format` at tool root directory to aid foreign programmers.
1. No `jenkins/`, `Jenkinsfile`, `Dockerfile` in tool directory.
1. `regression` script named `test/regression` with no arguments that runs tests. Not `tests/regression-tcl.sh`, not `test/run_tests.py` etc.
1. `regression` script should run independent of current directory. For example, `../test/regression` should work.
1. `regression` should only print test results or summary, not belch 1000s of lines of output.
1. Test scripts use OpenROAD tcl commands (not `itcl`, not internal accessors).
1. `regression` script should only write files in a directory that is in the tool's `.gitignore` so the hierarchy does not have modified files in it as a result or running the regressions.
1. Regressions report no memory errors with `valgrind` (stretch goal).
1. Regressions report no memory leaks with `valgrind` (difficult).

## Code Linting and Formatting

OpenROAD uses both `clang-tidy` and `clang-format` to perform automatic linting and formatting whenever a pull request is submitted. To run these locally, please first setup Clang Tooling using this [guide](https://clang.llvm.org/docs/HowToSetupToolingForLLVM.html). Thereafter, you may run these commands:

```shell
cmake . -B build  # generate build files
# typically only run these commands on files you changed.
clang-tidy -p ./build source_file.cpp
clang-format -i -style=file:.clang-format source_file.cpp
```

<<<<<<< HEAD
## Doxygen

OpenROAD uses Doxygen style comments to generate documentation.
See the generated documentation <a href="../doxygen_output/html/index.html">here</a>.
Our preferred syntax for Doxygen comments can be found in this
[file](../../src/odb/include/odb/odb.h). Also, do refer to the official Doxygen
documentation for more information on what you can include in your Doxygen
comments [here](https://www.doxygen.nl/manual/docblocks.html).

```cpp
///
/// dbProperty - Int property.
///
class dbIntProperty : public dbProperty
{
 public:
  /// Get the value of this property.
  int getValue();

  /// Set the value of this property.
  void setValue(int value);

  /// Create a int property. Returns nullptr if a property with the same name
  /// already exists.
  static dbIntProperty* create(dbObject* object, const char* name, int value);

  /// Find the named property of type int. Returns nullptr if the property does
  /// not exist.
  static dbIntProperty* find(dbObject* object, const char* name);
};
```
=======
## Guidelines

1. Internally, the code should use `int` for all database units and `int64_t`
for all area calculations. Refer to this [link](DatabaseMath.md) for a more
detailed writeup on the reasons why this approach is preferred. The only
place that the database distance units should appear in any program
should be in the user interface, as microns are easier for humans than DBUs.
>>>>>>> 4b5b4817
<|MERGE_RESOLUTION|>--- conflicted
+++ resolved
@@ -297,7 +297,6 @@
 clang-format -i -style=file:.clang-format source_file.cpp
 ```
 
-<<<<<<< HEAD
 ## Doxygen
 
 OpenROAD uses Doxygen style comments to generate documentation.
@@ -329,12 +328,11 @@
   static dbIntProperty* find(dbObject* object, const char* name);
 };
 ```
-=======
+
 ## Guidelines
 
 1. Internally, the code should use `int` for all database units and `int64_t`
 for all area calculations. Refer to this [link](DatabaseMath.md) for a more
 detailed writeup on the reasons why this approach is preferred. The only
 place that the database distance units should appear in any program
-should be in the user interface, as microns are easier for humans than DBUs.
->>>>>>> 4b5b4817
+should be in the user interface, as microns are easier for humans than DBUs.
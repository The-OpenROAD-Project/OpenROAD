--- conflicted
+++ resolved
@@ -20,11 +20,7 @@
     strategy:
       fail-fast: false
       matrix:
-<<<<<<< HEAD
-        os: ["ubuntu20.04", "ubuntu22", "centos7", "rhel", "debian10", "debian11", "opensuse"]
-=======
-        os: ["ubuntu20", "ubuntu22.04", "ubuntu22.10", "centos7", "rhel", "debian10", "debian11", "opensuse"]
->>>>>>> 48bcc8d9
+        os: ["ubuntu20.04", "ubuntu22.04", "ubuntu22.10", "centos7", "rhel", "debian10", "debian11", "opensuse"]
         args: ["", "-local"]
         compilers: ["gcc", "clang"]
         exclude:

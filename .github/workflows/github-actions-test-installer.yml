--- conflicted
+++ resolved
@@ -3,9 +3,6 @@
   schedule:
   - cron: "0 8 * * MON"
   push:
-<<<<<<< HEAD
-  pull_request:
-=======
     paths:
       - 'etc/DependencyInstaller.sh'
       - 'docker/*'
@@ -13,7 +10,6 @@
     paths:
       - 'etc/DependencyInstaller.sh'
       - 'docker/*'
->>>>>>> db748885
   # Allows you to run this workflow manually from the Actions tab
   workflow_dispatch:
 
@@ -21,11 +17,7 @@
   testInstaller:
     strategy:
       matrix:
-<<<<<<< HEAD
-        os: ["ubuntu20", "ubuntu22", "centos7", "opensuse"]
-=======
-        os: ["ubuntu20", "ubuntu22", "centos7", "rhel", "debian10", "debian11"]
->>>>>>> db748885
+        os: ["ubuntu20", "ubuntu22", "centos7", "rhel", "debian10", "debian11", "opensuse"]
         args: ["", "-local"]
         compilers: ["gcc", "clang"]
     runs-on: ubuntu-latest

--- conflicted
+++ resolved
@@ -1074,11 +1074,7 @@
     "@@bazel-orfs+//:extension.bzl%orfs_repositories": {
       "general": {
         "bzlTransitiveDigest": "hUDTFZFC1MZ0pAKoHsqexR2vwS2q99PcATMoQ7d8KyQ=",
-<<<<<<< HEAD
-        "usagesDigest": "ahhu4EQvxHmB0V/1E/W18ep2XU4PkYfA/Ad1LSit0Lc=",
-=======
         "usagesDigest": "+9zErLdu7pu07ogmz+magsC2wMXNHX+fg4OA9P189Jw=",
->>>>>>> a66331bf
         "recordedFileInputs": {},
         "recordedDirentsInputs": {},
         "envVariables": {},
@@ -1096,13 +1092,8 @@
           "docker_orfs": {
             "repoRuleId": "@@bazel-orfs+//:docker.bzl%docker_pkg",
             "attributes": {
-<<<<<<< HEAD
-              "image": "docker.io/openroad/orfs:v3.0-4316-gedfa2beff",
-              "sha256": "4961fcfb4fd4bf3c7a7fb7ccb4083b5566f928bdcde7b6d6a1c341655d9fa262",
-=======
               "image": "docker.io/openroad/orfs:v3.0-4324-g16e8a645e",
               "sha256": "675813db8a9fbfd08bc86e40675c2a376fc3461b59cbf22d96a2f1905dbb4519",
->>>>>>> a66331bf
               "build_file": "@@bazel-orfs+//:docker.BUILD.bazel",
               "timeout": 3600,
               "patch_cmds": [

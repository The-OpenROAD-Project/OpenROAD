--- conflicted
+++ resolved
@@ -162,11 +162,7 @@
 # To bump version, run: bazelisk run @bazel-orfs//:bump
 git_override(
     module_name = "bazel-orfs",
-<<<<<<< HEAD
-    commit = "a17e303ef27d2362b39085e042275edc8a77a6df",
-=======
     commit = "60f7488a0480dc8f17aba1d28da18f0b3e777f73",
->>>>>>> a66331bf
     remote = "https://github.com/The-OpenROAD-Project/bazel-orfs.git",
 )
 
@@ -175,17 +171,10 @@
 # To bump version, run: bazelisk run @bazel-orfs//:bump
 orfs.default(
     # Official image https://hub.docker.com/r/openroad/orfs/tags
-<<<<<<< HEAD
-    image = "docker.io/openroad/orfs:v3.0-4316-gedfa2beff",
-    # Use OpenROAD of this repo instead of from the docker image
-    openroad = "//:openroad",
-    sha256 = "4961fcfb4fd4bf3c7a7fb7ccb4083b5566f928bdcde7b6d6a1c341655d9fa262",
-=======
     image = "docker.io/openroad/orfs:v3.0-4324-g16e8a645e",
     # Use OpenROAD of this repo instead of from the docker image
     openroad = "//:openroad",
     sha256 = "675813db8a9fbfd08bc86e40675c2a376fc3461b59cbf22d96a2f1905dbb4519",
->>>>>>> a66331bf
 )
 use_repo(orfs, "com_github_nixos_patchelf_download")
 use_repo(orfs, "docker_orfs")

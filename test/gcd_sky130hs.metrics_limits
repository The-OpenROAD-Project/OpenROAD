{
<<<<<<< HEAD
  "instance_count" : "441.6"
 ,"design_area" : "7244.4"
 ,"utilization" : "9.24"
 ,"worst_slack_min" : "0.15519947744021198"
 ,"worst_slack_max" : "-0.39312747747662735"
 ,"tns_max" : "-10.619506056166852"
 ,"clock_skew" : "0.047731098202671"
=======
  "instance_count" : "366.0"
 ,"design_area" : "6358.8"
 ,"utilization" : "8.280000000000001"
 ,"worst_slack_min" : "0.14492669452512372"
 ,"worst_slack_max" : "-0.16712225654168406"
 ,"tns_max" : "-5.429000000000001"
 ,"clock_skew" : "0.08626453129324667"
>>>>>>> 1ff4c967
 ,"max_slew_violations" : "0"
 ,"max_capacitance_violations" : "0"
 ,"max_fanout_violations" : "0"
 ,"ANT::errors" : "0"
 ,"DRT::drv" : "0"
 ,"clock_period" : "1.78"
}<|MERGE_RESOLUTION|>--- conflicted
+++ resolved
@@ -1,13 +1,4 @@
 {
-<<<<<<< HEAD
-  "instance_count" : "441.6"
- ,"design_area" : "7244.4"
- ,"utilization" : "9.24"
- ,"worst_slack_min" : "0.15519947744021198"
- ,"worst_slack_max" : "-0.39312747747662735"
- ,"tns_max" : "-10.619506056166852"
- ,"clock_skew" : "0.047731098202671"
-=======
   "instance_count" : "366.0"
  ,"design_area" : "6358.8"
  ,"utilization" : "8.280000000000001"
@@ -15,7 +6,6 @@
  ,"worst_slack_max" : "-0.16712225654168406"
  ,"tns_max" : "-5.429000000000001"
  ,"clock_skew" : "0.08626453129324667"
->>>>>>> 1ff4c967
  ,"max_slew_violations" : "0"
  ,"max_capacitance_violations" : "0"
  ,"max_fanout_violations" : "0"

--- conflicted
+++ resolved
@@ -118,14 +118,6 @@
 
 # Record tests in /test
 record_tests {
-<<<<<<< HEAD
-=======
-  init_floorplan1
-  init_floorplan2
-  init_floorplan3
-  init_floorplan4
-  init_floorplan5
->>>>>>> 26437d70
   network_edit1
   read_verilog1
   read_verilog2
@@ -142,7 +134,6 @@
   write_verilog3
   write_verilog4
 }
-#  init_floorplan6
 #  gcd_flow1
 
 # Record tests in $STAX/designs

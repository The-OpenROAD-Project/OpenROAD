--- conflicted
+++ resolved
@@ -294,21 +294,12 @@
 [INFO DPL-0324] Random improver is using random generator.
 [INFO DPL-0325] Random improver is using hpwl objective.
 [INFO DPL-0326] Random improver cost string is (a).
-<<<<<<< HEAD
-[INFO DPL-0332] End of pass, Generator displacement called 1027700 times.
-[INFO DPL-0335] Generator displacement, Cumulative attempts 1027700, swaps 702633, moves 265569 since last reset.
+[INFO DPL-0332] End of pass, Generator random called 1027700 times.
+[INFO DPL-0335] Generator random, Cumulative attempts 1027700, swaps 702633, moves 265569 since last reset.
 [INFO DPL-0333] End of pass, Objective hpwl, Initial cost 1.906109e+09, Scratch cost 1.894824e+09, Incremental cost 1.894824e+09, Mismatch? N
 [INFO DPL-0338] End of pass, Total cost is 1.894824e+09.
 [INFO DPL-0327] Pass   1 of random improver; improvement in cost is 0.59 percent.
 [INFO DPL-0328] End of random improver; improvement is 0.592049 percent.
-=======
-[INFO DPL-0332] End of pass, Generator random called 1027700 times.
-[INFO DPL-0335] Generator random, Cumulative attempts 1027700, swaps 701522, moves 267379 since last reset.
-[INFO DPL-0333] End of pass, Objective hpwl, Initial cost 1.905946e+09, Scratch cost 1.894187e+09, Incremental cost 1.894187e+09, Mismatch? N
-[INFO DPL-0338] End of pass, Total cost is 1.894187e+09.
-[INFO DPL-0327] Pass   1 of random improver; improvement in cost is 0.62 percent.
-[INFO DPL-0328] End of random improver; improvement is 0.617005 percent.
->>>>>>> 9a0e3dfa
 [INFO DPL-0380] Cell flipping.
 [INFO DPL-0382] Changed 0 cell orientations for row compatibility.
 [INFO DPL-0383] Performed 16484 cell flips.

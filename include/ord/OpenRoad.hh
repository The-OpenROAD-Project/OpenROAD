--- conflicted
+++ resolved
@@ -290,10 +290,7 @@
 };
 
 int tclAppInit(Tcl_Interp* interp);
-<<<<<<< HEAD
-void pyAppInit();
-=======
 int tclInit(Tcl_Interp* interp);
->>>>>>> 5ba88495
+void pyAppInit(bool exit_after_cmd_file);
 
 }  // namespace ord
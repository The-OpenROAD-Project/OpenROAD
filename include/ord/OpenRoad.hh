--- conflicted
+++ resolved
@@ -64,17 +64,12 @@
 class Finale;
 }
 
-<<<<<<< HEAD
 namespace ram {
 class RamGen;
 }
 
-namespace mpl {
-class MacroPlacer;
-=======
 namespace exa {
 class Example;
->>>>>>> ac85c77c
 }
 
 namespace mpl {

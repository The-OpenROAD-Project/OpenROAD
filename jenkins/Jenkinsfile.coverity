<<<<<<< HEAD
@Library('utils@main') _

node {
  def COVERITY_TOKEN = credentials('COVERITY_TOKEN');

  stage('Checkout'){
    checkout scm
=======
pipeline {
  agent {label 'ubuntu22'};
  environment {
    COVERITY_TOKEN = credentials('COVERITY_TOKEN');
>>>>>>> 9e909da7
  }

  stage('Build and Push Docker Image') {
    if (isDependencyInstallerChanged(env.BRANCH_NAME)) {
      def commitHash = sh(script: 'git rev-parse HEAD', returnStdout: true)
      commitHash = commitHash.replaceAll(/[^a-zA-Z0-9-]/, '')

      DOCKER_IMAGE_TAG = pushCIImage(env.BRANCH_NAME, commitHash)
    }
  }

  try {
    node {
      checkout scm
      docker.image("openroad/ubuntu22.04-dev:${DOCKER_IMAGE_TAG}").inside('--user=root --privileged -v /var/run/docker.sock:/var/run/docker.sock') {
        stage('Run Coverity') {
          sh "git config --system --add safe.directory '*'"
          sh 'bash -ic "./etc/CodeCoverage.sh static"';
        }
      }
    }
  } finally {
    catchError(buildResult: 'FAILURE', stageResult: 'FAILURE') {
      sendEmail(env.BRANCH_NAME, COMMIT_AUTHOR_EMAIL, "", "OR")
    }
  }
}<|MERGE_RESOLUTION|>--- conflicted
+++ resolved
@@ -1,41 +1,25 @@
-<<<<<<< HEAD
-@Library('utils@main') _
-
-node {
-  def COVERITY_TOKEN = credentials('COVERITY_TOKEN');
-
-  stage('Checkout'){
-    checkout scm
-=======
 pipeline {
-  agent {label 'ubuntu22'};
+  agent any;
   environment {
     COVERITY_TOKEN = credentials('COVERITY_TOKEN');
->>>>>>> 9e909da7
   }
-
-  stage('Build and Push Docker Image') {
-    if (isDependencyInstallerChanged(env.BRANCH_NAME)) {
-      def commitHash = sh(script: 'git rev-parse HEAD', returnStdout: true)
-      commitHash = commitHash.replaceAll(/[^a-zA-Z0-9-]/, '')
-
-      DOCKER_IMAGE_TAG = pushCIImage(env.BRANCH_NAME, commitHash)
+  stages {
+    stage('Run Coverity') {
+      steps {
+        sh 'bash -ic "./etc/CodeCoverage.sh static"';
+      }
     }
   }
-
-  try {
-    node {
-      checkout scm
-      docker.image("openroad/ubuntu22.04-dev:${DOCKER_IMAGE_TAG}").inside('--user=root --privileged -v /var/run/docker.sock:/var/run/docker.sock') {
-        stage('Run Coverity') {
-          sh "git config --system --add safe.directory '*'"
-          sh 'bash -ic "./etc/CodeCoverage.sh static"';
-        }
+  post {
+    failure {
+      script {
+        emailext (
+            to:'$DEFAULT_RECIPIENTS',
+            replyTo: '$DEFAULT_REPLYTO',
+            subject: '$DEFAULT_SUBJECT',
+            body: '$DEFAULT_CONTENT',
+            );
       }
-    }
-  } finally {
-    catchError(buildResult: 'FAILURE', stageResult: 'FAILURE') {
-      sendEmail(env.BRANCH_NAME, COMMIT_AUTHOR_EMAIL, "", "OR")
     }
   }
 }
set -x
set -e
<<<<<<< HEAD
docker run -v $(pwd):/OpenROAD openroad/openroad bash -c "/OpenROAD/test/regression fast"
docker run -v $(pwd):/OpenROAD openroad/openroad bash -c "/OpenROAD/src/pdngen/test/regression fast"
docker run -v $(pwd):/OpenROAD openroad/openroad bash -c "/OpenROAD/src/resizer/test/regression fast"
docker run -v $(pwd):/OpenROAD openroad/openroad bash -c "/OpenROAD/src/opendp/test/regression fast"
docker run -v $(pwd):/OpenROAD openroad/openroad bash -c "cd /OpenROAD/src/replace/test && python3 regression.py run openroad"
docker run -v $(pwd):/OpenROAD openroad/openroad bash -c "cd /OpenROAD && cp etc/PO* . && tclsh ./src/FastRoute/tests/run_all.tcl"
docker run -v $(pwd):/OpenROAD openroad/openroad bash -c "cd /OpenROAD && tclsh ./src/tapcell/test/run_all.tcl"
=======
# exit on failure of any test line
docker run -u $(id -u ${USER}):$(id -g ${USER}) -v $(pwd):/OpenROAD openroad/openroad bash -c "/OpenROAD/test/regression fast"
docker run -u $(id -u ${USER}):$(id -g ${USER}) -v $(pwd):/OpenROAD openroad/openroad bash -c "/OpenROAD/src/pdngen/test/regression fast"
docker run -u $(id -u ${USER}):$(id -g ${USER}) -v $(pwd):/OpenROAD openroad/openroad bash -c "/OpenROAD/src/resizer/test/regression fast"
docker run -u $(id -u ${USER}):$(id -g ${USER}) -v $(pwd):/OpenROAD openroad/openroad bash -c "/OpenROAD/src/opendp/test/regression fast"
docker run -u $(id -u ${USER}):$(id -g ${USER}) -v $(pwd):/OpenROAD openroad/openroad bash -c "/OpenROAD/src/TritonMacroPlace/test/regression fast"
docker run -u $(id -u ${USER}):$(id -g ${USER}) -v $(pwd):/OpenROAD openroad/openroad bash -c "cd /OpenROAD/src/replace/test && python3 regression.py run openroad"
docker run -u $(id -u ${USER}):$(id -g ${USER}) -v $(pwd):/OpenROAD openroad/openroad bash -c "cd /OpenROAD && cp etc/PO* . && tclsh ./src/FastRoute/tests/run_all.tcl"
docker run -u $(id -u ${USER}):$(id -g ${USER}) -v $(pwd):/OpenROAD openroad/openroad bash -c "cd /OpenROAD && ./src/ioPlacer/tests/run_all.sh ./build/src/openroad ./src/ioPlacer/tests/"
>>>>>>> f98d0af9
<|MERGE_RESOLUTION|>--- conflicted
+++ resolved
@@ -1,14 +1,5 @@
 set -x
 set -e
-<<<<<<< HEAD
-docker run -v $(pwd):/OpenROAD openroad/openroad bash -c "/OpenROAD/test/regression fast"
-docker run -v $(pwd):/OpenROAD openroad/openroad bash -c "/OpenROAD/src/pdngen/test/regression fast"
-docker run -v $(pwd):/OpenROAD openroad/openroad bash -c "/OpenROAD/src/resizer/test/regression fast"
-docker run -v $(pwd):/OpenROAD openroad/openroad bash -c "/OpenROAD/src/opendp/test/regression fast"
-docker run -v $(pwd):/OpenROAD openroad/openroad bash -c "cd /OpenROAD/src/replace/test && python3 regression.py run openroad"
-docker run -v $(pwd):/OpenROAD openroad/openroad bash -c "cd /OpenROAD && cp etc/PO* . && tclsh ./src/FastRoute/tests/run_all.tcl"
-docker run -v $(pwd):/OpenROAD openroad/openroad bash -c "cd /OpenROAD && tclsh ./src/tapcell/test/run_all.tcl"
-=======
 # exit on failure of any test line
 docker run -u $(id -u ${USER}):$(id -g ${USER}) -v $(pwd):/OpenROAD openroad/openroad bash -c "/OpenROAD/test/regression fast"
 docker run -u $(id -u ${USER}):$(id -g ${USER}) -v $(pwd):/OpenROAD openroad/openroad bash -c "/OpenROAD/src/pdngen/test/regression fast"
@@ -18,4 +9,4 @@
 docker run -u $(id -u ${USER}):$(id -g ${USER}) -v $(pwd):/OpenROAD openroad/openroad bash -c "cd /OpenROAD/src/replace/test && python3 regression.py run openroad"
 docker run -u $(id -u ${USER}):$(id -g ${USER}) -v $(pwd):/OpenROAD openroad/openroad bash -c "cd /OpenROAD && cp etc/PO* . && tclsh ./src/FastRoute/tests/run_all.tcl"
 docker run -u $(id -u ${USER}):$(id -g ${USER}) -v $(pwd):/OpenROAD openroad/openroad bash -c "cd /OpenROAD && ./src/ioPlacer/tests/run_all.sh ./build/src/openroad ./src/ioPlacer/tests/"
->>>>>>> f98d0af9
+docker run -v $(pwd):/OpenROAD openroad/openroad bash -c "cd /OpenROAD && tclsh ./src/tapcell/test/run_all.tcl"
### Tool Philosophy

OpenROAD is a tool to build a chip from a synthesized netlist to a
physical design for manufacturing.

The unifying principle behind the design of OpenROAD is for all of the
tools to reside in one tool, with one process, and one database.  All
tools in the flow should use Tcl commands exclusively to control them
instead of external "configuration files".  File based communication
between tools and forking processes is strongly discouraged. This
architecture streamlines the construction of a flexible tool flow and
minimizes the overhead of invoking each tool in the flow.

### Tool File Organization

Every tool follows the following file structure.

```
CMakelists.txt - add_subdirectory's src/CMakelists.txt
/src/ - sources and private headers
/src/CMakelists.txt
/include/<toolname>/ - exported headers
/test/
/Dockerfile
/Jenkinsfile
/jenkins/
```

OpenROAD repository

```
src/Main.cc
src/OpenROAD.cc - OpenROAD class functions
src/OpenROAD.i - top level swig, %includes tool swig files
src/OpenROAD.tcl - basic read/write lef/def/db commands
src/OpenROAD.hh - OpenROAD top level class, has instances of tools
```

Tools that are part of the OpenROAD repo because they are not a lot of code
or terribly useful without the rest of OpenROAD.
```
src/dbReadVerilog.* - Verilog reader/flattener
src/InitFloorplan.* - Initialize floorplan
src/StaDB/ - OpenSTA on OpenDB.
src/Resizer/ - gate resizer
```

Submodule repos (note these are NOT in src/module)

```
src/OpenDB
src/OpenSTA
src/replace
src/flute3
```

None of the tool repos have submodules. All submodules are owned by OpenROAD
so that there are not redundant source trees and compiles.

Each tool submodule cmake file builds a library that is linked by the
OpenROAD application. The tools should not define a `main()` function.

None of the tools have commands to read or write LEF, DEF, Verilog or
database files.  These functions are all provided by the OpenROAD
framework for consistency.

Tools should package all state in a single class. An instance of each
tool class resides in the top level OpenROAD object. This allows
multiple tools to exist at the same time. If any tool keeps state in
global variables (even static) only one tool can exist at a time.
Many of the tools being integrated were not built with this goal in
mind and will only work on one design at a time. Eventually all of the
tools should be upgraded to remove this deficiency as they are
re-written to work in the OpenROAD framework.

Each tool should use a unique namespace for all of its code.  The same
namespace should be used for any Tcl commands.  Internal Tcl commands
stay inside the namespace, user visible Tcl commands will be exported
to the global namespace. User commands should be simple Tcl commands
such as 'global_place_design' that do not create tool instances that
must be based to the commands. Definiting Tcl commands for a tool
class is fine for internals, but not for user visible
commands. Commands have an implicit argument of the current OpenROAD
class object. Functions to get individual tools from the OpenROAD
object can be defined.

### Initialization

The OpenRoad class only has pointers to each tools with functions to
get each tool.  Each tool has (at a minimum) a function to make an
instance of the tool class, and an initialization function that is
called after all of the tools have been made, and a funtion to delete
the tool. This small header does NOT include the class definition for
the tool so that the OpenRoad framework does not have to know anything
about the tool internals or include a gigantic header file.

`MakeTool.hh` defines the following:

```
Tool *makeTool();
void initTool(OpenRoad *openroad);
void deleteTool(Tool *tool);

```

The OpenRoad::init() function calls all of the makeTool functions and
then all of the initTool() functions. The init functions are called
from the bottom of the tool dependences. Each init function grabs the
state it needs out of the OpenRoad instance.

### Commands

Tools should provide Tcl commands to control them. Tcl object based
tool interfaces are not user friendly. Define Tcl procedures that take
keyword arguments that reference the OpenRoad object to get tool
state.  OpenSTA has Tcl utilities to parse keyword arguements
(sta::parse_keyword_args). See OpenSTA/tcl/*.tcl for examples.
Use swig to define internal functions to C++ functionality.

Tcl files can be included by encoding them in cmake into a string
that is evaluated at run time (See Resizer::init()).

### Test

Each "tool" has a /test directory containing a script to run "unit" tests.

No databases should be in tests. Read lef/def/verilog to make a database.

### Issues

Using Tcl wrappers for commands does not work in python without
rewritting them.  The only way to make both work is to build command
support (see OpenSTA/tcl/Util.tcl) in c++ and make exported swig
commands use it. OpenSTA has quite a bit of Tcl that would have to be
rewritten as c++. In the short term, the python version may be
hobbled.

Reporting (printing) standard. printf does not work in c++ code with
Tcl because the buffers are not flushed and the output of one can be
delayed. printf also does not support logging or redirection. OpenDB
and OpenSTA have separate solutions to this issue. We have to pick
a comment solution. I have not studied the OpenDB code.

### Builds

Checking out the OpenROAD repo with --recursive installs all of the
OpenRoad tools and their submodules.

  git clone --recusive https://github.com/The-OpenROAD-Project/OpenROAD.git
  cd OpenROAD
  mkdir build
  cd build
  cmake ..
  make
  
All tools build using cmake and must have a CMakeLists.txt file in their
directory.

This builds the 'openroad' executable.

A stand-alone executable for one tool can be built by making a branch
specific to that tool. For example, there is a branch named "sta_only"
that builds the openroad executable that only includes OpenSTA running
on OpenDB. The "sta_only" tool is checked out and built exactly as
OpenRoad is built by specifying a branch during the git clone as show
below.

```
git clone --recursive --branch sta_only https://github.com/The-OpenROAD-Project/OpenROAD.git
```

In this example, the Resizer and its dependent submodule flute3 are
not installed in the source tree and are not compiled during builds.
It can be used to run unit tests that reside inside the tool
directory.

Currently this is supported by editing Resizer related calls in the
OpenROAD sources. Changes to the develop branch are merged into the
tool only branch to follow them, keeping only the edits necessary to
remove other tools.

Note that removing submodules from a repo when moving it into OpenROAD
is less than obvious.  Here are the steps:

git submodule deinit <path_to_submodule>
git rm <path_to_submodule>
git commit-m "Removed submodule "
rm -rf .git/modules/<path_to_submodule>

### Tool Work Flow

To work on one of the tools inside OpenROAD when it is a submodule
requires updating the OpenROAD repo to integrate your changes.
Submodules point to a specific version (hash) of the submodule repo
and do not automatically track changes to the submodule repo.

Work on OpenROAD should be done in the `develop` branch.

To make changes to a submodule, first check out a branch of the submodule
(git clone --recursive does not check out a branch, just a specific hash).

```
cd src/<tool>
git checkout <branch>
```

`<branch>` is the branch used for development of the tool when it is inside
OpenROAD. Eventually this branch will be `develop` or `master`, but right
now it may be a branch used just for integrating with OpenROAD, like `openroad`.

After making changes inside the tool source tree, stage and commit
them to the tool repo and push them to the remote repo.

```
git add ...
git commit -m "massive improvement"
git push
```

If instead you have done development in a different branch or source tree,
merge those changes into the branch used for OpenROAD.

Once the changes are in the OpenROAD submodule source tree it will show
them as a diff in the hash for the directory.

```
cd openroad
git stage <tool_submodule_dir>
git commit -m "merge tool massive improvement"
git push
```

### Example of Adding a Tool to OpenRoad

The branch "add_tool" illustrates how to add a tool to OpenRoad.  Use
`git checkout add_tool` to checkout the branch. To see the changes
between OpenRoad with and without Tool use `git diff master`.

This adds a directory OpenRoad/src/tool that illustrates a tool named "Tool"
that uses the file structure described and defines a command to run the tool
with keyword and flag arguments as illustrated below:

```
% toolize foo
Helping 23/6
Gotta pos_arg1 foo
Gotta param1 0.000000
Gotta flag1 false

% toolize -flag1 -key1 2.0 bar
Helping 23/6
Gotta pos_arg1 bar
Gotta param1 2.000000
Gotta flag1 true

% help toolize
toolize [-key1 key1] [-flag1] pos_arg1

```

### Tool Flow

<<<<<<< HEAD
1. Verilog to DB (OpenDB, dbSTA/OpenSTA)
2. Init Floorplan (OpenDB)
3. ioPlacer (OpenDB)
4. PDN generation (OpenDB)
5. tapcell (OpenDB)
6. ioPlacer (OpenDB)
7. RePlAce (OpenDB, dbSTA/OpenSTA, flute3)
8. Resizer (OpenDB, dbSTA/OpenSTA, flute3)
9. OpenDP (OpenDB,  dbSTA/OpenSTA, flute3)
10. TritonCTS (OpenDB)
11. FRlefdef (OpenDB)
12. TritonRoute (OpenDB)
13. Final report (OpenDB, dbSTA/OpenSTA)
=======
Verilog to DB (OpenDB, dbSTA/OpenSTA)
Init Floorplan (OpenDB)
ioPlacer (OpenDB)
PDN generation (OpenDB)
tapcell (OpenDB)
ioPlacer (OpenDB)
RePlAce (OpenDB, dbSTA/OpenSTA, flute3)
Resizer (OpenDB, dbSTA/OpenSTA, flute3)
OpenDP (OpenDB,  dbSTA/OpenSTA, flute3)
TritonCTS (OpenDB)
FRlefdef (OpenDB)
TritonRoute (OpenDB)
Final report (OpenDB, dbSTA/OpenSTA)

James Cherry, Dec 2019
>>>>>>> 7babf64f
<|MERGE_RESOLUTION|>--- conflicted
+++ resolved
@@ -260,7 +260,6 @@
 
 ### Tool Flow
 
-<<<<<<< HEAD
 1. Verilog to DB (OpenDB, dbSTA/OpenSTA)
 2. Init Floorplan (OpenDB)
 3. ioPlacer (OpenDB)
@@ -274,20 +273,5 @@
 11. FRlefdef (OpenDB)
 12. TritonRoute (OpenDB)
 13. Final report (OpenDB, dbSTA/OpenSTA)
-=======
-Verilog to DB (OpenDB, dbSTA/OpenSTA)
-Init Floorplan (OpenDB)
-ioPlacer (OpenDB)
-PDN generation (OpenDB)
-tapcell (OpenDB)
-ioPlacer (OpenDB)
-RePlAce (OpenDB, dbSTA/OpenSTA, flute3)
-Resizer (OpenDB, dbSTA/OpenSTA, flute3)
-OpenDP (OpenDB,  dbSTA/OpenSTA, flute3)
-TritonCTS (OpenDB)
-FRlefdef (OpenDB)
-TritonRoute (OpenDB)
-Final report (OpenDB, dbSTA/OpenSTA)
-
-James Cherry, Dec 2019
->>>>>>> 7babf64f
+
+James Cherry, Dec 2019
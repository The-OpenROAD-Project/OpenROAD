--- conflicted
+++ resolved
@@ -8,13 +8,9 @@
 FROM $fromImage
 
 ARG INSTALLER_ARGS=""
-<<<<<<< HEAD
+
 COPY DependencyInstaller.sh /tmp/.
-=======
-RUN echo $INSTALLER_ARGS
-COPY DependencyInstaller.sh /tmp/.
-RUN echo $INSTALLER_ARGS
->>>>>>> 5e60e130
+
 RUN /tmp/DependencyInstaller.sh -base
 RUN /tmp/DependencyInstaller.sh -common $INSTALLER_ARGS
 RUN rm -f /tmp/DependencyInstaller.sh
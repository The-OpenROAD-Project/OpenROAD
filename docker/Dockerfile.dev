--- conflicted
+++ resolved
@@ -8,10 +8,8 @@
 FROM $fromImage
 
 ARG INSTALLER_ARGS=""
-<<<<<<< HEAD
-=======
+
 ARG fromImage
->>>>>>> 818b8886
 
 COPY DependencyInstaller.sh /tmp/.
 
